<?php 

/**
 * This is the chado_pub node form callback. The arguments
 * are out of order from a typical form because it's a defined callback 
 */

function chado_pub_form($node, $form_state) { 
  tripal_core_ahah_init_form();
  $form = array();
  
  $pub = $node->pub;  
  $pub_id = $pub->pub_id;
  
  $d_title        = $form_state['values']['title']        ? $form_state['values']['title']       : $node->title;
  $d_uniquename   = $form_state['values']['uniquename']   ? $form_state['values']['uniquename']  : $pub->uniquename;
  $d_type_id      = $form_state['values']['type_id']      ? $form_state['values']['type_id']     : $pub->type_id->cvterm_id;
  $d_volume       = $form_state['values']['volume']       ? $form_state['values']['volume']      : $pub->volume;
  $d_volumetitle  = $form_state['values']['volumetitle']  ? $form_state['values']['volumetitle'] : $pub->volumetitle;
  $d_series_name  = $form_state['values']['series_name']  ? $form_state['values']['series_name'] : $pub->series_name;
  $d_issue        = $form_state['values']['issue']        ? $form_state['values']['issue']       : $pub->issue;
  $d_pyear        = $form_state['values']['pyear']        ? $form_state['values']['pyear']       : $pub->pyear;
  $d_pages        = $form_state['values']['pages']        ? $form_state['values']['pages']       : $pub->pages;
  $d_miniref      = $form_state['values']['miniref']      ? $form_state['values']['miniref']     : $pub->miniref;
  $d_publisher    = $form_state['values']['publisher']    ? $form_state['values']['publisher']   : $pub->publisher;
  $d_pubplace     = $form_state['values']['pubplace']     ? $form_state['values']['pubplace']    : $pub->pubplace;
  $d_is_obsolete  = $form_state['values']['is_obsolete']  ? $form_state['values']['is_obsolete'] : $pub->is_obsolete;
  
  // if the obsolete value is set by the database then it is in the form of
  // 't' or 'f', we need to convert to 1 or 0
  $d_is_obsolete = $d_is_obsolete == 't' ? 1 : $d_is_obsolete;
  $d_is_obsolete = $d_is_obsolete == 'f' ? 0 : $d_is_obsolete;

  // on AHAH callbacks we want to keep a list of all the properties that have been removed 
  // we'll store this info in a hidden field and retrieve it here
  $d_removed = $form_state['values']['removed']; 
    
  // get the number of new fields that have been aded via AHAH callbacks
  $num_new = $form_state['values']['num_new'] ? $form_state['values']['num_new'] : 0;

  // initialze default properties array. This is where we store the property defaults
  $d_properties = array();      
  
  // get the list of publication types.  In the Tripal publication
  // ontologies these are all grouped under the term 'Publication Type'
  // we want the default to be 'Journal Article'
  $sql = "
    SELECT CVTS.cvterm_id, CVTS.name
    FROM {cvtermpath} CVTP
      INNER JOIN {cvterm} CVTS ON CVTP.subject_id = CVTS.cvterm_id
      INNER JOIN {cvterm} CVTO ON CVTP.object_id = CVTO.cvterm_id
      INNER JOIN {cv} ON CVTO.cv_id = CV.cv_id
    WHERE CV.name = 'tripal_pub' and CVTO.name = 'Publication Type' and 
      NOT CVTS.is_obsolete = 1
    ORDER BY CVTS.name ASC 
  ";
  $results = chado_query($sql);
  $pub_types = array();
  while ($pub_type = db_fetch_object($results)) {
    $pub_types[$pub_type->cvterm_id] = $pub_type->name;
    // if we don't have a default type then set the default to be 'Journal Article'
    if (strcmp($pub_type->name,"Journal Article") == 0 and !$d_type_id) {
      $d_type_id = $pub_type->cvterm_id;
    }
  }
  
  // get publication properties list 
  $properties_select = array();
  $properties_select[] = 'Select a Property';
  $properties_list = array();
  $sql = "
    SELECT DISTINCT CVTS.cvterm_id, CVTS.name, CVTS.definition
    FROM {cvtermpath} CVTP
      INNER JOIN {cvterm} CVTS ON CVTP.subject_id = CVTS.cvterm_id
      INNER JOIN {cvterm} CVTO ON CVTP.object_id = CVTO.cvterm_id
      INNER JOIN {cv} ON CVTO.cv_id = CV.cv_id
    WHERE CV.name = 'tripal_pub' and 
      (CVTO.name = 'Publication Details' or CVTS.name = 'Publication Type') and 
      NOT CVTS.is_obsolete = 1
    ORDER BY CVTS.name ASC 
  ";
  $prop_types = chado_query($sql); 
  while ($prop = db_fetch_object($prop_types)) {
    // the 'Citation' term is special because it serves
    // both as a property and as the uniquename for the publiation table
    if ($prop->name != "Citation") {
      $properties_select[$prop->cvterm_id] = $prop->name;
    }
    $properties_list[$prop->cvterm_id] = $prop;
  }
  
  $form['pub_id'] = array(
    '#type' => 'hidden',
    '#value' => $pub_id,
  );
  
  $form['title'] = array(
    '#type' => 'textarea',
    '#title' => t('Publication Title'),
    '#default_value' => $d_title,
    '#required' => TRUE,
  );
  
  $form['type_id'] = array(
    '#type' => 'select',
    '#title' => t('Publication Type'),
    '#options' => $pub_types,
    '#required' => TRUE,
    '#default_value' => $d_type_id,
  );
    
  $form['pyear'] = array(
    '#type' => 'textfield',
    '#title' => t('Publication Year'),
    '#default_value' => $d_pyear,
    '#required' => TRUE,
    '#size' => 5,
  );  
  $form['uniquename'] = array(
    '#type' => 'textarea',
    '#title' => t('Citation'),
    '#default_value' => $d_uniquename,
    '#description' => t('All publications must have a unique citation. Please enter the full citation for this publication. 
      For PubMed style citations list 
      the last name of the author followed by initials. Each author should be separated by a comma. Next comes 
      the title, followed by the series title (e.g. journal name), publication date (4 digit year, 3 character Month, day), volume, issue and page numbers. You may also use HTML to provide a link in the citation.  
      Below is an example: <pre>Medeiros PM, Ladio AH, Santos AM, Albuquerque UP. <a href="http://www.ncbi.nlm.nih.gov/pubmed/23462414" target="_blank">Does the selection of medicinal plants by Brazilian local populations 
        suffer taxonomic influence?</a> J Ethnopharmacol. 2013 Apr 19; 146(3):842-52.</pre>'),
    '#required' => TRUE,
  );
  
  // add in the properties that are actually stored in the pub table fields.
  $num_properties = chado_pub_node_form_add_pub_table_props($form, $form_state, $properties_list, 
    $d_properties, $d_removed, $d_volume, $d_volumetitle, $d_issue, $d_pages, $d_series_name);
  
  // add in the properties from the pubprop table   
  $num_properties += chado_pub_node_form_add_pubprop_table_props($form, $form_state, $pub_id, $d_properties, $d_removed);
    
  // add in any new properties that have been added by the user through an AHAH callback  
  $num_properties += chado_pub_node_form_add_new_props($form, $form_state, $num_new, $d_properties, $d_removed);
  
  // add an empty row of field to allow for addition of a new property
  chado_pub_node_form_add_new_empty_props($form, $properties_select);
  
  
  $form['removed'] = array(
    '#type' => 'hidden',
    '#value' => $d_removed,
  );

  $form['num_new'] = array(
    '#type' => 'hidden',
    '#value' => $num_new,
  );
  
  $form['is_obsolete'] = array(
    '#type' => 'checkbox',
    '#title' => t('Is Obsolete? (Check for Yes)'),
    '#required' => TRUE,
    '#default_value' => $d_is_obsolete,
  );
  return $form;

}
/*
 * 
 */
function chado_pub_validate($node, &$form) {
  
  // get the submitted values
  $title        = trim($node->title);
  $uniquename   = trim($node->uniquename);
  $type_id      = trim($node->type_id);
  $volume       = trim($node->volume);
  $volumetitle  = trim($node->volumetitle);
  $series_name  = trim($node->series_name);
  $issue        = trim($node->issue);
  $pyear        = trim($node->pyear);
  $pages        = trim($node->pages);
  $miniref      = trim($node->miniref);
  $publisher    = trim($node->publisher);
  $pubplace     = trim($node->pubplace);
  $is_obsolete  = $node->is_obsolete;
  $pub_id       = $node->pub_id;

  // if this is a delete then don't validate
  if($node->op == 'Delete') {
    return;
  }

  // make sure the year is four digits
<<<<<<< HEAD
  if(!preg_match('/^\d{4}$/', $pyear)){
    form_set_error('pyear', t('The publication year should be a 4 digit year.'));
    return;
  }
  
=======
  if (!preg_match('/^\d{4}$/', $pyear)) {
    $message = t('The publication year should be a 4 digit year.');
    form_set_error('pyear', $message);
    return;
  } 
>>>>>>> 6caaaa8d
  // get the type of publication
  $values = array('cvterm_id' => $type_id);
  $options = array('statement_name' => 'sel_pub_ty');
  $cvterm = tripal_core_chado_select('cvterm', array('name'), $values, $options);
  if (count($cvterm) == 0) {
<<<<<<< HEAD
    form_set_error('type_id', t('Invalided publication type.'));
=======
    $message = t('Invalided publication type.');
    form_set_error('type_id', $message);
>>>>>>> 6caaaa8d
    return;
  }

  // on an insert (no $pub_id) make sure the publication doesn't already exist
  if (!$pub_id) {
    $results = tripal_pub_get_pubs_by_title_type_pyear($title, $cvterm[0]->name, $pyear);   
    if (count($results) > 0) {
<<<<<<< HEAD
      form_set_error('pyear',t('A publication with this title, type and publication year, already exists.  Cannot add this publication'));
=======
      $message = t('A publication with this title, type and publication year, already exists.  Cannot add this publication');
      form_set_error('pyear', $message);
      return;
>>>>>>> 6caaaa8d
    }
  }
  
  // on an update, make sure that if the title has changed that it doesn't
  // conflict with any other publication
  if ($pub_id) {
    // first get the original title, type and year before it was changed
    $values = array('pub_id' => $pub_id);
    $columns =  array('title','pyear','type_id');
    $options = array('statement_name' => 'sel_pub_id');
    $pub = tripal_core_chado_select('pub', $columns, $values, $options);
    
    // if the title or year doesn't match then it was changed and we want to make
    // sure it doesn't already exist in another publication
    if((strcmp($pub[0]->title, $title) != 0) or
       ($pub[0]->type_id != $type_id) or
       ($pub[0]->year != $pyear)) {
      $results = tripal_pub_get_pubs_by_title_type_pyear($title, $cvterm[0]->name, $pyear);

      // make sure we don't capture our pub_id in the list (remove it)
      foreach ($results as $index => $found_pub_id) {
        if($found_pub_id == $pub_id){
          unset($results[$index]);
        }
      }         
      if (count($results) > 0) {
<<<<<<< HEAD
        form_set_error('pyear',t('A publication with this title and publication year, already exists.  Cannot update this publication'));       
=======
        $message = t('A publication with this title and publication year, already exists.  Cannot update this publication'); 
        form_set_error('pyear', $message);
>>>>>>> 6caaaa8d
      }
    }
  } 
}
/*
 * 
 */
function chado_pub_node_form_add_new_empty_props(&$form, $properties_select) {
  
  // add one more blank set of property fields
  $form['properties']['new']["new_id"] = array(
    '#type'          => 'select',
    '#options'       => $properties_select,
    '#ahah' => array(
      'path'    => "tripal_pub/properties/description",
      'wrapper' => 'tripal-pub-new_value-desc',
      'event'   => 'change',
      'method'  => 'replace',          
    ),   
  );
  $form['properties']['new']["new_value"] = array(
    '#type'          => 'textarea',
    '#default_value' => '',
    '#cols'          => 5,
    '#rows'          => $rows,
    '#description'   => '<div id="tripal-pub-new_value-desc"></div>'
  );
  $form['properties']['new']["add"] = array(
    '#type'         => 'image_button',      
    '#value'        => t('Add'),
    '#src'          => drupal_get_path('theme', 'tripal') . '/images/add.png',
    '#ahah' => array(
      'path'    => "tripal_pub/properties/add",
      'wrapper' => 'tripal-pub-edit-properties-table',
      'event'   => 'click',
      'method'  => 'replace',          
    ),   
    '#attributes' => array('onClick' => 'return false;'),
  );   
}
/*
 * 
 */
function chado_pub_node_form_add_new_props(&$form, $form_state, $num_new, &$d_properties, &$d_removed) {
   
  // first, add in all of the new properties that were added through a previous AHAH callback 
  $j = 0;
  $num_properties++;

  // we need to find the
  if ($form_state['values']) {
    foreach ($form_state['values'] as $element_name => $value) {
      if (preg_match('/new_value-(\d+)-(\d+)/', $element_name, $matches)) {
        $new_id = $matches[1];
        $rank = $matches[2];
        
        // skip any properties that the user requested to delete through a previous
        // AHAH callback or through the current AHAH callback
        if($d_removed["$new_id-$rank"]) {
          continue;
        }
        if($form_state['post']['remove-' . $new_id . '-' . $rank]) {
          $d_removed["$new_id-$rank"] = 1;
          continue;
        }
        
        // get this new_id information
        $cvterm = tripal_core_chado_select('cvterm', array('name', 'definition'), array('cvterm_id' => $new_id));
        
        // add it to the $d_properties array
        $d_properties[$new_id][$rank]['name']  = $cvterm->name;
        $d_properties[$new_id][$rank]['id']    = $new_id;
        $d_properties[$new_id][$rank]['value'] = $value;
        $d_properties[$new_id][$rank]['definition']  = $cvterm->definition;
        $num_properties++; 
      
        // determine how many rows we need in the textarea
        $rows = 1;
        if (preg_match('/Abstract/', $cvterm[0]->name)) {
          $rows = 10;
        }
        if ($cvterm[0]->name == 'Authors') {
          $rows = 2;
        }
        
        // add the new fields
        $form['properties']['new'][$new_id][$rank]["new_id-$new_id-$rank"] = array(
          '#type'          => 'item',
          '#value'         => $cvterm[0]->name
        );
        $form['properties']['new'][$new_id][$rank]["new_value-$new_id-$rank"] = array(
          '#type'          => 'textarea',
          '#default_value' => $value,
          '#cols'          => 50,
          '#rows'          => $rows,
          '#description'   => $cvterm->definition,
        );
        
        $form['properties']['new'][$new_id][$rank]["remove-$new_id-$rank"] = array(
          '#type'         => 'image_button',
          '#value'        => t('Remove'),
          '#src'          => drupal_get_path('theme', 'tripal') . '/images/minus.png',
          '#ahah' => array(
            'path'    => "tripal_pub/properties/minus/$new_id/$rank",
            'wrapper' => 'tripal-pub-edit-properties-table',
            'event'   => 'click',
            'method'  => 'replace',
          ), 
          '#attributes' => array('onClick' => 'return false;'),
        );  
      }           
    }
  }
  
  
  // second add in any new properties added during this callback
  if($form_state['post']['add']) {
    $new_id = $form_state['values']['new_id'];
    $new_value = $form_state['values']['new_value'];
    
    // get the rank by counting the number of entries 
    $rank = count($d_properties[$new_id]);
    
    // get this new_id information
    $cvterm = tripal_core_chado_select('cvterm', array('name', 'definition'), array('cvterm_id' => $new_id));
    
    // add it to the $d_properties array
    $d_properties[$new_id][$rank]['name']  = $cvterm->name;
    $d_properties[$new_id][$rank]['id']    = $new_id;
    $d_properties[$new_id][$rank]['value'] = $value;
    $d_properties[$new_id][$rank]['definition']  = $cvterm->definition;
    $num_properties++; 
  
    // determine how many rows we need in the textarea
    $rows = 1;
    if (preg_match('/Abstract/', $cvterm[0]->name)) {
      $rows = 10;
    }
    if ($cvterm[0]->name == 'Authors') {
      $rows = 2;
    }
    
    // add the new fields
    $form['properties']['new'][$new_id][$rank]["new_id-$new_id-$rank"] = array(
      '#type'          => 'item',
      '#value'         => $cvterm[0]->name
    );
    $form['properties']['new'][$new_id][$rank]["new_value-$new_id-$rank"] = array(
      '#type'          => 'textarea',
      '#default_value' => $new_value,
      '#cols'          => 50,
      '#rows'          => $rows,
      '#description'   => $cvterm->definition,
    );
    
    $form['properties']['new'][$new_id][$rank]["remove-$new_id-$rank"] = array(
      '#type'         => 'image_button',
      '#value'        => t('Remove'),
      '#src'          => drupal_get_path('theme', 'tripal') . '/images/minus.png',
      '#ahah' => array(
        'path'    => "tripal_pub/properties/minus/$new_id/$rank",
        'wrapper' => 'tripal-pub-edit-properties-table',
        'event'   => 'click',
        'method'  => 'replace',
      ), 
      '#attributes' => array('onClick' => 'return false;'),
    );
    
  }
    
  return $num_properties;
}
/*
 * 
 */
function chado_pub_node_form_add_pubprop_table_props(&$form, $form_state, $pub_id, &$d_properties, &$d_removed) {
  
  // get the properties for this publication
  $num_properties = 0;
    
  if(!$pub_id) {
    return $num_properties; 
  }
  
  $sql = "
    SELECT CVT.cvterm_id, CVT.name, CVT.definition, PP.value, PP.rank
    FROM {pubprop} PP
      INNER JOIN {cvterm} CVT on CVT.cvterm_id = PP.type_id
    WHERE PP.pub_id = %d
    ORDER BY CVT.name, PP.rank
  ";
  $pub_props = chado_query($sql, $pub_id);
  while ($prop = db_fetch_object($pub_props)) {
    
    $type_id = $prop->cvterm_id;
    $rank = count($d_properties[$type_id]);
    
    // skip properties that are found in the pub table
    if($prop->name == "Volume" or $prop->name == "Volume Title" or 
       $prop->name == "Issue"  or $prop->name == "Pages" or
       $prop->name == "Citation" or $prop->name == "Journal Name") {
         continue;
    }
    
    // skip any properties that the user requested to delete through a previous
    // AHAH callback or through the current AHAH callback
    if($d_removed["$type_id-$rank"]) {
      continue;
    }
    if($form_state['post']['remove-' . $type_id . '-' . $rank]) {
      $d_removed["$type_id-$rank"] = 1;
      continue;
    }
    
    $d_properties[$type_id][$rank]['name']  = $prop->name;
    $d_properties[$type_id][$rank]['id']    = $type_id;
    $d_properties[$type_id][$rank]['value'] = $prop->value;
    $d_properties[$type_id][$rank]['definition']  = $prop->definition;
    $num_properties++; 
  
    // determine how many rows we need in the textarea
    $rows = 1;
    if (preg_match('/Abstract/', $prop->name)) {
      $rows = 10;
    }
    if ($prop->name == 'Authors') {
      $rows = 2;
    }
  
    $form['properties'][$type_id][$rank]["prop_id-$type_id-$rank"] = array(
      '#type'          => 'item',
      '#value'         => $prop->name,
    );
    $form['properties'][$type_id][$rank]["prop_value-$type_id-$rank"] = array(
      '#type'          => 'textarea',
      '#default_value' => $prop->value,
      '#cols'          => 50,
      '#rows'          => $rows,
      '#description'   => $prop->definition,
    );
    
    $form['properties'][$type_id][$rank]["remove-$type_id-$rank"] = array(
      '#type'         => 'image_button',
      '#value'        => t('Remove'),
      '#src'          => drupal_get_path('theme', 'tripal') . '/images/minus.png',
      '#ahah' => array(
        'path'    => "tripal_pub/properties/minus/$type_id/$rank",
        'wrapper' => 'tripal-pub-edit-properties-table',
        'event'   => 'click',
        'method'  => 'replace',
      ), 
      '#attributes' => array('onClick' => 'return false;'),
    );      
  }
  return $num_properties;
}
/*
 * 
 */
function chado_pub_node_form_add_pub_table_props(&$form, $form_state, $properties_list,
    &$d_properties, &$d_removed, $d_volume, $d_volumetitle, $d_issue, $d_pages, $d_series_name) {
      
  $num_properties = 0;
  $rank = 0;
  
  // add properties that are actually part of the pub table  
  foreach($properties_list as $type_id => $prop) {     

    // skip any properties that the user requested to delete through a previous
    // AHAH callback or through the current AHAH callback
    if($d_removed["$type_id-$rank"]) {
      continue;
    }
    if($form_state['post']["remove-$type_id-$rank"]) {
      $d_removed["$type_id-$rank"] = 1;
      continue;
    }
        
    // if any of the properties match the fields in the pub table then we 
    // want to include those automatically
    if (($prop->name == 'Volume' and $d_volume) or         
        ($prop->name == 'Issue' and $d_issue) or 
        ($prop->name == 'Pages' and $d_pages) or
        ($prop->name == 'Volume Title' and $d_volumetitle) or
        ($prop->name == 'Journal Name' and $d_series_name)) {
          
      $d_properties[$type_id][$rank]['name']  = $prop->name;           
      $d_properties[$type_id][$rank]['id']    = $type_id;            
      $d_properties[$type_id][$rank]['definition']  = $prop->definition;
      $num_properties++;
      
      if ($prop->name == 'Volume') {
        $d_properties[$type_id][$rank]['value'] = $d_volume;
      }
      if ($prop->name == 'Issue') {
        $d_properties[$type_id][$rank]['value'] = $d_issue;
      }
      if ($prop->name == 'Pages') {
        $d_properties[$type_id][$rank]['value'] = $d_pages;
      }
      if ($prop->name == 'Volume Title') {
        $d_properties[$type_id][$rank]['value'] = $d_volumetitle;
      }
      if ($prop->name == 'Journal Name') {
        $d_properties[$type_id][$rank]['value'] = $d_series_name;
      }
      
      // determine how many rows we need in the textarea
      $rows = 1;
      if (preg_match('/Abstract/', $prop->name)) {
        $rows = 10;
      }
      if ($prop->name == 'Authors') {
        $rows = 2;
      }
      
      // add in the fields
      $form['properties'][$type_id][$rank]["prop_id-$type_id-$rank"] = array(
        '#type'          => 'item',
        '#value'         => $prop->name
      );
      $form['properties'][$type_id][$rank]["prop_value-$type_id-$rank"] = array(
        '#type'          => 'textarea',
        '#default_value' => $d_properties[$type_id][$rank]['value'],
        '#cols'          => 50,
        '#rows'          => $rows,
        '#description'   => $description,
      );
      
      $form['properties'][$type_id][$rank]["remove-$type_id-$rank"] = array(
        '#type'         => 'image_button',
        '#value'        => t('Remove'),
        '#src'          => drupal_get_path('theme', 'tripal') . '/images/minus.png',
        '#ahah' => array(
          'path'    => "tripal_pub/properties/minus/$type_id/$rank",
          'wrapper' => 'tripal-pub-edit-properties-table',
          'event'   => 'click',
          'method'  => 'replace',
        ), 
        '#attributes' => array('onClick' => 'return false;'),
      ); 
    }
  }
  return $num_properties;
}
/*
 * 
 */
function theme_chado_pub_node_form($form) {

  $properties_table = tripal_pub_theme_node_form_properties($form);
  
  $markup  = drupal_render($form['pub_id']);
  $markup .= drupal_render($form['title']);
  $markup .= drupal_render($form['type_id']);
  $markup .= drupal_render($form['series_name']);
  $markup .= drupal_render($form['pyear']);
  $markup .= drupal_render($form['uniquename']);
  $markup .= "<b>Include Additional Details</b><br>You may add additional properties to this publication by scrolling to the bottom of this table, selecting a property type from the dropdown and adding text.  You may add as many properties as desired by clicking the plus button on the right.  To remove a property, click the minus button";
  $markup .= $properties_table;
  $markup .= drupal_render($form['is_obsolete']);
  
  $form['properties'] = array(
    '#type' => 'markup',
    '#value' =>  $markup,
  );
  return drupal_render($form);
}

/*
 * 
 */
function tripal_pub_theme_node_form_properties($form) {
  $rows = array();
  
  if ($form['properties']) {
    
    // first add in the properties derived from the pub and pubprop tables 
    // the array tree for these properties looks like this:
    // $form['properties'][$type_id][$rank]["prop_id-$type_id-$rank"]
    foreach ($form['properties'] as $type_id => $elements) {
      // there are other fields in the properties array so we only
      // want the numeric ones those are our type_id
      if (is_numeric($type_id)) {     
        foreach ($elements as $rank => $element) {
          if (is_numeric($rank)) {          
            $rows[] = array(  
              drupal_render($element["prop_id-$type_id-$rank"]),    
              drupal_render($element["prop_value-$type_id-$rank"]),
              drupal_render($element["remove-$type_id-$rank"]),
            );
          }
        }
      }
    }  

    // second, add in any new properties added by the user through AHAH callbacks
    // the array tree for these properties looks like this: 
    // $form['properties']['new'][$type_id][$rank]["new_id-$new_id-$rank"]
    foreach ($form['properties']['new'] as $type_id => $elements) {
      if (is_numeric($type_id)) {    
        foreach ($elements as $rank => $element) {
          if (is_numeric($rank)) {          
            $rows[] = array(  
              drupal_render($element["new_id-$type_id-$rank"]),    
              drupal_render($element["new_value-$type_id-$rank"]),
              drupal_render($element["remove-$type_id-$rank"]),
            );
          }
        }
      }
    }
  
    // finally add in a set of blank field for adding a new property
    $rows[] = array(
      drupal_render($form['properties']['new']['new_id']),     
      drupal_render($form['properties']['new']['new_value']),
      drupal_render($form['properties']['new']['add']), 
    ); 
  }
  
  $headers = array('Property Type','Value', '');      
  return theme('table', $headers, $rows, array('id'=> "tripal-pub-edit-properties-table"));
}

/*
 * 
 */
function tripal_pub_property_add() {
  $status = TRUE;

  // prepare and render the form
  $form = tripal_core_ahah_prepare_form(); 

  // we only want to return the properties as that's all we'll replace with this AHAh callback
  $data = tripal_pub_theme_node_form_properties($form);
  
  // bind javascript events to the new objects that will be returned 
  // so that AHAH enabled elements will work.
  $settings = tripal_core_ahah_bind_events();

  // return the updated JSON
  drupal_json(
    array(
      'status'   => $status, 
      'data'     => $data,
      'settings' => $settings,
    )  
  );
}
/*
 * 
 */
function tripal_pub_property_delete() {
  $status = TRUE;

  // prepare and render the form
  $form = tripal_core_ahah_prepare_form(); 

  // we only want to return the properties as that's all we'll replace with this AHAh callback
  $data = tripal_pub_theme_node_form_properties($form);

  // bind javascript events to the new objects that will be returned 
  // so that AHAH enabled elements will work.
  $settings = tripal_core_ahah_bind_events();

  // return the updated JSON
  drupal_json(
    array(
      'status'   => $status, 
      'data'     => $data,
      'settings' => $settings,
    )  
  );
}
/*
 * 
 */
function tripal_pub_property_get_description() {
  $new_id = $_POST['new_id'];
  
  $values = array('cvterm_id' => $new_id);
  $cvterm = tripal_core_chado_select('cvterm', array('definition'), $values);
  
  $description = '&nbsp;';
  if ($cvterm[0]->definition) {
    $description = $cvterm[0]->definition;
  }
  drupal_json(
    array(
      'status' => TRUE,
      'data'   => '<div id="tripal-pub-new_value-desc">' . $description . '</div>',
    )    
  );
}<|MERGE_RESOLUTION|>--- conflicted
+++ resolved
@@ -189,30 +189,18 @@
   }
 
   // make sure the year is four digits
-<<<<<<< HEAD
   if(!preg_match('/^\d{4}$/', $pyear)){
     form_set_error('pyear', t('The publication year should be a 4 digit year.'));
     return;
   }
   
-=======
-  if (!preg_match('/^\d{4}$/', $pyear)) {
-    $message = t('The publication year should be a 4 digit year.');
-    form_set_error('pyear', $message);
-    return;
-  } 
->>>>>>> 6caaaa8d
   // get the type of publication
   $values = array('cvterm_id' => $type_id);
   $options = array('statement_name' => 'sel_pub_ty');
   $cvterm = tripal_core_chado_select('cvterm', array('name'), $values, $options);
   if (count($cvterm) == 0) {
-<<<<<<< HEAD
-    form_set_error('type_id', t('Invalided publication type.'));
-=======
     $message = t('Invalided publication type.');
     form_set_error('type_id', $message);
->>>>>>> 6caaaa8d
     return;
   }
 
@@ -220,13 +208,9 @@
   if (!$pub_id) {
     $results = tripal_pub_get_pubs_by_title_type_pyear($title, $cvterm[0]->name, $pyear);   
     if (count($results) > 0) {
-<<<<<<< HEAD
-      form_set_error('pyear',t('A publication with this title, type and publication year, already exists.  Cannot add this publication'));
-=======
       $message = t('A publication with this title, type and publication year, already exists.  Cannot add this publication');
       form_set_error('pyear', $message);
       return;
->>>>>>> 6caaaa8d
     }
   }
   
@@ -253,12 +237,8 @@
         }
       }         
       if (count($results) > 0) {
-<<<<<<< HEAD
-        form_set_error('pyear',t('A publication with this title and publication year, already exists.  Cannot update this publication'));       
-=======
         $message = t('A publication with this title and publication year, already exists.  Cannot update this publication'); 
         form_set_error('pyear', $message);
->>>>>>> 6caaaa8d
       }
     }
   } 
