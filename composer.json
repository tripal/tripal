--- conflicted
+++ resolved
@@ -3,11 +3,7 @@
   "description": "Tripal is an toolkit to facilitate construction of online genomic, genetic (and other biological) websites.",
   "require-dev": {
     "doctrine/instantiator": "1.0.*",
-<<<<<<< HEAD
-    "statonlab/tripal-test-suite": "^1.3"
-=======
     "statonlab/tripal-test-suite": "1.*"
->>>>>>> 43e334da
   },
   "require": {
   }
