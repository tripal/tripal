--- conflicted
+++ resolved
@@ -168,17 +168,19 @@
       ]
     },
     {
-<<<<<<< HEAD
       "login": "katherynbuble",
       "name": "katherynbuble",
       "avatar_url": "https://avatars3.githubusercontent.com/u/59714566?v=4",
       "profile": "https://github.com/katherynbuble",
-=======
+      "contributions": [
+        "code"
+      ]
+    },
+    {
       "login": "risharde",
       "name": "risharde",
       "avatar_url": "https://avatars3.githubusercontent.com/u/33866403?v=4",
       "profile": "https://github.com/risharde",
->>>>>>> 2726c8f6
       "contributions": [
         "code"
       ]
