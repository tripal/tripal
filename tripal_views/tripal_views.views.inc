--- conflicted
+++ resolved
@@ -75,14 +75,10 @@
       'tripal_views_handler_filter_select_string' => array(
         'parent' => 'chado_views_handler_filter_string',
       ),
-<<<<<<< HEAD
       'tripal_views_handler_filter_sequence' => array(
         'parent' => 'chado_views_handler_filter_string',
       ),
       
-=======
-
->>>>>>> d7526c32
       // Custom Tripal Field Handlers
       'tripal_views_handler_field_aggregate' => array(
         'parent' => 'chado_views_handler_field',
