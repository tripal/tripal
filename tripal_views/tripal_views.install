--- conflicted
+++ resolved
@@ -74,78 +74,6 @@
   // Add handler to tripal_views_join
   db_add_field($ret, 'tripal_views_join', 'handler', array('type' => 'varchar', 'length' => '255', 'not null' => TRUE, 'default' => ''));
 
-  // Add tripal_views_field to keep track of fields for views integration
-  $schema = tripal_views_views_schema();
-  db_create_table(&$ret, 'tripal_views_field', $schema['tripal_views_field']);
-
-<<<<<<< HEAD
-  return $ret;
-}
-
-/**
- * Describe the Tripal Views Schema
- *
- * Tables include:
- *   - tripal_views: main table for views integration setups
- *   - tripal_views_field: keeps track of all fields related to a given views integration setup
- *   - tripal_views_join: keeps track of joins between the current views integration setup
- *       and other tables.
- *   - tripal_views_handlers: keeps track of which handlers to use for a given field
- *
- * @ingroup tripal_views
- */
-function tripal_views_views_schema() {
-  $schema = array();
-  $schema['tripal_views'] = array(
-    'description' => 'contains the setupes, their materialized view id and base table name that was used.',
-    'fields' => array(
-      'setup_id' => array(
-        'description' => 'the id of the setup',
-        'type' => 'serial',
-        'unsigned' => TRUE,
-        'not null' => TRUE,
-      ),
-      'mview_id' => array(
-        'description' => 'the materialized view used for this setup',
-        'type' => 'int',
-        'unsigned' => TRUE,
-      ),
-      'table_name' => array(
-        'description' => 'the base table name to be used when using this setup. Use this field when not using a materialized view',
-        'type' => 'varchar',
-        'length' => 255,
-        'not null' => TRUE,
-        'default' => '',
-      ),
-      'priority' => array(
-        'description' => 'when there are 2+ entries for the same table, the entry with the lightest (drupal-style) priority is used.',
-        'type' => 'int',
-      ),
-      'name' => array(
-        'description' => 'Human readable name of this setup',
-        'type' => 'varchar',
-        'length' => 255,
-        'not null' => TRUE,
-        'default' => '',
-      ),
-      'comment' => array(
-        'description' => 'add notes about this views setup',
-        'type' => 'text',
-        'size' => 'normal',
-        'not null' => FALSE,
-        'default' => '',
-      ),
-    ),
-    'unique_keys' => array(
-      'setup_id' => array('setup_id'),
-      'priority' => array('table_name', 'priority'),
-    ),
-    'indexes' => array(
-      'priority' => array('table_name', 'priority'),
-    ),
-    'primary key' => array('setup_id'),
-  );
-=======
 	// Add tripal_views_field to keep track of fields for views integration
 	$schema = tripal_views_views_schema();
 	db_create_table(&$ret, 'tripal_views_field', $schema['tripal_views_field']);
@@ -157,69 +85,69 @@
   return $ret;
 }
 
-/************************************************************************
-* 
-*
-* @ingroup tripal_views
-*/
-function tripal_views_views_schema(){
-   $schema = array();
-	$schema['tripal_views'] = array(
-		'description' => 'contains the setupes, their materialized view id and base table name that was used.',
-		'fields' => array(
-			'setup_id' => array(
-				'description' => 'the id of the setup',
-				'type' => 'serial',
-				'unsigned' => TRUE,
-				'not null' => TRUE,
-			),
-			'mview_id' => array(
-				'description' => 'the materialized view used for this setup',
-				'type' => 'int',
-				'unsigned' => TRUE,
-			),
-			'table_name' => array(
-				'description' => 'the base table name to be used when using this setup. Use this field when not using a materialized view',
-				'type' => 'varchar',
-				'length' => 255,
-				'not null' => TRUE,
-				'default' => '',
-			),
-			'priority' => array(
-				'description' => 'when there are 2+ entries for the same table, the entry with the lightest (drupal-style) priority is used.',
-				'type' => 'int',
-			),
-			'name' => array(
-				'description' => 'Human readable name of this setup',
-				'type' => 'varchar',
-				'length' => 255,
-				'not null' => TRUE,
-				'default' => '',
-			),
-			'base_table' => array(
-				'description' => 'Indicated whether the table should be a base table of a view',
-				'type' => 'int',
-				'not null ' => TRUE,
-				'default' => 1
-			),
-			'comment' => array(
-				'description' => 'add notes about this views setup',
-				'type' => 'text',
-				'size' => 'normal',
-				'not null' => FALSE,
-				'default' => '',
-			),
-		),
-		'unique_keys' => array(
-			'setup_id' => array('setup_id'),
-			'priority' => array('table_name','priority'),
-		),
-		'indexes' => array(
-			'priority' => array('table_name','priority'),
-		),
-		'primary key' => array('setup_id'),
-	);
->>>>>>> 5915d424
+/**
+ * Describe the Tripal Views Schema
+ *
+ * Tables include:
+ *   - tripal_views: main table for views integration setups
+ *   - tripal_views_field: keeps track of all fields related to a given views integration setup
+ *   - tripal_views_join: keeps track of joins between the current views integration setup
+ *       and other tables.
+ *   - tripal_views_handlers: keeps track of which handlers to use for a given field
+ *
+ * @ingroup tripal_views
+ */
+function tripal_views_views_schema() {
+  $schema = array();
+  $schema['tripal_views'] = array(
+    'description' => 'contains the setupes, their materialized view id and base table name that was used.',
+    'fields' => array(
+      'setup_id' => array(
+        'description' => 'the id of the setup',
+        'type' => 'serial',
+        'unsigned' => TRUE,
+        'not null' => TRUE,
+      ),
+      'mview_id' => array(
+        'description' => 'the materialized view used for this setup',
+        'type' => 'int',
+        'unsigned' => TRUE,
+      ),
+      'table_name' => array(
+        'description' => 'the base table name to be used when using this setup. Use this field when not using a materialized view',
+        'type' => 'varchar',
+        'length' => 255,
+        'not null' => TRUE,
+        'default' => '',
+      ),
+      'priority' => array(
+        'description' => 'when there are 2+ entries for the same table, the entry with the lightest (drupal-style) priority is used.',
+        'type' => 'int',
+      ),
+      'name' => array(
+        'description' => 'Human readable name of this setup',
+        'type' => 'varchar',
+        'length' => 255,
+        'not null' => TRUE,
+        'default' => '',
+      ),
+      'comment' => array(
+        'description' => 'add notes about this views setup',
+        'type' => 'text',
+        'size' => 'normal',
+        'not null' => FALSE,
+        'default' => '',
+      ),
+    ),
+    'unique_keys' => array(
+      'setup_id' => array('setup_id'),
+      'priority' => array('table_name', 'priority'),
+    ),
+    'indexes' => array(
+      'priority' => array('table_name', 'priority'),
+    ),
+    'primary key' => array('setup_id'),
+  );
 
   $schema['tripal_views_field'] = array(
     'description' => 'keep track of fields available for a given table',
