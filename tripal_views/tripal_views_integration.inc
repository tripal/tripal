--- conflicted
+++ resolved
@@ -69,37 +69,6 @@
  *
  * @ingroup tripal_views_integration
  */
-<<<<<<< HEAD
-function tripal_views_integration_setup_list() {
-
-  $header = array('', 'Drupal Views Type Name', 'Table Name', 'Legacy Mview', 'Priority', 'Comment', '');
-  $rows = array();
-
-  // get the list of materialized views
-  $tviews = db_query('SELECT * FROM {tripal_views} ORDER BY table_name, priority');
-  while ($tview = db_fetch_object($tviews)) {
-    $rows[] = array(
-      l(t('Edit'), "admin/tripal/views/integration/edit/" . $tview->setup_id) ,
-      $tview->name,
-      $tview->table_name,
-      ($tview->mview_id) ? 'Yes' : 'No',
-      $tview->priority,
-      $tview->comment,
-      l(t('Delete'), "admin/tripal/views/integration/delete/" . $tview->setup_id),
-    );
-  }
-  $rows[] = array(
-    'data' => array(
-      array(
-        'data' => l(t('Add a new entry'), "admin/tripal/views/integration/new") . " | " .
-                  l(t("Create View"), 'admin/build/views/add'),
-        'colspan' => 7
-      ),
-    )
-  );
-
-  return theme('table', $header, $rows);
-=======
 function tripal_views_integration_setup_list(){
    $output = '';
 
@@ -191,7 +160,6 @@
    
    $output .= theme('table', $header, $rows);
    return $output;
->>>>>>> 5915d424
 }
 
 /**
@@ -229,7 +197,6 @@
  *
  * @ingroup tripal_views_integration
  */
-<<<<<<< HEAD
 function tripal_views_integration_form(&$form_state, $setup_id = NULL) {
 
   $form = array();
@@ -250,67 +217,6 @@
     $table_name = $setup_obj->table_name;
     $form_state['storage']['mview_id'] = $mview_id;
     $form_state['storage']['table_name'] = $table_name;
-
-    // get the default field name/description
-    $sql = "SELECT * FROM {tripal_views_field} WHERE setup_id=%d";
-    $query = db_query($sql, $setup_id);
-    $default_fields = array();
-    while ($field = db_fetch_object($query)) {
-      $default_fields[$field->column_name]['name'] = $field->name;
-      $default_fields[$field->column_name]['description'] = $field->description;
-    }
-
-    // get the default join settings and handlers
-    $sql = "SELECT * FROM {tripal_views_join} WHERE setup_id = %d";
-    $query = db_query($sql, $setup_id);
-    $default_joins = array();
-    while ($join = db_fetch_object($query)) {
-      $default_joins[$join->base_field]['left_table'] = $join->left_table;
-      $default_joins[$join->base_field]['left_field'] = $join->left_field;
-    }
-    // get the default handlers
-    $sql = "SELECT * FROM {tripal_views_handlers} WHERE setup_id = %d";
-    $query = db_query($sql, $setup_id);
-    $default_handlers = array();
-    while ($handler = db_fetch_object($query)) {
-      $default_handlers[$handler->column_name][$handler->handler_type]['handler_name'] = $handler->handler_name;
-      $default_handlers[$handler->column_name][$handler->handler_type]['arguments'] = $handler->arguments;
-    }
-    // add in the setup_id for the form so we know this is an update not an insert
-    $form['setup_id'] = array(
-       '#type' => 'hidden',
-       '#value' => $setup_id,
-    );
-  }
-  // add a fieldset for the MView & Chado table selectors
-  $form['base_table_type'] = array(
-   '#type' => 'fieldset',
-   '#title' => 'Base Table',
-   '#description' => 'Please select either a materialized view or a Chado table for integration with '.
-                     'Drupal Views.  In Drupal Views terminology, the selected table becomes the "base table". '.
-                     'After you select a table from either list, the fields from that table will appear below '.
-                     'and you can specify other tables to join with and handlers.',
-  );
-=======
-function tripal_views_integration_form(&$form_state, $setup_id = NULL){
-  
-   $form = array();
-   $data = array();
-   $form['#cache'] = TRUE;
-
-   // ahah_helper requires us to register the form with it's module
-   ahah_helper_register($form, $form_state);
-
-   // if a setup_id is provided then we want to get the form defaults
-   $setup_obj = array();
-   if(isset($setup_id)){
-      // get the deafult setup values
-      $sql = "SELECT * FROM {tripal_views} WHERE setup_id = %d";
-      $setup_obj = db_fetch_object(db_query($sql,$setup_id));
-      $mview_id = $setup_obj->mview_id;
-      $table_name = $setup_obj->table_name;
-      $form_state['storage']['mview_id'] = $mview_id;
-      $form_state['storage']['table_name'] = $table_name;
 
       // get the default field name/description
       $sql = "SELECT * FROM {tripal_views_field} WHERE setup_id=%d";
@@ -362,7 +268,6 @@
                        'After you select a table from either list, the fields from that table will appear below '.
                        'and you can specify other tables to join with and handlers.',
    );
->>>>>>> 5915d424
 
   // build the form element for the Chado tables
   $chado_tables = tripal_core_get_chado_tables();
@@ -1030,46 +935,6 @@
     $left_table = $form_state['values']["fields_join_$table_id-$i"];
     $left_column = $form_state['values']["fields_join_column_$table_id-$i"];
 
-    if ($left_column) {
-      if ($mview_id) {
-        $base_table = $mview->mv_table;
-      }
-      else {
-        $base_table = $table_name;
-      }
-      $view_join_record = array(
-        'setup_id' => $tripal_views_record['setup_id'],
-        'base_table' => $base_table,
-        'base_field' => $key,
-        'left_table' => $left_table,
-        'left_field' => $left_column,
-      );
-<<<<<<< HEAD
-
-      // write the new joins to the database
-      drupal_write_record('tripal_views_join', $view_join_record);
-    }
-
-    // add the hanlders
-    $handlers = array('filter', 'field', 'sort', 'argument', 'join', 'relationship');
-
-    foreach ($handlers as $handler) {
-      $handler_name = $form_state['values']["fields_" . $handler . "_handler_$table_id-$i"];
-      if ($handler_name) {
-        $handler_record = array(
-          'setup_id' => $tripal_views_record['setup_id'],
-          'column_name' => $key,
-          'handler_type' => $handler,
-          'handler_name' => $handler_name,
-        );
-        drupal_write_record('tripal_views_handlers', $handler_record);
-=======
-      drupal_write_record('tripal_views_field', $view_field_record);
-      
-      // first add the join if it exists
-      $left_table = $form_state['values']["fields_join_$table_id-$i"];
-      $left_column = $form_state['values']["fields_join_column_$table_id-$i"];
-
       if($left_column){
          if($mview_id){
             $base_table = $mview->mv_table;
@@ -1089,21 +954,19 @@
          drupal_write_record('tripal_views_join', $view_join_record);
       }
 
-      // add the hanlders
-      $handlers = array('filter','field','sort','argument','relationship');
-     
-      foreach($handlers as $handler){
-         $handler_name = $form_state['values']["fields_".$handler."_handler_$table_id-$i"];
-         if($handler_name){
-            $handler_record = array(
-            'setup_id' => $tripal_views_record['setup_id'],
-            'column_name' => $key, 
-            'handler_type' => $handler,
-            'handler_name' => $handler_name,
-            );
-            drupal_write_record('tripal_views_handlers', $handler_record);
-         }
->>>>>>> 5915d424
+    // add the hanlders
+    $handlers = array('filter', 'field', 'sort', 'argument', 'join', 'relationship');
+
+    foreach ($handlers as $handler) {
+      $handler_name = $form_state['values']["fields_" . $handler . "_handler_$table_id-$i"];
+      if ($handler_name) {
+        $handler_record = array(
+          'setup_id' => $tripal_views_record['setup_id'],
+          'column_name' => $key,
+          'handler_type' => $handler,
+          'handler_name' => $handler_name,
+        );
+        drupal_write_record('tripal_views_handlers', $handler_record);
       }
     }
     $i++;
