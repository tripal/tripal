<?php

/**
 * Purpose: Provide Guidance to new Tripal Admin
 *
 * @return
 *   HTML Formatted text
 *
 * @ingroup tripal_views_integration
 */
function tripal_views_description_page() {

  $text .= '<h3>Tripal Views Quick Links:</h3>';
  $text .= "<ul>
             <li><a href=\"".url("admin/tripal/views/integration/mviews") . "\">List of integrated tables</a></li>
             <li><a href=\"".url("admin/tripal/views/integration/mviews/new"). "\">Integrate a new table</a></li>
           </ul>";

  $text .= '<h3>Views Integration Description:</h3>';
  $text .= '<p>Tripal Views provides an interface for integrating <a href="http://drupal.org/project/views">Drupal Views</a>
            with Tripal materialized views.  This will allow site administrators to create custom queries for the materialized views
            and in turn provide custom content pages, custom blocks and custom search forms. The forms allow a site administrator
            to select a materialized view and associate other Chado tables on which the view can join.  Usage of this module requires
            a good understanding of foreign-key relationships in Chado.
            </p>';

  $text .= '<h3>Setup Instructions:</h3>';
  $text .= '<p>After installation of the Tripal core module.  The following tasks should be performed
            <ol>
              <li><b>Set Permissions</b>: To allow access to site administrators for this module, simply
               <a href="'.url('admin/user/permissions').'">assign permissions</a> to the appropriate user roles for the
               permission type "manage tripal_views_integration". </li>
            </ol>
            </p>';
  $text .= '<h3>Usage Instructions:</h3>';
  $text .= "<p>To use Tripal Views integration follow these steps:
            <ol>
               <li><b>Identify or create a materialized view:</b> Using the <a href=\"".url("admin/tripal/views/mviews") . "\">
                 Tripal materialized View</a> interface, identify the view you would like to integrate or create a new one.</li>
               <li><b>Setup the Views Integration</b>: Navigate to the <a href=\"".url("admin/tripal/views/integration/mviews/new") . "\">
                 Tripal views integration setup page</a> to integrate the selected materialized view.  Provide a  user friendly name
                 and description to help you remember the purpose for integrating the view.  Next, select the view you want to integrate
                 from the provided select box.  If your materialized view has fields that can join with other Chado tables, you may
                 provide those relationships in the provided form.  Finally, if your fields require a special handler for display, you
                 may select it from the drop down provided</li>
               <li><b>Create custom pages/block/search form</b>:  After saving setup information from step 2 above, you will be redirected to the
                 Drupal Views interface</a> where you can create a custom page, block or search form.</li>
               <li><b>Review your integrated views</b>:  A page providing a
                 <a href=\"".url("admin/tripal/views/integration/mviews/list") . "\">list of all integrated views</a> is provided. You may
                 view this page to see all integrated views, but also to remove any unwanted integrations.</li>
            </ol>
         
            </p>";
  return $text;
}
/**
 * Purpose: Generates a themable table containing the list of integrated tables
 *   The look-and-feel of the table can be altered by overriding the theme for
 *   tables.
 *
 * @return
 *    a themed HTML table   
 *
 * @ingroup tripal_views_integration
 */
function tripal_views_integration_setup_list(){

   $header = array('', 'Drupal Views Type Name', 'Table Name', 'Is Mview', 'Priority', 'Comment','');
   $rows = array();

   // get the list of materialized views
   $tviews = db_query('SELECT * FROM {tripal_views} ORDER BY table_name, priority');
   while($tview = db_fetch_object($tviews)){
         $rows[] = array(
            l('Edit',"admin/tripal/views/integration/edit/".$tview->setup_id) ,
            $tview->name, 
            $tview->table_name, 
            ($tview->mview_id) ? 'Yes' : 'No', 
            $tview->priority,
            $tview->comment,
            l('Delete',"admin/tripal/views/integration/delete/".$tview->setup_id),
         );         
   }
   $rows[] = array(
      'data' => array( 
         array('data' => l('Add a new entry',"admin/tripal/views/integration/new") . " | " .
                         l("Create View",'admin/build/views/add'), 
               'colspan' => 7),
         )
   );
   return theme('table', $header, $rows);
}

/**
 * Purpose: Deletes integration of a table with the Views module.  This 
 *   function is meant to be called from a menu item. After completion it
 *   redirects the user to the views intergation page.
 *
 * @param $setup_id
 *    the unique setup id for the integrated table   
 *
 * @ingroup tripal_views_integration
 */
function tripal_views_integration_delete($setup_id){
  tripal_views_integration_remove_entry_by_setup_id ($setup_id);
  drupal_set_message("Record Deleted");
  drupal_goto('admin/tripal/views/integration');
}

/**
 * Purpose: defines the web form used for specifing the base table, joins and
 *   handlers when integrating a table with views.  This form is used for both
 *   creating a new record and editing an existing record.
 *
 * @param &$form_state
 *    The form state which is passed automatically by drupal  
 *
 * @param $setup_id
 *    The unique setup for an integrated table.  This value is only set when
 *    the form is used for updating an existing record.  
 *
 * @return
 *    A proper Drupal form associative array.
 *
 * @ingroup tripal_views_integration
 */
function tripal_views_integration_form(&$form_state, $setup_id = NULL){
  
   $form = array();
   $data = array();
   $form['#cache'] = TRUE;

   // ahah_helper requires us to register the form with it's module
   ahah_helper_register($form, $form_state);

   // if a setup_id is provided then we want to get the form defaults
   $setup_obj = array();
   if(isset($setup_id)){
      // get the deafult setup values
      $sql = "SELECT * FROM {tripal_views} WHERE setup_id = %d";
      $setup_obj = db_fetch_object(db_query($sql,$setup_id));
      $mview_id = $setup_obj->mview_id;
      $table_name = $setup_obj->table_name;
      $form_state['storage']['mview_id'] = $mview_id;
      $form_state['storage']['table_name'] = $table_name;

      // get the default field name/description
      $sql = "SELECT * FROM {tripal_views_field} WHERE setup_id=%d";
      $query = db_query($sql,$setup_id);
      $default_fields = array();
      while ($field = db_fetch_object($query)) {
        $default_fields[$field->column_name]['name'] = $field->name;
        $default_fields[$field->column_name]['description'] = $field->description;
      }
      
      // get the default join settings and handlers
      $sql = "SELECT * FROM {tripal_views_join} WHERE setup_id = %d";
      $query = db_query($sql,$setup_id);
      $default_joins = array();
      while ($join = db_fetch_object($query)){
         $default_joins[$join->base_field]['left_table'] = $join->left_table;
         $default_joins[$join->base_field]['left_field'] = $join->left_field;
      }

      // get the default handlers
      $sql = "SELECT * FROM {tripal_views_handlers} WHERE setup_id = %d";
      $query = db_query($sql,$setup_id);
      $default_handlers = array();
      while ($handler = db_fetch_object($query)){
         $default_handlers[$handler->column_name][$handler->handler_type]['handler_name'] = $handler->handler_name;
         $default_handlers[$handler->column_name][$handler->handler_type]['arguments'] = $handler->arguments;
      }
      
      // get the default join handlers
      $sql = "SELECT * FROM {tripal_views_join} WHERE setup_id = %d";
      $query = db_query($sql,$setup_id);
      while ($handler = db_fetch_object($query)){
         $default_handlers[$handler->base_field]['join']['handler_name'] = $handler->handler;
         //$default_handlers[$handler->base_field]['join']['arguments'] = $handler->arguments;
      }   
      
      // add in the setup_id for the form so we know this is an update not an insert
      $form['setup_id'] = array(
         '#type' => 'hidden',
         '#value' => $setup_id,
      );    
   }
   // add a fieldset for the MView & Chado table selectors
   $form['base_table_type'] = array(
     '#type' => 'fieldset',
     '#title' => 'Base Table',
     '#description' => 'Please select either a materialized view or a Chado table for integration with '.
                       'Drupal Views.  In Drupal Views terminology, the selected table becomes the "base table". '.
                       'After you select a table from either list, the fields from that table will appear below '.
                       'and you can specify other tables to join with and handlers.',
   );


   // build the form element that lists the materialized views
   $query = db_query("SELECT mview_id,name FROM {tripal_mviews} ORDER BY name");
   $mview_tables = array();
   $mview_tables['0'] = 'Select';
   while ($mview = db_fetch_object($query)){
     $mview_tables[$mview->mview_id] = $mview->name;
   }
   $form['base_table_type']['mview_id'] = array(
      '#title' => t('Materialized View'),
      '#type' => 'select',
      '#options' => $mview_tables,
      '#description' => 'Which materialized view to use.',
      '#default_value' => $setup_obj->mview_id,
      '#ahah' => array(
         'path' => ahah_helper_path(array('view_setup_table')),
         'wrapper' => 'table-rows-div',
         'effect' => 'fade',
         'event' => 'change',
         'method' => 'replace',
      ),
  );

  // build the form element for the Chado tables
  $chado_tables = tripal_core_get_chado_tables();
  $chado_tables = array_merge(array('Select',), $chado_tables);
  $form['base_table_type']['table_name'] = array(
    '#title' => t('Chado Table'),
    '#type' => 'select',
    '#options' => $chado_tables,
    '#description' => 'Which Chado table to use.',
    '#default_value' => (!$setup_obj->mview_id) ? $setup_obj->table_name : '',
    '#ahah' => array(
       'path' => ahah_helper_path(array('view_setup_table')),
       'wrapper' => 'table-rows-div',
       'effect' => 'fade',
       'event' => 'change',
       'method' => 'replace',
    ),
  );

  $form['views_type'] = array(
     '#type' => 'fieldset',
     '#title' => 'View Type',
     '#description' => 'Here you can provide the "type" of View you want to create.',
   );
  
  // field for the name of the
  $form['views_type']['row_name'] = array(
    '#title' => t('View Type Name'),
    '#type' => 'textfield',
    '#default_value' => $setup_obj->name,
    '#size' => 60,
    '#maxlength' => 128,
    '#description' => 'Provide the view type name.  This is the name that will appear in '.
                      'the Drupal Views interface when adding a new view.  The view type name '.
                      'must be unique.',
    '#required' => TRUE,   
  );
  
  if(isset($setup_id)){
    $form['row_name']['#attributes'] = array('readonly' => 'readonly');
  }
  
  $priorities = array();
  foreach (range(-10,10) as $v) {
    $priorities[$v] = (string) $v;
  }
  $form['views_type']['row_priority'] = array(
    '#type' => 'select',
    '#title' => t('Priority'),
    '#description' => t('The level of priority your Views integration has in relation to the '
      .'default core and module definitions. The views integration definition with the '
      .'lightest priority will be used. For example, if there is a definition created by '
      .'core with a priority of 10 and another by a custom module of 5 and yours is -1 then '
      .'you definition will be used for that table because -1 is lighter then both 5 and 10.'),
    '#options' => $priorities,
    '#default_value' => (isset($setup_obj->priority)) ? $setup_obj->priority : -1,
  );
  
  $form['views_type']['row_description'] = array(
    '#title' => t('Comment'),
    '#type' => 'textarea',
    '#description' => '(Optional). Provide any details regarding this setup you would like. This '.
                      'description will appear when selecting a type for a new Drupal View',
    '#required' => FALSE,
  );

  // we need a div block where the table fields will get put when the
  // AHAH callback is made
  $form['view_setup_table'] = array(
     '#type' => 'item',
       '#prefix' => '<div id="table-rows-div">',
       '#suffix' => '</div>',
  );


  // add the fieldset for the table fields, but only if the $mview_id or $table_name
  // is set. The only times these values are set is if we're editing an existing
  // record or if the AHAH callback is being made.
  if ($form_state['storage']['mview_id'] or $form_state['storage']['table_name']){
    $mview_id = $form_state['storage']['mview_id'];
    $table_name = $form_state['storage']['table_name'];
    $form['view_setup_table'] = array(
     '#type' => 'fieldset',
     '#title' => 'Join Selection',
     '#prefix' => '<div id="fieldset-table-rows-wrapper">',
     '#suffix' => '</div>',
    );

    // get the columns in this materialized view.  They are separated by commas
    // where the first word is the column name and the rest is the type
    $columns = array();
    if($mview_id){
       $sql = "SELECT mv_specs FROM {tripal_mviews} WHERE mview_id = %d";
       $mview = db_fetch_object(db_query($sql,$mview_id));
       $columns = explode(",",$mview->mv_specs);
    } else {
       $table_desc = module_invoke_all('chado_'.$table_name.'_schema');
       $fields = $table_desc['fields'];
       // iterate through the columns and build the format
       // compatible with the code below. The column name is first followed
       // by the type with a separating space
       foreach($fields as $column => $attrs){
          $columns[] = "$column ".$attrs['type'];
       }
    }

    $i=1;
    $form['view_setup_table']["instructions"] = array(
         '#type' => 'markup',
         '#value' => "Select an optional table to which the fields of the ".
                     "materialized view can join.  If a field does not need to ".
                     "join you may leave the selection blank.",
    );
    $data['field_types'] = array();

    // get the list of chado tables to join on
    $chado_join_tables = tripal_core_get_chado_tables();
    $chado_join_tables = array_merge(array('Select a Join Table',), $chado_join_tables);

    // get list of all handlers
    $all_handlers = tripal_views_integration_discover_handlers();
    $handlers_fields = array(0 => "Select a field handler"); 
    $handlers_filters = array(0 => "Select a filter handler");
    $handlers_sort = array(0 => "Select a sort handler");
    $handlers_argument = array(0 => "Select an argument handler");
    $handlers_join = array(0 => "Select a join handler");
    $handlers_rel = array(0 => "Select a relationship handler");
    foreach($all_handlers as $handler){
       if(preg_match("/views_handler_field/",$handler)){
          $handlers_fields[$handler] = $handler;
       }
       if(preg_match("/views_handler_filter/",$handler)){
          $handlers_filters[$handler] = $handler;
       }
       if(preg_match("/views_handler_sort/",$handler)){
          $handlers_sort[$handler] = $handler;
       }
       if(preg_match("/views_handler_argument/",$handler)){
          $handlers_argument[$handler] = $handler;
       }
       if(preg_match("/_join/",$handler)){
          $handlers_join[$handler] = $handler;
       }
       if(preg_match("/views_handler_relationship/",$handler)){
          $handlers_rel[$handler] = $handler;
       }
    }

    // generate a unique $table_id for keeping track of the table
    if($mview_id){
       $table_id = $mview_id;
    } else {
       $table_id = $table_name;
    }

    // Per Row (Fields) --------------
    // now iterate through the columns of the materialized view or 
    // chado table and generate the join and handler fields
    foreach ($columns as $column){
      $column = trim($column);  // trim trailing and leading spaces
      preg_match("/^(.*?)\ (.*?)$/",$column,$matches);
      $column_name = $matches[1];
      $column_type = $matches[2];

      $form['view_setup_table']["$table_id-$i"] = array(
           '#type' => 'markup',
           '#prefix' => "<div class=\"fields-new-row\">",
           '#suffix' => "</div>"
      );

      // COLUMN I
      $form['view_setup_table']["$table_id-$i"]["fields_name_$table_id-$i"] = array(
        '#type' => 'markup',
        '#prefix' => "<div class=\"column-one\">", 
        '#value' => "<span class=\"column-name\">$column_name</span>".
                    "<br><span class=\"column-type\">$column_type</span>",
        '#suffix' => "</div>",
      );
      $data['field_types'][$column_name] = $column_type;
  
      // COLUMN II
      $form['view_setup_table']["$table_id-$i"]['column-2'] = array(
           '#type' => 'markup',
           '#prefix' => "<div class=\"column-two\">",
           '#suffix' => "</div>"
      );
      
      // set the default values for the human-readable name and description
      $default_name = '';
      $default_descrip = '';
      if (isset($setup_id) && !isset($form_state['storage']["fields_readable_name_$table_id-$i"])){
        $default_name = $default_fields[$column_name]['name'];
        $default_descrip = $default_fields[$column_name]['description'];
      } else {
        $default_name = $form_state['storage']["fields_readable_name_$table_id-$i"];
        $default_descrip = $form_state['storage']["fields_description_$table_id-$i"];
      }
      $form['view_setup_table']["$table_id-$i"]['column-2']["fields_readable_name_$table_id-$i"] = array(
        '#type' => 'textfield',
        '#title' => 'Human-Readable Name',
        '#description' => 'This is the name of the field in the Views UI',
        '#required' => TRUE,
        '#default_value' => $default_name,
      );
      
      $form['view_setup_table']["$table_id-$i"]['column-2']["fields_description_$table_id-$i"] = array(
        '#type' => 'textarea',
        '#title' => 'Short Description',
        '#description' => 'This is the field help in the Views UI',
        '#required' => TRUE,
        '#cols' => 42,
        '#rows' => 3,
        '#default_value' => $default_descrip,
      );
      
      // COLUMN III
      $form['view_setup_table']["$table_id-$i"]['column-3'] = array(
           '#type' => 'markup',
           '#prefix' => "<div class=\"column-three\">",
           '#suffix' => "</div>"
      );
      
      // set the default values for the join table and columns
      $default_join_table = 0;
      $default_join_field = 0;
      if(isset($setup_id) && !isset($form_state['storage']["fields_join_$table_id-$i"])){
      	$default_join_table = $default_joins[$column_name]['left_table'];
      	$default_join_field = $default_joins[$column_name]['left_field'];
      	$form_state['storage']["fields_join_$table_id-$i"] = $default_join_table;
      	$form_state['storage']["fields_join_column_$table_id-$i"] = $default_join_field;
      }
      else{
      	$default_join_table = $form_state['storage']["fields_join_$table_id-$i"];
      	$default_join_field = $form_state['storage']["fields_join_column_$table_id-$i"];
      }

      $form['view_setup_table']["$table_id-$i"]['column-3']["fields_join_$table_id-$i"] = array(
        '#type' => 'select',
        '#prefix' => "<div class=\"fields-column-join\">",
        '#suffix' => "</div>",
        '#options' => $chado_join_tables,
        '#required' => FALSE,
        '#default_value' => $default_join_table,
        '#ahah' => array(
           'path' => ahah_helper_path(array("view_setup_table","$table_id-$i",'column-3',"fields_join_column_$table_id-$i")),
           'wrapper' => "fields-column-join-column-$table_id-$i",
           'effect' => 'fade',
           'event' => 'change',
           'method' => 'replace',
         ),
      );
      
      $columns = array();
      if($default_join_table){
        $table_desc = module_invoke_all('chado_'.$default_join_table.'_schema');
        foreach ($table_desc['fields'] as $column => $def){
           $columns[$column] = $column;
        }
      } else {
        $columns = array('Select Join Column');
      }
      $form['view_setup_table']["$table_id-$i"]['column-3']["fields_join_column_$table_id-$i"] = array(
        '#type' => 'select',
        '#prefix' => "  <div id=\"fields-column-join-column-$table_id-$i\" class=\"fields-column-join-column\">",
        '#suffix' => "</div>",
        '#options' => $columns,
        '#required' => FALSE,
        '#default_value' => $default_join_field
      );

      $default_join_handler = 0;
      if(isset($setup_id) && !isset($form_state['storage']["fields_join_handler_$table_id-$i"])){
         $default_join_handler = $default_handlers[$column_name]['join']['handler_name'];
         $form_state['storage']["fields_join_handler_$table_id-$i"]=$default_join_handler;
      }
      else {
         $default_join_handler = $form_state['storage']["fields_join_handler_$table_id-$i"];
      }
      $form['view_setup_table']["$table_id-$i"]['column-3']["fields_join_handler_$table_id-$i"] = array(
        '#type' => 'select',
        '#prefix' => "<div class=\"fields-join-handler\">",
        '#suffix' => "</div>",
        '#options' => $handlers_join,
        '#required' => FALSE,
         '#default_value' => $default_join_handler,
      );
      
      // COLUMN 4
      $form['view_setup_table']["$table_id-$i"]['column-4'] = array(
           '#type' => 'markup',
           '#prefix' => "<div class=\"column-four\">",
           '#suffix' => "</div>"
      );
      
      // create the handler fields
      $default_field_handler = 0;
      if(isset($setup_id) && !isset($form_state['storage']["fields_field_handler_$table_id-$i"])){
         $default_field_handler = $default_handlers[$column_name]['field']['handler_name'];
         $form_state['storage']["fields_field_handler_$table_id-$i"] = $default_field_handler;
      }
      else {
      	$default_field_handler = $form_state['storage']["fields_field_handler_$table_id-$i"];
         if(!$default_field_handler){
            if($column_type == 'integer' or $column_type == 'int' or $column_type == 'serial'){
               $default_field_handler = 'chado_views_handler_field_numeric';
            }
            elseif(preg_match("/character varying/",$column_type) or $column_type == 'char' or $column_type == 'text'){
               $default_field_handler = 'chado_views_handler_field';
            }
            elseif($column_type == 'boolean'){
               $default_field_handler = 'chado_views_handler_field_boolean';
            }
            elseif($column_type == 'float'){
               $default_field_handler = 'chado_views_handler_field_numeric';
            }
            elseif($column_type == 'datetime'){
               $default_field_handler = 'chado_views_handler_field_date';
            }
         }
      }

      $form['view_setup_table']["$table_id-$i"]['column-4']["fields_field_handler_$table_id-$i"] = array(
         '#type' => 'select',
         '#prefix' => "<div class=\"fields-field-handler\">",
         '#suffix' => "</div>",
         '#options' => $handlers_fields,
         '#required' => FALSE,
         '#default_value' => $default_field_handler,
      );

      $default_filter_handler = 0;
      if(isset($setup_id) && !isset($form_state['storage']["fields_filter_handler_$table_id-$i"])){
         $default_filter_handler = $default_handlers[$column_name]['filter']['handler_name'];
         $form_state['storage']["fields_filter_handler_$table_id-$i"]= $default_filter_handler;
      }
      else {
         $default_filter_handler = $form_state['storage']["fields_filter_handler_$table_id-$i"];
         if(!$default_filter_handler){
            if($column_type == 'integer' or $column_type == 'int' or $column_type == 'serial'){
               $default_filter_handler = 'chado_views_handler_filter_numeric';
            }
            elseif(preg_match("/^character varying/",$column_type) or $column_type == 'char' or $column_type == 'text'){
               $default_filter_handler = 'chado_views_handler_filter_string';
            }
            elseif($column_type == 'boolean'){
               $default_filter_handler = 'chado_views_handler_filter_boolean';
            }
            elseif($column_type == 'float'){
               $default_filter_handler = 'chado_views_handler_filter_float';
            }
            elseif($column_type == 'datetime'){
               $default_filter_handler = 'chado_views_handler_filter_date';
            }
         }
      }
      $form['view_setup_table']["$table_id-$i"]['column-4']["fields_filter_handler_$table_id-$i"] = array(
        '#type' => 'select',
        '#prefix' => "<div class=\"fields-filter-handler\">",
        '#suffix' => "</div>",
        '#options' => $handlers_filters,
        '#required' => FALSE,
        '#default_value' => $default_filter_handler,
      );

      $default_sort_handler = 0;
      if(isset($setup_id) && !isset($form_state['storage']["fields_sort_handler_$table_id-$i"])){
         $default_sort_handler = $default_handlers[$column_name]['sort']['handler_name'];
         $form_state['storage']["fields_sort_handler_$table_id-$i"] = $default_sort_handler;
      }
      else {
         $default_sort_handler = $form_state['storage']["fields_sort_handler_$table_id-$i"];
         if(!$default_sort_handler){
            if($column_type == 'integer' or $column_type == 'int' or $column_type == 'serial'){
               $default_sort_handler = 'chado_views_handler_sort';
            }
            elseif(preg_match("/character varying/",$column_type) or $column_type == 'char' or $column_type == 'text'){
               $default_sort_handler = 'chado_views_handler_sort';
            }
            elseif($column_type == 'boolean'){
               $default_sort_handler = 'chado_views_handler_sort';
            }
            elseif($column_type == 'float'){
               $default_sort_handler = 'chado_views_handler_sort';
            }
            elseif($column_type == 'datetime'){
               $default_sort_handler = 'chado_views_handler_sort_date';
            }
         }
      }
      $form['view_setup_table']["$table_id-$i"]['column-4']["fields_sort_handler_$table_id-$i"] = array(
        '#type' => 'select',
        '#prefix' => "<div class=\"fields-sort-handler\">",
        '#suffix' => "</div>",
        '#options' => $handlers_sort,
        '#required' => FALSE,
        '#default_value' => $default_sort_handler,
      );

      $default_argument_handler = 0;
      if(isset($setup_id) && !isset($form_state['storage']["fields_argument_handler_$table_id-$i"])){
         $default_argument_handler = $default_handlers[$column_name]['argument']['handler_name'];
         $form_state['storage']["fields_argument_handler_$table_id-$i"]=$default_argument_handler ;
      }
      else {
         $default_argument_handler = $form_state['storage']["fields_argument_handler_$table_id-$i"];
         if(!$default_argument_handler){
            if($column_type == 'integer' or $column_type == 'int' or $column_type == 'serial'){
               $default_argument_handler = 'views_handler_argument_numeric';
            }
            elseif(preg_match("/character varying/",$column_type) or $column_type == 'char' or $column_type == 'text'){
               $default_argument_handler = 'views_handler_argument_string';
            }
            elseif($column_type == 'boolean'){
               $default_argument_handler = 'views_handler_argument_numeric';
            }
            elseif($column_type == 'float'){
               $default_argument_handler = 'views_handler_argument_numeric';
            }
            elseif($column_type == 'datetime'){
               $default_argument_handler = 'views_handler_argument_date';
            }
         }
      }
      $form['view_setup_table']["$table_id-$i"]['column-4']["fields_argument_handler_$table_id-$i"] = array(
        '#type' => 'select',
        '#prefix' => "<div class=\"fields-argument-handler\">",
        '#suffix' => "</div>",
        '#options' => $handlers_argument,
        '#required' => FALSE,
        '#default_value' => $default_argument_handler,
      );

      $default_relationship_handler = 0;
      if(isset($setup_id) && !isset($form_state['storage']["fields_relationship_handler_$table_id-$i"])){
         $default_relationship_handler = $default_handlers[$column_name]['relationship']['handler_name'];
         $form_state['storage']["fields_relationship_handler_$table_id-$i"]=$default_relationship_handler;
      }
      else {
         $default_relationship_handler = $form_state['storage']["fields_relationship_handler_$table_id-$i"];
         if(!$default_relationship_handler){
            if($column_type == 'integer' or $column_type == 'int' or $column_type == 'serial'){
               $default_relationship_handler = 'views_handler_relationship';
            }
            elseif(preg_match("/character varying/",$column_type) or $column_type == 'char' or $column_type == 'text'){
               $default_relationship_handler = 'views_handler_relationship';
            }
            elseif($column_type == 'boolean'){
               $default_relationship_handler = 'views_handler_relationship';
            }
            elseif($column_type == 'float'){
               $default_relationship_handler = 'views_handler_relationship';
            }
            elseif($column_type == 'datetime'){
               $default_relationship_handler = 'views_handler_relationship';
            }
         }
      }
      $form['view_setup_table']["$table_id-$i"]['column-4']["fields_relationship_handler_$table_id-$i"] = array(
        '#type' => 'select',
        '#prefix' => "<div class=\"fields-relationship-handler\">",
        '#suffix' => "</div>",
        '#options' => $handlers_rel,
        '#required' => FALSE,
        '#default_value' => $default_relationship_handler,
      );
      
      $i++;
   }
   $form['view_setup_table']['save'] = array(
      '#type'  => 'submit',
      '#value' => t('Save'),
   );

    $data['row_count'] = $i - 1;
  }

  //use this to put values into $form_state['values']
  $form['data'] = array();   

  //need to find out if storing $form['data'][$key]['#value'] = $value <- is an issue
  //since it will give me errors if i try to stare an array instead of $value
  //and yet $value can be an array ie "field_types"
  foreach ($data as $key => $value) {
    $form['data'][$key] = array(
    	'#type' => 'hidden',
    	'#value' => $value,
    );
  }

  $form['#redirect'] = 'admin/tripal/views/integration';   

  return $form;
}


/**
 * Purpose: validates the tripal_views_integration_form after submission
 *
 * @param $form
 *    The form object which is passed automatically by drupal  
 *
 * @param &$form_state
 *    The form state pbject which is passed automatically by drupal  
 *
 * @ingroup tripal_views_integration
 */
function tripal_views_integration_form_validate($form, &$form_state){
  $name_array = explode(" ", $form_state['values']['row_name']);
  $mview_id = $form_state['values']['mview_id'];
  $table_name = $form_state['values']['table_name'];

//  if(count($name_array) > 1){
//    form_set_error($form_state['values']['row_name'], 'The View type name must be a single word only.');
//  }
  if($mview_id and $table_name){
    form_set_error($form_state['values']['mview_id'], 'Please select either a materialized view or a Chado table but not both');
  }
  if(!$mview_id and !$table_name){
    form_set_error($form_state['values']['mview_id'], 'Please select either a materialized view or a Chado table');
  }
  // TODO: do we need to require that a handler be set for each field and each type of handler?
}

<<<<<<< HEAD
=======

>>>>>>> 2dbe556b
/**
 * Purpose: inserts or updates the record in the tripal views integration
 *   tables.  This function is only called if validation is passed. 
 *
 * @param $form
 *    The form object which is passed automatically by drupal  
 *
 * @param &$form_state
 *    The form state pbject which is passed automatically by drupal  
 *
 * @ingroup tripal_views_integration
 */
function tripal_views_integration_form_submit($form, &$form_state){
   $name = $form_state['values']['row_name'];
   $mview_id = $form_state['values']['mview_id'];
   $table_name = $form_state['values']['table_name'];
   $setup_id = $form_state['values']['setup_id'];
   $priority = $form_state['values']['row_priority'];
   $comment = $form_state['values']['row_description'];

   // get details about this mview
   if ($mview_id) {
     $sql = "SELECT * FROM {tripal_mviews} WHERE mview_id = $mview_id";
     $mview = db_fetch_object(db_query($sql));
     $table_name = $mview->mv_table;
     $table_id = $mview_id;
     $type = 'mview';
   } else {
     $type = 'chado';
     $table_id = $table_name;
   }

   // If this is for a materialized view then we want to add/update that record
   $tripal_views_record = array();
   if($mview_id){
      // get details about this mview
      $sql = "SELECT * FROM {tripal_mviews} WHERE mview_id = $mview_id";
      $mview = db_fetch_object(db_query($sql));      

      // build the record for insert/update
      $tripal_views_record = array(
       'mview_id' => $mview_id,
       'table_name' => $mview->mv_table,
       'name' => $name,
       'priority' => $priority,
       'comment' => $comment,       
      );
   } 
   // if a chado table then...
   else {
      // build the record for insert/update
      $tripal_views_record = array(
       'table_name' => $table_name,
       'name' => $name,
       'priority' => $priority,
       'comment' => $comment,
      );
   }

   // perform the insert or update
   if(!$setup_id){  // this is an insert
      if(!drupal_write_record('tripal_views', $tripal_views_record)){
         drupal_set_message("Failed to add record.");
         return;
      }
   } else {  // this is an update
      $tripal_views_record['setup_id'] = $setup_id;
      if(!drupal_write_record('tripal_views', $tripal_views_record,array('setup_id'))){
         drupal_set_message("Failed to update record.");
         return;
      }
   }
   
   // if this is an update then clean out the existing joins and handlers so we can add new ones
   if($setup_id){  
      db_query("DELETE FROM {tripal_views_field} WHERE setup_id = %d",$setup_id);
      db_query("DELETE FROM {tripal_views_join} WHERE setup_id = %d",$setup_id);
      db_query("DELETE FROM {tripal_views_handlers} WHERE setup_id = %d",$setup_id);
   }

   // iterate through the columns of the form and add
   // the joins if provided, and the handlers
   $i = 1;
   foreach ($form_state['values']['field_types'] as $key => $value){

      // add the field definition
      $view_field_record = array(
        'setup_id' => $tripal_views_record['setup_id'],
        'column_name' => $key, 
        'name' => $form_state['values']["fields_readable_name_$table_id-$i"], 
        'description' => $form_state['values']["fields_description_$table_id-$i"], 
        'type' => $value,
      );
      drupal_write_record('tripal_views_field', $view_field_record);
      
      // first add the join if it exists
      $left_table = $form_state['values']["fields_join_$table_id-$i"];
      $left_column = $form_state['values']["fields_join_column_$table_id-$i"];

      if($left_column){
         $view_join_record = array(
           'setup_id' => $tripal_views_record['setup_id'],
           'base_table' => $mview->mv_table,
           'base_field' => $key,
           'left_table' => $left_table,
           'left_field' => $left_column,
           'handler' => $form_state['values']["fields_join_handler_$table_id-$i"],
         );
         
         // write the new joins to the database
         drupal_write_record('tripal_views_join', $view_join_record);
      }

      // add the hanlders
      $handlers = array('filter','field','sort','argument','relationship');
     
      foreach($handlers as $handler){
         $handler_name = $form_state['values']["fields_".$handler."_handler_$table_id-$i"];
         if($handler_name){
            $handler_record = array(
            'setup_id' => $tripal_views_record['setup_id'],
            'column_name' => $key, 
            'handler_type' => $handler,
            'handler_name' => $handler_name,
            );
            drupal_write_record('tripal_views_handlers', $handler_record);
         }
      }
      $i++;
   }
   
   if($setup_id){
      drupal_set_message('Record Updated');
   } else {
      drupal_set_message('Record Added');
   }
   // now clear all the caches so that Drupal views picks up our chages
   views_invalidate_cache();
}

/**
 * Purpose: this function queries all modules currently enabled on the site
 *   looking for custom handlers and returns a list of all available handerls.
 *   The base View handlers are also included.
 *
 * @return
 *   Returns an array of handler names
 *
 * @ingroup tripal_views_integration
 */
function tripal_views_integration_discover_handlers() {

   $handlers = array();

   // Get handlers from all modules.
   foreach (module_implements('views_handlers') as $module) {
     $function = $module . '_views_handlers';
     $result = $function();
     if (!is_array($result)) {
       continue;
     }
     foreach ($result['handlers'] as $handler => $parent){
        $handlers[] = $handler;
     }
   }

   // these handlers are hard coded because I could not
   // get the views_handlers() function to be called
   // in the code above.  However, we will be creating
   // Chado wrappers for many of these and once that work
   // is done these will no longer be needed.

   // argument handlers
   $handlers[] = 'views_handler_argument';
   $handlers[] = 'views_handler_argument_numeric';
   $handlers[] = 'views_handler_argument_formula';
   $handlers[] = 'views_handler_argument_date';
   $handlers[] = 'views_handler_argument_string';
   $handlers[] = 'views_handler_argument_many_to_one';
   $handlers[] = 'views_handler_argument_null';

   // field handlers
   $handlers[] = 'views_handler_field';
   $handlers[] = 'views_handler_field_date';
   $handlers[] = 'views_handler_field_boolean';
   $handlers[] = 'views_handler_field_markup';
   $handlers[] = 'views_handler_field_xss';
   $handlers[] = 'views_handler_field_url';
   $handlers[] = 'views_handler_field_file_size';
   $handlers[] = 'views_handler_field_prerender_list';
   $handlers[] = 'views_handler_field_numeric';
   $handlers[] = 'views_handler_field_custom';
   $handlers[] = 'views_handler_field_counter';

   // filter handlers
   $handlers[] = 'views_handler_filter';
   $handlers[] = 'views_handler_filter_equality';
   $handlers[] = 'views_handler_filter_string';
   $handlers[] = 'views_handler_filter_boolean_operator';
   $handlers[] = 'views_handler_filter_boolean_operator_string';
   $handlers[] = 'views_handler_filter_in_operator';
   $handlers[] = 'views_handler_filter_numeric';
   $handlers[] = 'views_handler_filter_float';
   $handlers[] = 'views_handler_filter_date';
   $handlers[] = 'views_handler_filter_many_to_one';

   // relationship handlers
   $handlers[] = 'views_handler_relationship';

   // sort handlers
   $handlers[] = 'views_handler_sort';
   $handlers[] = 'views_handler_sort_formula';
   $handlers[] = 'views_handler_sort_date';
   $handlers[] = 'views_handler_sort_menu_hierarchy';
   $handlers[] = 'views_handler_sort_random';
   
   // join handler
   $handlers[] = 'views_join';
   
   return $handlers;
 }<|MERGE_RESOLUTION|>--- conflicted
+++ resolved
@@ -740,10 +740,6 @@
   // TODO: do we need to require that a handler be set for each field and each type of handler?
 }
 
-<<<<<<< HEAD
-=======
-
->>>>>>> 2dbe556b
 /**
  * Purpose: inserts or updates the record in the tripal views integration
  *   tables.  This function is only called if validation is passed. 
