<?php

/**
 *  @file
 *  This file contains the basic functions for views integration of
 *  chado/tripal db tables. Supplementary functions can be found in
 *  ./views/
 *
 *  Documentation on views integration can be found at
 *  http://views2.logrus.com/doc/html/index.html.
 */

/**
 * @defgroup tripal_db_views External Database Views Integration
 * @ingroup views
 * @ingroup tripal_db
 */

<<<<<<< HEAD
require_once('views/dbxref.views.inc');
require_once('views/db.views.inc');
=======
>>>>>>> 5915d424
/**
 * Implements hook_views_data()
 * Purpose: Describe chado/tripal tables & fields to views
 * @return: a data array which follows the structure outlined in the
 *   views2 documentation for this hook. Essentially, it's an array of table
 *   definitions keyed by chado/tripal table name. Each table definition
 *   includes basic details about the table, fields in that table and
 *   relationships between that table and others (joins)
 *
 * @ingroup tripal_db_views
 */
function tripal_db_views_data()  {
  $data = array();

  if (module_exists('tripal_views')) {
    // Base Tables
    $tables = array(
      'db',
      'dbxref'
    );
    foreach ($tables as $tablename) {
      if (!tripal_views_is_integrated($tablename, 10)) {
        $table_integration_array = tripal_views_get_integration_array_for_chado_table($tablename,TRUE);
        tripal_views_integration_add_entry($table_integration_array);
      }
    }

    // Additional Tables
    $tables = array(
      'dbxrefprop'
    );
    foreach ($tables as $tablename) {
      if (!tripal_views_is_integrated($tablename, 10)) {
        $table_integration_array = tripal_views_get_integration_array_for_chado_table($tablename,FALSE);
        tripal_views_integration_add_entry($table_integration_array);
      }
    }
  }

  return $data;

}

/**
 *
 * @ingroup tripal_db_views
 */
function tripal_db_views_default_views() {
  $views = array();

  // Main default view
  // List all cvterms based on cv
  $view = new view;
  $view = new view;
  $view->name = 'all_dbxrefs';
  $view->description = 'A listing of all database references filtered by database';
  $view->tag = 'chado';
  $view->view_php = '';
  $view->base_table = 'dbxref';
  $view->is_cacheable = FALSE;
  $view->api_version = 2;
  $view->disabled = FALSE; /* Edit this to true to make a default view disabled initially */
  $handler = $view->new_display('default', 'Defaults', 'default');
  $handler->override_option('fields', array(
    'name' => array(
      'label' => 'Database',
      'alter' => array(
        'alter_text' => 0,
        'text' => '',
        'make_link' => 0,
        'path' => '',
        'link_class' => '',
        'alt' => '',
        'prefix' => '',
        'suffix' => '',
        'target' => '',
        'help' => '',
        'trim' => 0,
        'max_length' => '',
        'word_boundary' => 1,
        'ellipsis' => 1,
        'html' => 0,
        'strip_tags' => 0,
      ),
      'empty' => '',
      'hide_empty' => 0,
      'empty_zero' => 0,
      'exclude' => 0,
      'id' => 'name',
      'table' => 'db',
      'field' => 'name',
      'relationship' => 'none',
    ),
    'accession' => array(
      'label' => 'Accession',
      'alter' => array(
        'alter_text' => 0,
        'text' => '',
        'make_link' => 0,
        'path' => '',
        'link_class' => '',
        'alt' => '',
        'prefix' => '',
        'suffix' => '',
        'target' => '',
        'help' => '',
        'trim' => 0,
        'max_length' => '',
        'word_boundary' => 1,
        'ellipsis' => 1,
        'html' => 0,
        'strip_tags' => 0,
      ),
      'empty' => '',
      'hide_empty' => 0,
      'empty_zero' => 0,
      'exclude' => 0,
      'id' => 'accession',
      'table' => 'dbxref',
      'field' => 'accession',
      'relationship' => 'none',
    ),
    'description' => array(
      'label' => 'Description',
      'alter' => array(
        'alter_text' => 0,
        'text' => '',
        'make_link' => 0,
        'path' => '',
        'link_class' => '',
        'alt' => '',
        'prefix' => '',
        'suffix' => '',
        'target' => '',
        'help' => '',
        'trim' => 0,
        'max_length' => '',
        'word_boundary' => 1,
        'ellipsis' => 1,
        'html' => 0,
        'strip_tags' => 0,
      ),
      'empty' => '',
      'hide_empty' => 0,
      'empty_zero' => 0,
      'exclude' => 0,
      'id' => 'description',
      'table' => 'dbxref',
      'field' => 'description',
      'relationship' => 'none',
    ),
    'version' => array(
      'label' => 'Version',
      'alter' => array(
        'alter_text' => 0,
        'text' => '',
        'make_link' => 0,
        'path' => '',
        'link_class' => '',
        'alt' => '',
        'prefix' => '',
        'suffix' => '',
        'target' => '',
        'help' => '',
        'trim' => 0,
        'max_length' => '',
        'word_boundary' => 1,
        'ellipsis' => 1,
        'html' => 0,
        'strip_tags' => 0,
      ),
      'empty' => '',
      'hide_empty' => 0,
      'empty_zero' => 0,
      'exclude' => 0,
      'id' => 'version',
      'table' => 'dbxref',
      'field' => 'version',
      'relationship' => 'none',
    ),
    'accession_link' => array(
      'label' => 'External Link',
      'alter' => array(
        'alter_text' => 1,
        'text' => 'link',
        'make_link' => 1,
        'path' => '[accession_link]',
        'link_class' => '',
        'alt' => '',
        'prefix' => '',
        'suffix' => '',
        'target' => '',
        'help' => '',
        'trim' => 0,
        'max_length' => '',
        'word_boundary' => 1,
        'ellipsis' => 1,
        'html' => 0,
        'strip_tags' => 0,
      ),
      'empty' => '',
      'hide_empty' => 1,
      'empty_zero' => 0,
      'exclude' => 0,
      'id' => 'accession_link',
      'table' => 'dbxref',
      'field' => 'accession_link',
      'relationship' => 'none',
    ),
  ));
  $handler->override_option('filters', array(
    'name' => array(
      'operator' => '=',
      'value' => '<select db>',
      'group' => '0',
      'exposed' => TRUE,
      'expose' => array(
        'use_operator' => 0,
        'operator' => 'name_op',
        'identifier' => 'db',
        'label' => 'Database',
        'optional' => 1,
        'remember' => 0,
      ),
      'case' => 1,
      'id' => 'name',
      'table' => 'db',
      'field' => 'name',
      'relationship' => 'none',
    ),
    'accession' => array(
      'operator' => 'contains',
      'value' => '',
      'group' => '0',
      'exposed' => TRUE,
      'expose' => array(
        'use_operator' => 0,
        'operator' => 'accession_op',
        'identifier' => 'accession',
        'label' => 'Accession Contains',
        'optional' => 1,
        'remember' => 0,
      ),
      'case' => 0,
      'id' => 'accession',
      'table' => 'dbxref',
      'field' => 'accession',
      'relationship' => 'none',
    ),
  ));
  $handler->override_option('access', array(
    'type' => 'perm',
    'perm' => 'access chado_db content',
  ));
  $handler->override_option('cache', array(
    'type' => 'none',
  ));
  $handler->override_option('title', 'Database References');
  $handler->override_option('empty', 'There are no database references matching the above criteria. Please select a database in order to display all references to that database.');
  $handler->override_option('empty_format', '1');
  $handler->override_option('items_per_page', 50);
  $handler->override_option('use_pager', '1');
  $handler->override_option('style_plugin', 'table');
  $handler->override_option('style_options', array(
    'grouping' => '',
    'override' => 1,
    'sticky' => 0,
    'order' => 'asc',
    'columns' => array(
      'name' => 'name',
      'accession' => 'accession',
      'description' => 'description',
      'version' => 'version',
    ),
    'info' => array(
      'name' => array(
        'sortable' => 1,
        'separator' => '',
      ),
      'accession' => array(
        'sortable' => 1,
        'separator' => '',
      ),
      'description' => array(
        'sortable' => 1,
        'separator' => '',
      ),
      'version' => array(
        'sortable' => 1,
        'separator' => '',
      ),
    ),
    'default' => '-1',
  ));
  $handler = $view->new_display('page', 'Page', 'page_1');
  $handler->override_option('path', 'admin/tripal/tripal_db/list_dbxrefs');
  $handler->override_option('menu', array(
    'type' => 'normal',
    'title' => 'DB Reference Listing',
    'description' => 'A listing of all database references associated with a given database',
    'weight' => '0',
    'name' => 'navigation',
  ));
  $handler->override_option('tab_options', array(
    'type' => 'none',
    'title' => '',
    'description' => '',
    'weight' => 0,
    'name' => 'navigation',
  ));
  $views[$view->name] = $view;

  return $views;
}<|MERGE_RESOLUTION|>--- conflicted
+++ resolved
@@ -16,11 +16,6 @@
  * @ingroup tripal_db
  */
 
-<<<<<<< HEAD
-require_once('views/dbxref.views.inc');
-require_once('views/db.views.inc');
-=======
->>>>>>> 5915d424
 /**
  * Implements hook_views_data()
  * Purpose: Describe chado/tripal tables & fields to views
