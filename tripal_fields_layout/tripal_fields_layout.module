<?php

/**
 *
 * Implements hook_form_FORM_ID_alter().
 *
 * The field_ui_field_edit_form is used for customizing the settings of
 * a field attached to an entity.
 */
function tripal_fields_layout_form_field_ui_field_edit_form_alter(&$form, &$form_state, $form_id) {
  // For entity fields added by Tripal Entities we don't want the
  // the end-user to change the cardinality and the required fields
  // such that record can't be saved in Chado.
  $dbs = tripal_fields_layout_get_db_names_for_published_vocabularies();
  if (in_array($form['#instance']['entity_type'], $dbs)) {
    $form['field']['cardinality']['#access'] = FALSE;
    $form['instance']['required']['#access'] = FALSE;
  }

  // TODO: don't the the maximum length be larger than the field size.
}
/**
 * Implements hook_form_FORM_ID_alter().
 *
 * The field_ui_display_overview_form is used for formatting the display
 * or layout of fields attached to an entity.
 */
function tripal_fields_layout_form_field_ui_display_overview_form_alter(&$form, &$form_state, $form_id) {

  drupal_add_css(drupal_get_path('module','tripal_fields_layout') . '/theme/css/tripal_fields_layout_panels.css');

  $entity_type = $form['#entity_type'];
  $bundle_id = $form['#bundle'];

  // Get the bundle record.
  $bundle = db_select('tripal_bundle', 'tb')
    ->fields('tb')
    ->condition('bundle', $bundle_id)
    ->execute()
    ->fetchObject();

  if (module_exists('ds')) {
    drupal_set_message('Tripal is not compatible with the Display Suite (ds)
        module. If you would like to use Tripal-style panels for the layout
        of your pages please disable the Display Suite module. If you
        prefer to use the Display Suite module then disable the Tripal
        Fields Layout (tripal_fields_layout) module.', 'warning');
  }

  // Add a vertical tab fieldset at the bottom of the
  $form['overview_vert_tabs'] = array(
    '#type' => 'vertical_tabs'
  );
  $form['modes']['#group'] = 'overview_vert_tabs';
  $form['modes']['#weight'] = 1000;
  $form['te_add_panels'] = array(
    '#type' => 'fieldset',
    '#title' => 'Add a Panel',
    '#collapsible' => TRUE,
    '#collapsed' => TRUE,
    '#group' => 'overview_vert_tabs'
  );

  // Make sure our default panels are in the database.
  _tripal_fields_layout_check_default_field_panels($bundle);

  // Add a Panel
  tripal_fields_layout_form_field_ui_display_overview_form_panel_add($form, $form_state);

  // Arrange Panels
  tripal_fields_layout_form_field_ui_display_overview_form_panel_arrange($form, $form_state, $bundle);

  // Configure Panels
  tripal_fields_layout_form_field_ui_display_overview_form_panel_configure($form, $bundle);

  // Now add each panel as a region.
  $form['fields']['#regions'] = array();
  $panels = db_select('tripal_panels', 'tp')
    ->fields('tp')
    ->condition('bundle_id', $bundle->id)
    ->orderBy('weight', 'ASC')
    ->orderBy('label', 'ASC')
    ->execute();
  $panel_options = array();
  while ($panel = $panels->fetchObject()) {
    $settings = unserialize($panel->settings);
    $form['fields']['#regions'][$panel->name] = array(
      'title' => t($panel->label),
      'message' => t($settings['message']),
    );
    $panel_options[$panel->name] = $panel->label;
  }

  // Set the table headers to add a new 'region' column.
  $form['fields']['#header'] = array(
    t('Field'),
    t('Weight'),
    t('Parent'),
    t('Label'),
    array('data' => t('Format'), 'colspan' => 3),
    t('Region'),
    t('Panel Layout')
  );

  // Change the region callback for each field to place each field in the
  // proper "panel" region. Also, set the default region to be the base region.
  $fields = $form['fields'];
  $default_panel = 'te_base';

  foreach (element_children($fields) as $field_name) {
    $field_instance = field_info_instance($entity_type, $field_name, $bundle_id);
    $panel_id = db_select('tripal_panel_fields', 'tpf')
    ->fields('tpf', array('panel_id'))
    ->condition('field_id', $field_instance['id'])
    ->execute()
    ->fetchField();
    if ($panel_id) {
      $default_panel = db_select('tripal_panels', 'tp')
      ->fields('tp', array('name'))
      ->condition('panel_id', $panel_id)
      ->execute()
      ->fetchField();
    }
    $form['fields'][$field_name]['#region_callback'] = 'tripal_fields_layout_field_ui_row_region';
    $form['fields'][$field_name]['region'] = array(
      '#type' => 'select',
      '#options' => $panel_options,
      '#default_value' => $default_panel,
      '#attributes' => array(
        'class' => array('te-field-region'),
      )
    );
    $layout_options = array ('Default', 'Vertical Table', 'Horizontal Table', '[Add a Horizontal Table]', '[Add a Vertical Table]');
    $form['fields'][$field_name]['layout'] = array(
      '#type' => 'select',
      '#options' => $layout_options,
      '#default_value' => 'Default',
      '#attributes' => array(
        'class' => array('te-field-layout'),
      )
    );
    $form['fields'][$field_name]['#field_instance_id'] = array(
      '#type' => 'value',
      '#value' => $field_instance['id']
    );
  }

  // Add validate and submit handlers. Rearrange the submit callbacks
  // so ours is first.
  $form['#validate'][] = 'tripal_fields_layout_field_ui_validate';
  $submit = $form['#submit'];
  $form['#submit'] = array('tripal_fields_layout_field_ui_submit');
  $form['#submit'] = array_merge($form['#submit'], $submit);
  //dpm($form);
}

/**
 * Add a Panel Form
 */
function tripal_fields_layout_form_field_ui_display_overview_form_panel_add (&$form, &$form_state) {
  $form_state['input']['panel_label'] = key_exists('panel_label', $form_state['input']) ? $form_state['values']['panel_label'] : NULL;
  $form['te_add_panels']['instructions'] = array(
    '#type' => 'item',
    '#markup' => t('You may add as many panels to your page layout as
        desired. Panels can be used to organize fields into categories....')
  );
  $form['te_add_panels']['panel_name'] = array(
    '#type' => 'hidden',
    '#title' => 'Panel Name',
    '#description' => t('The name is automatically generated for a label. it
        contains alphanumeric values and underscores and does not begin with
        a number.')
  );
  $form['te_add_panels']['panel_label'] = array(
    '#type' => 'textfield',
    '#title' => 'Panel Label',
    '#default_value' => '',
    '#description' => t('Please provide a human readable label for this
        panel. This is the name that will appear to site visitors.')
  );
  $form['te_add_panels']['add_button'] = array(
    '#type' => 'submit',
    '#value' => 'Add Panel',
    '#name' => 'add-panel-submit'
  );
}

/**
 * Arrange Panels Form
 */
function tripal_fields_layout_form_field_ui_display_overview_form_panel_arrange (&$form, &$form_state, $bundle) {
  $form['te_arrange_panels'] = array(
    '#type' => 'fieldset',
    '#title' => 'Arrange Panels',
    '#collapsible' => TRUE,
    '#collapsed' => TRUE,
    '#group' => 'overview_vert_tabs'
  );
  $form['te_arrange_panels']['instructions'] = array(
    '#type' => 'item',
    '#markup' => t('Drag and drop the panel to change its order.')
  );
  $form['te_arrange_panels']['panel_items']['#tree'] = TRUE;
  // Get available panels
  $result = db_select('tripal_panels', 'tp')
  ->fields('tp', array('panel_id', 'name', 'label', 'weight'))
  ->condition('name', 'te_base', '<>')
  ->condition('name', 'te_disabled', '<>')
  ->condition('bundle_id', $bundle->id)
  ->orderby('weight', 'asc')
  ->execute();
  $has_panel = FALSE;
  foreach ($result as $item) {
    $form_state['input']['panel_items'][$item->panel_id]['newlabel'] = key_exists($item->panel_id, $form_state['input']) && $form_state['input'][$item->panel_id]['newlabel'] ? $form_state['values']['panel_items'][$item->panel_id]['newlabel'] : NULL;
    $form['te_arrange_panels']['panel_items'][$item->panel_id] = array(
      'label' => array(
        '#markup' => check_plain($item->label),
      ),
      'weight' => array(
        '#type' => 'weight',
        '#title' => t('Weight'),
        '#default_value' => $item->weight,
        '#delta' => 50,
        '#title_display' => 'invisible',
      ),
      'newlabel' => array(
        '#type' => 'textfield',
        '#default_value' => '',
        '#size' => 10
      ),
      'rename' => array(
        '#type' => 'submit',
        '#value' => 'Rename',
        '#name' => "arrange-panel-rename-$item->panel_id",
      ),
      'remove' => array(
        '#type' => 'submit',
        '#value' => 'Remove',
        '#name' => "arrange-panel-remove-$item->panel_id",
      )
    );
    $has_panel = TRUE;
  }
  if ($has_panel) {
    $form['te_arrange_panels']['panel_items']['#theme_wrappers'] = array('tripal_fields_layout_form_arrange_panels');
    $form['te_arrange_panels']['save_button'] = array(
      '#type' => 'submit',
      '#value' => 'Save Panel Order',
      '#name' => 'order-panel-submit'
    );
  }
  else {
    $form['te_arrange_panels']['instructions']['#markup'] = t('You need to add some panel first.');
  }
}

/**
 * Configure Panels Form
 */
function tripal_fields_layout_form_field_ui_display_overview_form_panel_configure (&$form, $bundle) {
  $form['te_configure_panels'] = array(
    '#type' => 'fieldset',
    '#title' => 'Configure Panels',
    '#collapsible' => TRUE,
    '#collapsed' => TRUE,
    '#group' => 'overview_vert_tabs'
  );
  $form['te_configure_panels']['instructions'] = array(
    '#type' => 'item',
    '#markup' => t('Group fields into a horizontal or vertical table.')
  );
  $form['te_configure_panels']['panel_items']['#tree'] = TRUE;
  // Get available panels
  $panels = db_select('tripal_panels', 'tp')
  ->fields('tp', array('panel_id', 'name', 'label', 'weight', 'settings'))
  ->condition('name', 'te_disabled', '<>')
  ->condition('bundle_id', $bundle->id)
  ->orderby('weight', 'asc')
  ->execute();
  $has_panel = FALSE;
  foreach ($panels as $panel) {
    $panel_settings = unserialize($panel->settings);
    $hz_table = key_exists('hz_table', $panel_settings) ? $panel_settings['hz_table'] : array();
    $vt_table = key_exists('vt_table', $panel_settings) ? $panel_settings['vt_table'] : array();
    $form['te_configure_panels']['panel_items'][$panel->panel_id] = array(
      '#type' => 'fieldset',
      '#title' => check_plain($panel->label),
      '#collapsible' => TRUE,
      '#collapsed' => FALSE,
    );
    //Add fields to each panel for changing configuration
    $fields = db_select('tripal_panel_fields', 'tpf')
    ->fields('tpf', array('field_id'))
    ->condition('panel_id', $panel->panel_id)
    ->execute();

    $has_field = FALSE;
    foreach ($fields AS $field) {
      $field_obj = db_select('field_config_instance', 'tci')
        ->fields('tci', array('field_name','data'))
        ->condition('id', $field->field_id)
        ->execute()
        ->fetchObject();
      $field_arr = unserialize($field_obj->data);
      $fname = $field_obj->field_name;
      if($fname == 'featureprop') {
        continue;
      }
      $flable = $field_arr['label'];
      $form['te_configure_panels']['panel_items'][$panel->panel_id][$fname] = array(
        '#type' => 'item',
        '#title' => $flable,
      );
      $default_value = 0;
      if (in_array($fname, $hz_table)) {
        $default_value = 1;
      }
      else if (in_array($fname, $vt_table)) {
        $default_value = 2;
      }
      $form['te_configure_panels']['panel_items'][$panel->panel_id][$fname]['table_group'] = array(
        '#type' => 'radios',
        '#options' => array(
          0 => 'No Group',
          1 => 'Horizontal Table',
          2 => 'Vertical Table'
        ),
        '#default_value' => $default_value,
      );
      $has_field = TRUE;
    }

    if (!$has_field) {
      $form['te_configure_panels']['panel_items'][$panel->panel_id]['no_field'] = array(
        '#markup' => 'No field in this panel.',
      );
    } else {
      $form['te_configure_panels']['panel_items'][$panel->panel_id]['#theme_wrappers'] = array('tripal_fields_layout_form_configure_panels');
    }
    $has_panel = TRUE;
  }
  if ($has_panel) {
    $form['te_configure_panels']['save_button'] = array(
      '#type' => 'submit',
      '#value' => 'Save Panel Configuration',
      '#name' => 'configure-panel-submit'
    );
  }
  else {
    $form['te_configure_panels']['instructions']['#markup'] = t('You need to add some panel first.');
  }
}

/**
 * A helper function for checking if the default panels are in the database.
 */
function _tripal_fields_layout_check_default_field_panels($bundle) {
  // Make sure we have records for our default regions: te_base and te_hidden.
  // First check if the base region is in the database. If not, add it.
  $te_base = db_select('tripal_panels', 'tp')
    ->fields('tp')
    ->condition('name', 'te_base')
    ->condition('bundle_id', $bundle->id)
    ->execute()
    ->fetchObject();
  if (!$te_base) {
    $settings = array(
      'message' => 'Fields that should appear at the top of each page should be placed in the base panel. These fields are always present and help orient the user by at least indicating the necessary information to uniquely identiy the content.',
    );
    db_insert('tripal_panels')
      ->fields(array(
        'bundle_id' => $bundle->id,
        'name' => 'te_base',
        'label' => 'Base Content',
        'settings' => serialize($settings),
        'weight' => -9999999
      ))
      ->execute();
  }
  // Now add all fields to the default region if they are not assigned
  $panel_id = db_select('tripal_panels', 'tp')
  ->fields('tp', array('panel_id'))
  ->condition('name', 'te_base')
  ->condition('bundle_id', $bundle->id)
  ->execute()
  ->fetchField();
  if(property_exists($bundle, 'type')) {
    $fields = db_select('field_config_instance', 'fci')
      ->fields('fci', array('id'))
      ->condition('entity_type', $bundle->type)
      ->condition('bundle', $bundle->name)
      ->execute();
    foreach($fields AS $field) {
      $penal_field_id = db_select('tripal_panel_fields', 'tpf')
      ->fields('tpf', array('panel_field_id'))
      ->condition('field_id', $field->id)
      ->execute()
      ->fetchField();
      if (!$penal_field_id) {
        db_insert('tripal_panel_fields')
        ->fields(array(
          'panel_id' => $panel_id,
          'field_id' => $field->id
        ))
        ->execute();
      }
    }
  }
  // Next check if the hidden region is in the database. If not, add it.
  $te_base = db_select('tripal_panels', 'tp')
    ->fields('tp')
    ->condition('name', 'te_disabled')
    ->condition('bundle_id', $bundle->id)
    ->execute()
    ->fetchObject();
  if (!$te_base) {
    $settings = array(
      'message' => 'Place field here to hide them from display.',
    );
    db_insert('tripal_panels')
      ->fields(array(
        'bundle_id' => $bundle->id,
        'name' => 'te_disabled',
        'label' => 'Disabled',
        'settings' => serialize($settings),
        'weight' => 9999999
      ))
      ->execute();
  }
}

/**
 * Returns the region to which a row on the Field UI page belongs.
 *
 * @param $row
 *   The current row that is being rendered in the Field UI page.
 */
function tripal_fields_layout_field_ui_row_region($row) {
  $default_panel =  'te_base';
  $panel = '';

  $field_instance_id = $row['#field_instance_id']['#value'];

  // Get panel_id
  $panel_id = db_select('tripal_panel_fields', 'tpf')
  ->fields('tpf', array('panel_id'))
  ->condition('field_id', $field_instance_id)
  ->execute()
  ->fetchField();

  // Get panel name
  if ($panel_id) {
    $panel = db_select('tripal_panels', 'tp')
    ->fields('tp', array('name'))
    ->condition('panel_id', $panel_id)
    ->execute()
    ->fetchField();
  }

  // First get the panel
  if (!$panel) {
    $panel = $default_panel;
  }

  return $panel;

}
/**
 * Validates the field UI form to ensure proper panel assignments.
 *
 * @param $form
 * @param $form_state
 */
function tripal_fields_layout_field_ui_validate($form, &$form_state) {

}
/**
 * Responds to a submit from the field UI form for saving panel assignments.
 *
 * @param $form
 * @param $form_state
 */
function tripal_fields_layout_field_ui_submit($form, &$form_state) {
// Add a panel
  if ($form_state ['clicked_button'] ['#name'] == 'add-panel-submit') {
    tripal_fields_layout_action_add_panel($form, $form_state);
  }
  // Order panels
  else if ($form_state['clicked_button'] ['#name'] == 'order-panel-submit') {
    tripal_fields_layout_action_order_panels($form, $form_state);
  }
  // Rename a panel
  else if (preg_match('/^arrange-panel-rename-/', $form_state ['clicked_button'] ['#name'])) {
    tripal_fields_layout_action_rename_panel ($form, $form_state);
  }
  // Remove a panel
  else if (preg_match('/^arrange-panel-remove-/', $form_state ['clicked_button'] ['#name'])) {
    tripal_fields_layout_action_remove_panel ($form_state);
  }
  // Configure panels
  else if ($form_state['clicked_button'] ['#name'] == 'configure-panel-submit') {
    tripal_fields_layout_action_configure_panels($form, $form_state);
  }
  // Save fields for each panel
  else if ($form_state['clicked_button'] ['#name'] == 'op') {
    $bundle = $form_state['build_info']['args'][1];
    $fields = $form_state['values']['fields'];
    foreach($fields AS $field_name => $field_data){

      // Get field instance id
      $field_instance_id = $form['fields'][$field_name]['#field_instance_id']['#value'];

      // Get region panel_id
      $region = $field_data['region'];
      $panel_id = db_select('tripal_panels', 'tp')
        ->fields('tp', array('panel_id'))
        ->condition('name', $region)
        ->condition('bundle_id', $bundle->id)
        ->execute()
        ->fetchField();

      // Save
      $penal_field_id = db_select('tripal_panel_fields', 'tpf')
<<<<<<< HEAD
        ->fields('tpf', array('panel_field_id'))
        ->condition('field_id', $field_instance_id)
        ->execute()
        ->fetchField();
=======
      ->fields('tpf', array('panel_field_id'))
      ->condition('field_id', $field_instance_id)
      ->execute()
      ->fetchField();

>>>>>>> d807257e
      if ($penal_field_id) {
        db_update('tripal_panel_fields')
          ->fields(array(
            'panel_id' => $panel_id,
          ))
          ->condition('panel_field_id', $penal_field_id)
          ->execute();
      }
      else {
        db_insert('tripal_panel_fields')
          ->fields(array(
            'panel_id' => $panel_id,
            'field_id' => $field_instance_id
          ))
          ->execute();
      }
    }
  }
}

/**
 * Add a new panel
 */
function tripal_fields_layout_action_add_panel (&$form, &$form_state) {
  // Check if a panel label is provided
  $label = $form_state ['values'] ['panel_label'];
  if (! $label) {
    form_set_error('panel_label', t ("Please provide a label for the new panel."));
  }
  // Generate a valide panel name using the label.
  // i.e. removing leading numbers and spaces
  $name = strtolower(preg_replace ('/^\d|\s+/', '_', $label));
  $bundle = $form_state['build_info']['args'][1];
  $name_exists = db_select('tripal_panels', 'tp')
  ->fields('tp', array('panel_id'))
  ->condition('name', $name)
  ->condition('bundle_id', $bundle->id)
  ->execute()
  ->fetchField();
  if ($name_exists) {
    form_set_error('panel_label', t('The name is used by another panel. Please use a different label.'));
  }
  else {
    $form_state ['values'] ['panel_name'] = $name;
    $bundle_id = $form_state['build_info']['args'][1]->id;
    $name      = $form_state['values']['panel_name'];
    $label     = $form_state['values']['panel_label'];
    $settings = array(
      'message' => 'Place field in this panel.',
    );
    db_insert('tripal_panels')
    ->fields(array(
      'bundle_id' => $bundle_id,
      'name' => $name,
      'label' => $label,
      'settings' => serialize($settings),
      'weight' => 0
    ))
    ->execute();
    form_set_value($form['te_add_panels']['panel_label'], '', $form_state);
  }
}

/**
 * Rename panel
 */
function tripal_fields_layout_action_rename_panel (&$form, &$form_state) {
  $button = $form_state ['triggering_element'] ['#name'];
  $panel_id = str_replace ('arrange-panel-rename-', '', $button);
  $newlabel = $form_state['values']['panel_items'][$panel_id]['newlabel'];
  if (!trim($newlabel)) {
    form_set_error ('panel_label', t ("Please provide a label to rename a panel.") );
  }
  else {
    db_update('tripal_panels')
    ->fields(array(
      'label' => $newlabel,
      'name' => strtolower(preg_replace ('/^\d|\s+/', '_', $newlabel))
    ))
    ->condition('panel_id', $panel_id)
    ->execute();
    form_set_value($form['te_arrange_panels']['panel_items'][$panel_id]['newlabel'], '', $form_state);
  }
}


/**
 * Remove panel
 */
function tripal_fields_layout_action_remove_panel (&$form_state) {
  $button = $form_state ['triggering_element'] ['#name'];
  $panel_id = str_replace ('arrange-panel-remove-', '', $button);
  db_delete('tripal_panels')
  ->condition ('panel_id', $panel_id)
  ->execute();
  db_delete('tripal_panel_fields')
  ->condition ('panel_id', $panel_id)
  ->execute();
}

/**
 * Order panel
 */
function tripal_fields_layout_action_order_panels (&$form, &$form_state) {
  $panels = $form_state['values']['panel_items'];
  foreach ($panels AS $id => $panel) {
    if (key_exists('weight', $panel)) {
      db_query('UPDATE {tripal_panels} SET weight = :weight WHERE panel_id = :id',
        array(
          ':weight' => $panel['weight'],
          ':id' => $id
        )
      );
    }
  }
}

/**
 *  Theme the Arrange Panels as a draggable table
 *
 * @param unknown $variables
 * @return unknown
 */
function theme_tripal_fields_layout_form_arrange_panels ($variables) {
  $element = $variables['element'];

  $rows = array();

  foreach (element_children($element) as $id) {

    // Add a custom class that can be identified by 'drupal_add_tabledrag'
    $element[$id]['weight']['#attributes']['class'] = array('tripal_panel-item-weight');

    $element[$id]['label']['#printed'] = FALSE;
    $element[$id]['weight']['#printed'] = FALSE;
    $element[$id]['newlabel']['#printed'] = FALSE;
    $element[$id]['rename']['#printed'] = FALSE;
    $element[$id]['remove']['#printed'] = FALSE;

    $rows[] = array(
      'data' => array(
        drupal_render($element[$id]['label']),
        drupal_render($element[$id]['weight']),
        drupal_render($element[$id]['newlabel']),
        drupal_render($element[$id]['rename']),
        drupal_render($element[$id]['remove'])
      ),
      // Add draggable to each row to support the tabledrag behaviour
      'class' => array('draggable'),
    );
  }

  // Create table header
  $header = array(t('Panel'), t('Weight'), array('data' => t('Rename'), 'colspan' => 2), t('Action'));

  // Create a unique id for drupal_add_tabledrag() to find the table object
  $table_id = 'tripal_panel-arrange_panel_table';

  // Create output
  $output = '';
  if (count($rows) > 0) {
    $output = theme('table', array(
      'header' => $header,
      'rows' => $rows,
      'attributes' => array('id' => $table_id),
    ));
  }

  // Call to the drupal_add_tabledrag
  drupal_add_tabledrag($table_id, 'order', 'sibling', 'tripal_panel-item-weight');

  return $output;
}

/**
 * Configure panels
 */
function tripal_fields_layout_action_configure_panels (&$form, &$form_state) {
  $panels = $form_state['values']['panel_items'];

  foreach ($panels AS $id => $panel) {
    $hz_table = array();
    $vt_table = array();
    foreach($panel AS $key => $value) {
      if (is_array($value) && key_exists('table_group', $value)) {
        if ($value['table_group'] == 1) {
          $hz_table[] = $key;
        }
        else if ($value['table_group'] == 2) {
          $vt_table[] = $key;
        }
      }
    }
    $panel_settings = db_select('tripal_panels', 'tp')
      ->fields('tp', array('settings'))
      ->condition('panel_id', $id)
      ->execute()
      ->fetchField();
    $new_settings = unserialize($panel_settings);
    $new_settings['hz_table'] = $hz_table;
    $new_settings['vt_table'] = $vt_table;
    db_update('tripal_panels')
      ->fields(array(
        'settings' => serialize($new_settings)
      ))
      ->condition('panel_id', $id)
      ->execute();
  }
}

/**
 *  Theme the Configure Panels as a table
 *
 * @param unknown $variables
 * @return unknown
 */
function theme_tripal_fields_layout_form_configure_panels ($variables) {
  $element = $variables['element'];

  $rows = array();

  foreach (element_children($element) as $id) {

    $element[$id]['table_group']['#printed'] = FALSE;
    $rows[] = array(
      'data' => array(
        $element[$id]['#title'],
        drupal_render($element[$id]['table_group']),
      ),
    );
  }

  // Create table header
  $header = array(t('Field'), t('Table Group'));

  // Create a unique id for drupal_add_tabledrag() to find the table object
  $table_id = 'tripal_panel-configure_panel_table-' . strtolower(preg_replace('/\s+/', '_', $element['#title']));
  $table_class = 'tripal_panel-configure_panel_table';

  // Create output
  $table = '';
  if (count($rows) > 0) {
    $table = theme('table', array(
      'header' => $header,
      'rows' => $rows,
      'attributes' => array('id' => $table_id, 'class' => array($table_class)),
    ));
  }

  $collapsible_item = array('element' => array());
  $collapsible_item['element']['#children'] = '';
  $collapsible_item['element']['#description'] =
    '<div id="tripal_fields_layout-panel_configure-fieldset-instruction">
        Select a group to organize fields into table(s) in this panel.
     <div>'
    . $table;
  $collapsible_item['element']['#title'] = $element['#title'];
  $collapsible_item['element']['#attributes']['class'] = array('tripal_fields_layout-panel_configure-fieldset', 'collapsible');
  $output = theme('fieldset', $collapsible_item);
  return $output;
}

/**
 * Implements hook_theme().
 */
function tripal_fields_layout_theme($existing, $type, $theme, $path) {
  return array(
    'tripal_fields_layout_form_arrange_panels' => array(
      'render element' => 'element',
    ),
    'tripal_fields_layout_form_configure_panels' => array(
      'render element' => 'element',
    ),
    'tripal_fields_layout_generic' => array(
      'render element' => 'element',
      'template' => 'tripal_fields_layout_generic',
      'path' => "$path/theme/templates",
    ),
  );
}

/**
 * Implements hook_entity_view.
 */
function tripal_fields_layout_entity_view($entity, $type, $view_mode, $langcode) {
  switch ($type) {
    case 'TripalEntity':
      // Use the generic template to render the fields
      if ($view_mode == 'full') {

        $bundle = db_select('tripal_bundle', 'tb')
          ->fields('tb', array('id', 'bundle', 'label'))
          ->condition('name', $entity->name)
          ->execute()
          ->fetchObject();

        _tripal_fields_layout_check_default_field_panels($bundle);

        $results = db_select('tripal_panels', 'tp')
          ->fields('tp', array('panel_id','name', 'label', 'settings'))
          ->condition('bundle_id', $bundle->id)
          ->orderBy('tp.weight', 'ASC')
          ->execute();

        $panels = array();
        $fields = array();
        $disabled_panel_id = 0;
        foreach ($results AS $row) {
          if ($row->name == 'te_disabled') {
            $disabled_panel_id = $row->panel_id;
          }
          else {
            $panels[$row->panel_id] = $row;
            $fields[$row->panel_id] = array();
          }
        }

        // Organize fields into panels
        foreach (element_children($entity->content) as $field_name) {
          $field_instance = field_info_instance ($type, $field_name, $entity->name);
          // Get default panel_id
          $default_panel_id = db_select('tripal_panels', 'tp')
            ->fields('tp', array('panel_id'))
            ->condition('bundle_id', $bundle->id)
            ->condition('name', 'te_base')
            ->execute()
            ->fetchField();
          // Get panel_id for the field
          $panel_id = db_select('tripal_panel_fields', 'tpf')
            ->fields('tpf', array('panel_id'))
            ->condition('field_id', $field_instance['id'])
            ->execute()
            ->fetchField();
          $panel_id = $panel_id ? $panel_id : $default_panel_id;
          // Do not show disabled fields
          if ($panel_id != $disabled_panel_id) {
            $fields[$panel_id][$field_name] = $entity->content[$field_name];
          }
          // Unset the field
          unset ($entity->content[$field_name]);
        }
        drupal_add_css(drupal_get_path('module','tripal_fields_layout') . '/theme/css/tripal_fields_layout.css');
        $entity->content['tripal_fields_layout_generic'] = array(
          '#theme' => 'tripal_fields_layout_generic',
          '#panels' => $panels,
          '#fields' => $fields,
        );
      }

      break;
  }
}<|MERGE_RESOLUTION|>--- conflicted
+++ resolved
@@ -30,12 +30,12 @@
   drupal_add_css(drupal_get_path('module','tripal_fields_layout') . '/theme/css/tripal_fields_layout_panels.css');
 
   $entity_type = $form['#entity_type'];
-  $bundle_id = $form['#bundle'];
+  $bundle_name = $form['#bundle'];
 
   // Get the bundle record.
   $bundle = db_select('tripal_bundle', 'tb')
     ->fields('tb')
-    ->condition('bundle', $bundle_id)
+    ->condition('bundle', $bundle_name)
     ->execute()
     ->fetchObject();
 
@@ -379,11 +379,11 @@
   }
   // Now add all fields to the default region if they are not assigned
   $panel_id = db_select('tripal_panels', 'tp')
-  ->fields('tp', array('panel_id'))
-  ->condition('name', 'te_base')
-  ->condition('bundle_id', $bundle->id)
-  ->execute()
-  ->fetchField();
+    ->fields('tp', array('panel_id'))
+    ->condition('name', 'te_base')
+    ->condition('bundle_id', $bundle->id)
+    ->execute()
+    ->fetchField();
   if(property_exists($bundle, 'type')) {
     $fields = db_select('field_config_instance', 'fci')
       ->fields('fci', array('id'))
@@ -521,33 +521,26 @@
 
       // Save
       $penal_field_id = db_select('tripal_panel_fields', 'tpf')
-<<<<<<< HEAD
-        ->fields('tpf', array('panel_field_id'))
-        ->condition('field_id', $field_instance_id)
-        ->execute()
-        ->fetchField();
-=======
       ->fields('tpf', array('panel_field_id'))
       ->condition('field_id', $field_instance_id)
       ->execute()
       ->fetchField();
 
->>>>>>> d807257e
       if ($penal_field_id) {
         db_update('tripal_panel_fields')
-          ->fields(array(
-            'panel_id' => $panel_id,
-          ))
-          ->condition('panel_field_id', $penal_field_id)
-          ->execute();
+        ->fields(array(
+          'panel_id' => $panel_id,
+        ))
+        ->condition('panel_field_id', $penal_field_id)
+        ->execute();
       }
       else {
         db_insert('tripal_panel_fields')
-          ->fields(array(
-            'panel_id' => $panel_id,
-            'field_id' => $field_instance_id
-          ))
-          ->execute();
+        ->fields(array(
+          'panel_id' => $panel_id,
+          'field_id' => $field_instance_id
+        ))
+        ->execute();
       }
     }
   }
