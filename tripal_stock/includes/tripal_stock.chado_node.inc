<?php
/**
 * @file Stock Node Functionality
 */

/**
 * Implements hook_node_info().
 * Registers a stock node type
 *
 * @return
 *   An array describing various details of the node
 *
 * @ingroup tripal_stock
 */
function tripal_stock_node_info() {
  return array(
    'chado_stock' => array(
      'name'        => t('Stock'),
      'base'        => 'chado_stock',
      'description' => t('A Chado Stock is a collection of material that can be sampled and have experiments performed on it.'),
      'has_title'   => TRUE,
      'locked'      => TRUE,
      'chado_node_api' => array(
        'base_table' => 'stock',
        'hook_prefix' => 'chado_stock',
        'record_type_title' => array(
          'singular' => t('Stock'),
          'plural' => t('Stocks')
        ),
        'sync_filters' => array(
          'type_id' => TRUE,
          'organism_id' => TRUE
        ),
      )
    ),
  );
}

/**
 * Implements hook_load().
 *
 * When a node is requested by the user this function is called to allow us
 *  to add auxiliary data to the node object.
 *
 * @ingroup tripal_stock
 */
function chado_stock_load($nodes) {

  foreach ($nodes as $nid => $node) {

    // find the stock and add in the details
    $stock_id = chado_get_id_from_nid('stock', $nid);

    // if the nid does not have a matching record then skip this node.
    // this can happen with orphaned nodes.
    if (!$stock_id) {
      continue;
    }

    // build the variable with all the stock details
    $values = array('stock_id' => $stock_id);
    $stock = chado_generate_var('stock', $values);
    $stock = chado_expand_var($stock, 'field', 'stock.uniquename');
    $stock = chado_expand_var($stock, 'field', 'stock.description');
    $nodes[$nid]->stock = $stock;

    // Now get the title
    $node->title = chado_get_node_title($node);
  }
}

/**
 * Implements hook_form().
 * Creates the main Add/Edit/Delete Form for chado stocks
 *
 * Parts to be added by this form
 *     name,
 *     uniquename,
 *     description,
 *     type => select from cvterm with key cvterm_id,
 *     organism => select from available with key organism_id
 *     main_db_reference => accession, version, description, db_name(select from dropdown)
 *
 * @param $node
 *   An empty node object on insert OR the current stock node object on update
 * @param $form_state
 *   The current state of the form
 *
 * @return
 *   A description of the form to be rendered by drupal_get_form()
 *
 * @ingroup tripal_stock
 */
function chado_stock_form($node, $form_state) {

  /* I don't think we need this... commenting out but leaving just in case
  // If existing stock then expand all fields needed using the chado API
  if (isset($node->nid)) {
    $fields_needed = array('stock.uniquename', 'stock.name', 'stock.stock_id', 'stock.type_id', 'stock.organism_id', 'stock.description', 'stock.dbxref_id', 'dbxref.accession', 'dbxref.description', 'dbxref.db_id', 'db.db_id');
    foreach ($fields_needed as $field_name) {
      // Check to see if it's excluded and expand it if so
      if (isset($node->expandable_fields)) {
        if (in_array($field_name, $node->expandable_fields)) {
          $node = chado_expand_var($node, 'field', $field_name);
        }
      }
    }
  }
  */
  //TODO: @lacey can you take a look at the above code?

  // Default values can come in the following ways:
  //
  // 1) as elements of the $node object.  This occurs when editing an existing stock
  // 2) in the $form_state['values'] array which occurs on a failed validation or
  //    ajax callbacks from non submit form elements
  // 3) in the $form_state['input'] array which occurs on ajax callbacks from submit
  //    form elements and the form is being rebuilt
  //
  // set form field defaults
  $sname = '';
  $uniquename = '';
  $stock_id = 0;
  $type_id = 0;
  $organism_id = 0;
  $sdescription = '';
  $dbxref_accession = '';
  $dbxref_description = '';
  $dbxref_database = 0;

  // 1) if we are editing an existing node then the stock is already part of the node
  if (property_exists($node, 'stock')) {
    $sname = $node->stock->name;
    $uniquename = $node->stock->uniquename;
    $stock_id = $node->stock->stock_id;
    $type_id = $node->stock->type_id->cvterm_id;
    $organism_id = $node->stock->organism_id->organism_id;
    $sdescription = $node->stock->description;
    if (isset($node->stock->dbxref_id->db_id)) {
      $dbxref_accession = $node->stock->dbxref_id->accession;
      $dbxref_description = $node->stock->dbxref_id->description;
      $dbxref_database = $node->stock->dbxref_id->db_id->db_id;
    }
  }

  // 2) if we are re constructing the form from a failed validation or ajax callback
  // then use the $form_state['values'] values
  if (array_key_exists('values', $form_state) AND isset($form_state['values']['uniquename'])) {
    $sname = $form_state['values']['sname'];
    $uniquename = $form_state['values']['uniquename'];
    $stock_id = $form_state['values']['stock_id'];
    $type_id = $form_state['values']['type_id'];
    $organism_id = $form_state['values']['organism_id'];
    $sdescription = $form_state['values']['stock_description'];
    $dbxref_accession = $form_state['values']['accession'];
    $dbxref_description = $form_state['values']['db_description'];
    $dbxref_database = $form_state['values']['database'];
  }

  // 3) if we are re building the form from after submission (from ajax call) then
  // the values are in the $form_state['input'] array
  if (array_key_exists('input', $form_state) and !empty($form_state['input'])) {
    $sname = $form_state['input']['sname'];
    $uniquename = $form_state['input']['uniquename'];
    $stock_id = $form_state['input']['stock_id'];
    $type_id = $form_state['input']['type_id'];
    $organism_id = $form_state['input']['organism_id'];
    $sdescription = $form_state['input']['stock_description'];
    $dbxref_accession = $form_state['input']['accession'];
    $dbxref_description = $form_state['input']['db_description'];
    $dbxref_database = $form_state['input']['database'];
  }

  $form['sname'] = array(
    '#type' => 'textfield',
    '#title' => t('Stock Name'),
    '#description' => t('Enter a human-readable name for this stock.'),
    '#default_value' => $sname,
    '#required' => TRUE
  );

  $form['uniquename'] = array(
    '#type' => 'textfield',
    '#title' => t('Unique Name'),
    '#default_value' => $uniquename,
    '#description' => t('Enter a unique name for this stock. This name must be unique for the organism and stock type.'),
    '#required'       => TRUE
  );

  if ($stock_id > 0) {
    $form['stock_id'] = array(
      '#type' => 'hidden',
      '#value' => $stock_id,
    );
  }

  // TODO: Should we make this a textfield with an autocomplete field like the
  // feature type_id field?.
  $type_options = tripal_get_cvterm_default_select_options('stock', 'type_id', 'stock types');
  $type_options[0] = 'Select a Type';

  $form['type_id'] = array(
    '#type' => 'select',
    '#title' => t('Type of Stock'),
    '#description' => t('Select the stock type.'),
    '#options' => $type_options,
    '#default_value' => $type_id,
    '#required'    => TRUE,
  );

  // get the list of organisms
  $sql = "SELECT * FROM {organism} ORDER BY genus, species";
  $org_rset = chado_query($sql);
  $organisms = array();
  $organisms[''] = '';
  while ($organism = $org_rset->fetchObject()) {
    $organisms[$organism->organism_id] = "$organism->genus $organism->species ($organism->common_name)";
  }
  $form['organism_id'] = array(
    '#type' => 'select',
    '#title' => t('Organism'),
    '#default_value' => $organism_id,
    '#description' => t('Choose the organism with which this stock is associated.'),
    '#options' => $organisms,
    '#required'    => TRUE
  );

  $form['stock_description'] = array(
    '#type' => 'textarea',
    '#title' => t('Notes'),
    '#default_value' => $sdescription,
    '#description' => t('Briefly enter any notes on the above stock. This should not include phenotypes or genotypes.'),
  );

  $form['database_reference'] = array(
    '#type' => 'fieldset',
    '#title' => t('Stock Database Reference'),
    '#description' => t('If this site is not the primary location for information
        about this stock, please provide the name of the database, the accession
        and an optional description using the fields below. If the database
        is not present in the list, then please ') .
        l(t('add the database '), 'admin/tripal/chado/tripal_db/add', array('attributes' => array('target' => '_blank'))) .
        t('then refresh this page.'),
  );

  $db_options = tripal_get_db_select_options();
  $form['database_reference']['database'] = array(
    '#type' => 'select',
    '#title' => t('Database'),
    '#options' => $db_options,
    '#default_value' => $dbxref_database,
    '#description' => t('Select the remote database.')
  );

  $form['database_reference']['accession'] = array(
    '#type' => 'textfield',
    '#title' => t('Accession'),
    '#default_value' => $dbxref_accession,
    '#description' => t('Please enter the accession in the remote database for this stock.')
  );

  $form['database_reference']['db_description'] = array(
    '#type' => 'textarea',
    '#title' => t('Description of Database Reference'),
    '#default_value' => $dbxref_description,
    '#description' => t('Optionally enter a description about the database accession.')

  );



  // PROPERTIES FORM
  //---------------------------------------------
  $prop_cv = tripal_get_default_cv('stockprop', 'type_id');
  $cv_id = $prop_cv ? $prop_cv->cv_id : NULL;
  $details = array(
    'property_table' => 'stockprop',
    'chado_id' => $stock_id,
    'cv_id' => $cv_id
  );
  chado_add_node_form_properties($form, $form_state, $details);

  // ADDITIONAL DBXREFS FORM
  //---------------------------------------------
  $details = array(
    'linking_table' => 'stock_dbxref',
    'base_foreign_key' => 'stock_id',
    'base_key_value' => $stock_id
  );
  chado_add_node_form_dbxrefs($form, $form_state, $details);

  // RELATIONSHIPS FORM
  //---------------------------------------------
  $relationship_cv = tripal_get_default_cv('stock_relationship', 'type_id');
  $cv_id = $relationship_cv ? $relationship_cv->cv_id : NULL;
  $details = array(
    'relationship_table' => 'stock_relationship',
    'base_table' => 'stock',
    'base_foreign_key' => 'stock_id',
    'base_key_value' => $stock_id,
    'nodetype' => 'stock',
    'cv_id' => $cv_id
  );
  chado_add_node_form_relationships($form, $form_state, $details);

  return $form;
}

/**
 * Implements hook_validate().
 * Validate the input from the chado_stock node form
 *
 * @param $node
 *   The current node including fields with the form element names and submitted values
 * @param $form
 *   A description of the form to be rendered by drupal_get_form()
 *
 * @ingroup tripal_stock
 */
function chado_stock_validate(&$node, $form, &$form_state) {

  // We only want to validate when the node is saved.
  // Since this validate can be called on AJAX and Deletion of the node
  // we need to make this check to ensure queries are not executed
  // without the proper values.
<<<<<<< HEAD
  if(!isset($node->op) OR $node->op != 'Save') {
=======
  if(property_exists($node, "op") and $node->op != 'Save') {
>>>>>>> 64b9e7e3
    return;
  }

  // we are syncing if we do not have a node ID but we do have a stock_id. We don't
  // need to validate during syncing so just skip it.
  if (!property_exists($node, 'nid') and property_exists($node, 'stock_id') and $node->stock_id != 0) {
    return;
  }

  // remove surrounding whitespace
  $node->uniquename = property_exists($node, 'uniquename') ? trim($node->uniquename) : '';
  $node->sname = property_exists($node, 'sname') ? trim($node->sname) : '';
  $node->stock_description = property_exists($node, 'stock_description') ? trim($node->stock_description) : '';
  $node->accession = property_exists($node, 'accession') ? trim($node->accession) : '';
  $node->db_description = property_exists($node, 'db_description') ? trim($node->db_description) : '';

  $int_in_chado_sql = "SELECT count(*) as count FROM {:table} WHERE :column = :value";
  $string_in_chado_sql = "SELECT count(*) as count FROM {:table} WHERE :column = :value";

  // if this is an update, we want to make sure that a different stock for
  // the organism doesn't already have this uniquename. We don't want to give
  // two sequences the same uniquename
  if (property_exists($node, 'nid') and property_exists($node, 'stock_id')) {
    $sql = "
      SELECT *
      FROM {stock} S
        INNER JOIN {cvterm} CVT ON S.type_id = CVT.cvterm_id
      WHERE
        uniquename = :uname AND organism_id = :organism_id AND
        CVT.name = :cvtname AND NOT stock_id = :stock_id
    ";
    $result = chado_query($sql, array(':uname' => $node->uniquename,
      ':organism_id' => $node->organism_id, ':cvtname' => $node->type_id,
      ':stock_id' => $node->stock_id))->fetchObject();
    if ($result) {
      form_set_error('uniquename', t("Stock update cannot proceed. The stock name '$node->uniquename' is not unique for this organism. Please provide a unique name for this stock."));
    }
  }

  // if this is an insert then we just need to make sure this name doesn't
  // already exist for this organism if it does then we need to throw an error
  else {
    $sql = "
      SELECT *
      FROM {Stock} S
        INNER JOIN {cvterm} CVT ON S.type_id = CVT.cvterm_id
      WHERE uniquename = :uname AND organism_id = :organism_id AND CVT.name = :cvtname";
    $result = chado_query($sql, array(':uname' => $node->uniquename,
      ':organism_id' => $node->organism_id, ':cvtname' => $node->type_id))->fetchObject();
    if ($result) {
      form_set_error('uniquename', t("Stock insert cannot proceed. The stock name '$node->uniquename' already exists for this organism. Please provide a unique name for this stock."));
    }
  }


  // Check Type of Stock is valid cvterm_id in chado ( $form['values']['details']['type_id'] )
  if ($node->type_id == 0) {
    form_set_error('type_id', 'Please select a type of stock.');
  }
  else {
    $replace = array(':table' => 'cvterm', ':column' => 'cvterm_id');
    $new_sql = str_replace(array_keys($replace),$replace,$int_in_chado_sql);
    $num_rows = chado_query($new_sql, array(':value' => $node->type_id))->fetchObject();
    if ( $num_rows->count != 1) {
      form_set_error('type_id', "The type you selected is not valid. Please choose another one. (CODE:$num_rows)"); }
  }

  // Check Source Organism is valid organism_id in chado ( $form['values']['details']['organism_id'] )
  if ( $node->organism_id == 0) {
    form_set_error('organism_id', 'Please select a source organism for this stock');
  }
  else {
    $replace = array(':table' => 'organism', ':column' => 'organism_id');
    $new_sql = str_replace(array_keys($replace),$replace,$int_in_chado_sql);
    $num_rows = chado_query($new_sql, array(':value' => $node->organism_id))->fetchObject();
    if ( $num_rows->count != 1 ) {
      form_set_error('organism_id', "The organism you selected is not valid. Please choose another one. (CODE:$num_rows)"); }
  }

  // Check if Accession also database
  if ($node->accession != '') {
    if ($node->database == 0) {
      // there is an accession but no database selected
      form_set_error('database', 'You need to enter both a database and an accession for that database in order to add a database reference.');
    }
  }
  else {
    if ($node->database > 0) {
      // there is a database selected but no accession
      form_set_error('accession', 'You need to enter both a database and an accession for that database in order to add a database reference.');
    }
  }

  // Check database is valid db_id in chado ( $form['values']['database_reference']['database'] )
  if ( $node->database > 0) {
    $replace = array(':table' => 'db', ':column' => 'db_id');
    $new_sql = str_replace(array_keys($replace),$replace,$int_in_chado_sql);
    $num_rows = chado_query($new_sql, array(':value' => $node->database))->fetchObject();
    if ($num_rows->count != 1) {
      form_set_error('database', 'The database you selected is not valid. Please choose another one.'); }
  }
}

/**
 * Implements hook_insert().
 * Inserts data from chado_stock_form() into drupal and chado
 *
 * @param $node
 *   The current node including fields with the form element names and submitted values
 *
 * @return
 *   TRUE if the node was successfully inserted into drupal/chado; FALSE otherwise
 *
 * @ingroup tripal_stock
 */
function chado_stock_insert($node) {


  $stock_id = '';

  // if there is an stock_id in the $node object then this must be a sync so
  // we can skip adding the stock to chado as it is already there, although
  // we do need to proceed with insertion into the chado/drupal linking table.
  if (!property_exists($node, 'stock_id')) {

    $node->uniquename   = trim($node->uniquename);
    $node->sname        = trim($node->sname);
    $node->accession    = trim($node->accession);

    // before we can add the stock, we must add the dbxref if one has been
    // provided by the user.
    $dbxref = NULL;
    if (!empty($node->accession) and !empty($node->database)) {
      $values = array(
        'db_id' => $node->database,
        'accession' => $node->accession,
      );
      if (!chado_select_record('dbxref', array('dbxref_id'), $values)) {
        $values['description'] = $node->db_description;
        $values['version'] = '1';
        $dbxref = chado_insert_record('dbxref', $values);
        if (!$dbxref) {
          drupal_set_message(t('Unable to add database reference to this stock.'), 'warning');
          tripal_report_error('tripal_stock', TRIPAL_WARNING,
            'Insert Stock: Unable to create dbxref where values:%values',
            array('%values' => print_r($values, TRUE)));
        }
      }
    }

    // create stock including the dbxref
    $stock = '';
    $values = array(
      'organism_id' => $node->organism_id,
      'name'        => $node->sname,
      'uniquename'  => $node->uniquename,
      'description' => $node->stock_description,
      'type_id'     => $node->type_id
    );
    if ($dbxref) {
      $values['dbxref_id'] = array(
        'db_id' => $node->database,
        'accession' => $node->accession
      );
    }
    $stock = chado_insert_record('stock', $values);
    if (!$stock) {
      drupal_set_message(t('Unable to add stock.'), 'warning');
      tripal_report_error('tripal_stock', TRIPAL_WARNING, 'Insert stock: Unable to create stock where values: %values',
        array('%values' => print_r($values, TRUE)));
      return;
    }
    $stock_id = $stock['stock_id'];

    // Now add properties
    $details = array(
      'property_table' => 'stockprop',
      'base_table' => 'stock',
      'foreignkey_name' => 'stock_id',
      'foreignkey_value' => $stock_id
    );
    chado_update_node_form_properties($node, $details);

    // Now add the additional references
    $details = array(
      'linking_table' => 'stock_dbxref',
      'foreignkey_name' => 'stock_id',
      'foreignkey_value' => $stock_id
    );
    chado_update_node_form_dbxrefs($node, $details);

    // Now add in relationships
    $details = array(
      'relationship_table' => 'stock_relationship',
      'foreignkey_value' => $stock_id
    );
    chado_update_node_form_relationships($node, $details);
  }
  else {
    $stock_id = $node->stock_id;
  }

  // Make sure the entry for this stock doesn't already exist in the
  // chado_stock table if it doesn't exist then we want to add it.
  $check_org_id = chado_get_id_from_nid('stock', $node->nid);
  if (!$check_org_id) {
    $record = new stdClass();
    $record->nid = $node->nid;
    $record->vid = $node->vid;
    $record->stock_id = $stock_id;
    drupal_write_record('chado_stock', $record);
  }
}

/**
 * Implements hook_update().
 * Handles Editing/Updating of main stock info
 *
 * NOTE: Currently just writes over all old data
 *
 * @param $node
 *   The current node including fields with the form element names and submitted values
 *
 * @return
 *   TRUE if the node was successfully updated in drupal/chado; FALSE otherwise
 *
 * @ingroup tripal_stock
 */
function chado_stock_update($node) {

  $node->uniquename   = trim($node->uniquename);
  $node->sname        = trim($node->sname);

  if ($node->revision) {
    // there is no way to handle revisions in Chado but leave
    // this here just to make not we've addressed it.
  }

  //update dbxref
  $dbxref_status = NULL;
  $dbxref_present = FALSE;
  if ($node->database) {
    $dbxref_present = TRUE;
    if ($node->accession) {
      $dbxref_mode = '';
      $stock = chado_select_record(
        'stock',
        array('dbxref_id', 'type_id'),
        array('stock_id' => $node->stock_id)
      );

      if ($stock[0]->dbxref_id) {
        $values = array(
          'db_id' => $node->database,
          'accession' => $node->accession,
          'description' => $node->db_description
        );
        $dbxref_status = chado_update_record(
          'dbxref',
          array('dbxref_id' => $stock[0]->dbxref_id),
          $values
        );
        $dbxref_mode = 'Update';
      }
      else {
        if ($stock[0]->type_id) {
          //create the dbxref
          //used the type_id as a control to check we have a stock but not a dbxref
          $values = array(
            'db_id' => $node->database,
            'accession' => $node->accession,
            'description' => $node->db_description,
            'version' => '1',
          );
          $dbxref_status = chado_insert_record(
            'dbxref',
            $values
          );
          $dbxref_mode = 'Create';
        }
        else {
          drupal_set_message(t('Unable to find stock to Update'), 'error');
          tripal_report_error('tripal_stock', TRIPAL_ERROR,
            'Stock Update: Unable to find stock to update using values: %values',
            array('%values', print_r($values, TRUE))
          );
          return FALSE;
        }
      }
    }

    if (!$dbxref_status) {
      tripal_report_error('tripal_stock', TRIPAL_WARNING,
        'Stock Update: Unable to %mode main stock dbxref with values: %values',
        array('%values' => print_r($values, TRUE), '%mode' => $dbxref_mode));
    }
  }

  //can't change stock id which is all thats stored in drupal thus only update chado
  $update_values = array(
    'organism_id' => $node->organism_id,
    'name' => $node->sname,
    'uniquename' => $node->uniquename,
    'description' => $node->stock_description,
    'type_id' => $node->type_id,
  );
  if ($dbxref_present) {
    if ($dbxref_status) {
      $update_values['dbxref_id'] = array(
        'db_id' => $node->database,
        'accession' => $node->accession
      );
    }
  }
  $status = chado_update_record('stock', array('stock_id' => $node->stock_id), $update_values);


  if (!$status) {
    drupal_set_message(t('Unable to update stock'), 'error');
    tripal_report_error('tripal_stock', TRIPAL_ERROR,
      'Stock Update: Unable to update stock using match values: %mvalues and update values: %uvalues',
      array('%mvalues' => print_r(array('stock_id' => $node->stock_id), TRUE), '%uvalues' => print_r($update_values, TRUE))
    );
  }
  else {
    // set the URL for this stock page
    $values = array('stock_id' => $node->stock_id);
    $stock = chado_select_record('stock', array('*'), $values);
  }

  // now update the properties
  if ($node->stock_id > 0) {

    $details = array(
      'property_table' => 'stockprop',
      'base_table' => 'stock',
      'foreignkey_name' => 'stock_id',
      'foreignkey_value' => $node->stock_id
    );
    chado_update_node_form_properties($node, $details);

  }

  // now update the additional dbxrefs
  if ($node->stock_id > 0) {
    $details = array(
      'linking_table' => 'stock_dbxref',
      'foreignkey_name' => 'stock_id',
      'foreignkey_value' => $node->stock_id
    );
    chado_update_node_form_dbxrefs($node, $details);
  }

  // now update relationships
  if ($node->stock_id > 0) {
    $details = array(
      'relationship_table' => 'stock_relationship',
      'foreignkey_value' => $node->stock_id
    );
    chado_update_node_form_relationships($node, $details);
  }
}

/**
 * Implements hook_delete().
 * Handles deleting of chado_stocks
 *
 * NOTE: Currently deletes data -no undo or record-keeping functionality
 *
 * @param $node
 *   The current node including fields with the form element names and submitted values
 *
 * @return
 *   TRUE if the node was successfully deleted from drupal/chado; FALSE otherwise
 *
 * @ingroup tripal_stock
 */
function chado_stock_delete($node) {

  // Set stock in chado: is_obsolete = TRUE
  chado_query("DELETE FROM {stock} WHERE stock_id = :stock_id", array(':stock_id' => $node->stock->stock_id));

  //remove drupal node and all revisions
  db_query("DELETE FROM {chado_stock} WHERE nid = :nid", array(':nid' => $node->nid));
}

/**
 * Used by Tripal Chado Node API during sync'ing of nodes
 *
 * @ingroup tripal_stock
 */
function chado_stock_chado_node_sync_create_new_node($new_node, $record) {

  $new_node->organism_id = $record->organism_id;
  $new_node->sname = $record->name;
  $new_node->uniquename = $record->uniquename;
  $new_node->type_id = $record->type_id;

  return $new_node;
}

/**
 * Implements hook_node_presave(). Acts on all content types.
 *
 * @ingroup tripal_stock
 */
function tripal_stock_node_presave($node) {

  switch ($node->type) {
    // This step is for setting the title for the Drupal node.  This title
    // is permanent and thus is created to be unique.  Title changes provided
    // by tokens are generated on the fly dynamically, but the node title
    // seen in the content listing needs to be set here. Do not call
    // the chado_get_node_title() function here to set the title as the node
    // object isn't properly filled out and the function will fail.
    case 'chado_stock':
      // For a form submission the fields are part of the node object
      // but for a sync the fields are in an object of the node.
      $organism_id = null;
      $sname = '';
      $uniquename = '';
      $type = '';
      if(property_exists($node, 'organism_id')) {
        $organism_id = $node->organism_id;
        $sname       = $node->sname;
        $uniquename  = $node->uniquename;
        $type_id     = $node->type_id;
        $values = array('cvterm_id' => $node->type_id);
        $cvterm = chado_select_record('cvterm', array('name'), $values);
        $type = $cvterm[0]->name;
      }
      else if (property_exists($node, 'stock')) {
        $organism_id = $node->stock->organism_id;
        $sname       = $node->stock->name;
        $uniquename  = $node->stock->uniquename;
        $type        = $node->stock->type_id->name;
      }
      $values = array('organism_id' => $organism_id);
      $organism = chado_select_record('organism', array('genus','species'), $values);
      $node->title = "$sname, $uniquename ($type) " . $organism[0]->genus . ' ' . $organism[0]->species;

      break;
  }
}

/**
 * Implements hook_node_view(). Acts on all content types.
 *
 * @ingroup tripal_stock
 */
function tripal_stock_node_view($node, $view_mode, $langcode) {

  switch ($node->type) {
    case 'chado_stock':
      if ($view_mode == 'full') {
        $node->content['tripal_stock_base'] = array(
          '#theme' => 'tripal_stock_base',
          '#node' => $node,
          '#tripal_toc_id'    => 'base',
          '#tripal_toc_title' => 'Overview',
          '#weight' => -100,
        );
        $node->content['tripal_stock_collections'] = array(
          '#theme' => 'tripal_stock_collections',
          '#node' => $node,
          '#tripal_toc_id'    => 'collections',
          '#tripal_toc_title' => 'Stock Collections',
        );
        $node->content['tripal_stock_properties'] = array(
          '#theme' => 'tripal_stock_properties',
          '#node' => $node,
          '#tripal_toc_id'    => 'properties',
          '#tripal_toc_title' => 'Properties',
        );
        $node->content['tripal_stock_references'] = array(
          '#theme' => 'tripal_stock_references',
          '#node' => $node,
          '#tripal_toc_id'    => 'references',
          '#tripal_toc_title' => 'Cross References',
        );
        $node->content['tripal_stock_relationships'] = array(
          '#theme' => 'tripal_stock_relationships',
          '#node' => $node,
          '#tripal_toc_id'    => 'relationships',
          '#tripal_toc_title' => 'Relationships',
        );
        $node->content['tripal_stock_synonyms'] = array(
          '#theme' => 'tripal_stock_synonyms',
          '#node' => $node,
          '#tripal_toc_id'    => 'synonyms',
          '#tripal_toc_title' => 'Synonyms',
        );
        $node->content['tripal_stock_publications'] = array(
          '#theme' => 'tripal_stock_publications',
          '#node' => $node,
          '#tripal_toc_id'    => 'publications',
          '#tripal_toc_title' => 'Publications',
        );
      }
      if ($view_mode == 'teaser') {
        $node->content['tripal_stock_teaser'] = array(
          '#theme' => 'tripal_stock_teaser',
          '#node' => $node,
        );
      }
      break;
    case 'chado_organism':
      if ($view_mode == 'full') {
        $node->content['tripal_organism_stocks'] = array(
          '#theme' => 'tripal_organism_stocks',
          '#node' => $node,
          '#tripal_toc_id'    => 'stocks',
          '#tripal_toc_title' => 'Stocks',
        );
      }
      break;
  }
}

/**
 * Implements hook_node_insert().
 * Acts on all content types.
 *
 * @ingroup tripal_stock
 */
function tripal_stock_node_insert($node) {

  // set the URL path after inserting.  We do it here because we do not
  // know the stock_id in the presave
  switch ($node->type) {
    case 'chado_stock':

      // We still don't have a fully loaded node object in this hook. Therefore,
      // we need to simulate one so that the right values are available for
      // the URL to be determined.
      $stock_id = chado_get_id_from_nid('stock', $node->nid);
      $stock = chado_generate_var('stock', array('stock_id' => $stock_id));
      $stock = chado_expand_var($stock, 'field', 'stock.uniquename');
      $stock = chado_expand_var($stock, 'field', 'stock.description');
      $node->stock = $stock;

      // Set the Title.
      $node->title = chado_get_node_title($node);

      // Now use the API to set the path.
      chado_set_node_url($node);

      break;
  }
}

/**
 * Implements hook_node_update().
 * Acts on all content types.
 *
 * @ingroup tripal_stock
 */
function tripal_stock_node_update($node) {

  // add items to other nodes, build index and search results
  switch ($node->type) {
    case 'chado_stock':

      // Set the Title.
      $node->title = chado_get_node_title($node);

      // Now use the API to set the path.
      chado_set_node_url($node);

      break;
  }
}

/**
 * Implements [content_type]_chado_node_default_title_format().
 *
 * Defines a default title format for the Chado Node API to set the titles on
 * Chado Stock nodes based on chado fields.
 */
function chado_stock_chado_node_default_title_format() {
  return '[stock.name], [stock.uniquename] ([stock.type_id>cvterm.name]) [stock.organism_id>organism.genus] [stock.organism_id>organism.species]';
}

/**
 * Implements hook_chado_node_default_url_format().
 *
 * Designates a default URL format for stock nodes.
 */
function chado_stock_chado_node_default_url_format() {
  return '/stock/[stock.organism_id>organism.genus]/[stock.organism_id>organism.species]/[stock.type_id>cvterm.name]/[stock.uniquename]';
}<|MERGE_RESOLUTION|>--- conflicted
+++ resolved
@@ -323,11 +323,7 @@
   // Since this validate can be called on AJAX and Deletion of the node
   // we need to make this check to ensure queries are not executed
   // without the proper values.
-<<<<<<< HEAD
-  if(!isset($node->op) OR $node->op != 'Save') {
-=======
   if(property_exists($node, "op") and $node->op != 'Save') {
->>>>>>> 64b9e7e3
     return;
   }
 
