--- conflicted
+++ resolved
@@ -4,11 +4,7 @@
         "Read more about it at https://getcomposer.org/doc/01-basic-usage.md#installing-dependencies",
         "This file is @generated automatically"
     ],
-<<<<<<< HEAD
-    "content-hash": "adeee18e119693b993349d81c922f961",
-=======
     "content-hash": "fd3ab0a8fd06e0532a7764f20a9aa52b",
->>>>>>> 43e334da
     "packages": [],
     "packages-dev": [
         {
@@ -1661,18 +1657,7 @@
         },
         {
             "name": "statonlab/tripal-test-suite",
-<<<<<<< HEAD
-            "version": "1.3.0",
-            "source": {
-                "type": "git",
-                "url": "https://github.com/statonlab/TripalTestSuite.git",
-                "reference": "1e616e426faf46b2c2c7cecc43741ee462387433"
-            },
-            "dist": {
-                "type": "zip",
-                "url": "https://api.github.com/repos/statonlab/TripalTestSuite/zipball/1e616e426faf46b2c2c7cecc43741ee462387433",
-                "reference": "1e616e426faf46b2c2c7cecc43741ee462387433",
-=======
+
             "version": "1.4.0",
             "source": {
                 "type": "git",
@@ -1683,7 +1668,6 @@
                 "type": "zip",
                 "url": "https://api.github.com/repos/statonlab/TripalTestSuite/zipball/e469f7fde2cf69303dc22315b142b46b027c9931",
                 "reference": "e469f7fde2cf69303dc22315b142b46b027c9931",
->>>>>>> 43e334da
                 "shasum": ""
             },
             "require": {
@@ -1718,11 +1702,7 @@
                     "email": "bcondon@utk.edu"
                 }
             ],
-<<<<<<< HEAD
-            "time": "2018-08-03T14:20:13+00:00"
-=======
             "time": "2018-08-06T19:38:14+00:00"
->>>>>>> 43e334da
         },
         {
             "name": "symfony/console",
