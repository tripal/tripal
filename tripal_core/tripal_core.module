<?php
/**
 * @file
 * The Tripal Core module
 */

 /**
 * @defgroup tripal_modules Tripal Modules
 * @{
 * All documented functions for the various Tripal Modules excluding API functions and Views Integration functions.
 * @}
 */

/**
 * @defgroup tripal_api Tripal API
 * @{
 * Provides an application programming interface (API) for Tripal
 *
 * The Tripal API currently provides generic insert/update/select functions for all chado content as
 * well as some module specific functions that insert/update/delete/select specific chado content.
 *
 * This API is currently in its infancy and some necessary functions might be missing. If you find
 * a missing function that you think should be included go to the sourceforge feature request
 * page and request it's inclusion in the API. Such feature requests with a working function
 * definition will be given priority.
 * @}
 */

 /**
 * @defgroup tripal_core_api Core Module API
 * @ingroup tripal_api
 * @{
 * Functions providing support for all Tripal modules.
 * @}
 */

/**
 * @defgroup tripal_core Tripal Core Module
 * @ingroup tripal_modules
 * @{
 * Functionality useful for all other Tripal modules including the Tripal jobs, files,
 * materialized views and custom table functions.
 * @}
 */

// APPLICATION PROGRAMMER INTERFACE -------------
// Chado API
require_once "api/tripal_core.chado_general.api.inc";
require_once 'api/tripal_core.chado_query.api.inc';
require_once 'api/tripal_core.chado_variables.api.inc';
require_once 'api/tripal_core.chado_schema.api.inc';
require_once "api/tripal_core.chado_nodes.api.inc";
require_once "api/tripal_core.chado_nodes.properties.api.inc";
require_once "api/tripal_core.chado_nodes.dbxrefs.api.inc";
require_once "api/tripal_core.chado_nodes.relationships.api.inc";

// Table API
require_once "api/tripal_core.custom_tables.api.inc";
require_once "api/tripal_core.mviews.api.inc";

// Miscellaneous API
require_once "api/tripal_core.files.api.inc";
require_once "api/tripal_core.jobs.api.inc";

// INCLUDES -------------------------------------
require_once "includes/jobs.inc";
require_once "includes/mviews.inc";
require_once "includes/custom_tables.inc";
require_once "includes/chado_install.inc";
require_once "includes/form_elements.inc";


tripal_core_set_globals();

/**
 * Implements hook_init().
 * Used to set the search_path, create default content and set default variables.
 *
 * @ingroup tripal_core
 */
function tripal_core_init() {
  global $base_url;

  // add javascript files
  drupal_add_js(drupal_get_path('module', 'tripal_core') . '/theme/js/tripal.js');
  drupal_add_css(drupal_get_path('module', 'tripal_core') . '/theme/css/tripal.css');


  // create the 'tripal' controlled volcabulary in chado but only if it doesn't already exist, and
  // only if the chado database is present.
  if ($GLOBALS["chado_is_installed"]) {

    // if the Tripal cv is missing then add
    $results = chado_query("SELECT * FROM {cv} WHERE name = 'tripal'");
    $tripal_cv = $results->fetchObject();
    if (!$tripal_cv) {
      $results = chado_query(
        "INSERT INTO {cv} (name,definition) " .
        "VALUES ('tripal', 'Terms used by Tripal for modules to manage data such as that stored in property tables like featureprop, analysisprop, etc')"
      );
    }

    // if the Tripal db is missing then add it
    $results = chado_query("SELECT * FROM {db} WHERE name = 'tripal'");
    $tripal_db = $results->fetchObject();
    if (!$tripal_db) {
      $results = chado_query(
        "INSERT INTO {db} (name,description) " .
        "VALUES ('tripal', 'Used as a database placeholder for tripal defined objects such as tripal cvterms')"
      );
    }
  }

  // add some variables for all javasript to use for building URLs
  $theme_dir = drupal_get_path('theme', 'tripal');
  $clean_urls = variable_get('clean_url', 0);
  drupal_add_js(
    " var baseurl  = '$base_url';
      var themedir = '$theme_dir';
      var isClean  =  $clean_urls;",
    'inline', 'header');

  // make sure the date time settings are the way Tripal will insert them
  // otherwise PostgreSQL version that may have a different datestyle setting
  // will fail when inserting or updating a date column in a table.
  db_query("SET DATESTYLE TO :style", array(':style' => 'MDY'));

  // If we want AHAH elements on the node forms (e.g. chado_pub form) then we need to include
  // the node.pages file. Otherwise this error message is given:
  //
  // warning: call_user_func_array() expects parameter 1 to be a valid callback,
  // function 'node_form' not found or invalid function name
  // in /var/www/includes/form.inc on line 382.
  module_load_include('inc', 'node', 'node.pages');

}

/**
 * Implements hook_menu().
 * Defines all menu items needed by Tripal Core
 *
 * @ingroup tripal_core
 */
function tripal_core_menu() {
  $items = array();

  // Triapl setting groups
  $items['admin/tripal'] = array(
    'title' => 'Tripal',
    'description' => "Manage the behavior or Tripal and its various modules.",
    'weight' => -8,
    'page callback' => 'system_admin_menu_block_page',
    'access arguments' => array('administer tripal'),
    'file' => 'system.admin.inc',
    'file path' => drupal_get_path('module', 'system'),
  );
  $items['admin/tripal/schema'] = array(
    'title' => 'Chado Schema',
    'description' => "Tools to extend the chado schema through custom tables & materialized views.",
    'weight' => -2,
    'access arguments' => array('administer tripal'),
  );
  $items['admin/tripal/chado'] = array(
    'title' => 'Chado Modules',
    'description' => 'Configuration for specific chado data types such as Vocabularies, Features, etc.',
    'access arguments' => array('administer tripal'),
    'type' => MENU_NORMAL_ITEM,
    'weight' => -6
  );
  $items['admin/tripal/loaders'] = array(
    'title' => 'Chado Data Loaders',
    'description' => 'Tools facilitating loading data into the chado database. Includes a generic tab-delimited loader (Bulk Loader).',
    'access arguments' => array('administer tripal'),
    'type' => MENU_NORMAL_ITEM,
    'weight' => -4
  );
  $items['admin/tripal/extension'] = array(
    'title' => 'Extension Modules',
    'description' => 'Configuration for Tripal extension modules.',
    'access arguments' => array('administer tripal'),
    'type' => MENU_NORMAL_ITEM,
    'weight' => 0
  );

  // Tripal Setup
  $items['admin/tripal/setup'] = array(
    'title' => 'Setup Tripal',
    'description' => 'Tools for initial setup of Tripal',
    'access arguments' => array('administer tripal'),
    'weight' => -8
  );
  $items['admin/tripal/setup/customize'] = array(
    'title' => 'Customize Tripal',
    'description' => 'Information on how to customize tripal',
    'page callback' => 'theme',
    'page arguments' => array('tripal_core_customize'),
    'access arguments' => array('administer tripal'),
    'weight' => 10
  );
  $items['admin/tripal/setup/chado_install'] = array(
    'title' => 'Install Chado Schema',
    'description' => 'Installs the Chado database tables, views, etc., inside the current Drupal database',
    'page callback' => 'drupal_get_form',
    'page arguments' => array('tripal_core_chado_load_form'),
    'access arguments' => array('install chado'),
    'type' => MENU_NORMAL_ITEM,
    'weight' => -10
  );

  // Jobs Management
  $items['admin/tripal/tripal_jobs'] = array(
    'title' => 'Jobs',
    'description' => 'Jobs managed by Tripal',
    'page callback' => 'tripal_jobs_admin_view',
    'access arguments' => array('administer tripal'),
    'type' => MENU_NORMAL_ITEM,
    'weight' => -10
  );
  $items['admin/tripal/tripal_jobs/help'] = array(
    'title' => 'Help',
    'description' => 'Help for the tripal job management system',
    'page callback' => 'theme',
    'page arguments' => array('tripal_core_job_help'),
    'access arguments' => array('administer tripal'),
    'type' => MENU_LOCAL_TASK,
    'weight' => 10
  );
  $items['admin/tripal/tripal_jobs/cancel/%'] = array(
    'title' => 'Jobs',
    'description' => 'Cancel a pending job',
    'page callback' => 'tripal_jobs_cancel',
    'page arguments' => array(4),
    'access arguments' => array('administer tripal'),
    'type' => MENU_CALLBACK,
  );
  $items['admin/tripal/tripal_jobs/rerun/%'] = array(
    'title' => 'Jobs',
    'description' => 'Re-run an existing job.',
    'page callback' => 'tripal_jobs_rerun',
    'page arguments' => array(4),
    'access arguments' => array('administer tripal'),
    'type' => MENU_CALLBACK,
  );
  $items['admin/tripal/tripal_jobs/view/%'] = array(
    'title' => 'Jobs Details',
    'description' => 'View job details.',
    'page callback' => 'tripal_jobs_view',
    'page arguments' => array(4),
    'access arguments' => array('administer tripal'),
    'type' => MENU_CALLBACK,
  );
  $items['admin/tripal/tripal_jobs/views/jobs/enable'] = array(
    'title' => 'Enable Jobs Administrative View',
    'page callback' => 'tripal_views_admin_enable_view',
    'page arguments' => array('tripal_core_admin_jobs', 'admin/tripal/tripal_jobs'),
    'access arguments' => array('administer tripal'),
    'type' => MENU_CALLBACK,
  );

  // Materialized Views
  $items['admin/tripal/schema/mviews'] = array(
    'title' => 'Materialized Views',
    'description' => 'Materialized views are used to improve speed of large or complex queries.',
    'page callback' => 'tripal_mview_admin_view',
    'access arguments' => array('administer tripal'),
    'type' => MENU_NORMAL_ITEM,
    'weight' => -10
  );
  $items['admin/tripal/schema/mviews/help'] = array(
    'title' => 'Help',
    'description' => 'Help for the materialized views management system',
    'page callback' => 'theme',
    'page arguments' => array('tripal_core_mviews_help'),
    'access arguments' => array('administer tripal'),
    'type' => MENU_LOCAL_TASK,
    'weight' => 10
  );
  /**
  $items['admin/tripal/schema/mviews/list'] = array(
    'title' => 'List Materialized Views',
    'description' => 'A list of existing materialized views with the ability to edit & delete existing materialized views.',
    'page callback' => 'tripal_mviews_report',
    'access arguments' => array('administer tripal'),
    'type' => MENU_NORMAL_ITEM,
    'weight' => -10
  );
  */
  $items['admin/tripal/schema/mviews/report/%'] = array(
    'title' => 'Materialized View',
    'description' => 'Materialized views are used to improve speed of large or complex queries. These are database views as compared to Drupal views.',
    'page callback' => 'tripal_mview_report',
    'page arguments' => array(5),
    'access arguments' => array('administer tripal'),
    'type' => MENU_CALLBACK,
  );
  $items['admin/tripal/schema/mviews/new'] = array(
    'title' => 'Create Materialized View',
    'description' => 'Create a new materialized view.',
    'page callback' => 'drupal_get_form',
    'page arguments' => array('tripal_mviews_form'),
    'access arguments' => array('administer tripal'),
    'type' => MENU_CALLBACK,
  );
  $items['admin/tripal/schema/mviews/edit/%'] = array(
    'title' => 'Edit Materialized View',
    'page callback' => 'drupal_get_form',
    'page arguments' => array('tripal_mviews_form', 5),
    'access arguments' => array('administer tripal'),
    'type' => MENU_CALLBACK,
  );
  $items['admin/tripal/schema/mviews/action/%/%'] = array(
    'title' => 'Create Materialized View',
    'description' => 'Materialized views are used to improve speed of large or complex queries.',
    'page callback' => 'tripal_mviews_action',
    'page arguments' => array(5, 6, "1"),
    'access arguments' => array('administer tripal'),
    'type' => MENU_CALLBACK,
  );

  // Custom Tables
  $items['admin/tripal/schema/custom_tables'] = array(
    'title' => 'Custom Tables',
    'description' => 'Creation of custom tables that are added to Chado database.',
    'page callback' => 'tripal_custom_table_admin_view',
    'access arguments' => array('administer tripal'),
    'type' => MENU_NORMAL_ITEM,
    'weight' => -10
  );
  $items['admin/tripal/schema/custom_tables/help'] = array(
    'title' => 'Help',
    'description' => 'Help for the tripal job management system',
    'page callback' => 'theme',
    'page arguments' => array('tripal_core_job_help'),
    'access arguments' => array('administer tripal'),
    'type' => MENU_LOCAL_TASK,
    'weight' => 10
  );
  /**
  $items['admin/tripal/schema/custom_tables/list'] = array(
    'title' => 'List of Custom Tables',
    'description' => 'Provides a list of all custom tables created by Tripal and allows for editing or removing existing custom tables.',
    'page callback' => 'tripal_custom_tables_list',
    'access arguments' => array('administer tripal'),
    'type' => MENU_NORMAL_ITEM,
    'weight' => -10
  );
  */
  $items['admin/tripal/schema/custom_tables/view/%'] = array(
    'title' => 'Custom Tables',
    'description' => 'Custom tables are added to Chado.',
    'page callback' => 'tripal_custom_table_view',
    'page arguments' => array(4),
    'access arguments' => array('administer tripal'),
    'type' => MENU_CALLBACK,
  );
  $items['admin/tripal/schema/custom_tables/new'] = array(
    'title' => 'Create Custom Table',
    'description' => 'An interface for creating your own custom tables.',
    'page callback' => 'tripal_custom_table_new_page',
    'access arguments' => array('administer tripal'),
    'type' => MENU_CALLBACK,
  );
  $items['admin/tripal/schema/custom_tables/edit/%'] = array(
    'title' => 'Edit Custom Table',
    'page callback' => 'drupal_get_form',
    'page arguments' => array('tripal_custom_tables_form', 4),
    'access arguments' => array('administer tripal'),
    'type' => MENU_CALLBACK,
  );
  $items['admin/tripal/schema/custom_tables/action/%/%'] = array(
    'title' => 'Create Custom Table',
    'description' => 'Custom tables are added to Chado.',
    'page callback' => 'tripal_custom_tables_action',
    'page arguments' => array(4, 5, "1"),
    'access arguments' => array('administer tripal'),
    'type' => MENU_CALLBACK,
  );
  $items['admin/tripal/schema/custom_tables/views/tables/enable'] = array(
    'title' => 'Enable Custom Tables Administrative View',
    'page callback' => 'tripal_views_admin_enable_view',
    'page arguments' => array('tripal_core_admin_custom_table', 'admin/tripal/schema/custom_tables'),
    'access arguments' => array('administer tripal'),
    'type' => MENU_CALLBACK,
  );

  // Relationshi API autocomplete callback
  $items['tripal_ajax/relationship_nodeform/%/%/name_to_id'] = array(
    'page callback' => 'chado_node_relationships_name_to_id_callback',
    'page arguments' => array(2,3),
    'access arguments' => array('access content'),
    'type' => MENU_CALLBACK
  );

  return $items;
}

/**
 *  Set the permission types that the chado module uses.  Essentially we
 *  want permissionis that protect creation, editing and deleting of chado
 *  data objects
 *
 * @ingroup tripal_core
 */
function tripal_core_permission() {
  return array(
    'install chado' => array(
      'title' => t('Install Chado'),
      'description' => t('Allow the user to install or upgrade a Chado database in the existing Drupal database.')
    ),
    'administer tripal' => array(
      'title' => t('Administer Tripal'),
      'description' => t('Allow the user to access administrative pages of Tripal.')
    ),
  );
}

/**
 * Implements hook_theme().
 * Registers template files/functions used by this module.
 *
 * @ingroup tripal_core
 */
function tripal_core_theme($existing, $type, $theme, $path) {
  return array(
    'tripal_core_customize' => array(
      'arguments' => array('job_id' => NULL),
      'template' => 'tripal_core_customize',
      'path' => "$path/theme"
    ),
    'theme_file_upload_combo' => array(
      'render element' => 'element',
    ),
    'theme_sequence_combo' => array(
      'render element' => 'element',
    ),
    'tripal_core_jobs_help' => array(
      'template' => 'tripal_core_jobs_help',
      'variables' =>  array(NULL),
      'path' => "$path/theme"
    ),
    'tripal_core_customtables_help' => array(
      'template' => 'tripal_core_customtables_help',
      'variables' =>  array(NULL),
      'path' => "$path/theme"
    ),

    // Chado Node API Themes
    // --------------------------------
    // Properties Node Form
    'chado_node_properties_form_table' => array(
      'function' => 'theme_chado_node_properties_form_table',
      'render element' => 'element',
    ),
    // Additional Dbxrefs Nore Form
    'chado_node_additional_dbxrefs_form_table' => array(
      'function' => 'theme_chado_node_additional_dbxrefs_form_table',
      'render element' => 'element',
    ),
    // Relationships Nore Form
    'chado_node_relationships_form_table' => array(
      'function' => 'theme_chado_node_relationships_form_table',
      'render element' => 'element',
    ),

    // Admin messages theme
    // --------------------------------
    'tripal_admin_message' => array(
      'function' => 'theme_tripal_admin_message',
      'variables' => array('message' => NULL),
    )
  );
}


/**
 * Implements hook_job_describe_args().
 * Describes the arguements for the tripal_update_mview job to allow for greater
 * readability in the jobs details pages.
 *
 * @param $callback
 *   The callback of the current tripal job (this is the function that will be executed
 *   when tripal_launch_jobs.php is run.
 * @param $args
 *   An array of arguments passed in when the job was registered.
 *
 * @return
 *   A more readable $args array
 *
 * @ingroup tripal_core
 */
function tripal_core_job_describe_args($callback, $args) {
  $new_args = array();
  if ($callback == 'tripal_update_mview') {
    // get this mview details
    $sql = "SELECT * FROM {tripal_mviews} WHERE mview_id = :mview_id ";
    $results = db_query($sql, array(':mview_id' => $args[0]));
    $mview = $results->fetchObject();
    $new_args['View Name'] = $mview->name;
  }

  elseif ($callback == 'tripal_core_install_chado') {
     $new_args['Action'] = $args[0];
  }
  return $new_args;
}

/**
 * this is just a wrapper for backwards compatibility with a naming mistake.
 * it can go away in the future as it only is useful for jobs created by v0.3b
 *
 * @todo remove this function
 */
function tripal_core_load_gff3($gff_file, $organism_id, $analysis_id, $add_only = 0,
  $update = 0, $refresh = 0, $remove = 0, $job = NULL) {

  tripal_feature_load_gff3($gff_file, $organism_id, $analysis_id, $add_only,
    $update, $refresh, $remove, $job);
}

/**
 * Implements hook_coder_ignore().
 * Defines the path to the file (tripal_core.coder_ignores.txt) where ignore rules for coder are stored
 */
function tripal_core_coder_ignore() {
  return array(
    'path' => drupal_get_path('module', 'tripal_core'),
    'line prefix' => drupal_get_path('module', 'tripal_core'),
  );
}

/**
 * Implements hook_views_api()
 * Purpose: Essentially this hook tells drupal that there is views support for
 *  for this module which then includes tripal_db.views.inc where all the
 *  views integration code is
 *
 * @ingroup tripal_organism
 */
function tripal_core_views_api() {
  return array(
    'api' => 3.0,
  );
}

/**
 * After the node is built, we want to add instructions to each
 * content section letting the administrator know which template
 * they can customize
 *
 * @param unknown $build
 */
function tripal_core_node_view_alter(&$build) {
  global $theme;


  $cache = cache_get("theme_registry:$theme", 'cache');
<<<<<<< HEAD
  $paths = array();
  foreach ($build as $key => $value) {
    if (preg_match('/^tripal_/', $key)) {
      if (array_key_exists($key, $cache->data)) {
        $paths[$key] = $cache->data[$key]['path'];
=======
  $node = $build['#node'];
  
  // if we are looking at a Tripal node template then we want to
  // make some changes to each block of content so that we can associate
  // a table of contents and add administrator and curator messages
  if (preg_match('/chado_/', $node->type)) {
  
    // iterate through all the elements of the $build array and for those
    // with a '#value' add some extra <div> tags
    foreach ($build as $key => $value) {
      
      // only examine elements without a '#' prefix
      if (!preg_match('/^#/', $key)) {

        // get the template path
        $path = '';
        if (array_key_exists($key, $cache->data) and array_key_exists('path', $cache->data[$key])) {
          
          $path = $cache->data[$key]['path'] . '/' . $key . '.tpl.php';
          $path = theme('tripal_admin_message', array('message' => "Administrators, you can
            customize the way the content above is presented.  Tripal provides a template
            file for each block of content.  To customize, copy the template file to your
            site's default theme and edit.  Currently, the content above is provided by
            this template:
            <br><br>$path
          "));
        }
        
        // if this element has a #value child then add our div box        
        if (array_key_exists('#value', $build[$key])) {
          $build[$key]['#value'] = "
            <div id=\"$key-tripal-data-block\" class=\"tripal-data-block\">" . 
              $build[$key]['#value'] . 
              $path .
            "</div>";
  

        }
>>>>>>> 66d629b7
      }
    }
  }
  if (count($paths) > 0) {
    $message = '<p>The content displayed on this page is provided by the following templates: <ul>';
    foreach ($paths as $template => $path) {
      $message .= "<li>$key: $path</li>";
    }
    $message .= "</ul>";
    $build['tripal_template_paths']['#value'] = theme(
      'theme_tripal_admin_message',
      array('message' => $message)
    );
  }

}<|MERGE_RESOLUTION|>--- conflicted
+++ resolved
@@ -542,6 +542,7 @@
   );
 }
 
+
 /**
  * After the node is built, we want to add instructions to each
  * content section letting the administrator know which template
@@ -552,33 +553,25 @@
 function tripal_core_node_view_alter(&$build) {
   global $theme;
 
-
   $cache = cache_get("theme_registry:$theme", 'cache');
-<<<<<<< HEAD
-  $paths = array();
-  foreach ($build as $key => $value) {
-    if (preg_match('/^tripal_/', $key)) {
-      if (array_key_exists($key, $cache->data)) {
-        $paths[$key] = $cache->data[$key]['path'];
-=======
   $node = $build['#node'];
-  
+
   // if we are looking at a Tripal node template then we want to
   // make some changes to each block of content so that we can associate
   // a table of contents and add administrator and curator messages
   if (preg_match('/chado_/', $node->type)) {
-  
+
     // iterate through all the elements of the $build array and for those
     // with a '#value' add some extra <div> tags
     foreach ($build as $key => $value) {
-      
+
       // only examine elements without a '#' prefix
       if (!preg_match('/^#/', $key)) {
 
         // get the template path
         $path = '';
         if (array_key_exists($key, $cache->data) and array_key_exists('path', $cache->data[$key])) {
-          
+
           $path = $cache->data[$key]['path'] . '/' . $key . '.tpl.php';
           $path = theme('tripal_admin_message', array('message' => "Administrators, you can
             customize the way the content above is presented.  Tripal provides a template
@@ -588,31 +581,21 @@
             <br><br>$path
           "));
         }
-        
-        // if this element has a #value child then add our div box        
+
+        // if this element has a #value child then add our div box
         if (array_key_exists('#value', $build[$key])) {
           $build[$key]['#value'] = "
-            <div id=\"$key-tripal-data-block\" class=\"tripal-data-block\">" . 
-              $build[$key]['#value'] . 
+            <div id=\"$key-tripal-data-block\" class=\"tripal-data-block\">" .
+              $build[$key]['#value'] .
               $path .
             "</div>";
-  
+
 
         }
->>>>>>> 66d629b7
       }
     }
   }
-  if (count($paths) > 0) {
-    $message = '<p>The content displayed on this page is provided by the following templates: <ul>';
-    foreach ($paths as $template => $path) {
-      $message .= "<li>$key: $path</li>";
-    }
-    $message .= "</ul>";
-    $build['tripal_template_paths']['#value'] = theme(
-      'theme_tripal_admin_message',
-      array('message' => $message)
-    );
-  }
-
+
+  //dpm($build);
+  //dpm($cache);
 }