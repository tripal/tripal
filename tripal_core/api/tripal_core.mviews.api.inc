<?php
/**
 * @file
 * Provides an application programming interface (API) to manage materialized views in Chado.
 */

/**
 * @defgroup tripal_mviews_api Tripal Materalized Views API
 * @ingroup tripal_core_api
 * @{
 * Provides an application programming interface (API) to manage materialized views in Chado.
 * The Perl-based chado comes with an interface for managing materialzed views.  This
 * API provides an alternative Drupal-based method.
 * @}
 */

/**
 * Add a materialized view to the chado database to help speed data access. This
 * function supports the older style where postgres column specifications
 * are provided using the $mv_table, $mv_specs and $indexed variables. It also
 * supports the newer preferred method where the materialized view is described
 * using the Drupal Schema API array.
 *
 * @param $name
 *   The name of the materialized view.
 * @param $modulename
 *   The name of the module submitting the materialized view (e.g. 'tripal_library')
 * @param $mv_table
 *   The name of the table to add to chado. This is the table that can be queried.
 * @param $mv_specs
 *   The table definition
 * @param $indexed
 *   The columns that are to be indexed
 * @param $query
 *   The SQL query that loads the materialized view with data
 * @param $special_index
 *   currently not used
 * @param $comment
 *   A string containing a description of the materialized view
 *
 * @ingroup tripal_mviews_api
 *
function tripal_add_legacy_mview($name, $modulename, $mv_table, $mv_specs, $indexed,
  $query, $special_index, $comment = NULL) {

  // Create a new record
  $record = new stdClass();
  $record->name = $name;
  $record->modulename = $modulename;
  $record->mv_table = $mv_table;
  $record->mv_specs = $mv_specs;
  $record->indexed = $indexed;
  $record->query = $query;
  $record->special_index = $special_index;
  $record->comment = $comment;

  // add the record to the tripal_mviews table and if successful
  // create the new materialized view in the chado schema
  if (drupal_write_record('tripal_mviews', $record)) {

    // drop the table from chado if it exists
    if (chado_table_exists($mv_table)) {
      $sql = "DROP TABLE {$mv_table}";
      chado_query($sql);
    }

    // now construct the indexes
    $index = '';
    if ($indexed) {
      // add to the array of values
      $vals = preg_split("/[\n,]+/", $indexed);
      $index = '';
      foreach ($vals as $field) {
        $field = trim($field);
        $index .= "CREATE INDEX idx_${mv_table}_${field} ON $mv_table ($field);";
      }
    }
  }

  // add the table to the database
  $sql = "CREATE TABLE {$mv_table} ($mv_specs); $index";
  $previous_db = chado_set_active('chado');  // use chado database
  $results = db_query($sql);
  chado_set_active($previous_db);  // now use drupal database
  if ($results) {
    drupal_set_message(t("View '%name' created", array('%name' => $name)));
  }
  else {
    drupal_set_message(t("Failed to create the materialized view table: '%mv_table'", array('%mv_table' => $mv_table)), 'error');
  }
}
*/

/**
 * Add a materialized view to the chado database to help speed data access. This
 * function supports the older style where postgres column specifications
 * are provided using the $mv_table, $mv_specs and $indexed variables. It also
 * supports the newer preferred method where the materialized view is described
 * using the Drupal Schema API array.
 *
 * @param $name
 *   The name of the materialized view.
 * @param $modulename
 *   The name of the module submitting the materialized view (e.g. 'tripal_library')
 * @param $mv_schema
 *   If using the newer Schema API array to define the materialized view then
 *   this variable should contain the array or a string representation of the
 *   array.
 * @param $query
 *   The SQL query that loads the materialized view with data
 * @param $comment
 *   A string containing a description of the materialized view
 *
 * @ingroup tripal_mviews_api
 */
function tripal_add_mview($name, $modulename, $mv_schema, $query, $comment = NULL) {

  $mv_table = $mv_schema['table'];

  if (!$mv_table) {
     tripal_report_error('tripal_core', TRIPAL_ERROR,
       'Must have a table name when creating an mview.', array());
     return NULL;
  }
<<<<<<< HEAD

  // Create a new record
  $record = new stdClass();
  $record->name = $name;
  $record->modulename = $modulename;
  $record->mv_table = $mv_table;
  $record->query = $query;
  $record->comment = $comment;
  $record->mv_schema = $mv_schema;

  // add the record to the tripal_mviews table and if successful
  // create the new materialized view in the chado schema
  if (drupal_write_record('tripal_mviews', $record)) {

    // drop the table from chado if it exists
    if (chado_table_exists($mv_table)) {
      $sql = 'DROP TABLE {' . $mv_table . '}';
      chado_query($sql);
    }
    // create the table
    if (!chado_create_custom_table ($mv_table, $mv_schema, 0)) {
      drupal_set_message(t("Could not create the materialized view. Check Drupal error report logs."), 'error');
    }
    else {
      drupal_set_message(t("View '%name' created", array('%name' => $name)));
=======
  
  // see if the mv_table name already exsists
  $mview_id = db_query(
    'SELECT mview_id FROM {tripal_mviews} WHERE name = :name', 
    array(':name' => $name))->fetchField();
  
  if(!$mview_id) {

    // Create a new record
    $record = new stdClass();
    $record->name = $name;
    $record->modulename = $modulename;
    $record->mv_table = $mv_table;
    $record->query = $query;
    $record->comment = $comment;
    $record->mv_schema = $mv_schema;
  
    // add the record to the tripal_mviews table and if successful
    // create the new materialized view in the chado schema
    if (drupal_write_record('tripal_mviews', $record)) {
  
      // drop the table from chado if it exists
      if (chado_table_exists($mv_table)) {
        $sql = 'DROP TABLE {' . $mv_table . '}';
        chado_query($sql);
      }
      // create the table
      if (!chado_create_custom_table ($mv_table, $schema_arr, 0)) {
        drupal_set_message(t("Could not create the materialized view. Check Drupal error report logs."), 'error');
      }
      else {
        drupal_set_message(t("View '%name' created", array('%name' => $name)));
      }
>>>>>>> d56a072d
    }
  }
  else {
    tripal_report_error('tripal_cv', TRIPAL_WARNING, 
      "Materialized view, %vname, already exists. Cannot create.", 
      array('%vname' => $name));
    drupal_set_message(t("Materialized view, $name, already exists. Cannot create.", array('%name' => $name)));
  }
}

/**
 * Edits a materialized view to the chado database to help speed data access.This
 * function supports the older style where postgres column specifications
 * are provided using the $mv_table, $mv_specs and $indexed variables. It also
 * supports the newer preferred method where the materialized view is described
 * using the Drupal Schema API array.
 *
 * @param $mview_id
 *   The mview_id of the materialized view to edit
 * @param $name
 *   The name of the materialized view.
 * @param $modulename
 *   The name of the module submitting the materialized view (e.g. 'tripal_library')
 * @param $mv_table
 *   The name of the table to add to chado. This is the table that can be queried.
 * @param $mv_specs
 *   The table definition
 * @param $indexed
 *   The columns that are to be indexed
 * @param $query
 *   The SQL query that loads the materialized view with data
 * @param $special_index
 *   currently not used
 * @param $comment
 *   A string containing a description of the materialized view
 * @param $mv_schema
 *   If using the newer Schema API array to define the materialized view then
 *   this variable should contain the array.
 *
 * @ingroup tripal_mviews_api
 */
function tripal_edit_mview($mview_id, $name, $modulename, $mv_table, $mv_specs,
  $indexed, $query, $special_index, $comment = NULL, $mv_schema = NULL) {

  // get the table name from the schema array
  $schema_arr = array();
  if ($mv_schema) {
    // get the schema from the mv_specs and use it to add the custom table
    eval("\$schema_arr = $mv_schema;");
    $mv_table = $schema_arr['table'];
  }

  $record = new stdClass();
  $record->mview_id = $mview_id;
  $record->name = $name;
  $record->modulename = $modulename;
  $record->query = $query;
  $record->last_update = 0;
  $record->status = '';
  $record->comment = $comment;

  // get the view before we update and check to see if the table structure has
  // changed. IF so, then we want to drop and recreate the table. If not, then
  // just save the updated SQL.
  $create_table = 1;
  $sql = "SELECT * FROM {tripal_mviews} WHERE mview_id = :mview_id";
  $results = db_query($sql, array(':mview_id' => $mview_id));
  $mview = $results->fetchObject();
  if ($mview->mv_schema == $mv_schema and $mview->mv_table == $mv_table and
     $mview->mv_specs == $mv_specs and $mview->indexed == $indexed and
     $mview->special_index == $special_index) {
    // nothing has changed so simpy update the SQL and other fields
    $create_table = 0;
  }
  else {
    // add in the table structure fields
    $record->mv_schema = $mv_schema;
    $record->mv_table = $mv_table;
    $record->mv_specs = $mv_specs;
    $record->indexed = $indexed;
    $record->query = $query;
    $record->special_index = $special_index;
  }

  // if we are going to create the table then we must first drop it if it exists
  if ($create_table) {
    $previous_db = chado_set_active('chado');  // use chado database
    if (db_table_exists($mview->mv_table)) {
      $sql = "DROP TABLE :table_name";
      db_query($sql, array(':table_name' => $mview->mv_table));
      drupal_set_message(t("View '%name' dropped", array('%name' => $name)));
    }
    chado_set_active($previous_db);  // now use drupal database
  }

  // update the record to the tripal_mviews table and if successful
  // create the new materialized view in the chado schema
  if (drupal_write_record('tripal_mviews', $record, 'mview_id')) {
    // construct the indexes SQL if needed
    $index = '';
    if ($indexed) {
      // add to the array of values
      $vals = preg_split("/[\n,]+/", $indexed);
      $index = '';
      foreach ($vals as $field) {
        $field = trim($field);
        $index .= "CREATE INDEX idx_${mv_table}_${field} ON $mv_table ($field);";
      }
    }

    // re-create the table differently depending on if it the traditional method
    // or the Drupal Schema API method
    if ($create_table and $mv_schema) {
      if (!chado_create_custom_table($mv_table, $schema_arr, 0)) {
        drupal_set_message(t("Could not create the materialized view. Check Drupal error report logs."));
      }
      else {
        drupal_set_message(t("View '%name' created", array('%name' => $name)));
      }
    }
    if ($create_table and !$mv_schema) {
      $sql = "CREATE TABLE {$mv_table} ($mv_specs); $index";
      $results = chado_query($sql);
      if ($results) {
        drupal_set_message(t("View '%name' created.  All records cleared. Please re-populate the view.",
          array('%name' => $name)));
      }
      else {
        drupal_set_message(t("Failed to create the materialized view table: '%mv_table'",
          array('%mv_table' => $mv_table)), 'error');
      }
    }
    if (!$create_table) {
      $message = "View '%name' updated.  All records remain. ";
      if ($query != $mview->query) {
        $message .= "Please repopulate the view to use updated query.";
      }
      drupal_set_message(t($message, array('%name' => $name)));
    }
  }
  else {
    drupal_set_message(t("Failed to update the materialized view: '%mv_table'",
      array('%mv_table' => $mv_table)), 'error');
  }
}

/**
 * Retrieve the materialized view_id given the name
 *
 * @param $view_name
 *   The name of the materialized view
 *
 * @return
 *   The unique identifier for the given view
 *
 * @ingroup tripal_mviews_api
 */
function tripal_mviews_get_mview_id($view_name) {
  if (db_table_exists('tripal_mviews')) {
    $sql = "SELECT * FROM {tripal_mviews} WHERE name = :name";
    $results = db_query($sql, array(':name' => $view_name));
    $mview = $results->fetchObject();
    if ($mview) {
      return $mview->mview_id;
    }
  }

  return FALSE;
}

/**
 * Does the specified action for the specified Materialized View
 *
 * @param $mview_id
 *   The unique ID of the materialized view for the action to be performed on
 * @param $redirect
 *   TRUE/FALSE depending on whether you want to redirect the user to admin/tripal/mviews
 *
 * @ingroup tripal_mviews_api
 */
function tripal_add_populate_mview($mview_id, $redirect = FALSE) {
  global $user;

  if (!$mview_id) {
    return '';
  }

  // get this mview details
  $sql = "SELECT * FROM {tripal_mviews} WHERE mview_id = :mview_id";
  $results = db_query($sql, array(':mview_id' => $mview_id));
  $mview = $results->fetchObject();

  // add a job or perform the action based on the given operation
  $args = array("$mview_id");
  tripal_add_job("Populate materialized view '$mview->name'", 'tripal_core',
     'tripal_populate_mview', $args, $user->uid);

  // Redirect the user
  if ($redirect) {
    drupal_goto("admin/tripal/mviews");
  }
}

/**
 * Does the specified action for the specified Materialized View
 *
 * @param $op
 *   The action to be taken. One of update or delete
 * @param $mview_id
 *   The unique ID of the materialized view for the action to be performed on
 * @param $redirect
 *   TRUE/FALSE depending on whether you want to redirect the user to admin/tripal/mviews
 *
 * @ingroup tripal_mviews_api
 */
function tripal_delete_mview($mview_id, $redirect = FALSE) {
  global $user;

  if (!$mview_id) {
    return '';
  }

  // get this mview details
  $sql = "SELECT * FROM {tripal_mviews} WHERE mview_id = :mview_id";
  $results = db_query($sql, array(':mview_id' => $mview_id));
  $mview = $results->fetchObject();

  // if op is to delete then do so
  // remove the mview from the tripal_mviews table
  $sql = "DELETE FROM {tripal_mviews} WHERE mview_id = $mview_id";
  db_query($sql);

  // does the table already exist?
  $mview_exists = db_table_exists('chado.' . $mview->mv_table);

  // drop the table from chado if it exists
  if ($mview_exists) {
    $sql = "DROP TABLE {" . $mview->mv_table . "}";
    chado_query($sql);
  }

  // Redirect the user
  if ($redirect) {
    drupal_goto("admin/tripal/mviews");
  }
}

/**
 * Update a Materialized View
 *
 * @param $mview_id
 *   The unique identifier for the materialized view to be updated
 *
 * @return
 *   True if successful, FALSE otherwise
 *
 * @ingroup tripal_mviews_api
 */
function tripal_populate_mview($mview_id) {
  $sql = "SELECT * FROM {tripal_mviews} WHERE mview_id = :mview_id ";
  $results = db_query($sql, array(':mview_id' => $mview_id));
  $mview = $results->fetchObject();
  if ($mview) {
    // execute the query inside a transaction so that it doesn't destroy existing data
    // that may leave parts of the site unfunctional
    $transaction = db_transaction();
    try {
      $previous_db = chado_set_active('chado');  // use chado database
      $success = db_query("DELETE FROM {" . $mview->mv_table . "}");
      $success = db_query("INSERT INTO {" . $mview->mv_table . "} ($mview->query)");
      chado_set_active($previous_db);  // now use drupal database
      // if success get the number of results and update the table record
      if ($success) {
        $sql = "SELECT count(*) as cnt FROM {" . $mview->mv_table . "}";
        $results = chado_query($sql);
        $count = $results->fetchObject();
        $record = new stdClass();
        $record->mview_id = $mview_id;
        $record->last_update = REQUEST_TIME;
        $record->status = "Populated with " . number_format($count->cnt) . " rows";
        drupal_write_record('tripal_mviews', $record, 'mview_id');
      }
      // if not success then throw an error
      else {
        throw new Exception("ERROR populating the materialized view ". $mview->mv_table . ". See Drupal's recent log entries for details.");
      }
    }
    catch (Exception $e) {
      // print and save the error message
      $record = new stdClass();
      $record->mview_id = $mview_id;
      $record->status = "ERROR populating $mview->mv_table. See Drupal's recent log entries for details.\n";
      drupal_write_record('tripal_mviews', $record, 'mview_id');
      watchdog_exception('tripal_mviews', $e);
      $transaction->rollback();
      return FALSE;
    }
    print "Done.\n";
    return TRUE;
  }
}<|MERGE_RESOLUTION|>--- conflicted
+++ resolved
@@ -122,39 +122,12 @@
        'Must have a table name when creating an mview.', array());
      return NULL;
   }
-<<<<<<< HEAD
-
-  // Create a new record
-  $record = new stdClass();
-  $record->name = $name;
-  $record->modulename = $modulename;
-  $record->mv_table = $mv_table;
-  $record->query = $query;
-  $record->comment = $comment;
-  $record->mv_schema = $mv_schema;
-
-  // add the record to the tripal_mviews table and if successful
-  // create the new materialized view in the chado schema
-  if (drupal_write_record('tripal_mviews', $record)) {
-
-    // drop the table from chado if it exists
-    if (chado_table_exists($mv_table)) {
-      $sql = 'DROP TABLE {' . $mv_table . '}';
-      chado_query($sql);
-    }
-    // create the table
-    if (!chado_create_custom_table ($mv_table, $mv_schema, 0)) {
-      drupal_set_message(t("Could not create the materialized view. Check Drupal error report logs."), 'error');
-    }
-    else {
-      drupal_set_message(t("View '%name' created", array('%name' => $name)));
-=======
-  
+
   // see if the mv_table name already exsists
   $mview_id = db_query(
-    'SELECT mview_id FROM {tripal_mviews} WHERE name = :name', 
+    'SELECT mview_id FROM {tripal_mviews} WHERE name = :name',
     array(':name' => $name))->fetchField();
-  
+
   if(!$mview_id) {
 
     // Create a new record
@@ -165,29 +138,28 @@
     $record->query = $query;
     $record->comment = $comment;
     $record->mv_schema = $mv_schema;
-  
+
     // add the record to the tripal_mviews table and if successful
     // create the new materialized view in the chado schema
     if (drupal_write_record('tripal_mviews', $record)) {
-  
+
       // drop the table from chado if it exists
       if (chado_table_exists($mv_table)) {
         $sql = 'DROP TABLE {' . $mv_table . '}';
         chado_query($sql);
       }
       // create the table
-      if (!chado_create_custom_table ($mv_table, $schema_arr, 0)) {
+      if (!chado_create_custom_table ($mv_table, $mv_schema, 0)) {
         drupal_set_message(t("Could not create the materialized view. Check Drupal error report logs."), 'error');
       }
       else {
         drupal_set_message(t("View '%name' created", array('%name' => $name)));
       }
->>>>>>> d56a072d
     }
   }
   else {
-    tripal_report_error('tripal_cv', TRIPAL_WARNING, 
-      "Materialized view, %vname, already exists. Cannot create.", 
+    tripal_report_error('tripal_cv', TRIPAL_WARNING,
+      "Materialized view, %vname, already exists. Cannot create.",
       array('%vname' => $name));
     drupal_set_message(t("Materialized view, $name, already exists. Cannot create.", array('%name' => $name)));
   }
