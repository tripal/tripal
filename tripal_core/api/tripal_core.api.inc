<?php

require_once "tripal_core.schema_v1.2.api.inc";
require_once "tripal_core.schema_v1.11.api.inc";
require_once "tripal_core.ahah.inc";

/**
 * @file
 * The Tripal Core API
 *
 * This file provides the API needed for all other Tripal and Tripal dependent
 * modules.
 *
 * @defgroup tripal_api Tripal API
 * @{
 * Provides an application programming interface (API) for Tripal
 *
 * The Tripal API currently provides generic insert/update/select functions for all chado content as
 * well as some module specific functions that insert/update/delete/select specific chado content.
 *
 * This API is currently in its infancy and some necessary functions might be missing. If you find
 * a missing function that you think should be included go to the sourceforge feature request
 * page and request it's inclusion in the API. Such feature requests with a working function
 * definition will be given priority.
 * @}
 *
 * @defgroup tripal_chado_api Core Module Chado API
 * @{
 * Provides an application programming interface (API) to manage data withing the Chado database.
 * This includes functions for selecting, inserting, updating and deleting records
 * in Chado tables.  The functions will ensure proper integrity contraints are met
 * for inserts and updates.
 *
 * Also, a set of functions is provided for creating template variables.  First,
 * is the tripal_core_generate_chado_vars which is used to select one ore more
 * records from a table and return an array with foreign key relationships fully
 * populated.  For example, if selecting a feature, the organism_id and type_id
 * would be present in the returned array as a nested array with their respective
 * foreign keys also nested.  The only fields that are not included are text
 * fields (which may be very large) or many-to-many foreign key relationships.
 * However, these fields and relationships can be expanded using the
 * tripal_core_expand_chado_vars.
 *
 * When a row from a chado table is selected using these two functions, it provides
 * a way for users who want to cutomize Drupal template files to access all data
 * associate with a specific record.
 *
 * Finally, the property tables in Chado generally follow the same format.  Therefore
 * there is a set of functions for inserting, updating and deleting properties for
 * any table.  This provides quick lookup of properties (provided the CV term is
 * known).
 *
 * @}
 * @ingroup tripal_api
 *
 * @defgroup tripal_files_api Core Module Files API
 * @{
 * Provides an application programming interface (API) for managing files within
 * the Tripal data directory structure.
 *
 * @}
 * @ingroup tripal_api

 /**
 * Provides a generic routine for inserting into any Chado table
 *
 * Use this function to insert a record into any Chado table.  The first
 * argument specifies the table for inserting and the second is an array
 * of values to be inserted.  The array is mutli-dimensional such that
 * foreign key lookup values can be specified.
 *
 * @param $table
 *  The name of the chado table for inserting
 * @param $values
 *  An associative array containing the values for inserting.
 * @param $options
 *  An array of options such as:
 *  - statement_name: the name of the prepared statement to use. If the statement
 *     has not yet been prepared it will be prepared automatically. On subsequent
 *     calls with the same statement_name only an execute on the previously
 *     prepared statement will occur.
 *  - is_prepared: TRUE or FALSE. Whether or not the statement is prepared. By
 *     default if the statement is not prepared it will be automatically.
 *     However to avoid this check, which requires a database query you can
 *     set this value to true and the check will not be performed.
 *  - skip_validation: TRUE or FALSE. If TRUE will skip all the validation steps and
 *     just try to insert as is. This is much faster but results in unhandled
 *     non user-friendly errors if the insert fails.
 *  - return_record: by default, the function will return the record but with
 *     the primary keys added after insertion.  To simply return TRUE on success
 *     set this option to FALSE
 *
 * @return
 *  On success this function returns the inserted record with the new primary keys
 *  add to the returned array. On failure, it returns FALSE.
 *
 * Example usage:
 * @code
 *   $values =  array(
 *     'organism_id' => array(
 *         'genus' => 'Citrus',
 *         'species' => 'sinensis',
 *      ),
 *     'name' => 'orange1.1g000034m.g',
 *     'uniquename' => 'orange1.1g000034m.g',
 *     'type_id' => array (
 *         'cv_id' => array (
 *            'name' => 'sequence',
 *         ),
 *         'name' => 'gene',
 *         'is_obsolete' => 0
 *      ),
 *   );
 *   $result = tripal_core_chado_insert('feature',$values);
 * @endcode
 * The above code inserts a record into the feature table.  The $values array is
 * nested such that the organism is selected by way of the organism_id foreign
 * key constraint by specifying the genus and species.  The cvterm is also
 * specified using its foreign key and the cv_id for the cvterm is nested as
 * well.
 *
 * @ingroup tripal_chado_api
 */
function tripal_core_chado_insert($table, $values, $options = array()) {
  // set defaults for options. If we don't set defaults then
  // we get memory leaks when we try to access the elements
  if (!is_array($options)) {
    $options = array();
  }
  if (!array_key_exists('is_prepared', $options)) {
    $options['is_prepared'] = FALSE;
  }
  if (!array_key_exists('statement_name', $options)) {
    $options['statement_name'] = FALSE;
  }
  if (!array_key_exists('skip_validation', $options)) {
    $options['skip_validation'] = FALSE;
  }
  if (!array_key_exists('return_record', $options)) {
    $options['return_record'] = TRUE;
  }

  $insert_values = array();

  // Determine plan of action
  if ($options['statement_name']) {
    // we have a prepared statment (or want to create one) so set $prepared = TRUE
    $prepared = TRUE;

    // we need to get a persistent connection.  If one exists this function
    // will not recreate it, but if not it will create one and store it in
    // a Drupal variable for reuse later.
    $connection = tripal_db_persistent_chado();

    // if we cannot get a connection the abandon the prepared statement
    if (!$connection) {
       $prepared = FALSE;
       unset($options['statement_name']);
    }
  }
  else {
    //print "NO STATEMENT (insert): $table\n";
    //debug_print_backtrace();
  }

  if (array_key_exists('skip_validation', $options)) {
    $validate = !$options['skip_validation'];
  }
  else {
    $validate = TRUE;
  }

  // get the table description
  $table_desc = tripal_core_get_chado_table_schema($table);
  if (empty($table_desc)) {
    watchdog('tripal_core', 'tripal_core_chado_insert: There is no table description for !table_name', array('!table_name' => $table), WATCHDOG_WARNING);
  }

  // iterate through the values array and create a new 'insert_values' array
  // that has all the values needed for insert with all foreign relationsihps
  // resolved.
  foreach ($values as $field => $value) {
    // make sure the field is in the table description. If not then return an error
    // message
    if (!array_key_exists($field, $table_desc['fields'])) {
      watchdog('tripal_core', "tripal_core_chado_insert: The field '%field' does not exist ".
        "for the table '%table'.  Cannot perform insert. Values: %array",
        array('%field' => $field, '%table' => $table, '%array' => print_r($values, 1)), WATCHDOG_ERROR);
      return FALSE;
    }

    if (is_array($value)) {
      $foreign_options = array();
      if ($options['statement_name']) {
        // add the fk relationship info to the prepared statement name so that
        // we can prepare the selects run by the recrusive tripal_core_chado_get_foreign_key
        // function.
        $fk_sname = "fk_" . $table . "_" . $field;
        foreach ($value as $k => $v) {
          $fk_sname .= substr($k, 0, 2);
        }
        $foreign_options['statement_name'] = $fk_sname;
      }
      // select the value from the foreign key relationship for this value
      $results = tripal_core_chado_get_foreign_key($table_desc, $field, $value, $foreign_options);

      if (sizeof($results) > 1) {
        watchdog('tripal_core', 'tripal_core_chado_insert: Too many records match the criteria supplied for !foreign_key foreign key constraint (!criteria)', array('!foreign_key' => $field, '!criteria' => print_r($value, TRUE)), WATCHDOG_ERROR);
      }
      elseif (sizeof($results) < 1) {
        //watchdog('tripal_core', 'tripal_core_chado_insert: no record matches criteria supplied for !foreign_key foreign key constraint (!criteria)', array('!foreign_key' => $field, '!criteria' => print_r($value, TRUE)), WATCHDOG_ERROR);
      }
      else {
        $insert_values[$field] = $results[0];
      }
    }
    else {
      $insert_values[$field] = $value;
    }
  }

  if ($validate) {

    // check for violation of any unique constraints
    $ukeys = array();
    if (array_key_exists('unique keys', $table_desc)) {
      $ukeys = $table_desc['unique keys'];
    }
    $ukselect_cols = array();
    $ukselect_vals = array();
    if ($ukeys) {
      foreach ($ukeys as $name => $fields) {
        foreach ($fields as $index => $field) {
          // build the arrays for performing a select that will check the contraint
          $ukselect_cols[] = $field;
          if (!array_key_exists($field, $insert_values)) {
            if (array_key_exists('default', $table_desc['fields'][$field])) {
              $ukselect_vals[$field] = $table_desc['fields'][$field]['default'];
            }
          }
          else {
            $ukselect_vals[$field] = $insert_values[$field];
          }
        }
        // now check the constraint
        $coptions = array();
        if ($options['statement_name']) {
          $coptions = array('statement_name' => 'uqsel_' . $table . '_' . $name);
        }
        if (tripal_core_chado_select($table, $ukselect_cols, $ukselect_vals, $coptions)) {
          watchdog('tripal_core', "tripal_core_chado_insert: Cannot insert duplicate record into $table table: " .
            print_r($values, 1), array(), 'WATCHDOG_ERROR');
          return FALSE;
        }
      }
    }

    // if trying to insert a field that is the primary key, make sure it also is unique
    if (array_key_exists('primary key', $table_desc)) {
      $pkey = $table_desc['primary key'][0];
      if (array_key_exists($pkey, $insert_values)) {
        $coptions = array('statement_name' => 'pqsel_' . $table . '_' . $pkey);
        if (tripal_core_chado_select($table, array($pkey), array($pkey => $insert_values[$pkey]), $coptions)) {
          watchdog('tripal_core', "tripal_core_chado_insert: Cannot insert duplicate primary key into $table table: " . print_r($values, 1), array(), 'WATCHDOG_ERROR');
          return FALSE;
        }
      }
    }

    // make sure required fields have a value
    if (!is_array($table_desc['fields'])) {
      $table_desc['fields'] = array();
      watchdog('tripal_core', "tripal_core_chado_insert: %table missing fields: \n %schema",
        array('%table' => $table, '%schema' => print_r($table_desc, 1)), WATCHDOG_WARNING);

    }
    foreach ($table_desc['fields'] as $field => $def) {
      // a field is considered missing if it cannot be NULL and there is no default
      // value for it or it is of type 'serial'
      if (array_key_exists('NOT NULL', $def) and
          !array_key_exists($field, $insert_values) and
          !array_key_exists('default', $def) and
          strcmp($def['type'], serial) != 0) {
        watchdog('tripal_core', "tripal_core_chado_insert: Field $table.$field cannot be NULL: " .
          print_r($values, 1), array(), 'WATCHDOG_ERROR');
        return FALSE;
      }
    }
  } //end of validation

  // Now build the insert SQL statement
  $ifields = array();       // contains the names of the fields
  $ivalues = array();       // contains the values of the fields
  $itypes = array();        // contains %d/%s placeholders for the sql query
  $iplaceholders = array(); // contains $1/$2 placeholders for the prepare query
  $idatatypes = array();    // contains the data type of the fields (int, text, etc.)
  $i = 1;
  foreach ($insert_values as $field => $value) {
    $ifields[] = $field;
    $ivalues[] = $value;
    $iplaceholders[] = '$' . $i;
    $i++;
    if (strcmp($value, '__NULL__')==0) {
      $itypes[] = "NULL";
      $idatatypes[] = "NULL";
    }
    elseif (strcasecmp($table_desc['fields'][$field]['type'], 'serial')==0 OR
    strcasecmp($table_desc['fields'][$field]['type'], 'int')==0 OR
    strcasecmp($table_desc['fields'][$field]['type'], 'integer')==0) {
      $itypes[] = "%d";
      $idatatypes[] = 'int';
    }
    elseif (strcasecmp($table_desc['fields'][$field]['type'], 'boolean')==0) {
      $itypes[] = "%s";
      $idatatypes[] = 'bool';
    }
    elseif (strcasecmp($table_desc['fields'][$field]['type'], 'float')==0) {
      $itypes[] = "%s";
      $idatatypes[] = 'numeric';
    }
    else {
      $itypes[] = "'%s'";
      $idatatypes[] = 'text';
    }
  }

  // create the SQL
  $sql = "INSERT INTO {$table} (" . implode(", ", $ifields) . ") VALUES (" . implode(", ", $itypes) . ")";

  // if this is a prepared statement then execute it
  if ($prepared) {
    // if this is the first time we've run this query
    // then we need to do the prepare, otherwise just execute
    if ($options['is_prepared'] != TRUE) {
      // prepare the statement
      $psql = "PREPARE " . $options['statement_name'] . " (" . implode(', ', $idatatypes) . ") AS INSERT INTO {$table} (" . implode(", ", $ifields) . ") VALUES (" . implode(", ", $iplaceholders) . ")";
      $status = tripal_core_chado_prepare($options['statement_name'], $psql, $idatatypes);

      if (!$status) {
        watchdog('tripal_core', "tripal_core_chado_insert: not able to prepare '%name' statement for: %sql", array('%name' => $options['statement_name'], '%sql' => $sql), 'WATCHDOG ERROR');
        return FALSE;
      }
    }

    $sql = "EXECUTE " . $options['statement_name'] . "(" . implode(", ", $itypes) . ")";
    $result = tripal_core_chado_execute_prepared($options['statement_name'], $sql, $ivalues);
  }
  // if it's not a prepared statement then insert normally
  else {
    $result = chado_query($sql, $ivalues);
  }

  // if we have a result then add primary keys to return array
  if ($options['return_record'] == TRUE and $result) {
    if (array_key_exists('primary key', $table_desc) and is_array($table_desc['primary key'])) {
      foreach ($table_desc['primary key'] as $field) {
        $psql = "PREPARE currval_" . $table . "_" . $field . " AS SELECT CURRVAL('" . $table . "_" . $field . "_seq')";
<<<<<<< HEAD
        $is_prepared = tripal_core_chado_prepare("currval_" . $table . "_" . $field, $psql, array());
        if ($is_prepared) {
           $value = db_result(chado_query("EXECUTE currval_". $table . "_" . $field));
=======
        $is_prepared = tripal_core_chado_prepare("currval_$table", $psql, array());
        if ($is_prepared) {
           $value = db_result(chado_query("EXECUTE currval_" . $table. "_" . $field));
>>>>>>> 45f5861e
        }
        else {
          $sql = "SELECT CURRVAL('" . $table . "_" . $field . "_seq')";
          $value =  db_result(chado_query($sql));
        }
        $values[$field] = $value;
      }
    }
    return $values;
  }
  elseif ($options['return_record'] == FALSE and $result) {
    return TRUE;
  }
  else {
    watchdog('tripal_core', "tripal_core_chado_insert: Cannot insert record into $table table: " . print_r($values, 1), array(), 'WATCHDOG_ERROR');
    return FALSE;
  }

  return FALSE;

}
/**
 * Provides a generic routine for updating into any Chado table
 *
 * Use this function to update a record in any Chado table.  The first
 * argument specifies the table for inserting, the second is an array
 * of values to matched for locating the record for updating, and the third
 * argument give the values to update.  The arrays are mutli-dimensional such
 * that foreign key lookup values can be specified.
 *
 * @param $table
 *  The name of the chado table for inserting
 * @param $match
 *  An associative array containing the values for locating a record to update.
 * @param $values
 *  An associative array containing the values for updating.
 * @param $options
 *  An array of options such as:
 *  - statement_name: the name of the prepared statement to use. If the statement
 *     has not yet been prepared it will be prepared automatically. On subsequent
 *     calls with the same statement_name only an execute on the previously
 *     prepared statement will occur.
 *  - is_prepared: TRUE or FALSE. Whether or not the statement is prepared. By
 *     default if the statement is not prepared it will be automatically.
 *     However to avoid this check, which requires a database query you can
 *     set this value to true and the check will not be performed.
 * @return
 *  On success this function returns TRUE. On failure, it returns FALSE.
 *
 * Example usage:
 * @code
 $umatch = array(
   'organism_id' => array(
     'genus' => 'Citrus',
     'species' => 'sinensis',
   ),
   'uniquename' => 'orange1.1g000034m.g7',
   'type_id' => array (
     'cv_id' => array (
       'name' => 'sequence',
     ),
     'name' => 'gene',
     'is_obsolete' => 0
   ),
 );
 $uvalues = array(
   'name' => 'orange1.1g000034m.g',
   'type_id' => array (
     'cv_id' => array (
       'name' => 'sequence',
     ),
     'name' => 'mRNA',
     'is_obsolete' => 0
   ),
 );
 *   $result = tripal_core_chado_update('feature',$umatch,$uvalues);
 * @endcode
 * The above code species that a feature with a given uniquename, organism_id,
 * and type_id (the unique constraint for the feature table) will be updated.
 * The organism_id is specified as a nested array that uses the organism_id
 * foreign key constraint to lookup the specified values to find the exact
 * organism_id. The same nested struture is also used for specifying the
 * values to update.  The function will find the record that matches the
 * columns specified and update the record with the avlues in the $uvalues array.
 *
 * @ingroup tripal_chado_api
 */
function tripal_core_chado_update($table, $match, $values, $options = NULL) {

  // set defaults for options. If we don't set defaults then
  // we get memory leaks when we try to access the elements
  if (!is_array($options)) {
    $options = array();
  }
  if (!array_key_exists('is_prepared', $options)) {
    $options['is_prepared'] = FALSE;
  }
  if (!array_key_exists('statement_name', $options)) {
    $options['statement_name'] = FALSE;
  }

  $update_values = array();   // contains the values to be updated
  $update_matches = array();  // contains the values for the where clause

  // Determine plan of action
  if ($options['statement_name']) {
    // we have a prepared statment (or want to create one) so set $prepared = TRUE
    $prepared = TRUE;

    // we need to get a persistent connection.  If one exists this function
    // will not recreate it, but if not it will create one and store it in
    // a Drupal variable for reuse later.
    $connection = tripal_db_persistent_chado();

    // if we cannot get a connection the abandon the prepared statement
    if (!$connection ) {
       $prepared = FALSE;
       unset($options['statement_name']);
    }
  }
  else {
    //print "NO STATEMENT (update): $table\n";
    //debug_print_backtrace();
  }

  // get the table description
  $table_desc = tripal_core_get_chado_table_schema($table);

  // get the values needed for matching in the SQL statement
  foreach ($match as $field => $value) {
    if (is_array($value)) {
      $foreign_options = array();
      if ($options['statement_name']) {
        // add the fk relationship info to the prepared statement name so that
        // we can prepare the selects run by the recrusive tripal_core_chado_get_foreign_key
        // function.
        $fk_sname = "fk_" . $table . "_" . $field;
        foreach ($value as $k => $v) {
          $fk_sname .= substr($k, 0, 2);
        }
        $foreign_options['statement_name'] = $fk_sname;
      }
      $results = tripal_core_chado_get_foreign_key($table_desc, $field, $value, $foreign_options);
      if (sizeof($results) > 1) {
        watchdog('tripal_core', 'tripal_core_chado_update: When trying to find record to update, too many records match the criteria supplied for !foreign_key foreign key constraint (!criteria)', array('!foreign_key' => $field, '!criteria' => print_r($value, TRUE)), WATCHDOG_ERROR);
      }
      elseif (sizeof($results) < 1) {
        //watchdog('tripal_core', 'tripal_core_chado_update: When trying to find record to update, no record matches criteria supplied for !foreign_key foreign key constraint (!criteria)', array('!foreign_key' => $field, '!criteria' => print_r($value, TRUE)), WATCHDOG_ERROR);
      }
      else {
        $update_matches[$field] = $results[0];
      }
    }
    else {
      $update_matches[$field] = $value;
    }
  }

  // get the values used for updating
  foreach ($values as $field => $value) {
    if (is_array($value)) {
      $foreign_options = array();
      // select the value from the foreign key relationship for this value
      if ($options['statement_name']) {
        // add the fk relationship info to the prepared statement name so that
        // we can prepare the selects run by the recrusive tripal_core_chado_get_foreign_key
        // function.
        $fk_sname = "fk_" . $table . "_" . $field;
        foreach ($value as $k => $v) {
          $fk_sname .= substr($k, 0, 2);
        }
        $foreign_options['statement_name'] = $fk_sname;
      }
      $results = tripal_core_chado_get_foreign_key($table_desc, $field, $value, $foreign_options);
      if (sizeof($results) > 1) {
        watchdog('tripal_core', 'tripal_core_chado_update: When trying to find update values, too many records match the criteria supplied for !foreign_key foreign key constraint (!criteria)', array('!foreign_key' => $field, '!criteria' => print_r($value, TRUE)), WATCHDOG_ERROR);
      }
      elseif (sizeof($results) < 1) {
        //watchdog('tripal_core', 'tripal_core_chado_update: When trying to find update values, no record matches criteria supplied for !foreign_key foreign key constraint (!criteria)', array('!foreign_key' => $field, '!criteria' => print_r($value,TRUE)), WATCHDOG_ERROR);
      }
      else {
        $update_values[$field] = $results[0];
      }
    }
    else {
      $update_values[$field] = $value;
    }
  }

  // now build the SQL statement
  $sql  = "UPDATE {$table} SET ";
  $psql = "UPDATE {$table} SET ";
  $uargs = array();
  $idatatypes = array();
  $pvalues = array();
  $ivalues = array();
  $i = 1;
  foreach ($update_values as $field => $value) {

    if (strcasecmp($table_desc['fields'][$field]['type'], 'serial')==0 OR
        strcasecmp($table_desc['fields'][$field]['type'], 'int')==0 OR
        strcasecmp($table_desc['fields'][$field]['type'], 'integer')==0) {
      if (strcmp($value, '__NULL__') == 0) {
        $sql .= " $field = %s, ";
        $ivalues[] = 'NULL';
        $pvalues[] = '%s';
        $uargs[] = 'NULL';
      }
      else {
        $sql .= " $field = %d, ";
        $ivalues[] = $value;
        $pvalues[] = '%d';
        $uargs[] = $value;
      }
      $idatatypes[] = 'int';

    }
    elseif (strcasecmp($table_desc['fields'][$field]['type'], 'boolean')==0) {
      $sql .= " $field = %s, ";
      $pvalues[] = '%s';
      if (strcmp($value, '__NULL__')==0) {
        $ivalues[] = 'NULL';
        $uargs[] = 'NULL';
      }
      else {
        $ivalues[] = $value;
        $uargs[] = $value;
      }
      $idatatypes[] = 'bool';
    }
    elseif (strcasecmp($table_desc['fields'][$field]['type'], 'float')==0) {
      $sql .= " $field = %s, ";
      $pvalues[] = '%s';
      if (strcmp($value, '__NULL__')==0) {
        $ivalues[] = 'NULL';
        $uargs[] = 'NULL';
      }
      else {
        $ivalues[] = $value;
        $uargs[] = $value;
      }
      $idatatypes[] = 'numeric';
    }
    else {
      if (strcmp($value, '__NULL__') == 0) {
        $sql .= " $field = %s, ";
        $ivalues[] = 'NULL';
        $uargs[] = 'NULL';
        $pvalues[] = '%s';
      }
      else {
        $sql .= " $field = '%s', ";
        $ivalues[] = $value;
        $uargs[] = $value;
        $pvalues[] = "'%s'";
      }
      $idatatypes[] = 'text';
    }
    $psql .= "$field = \$" . $i . ", ";
    $i++;
  }
  $sql = drupal_substr($sql, 0, -2);  // get rid of the trailing comma & space
  $psql = drupal_substr($psql, 0, -2);  // get rid of the trailing comma & space

  $sql .= " WHERE ";
  $psql .= " WHERE ";
  foreach ($update_matches as $field => $value) {

    if (strcasecmp($table_desc['fields'][$field]['type'], 'serial')==0 OR
        strcasecmp($table_desc['fields'][$field]['type'], 'int')==0 OR
        strcasecmp($table_desc['fields'][$field]['type'], 'integer')==0) {
      if (strcmp($value, '__NULL__')==0) {
        $sql .= " $field = %s AND ";
        $ivalues[] = 'NULL';
        $uargs[] = 'NULL';
        $pvalues[] = '%s';
      }
      else {
        $sql .= " $field = %d AND ";
        $ivalues[] = $value;
        $uargs[] = $value;
        $pvalues[] = '%s';
      }
      $idatatypes[] = 'int';
    }
    elseif (strcasecmp($table_desc['fields'][$field]['type'], 'boolean')==0) {
      $sql .= " $field = %s AND ";
      $pvalues[] = '%s';
      if (strcmp($value, '__NULL__')==0) {
        $ivalues[] = 'NULL';
        $uargs[] = 'NULL';
      }
      else {
        $ivalues[] = $value;
        $uargs[] = $value;
      }
      $idatatypes[] = 'bool';
    }
    elseif (strcasecmp($table_desc['fields'][$field]['type'], 'float')==0) {
      $sql .= " $field = %s AND ";
      $pvalues[] = '%s';
      if (strcmp($value, '__NULL__')==0) {
        $ivalues[] = 'NULL';
        $uargs[] = 'NULL';
      }
      else {
        $ivalues[] = $value;
        $uargs[] = $value;
      }
      $idatatypes[] = 'numeric';
    }
    else {
      if (strcmp($value, '__NULL__')==0) {
        $sql .= " $field = %s AND ";
        $ivalues[] = 'NULL';
        $uargs[] = 'NULL';
        $pvalues[] = '%s';
      }
      else {
        $sql .= " $field = '%s' AND ";
        $ivalues[] = $value;
        $uargs[] = $value;
        $pvalues[] = "'%s'";
      }
      $idatatypes[] = 'text';
    }
    $psql .= "$field = \$" . $i . " AND ";
    $i++;
  }
  $sql = drupal_substr($sql, 0, -4);  // get rid of the trailing 'AND'
  $psql = drupal_substr($psql, 0, -4);  // get rid of the trailing 'AND'

  // finish constructing the prepared SQL statement
  $psql =  "PREPARE " . $options['statement_name'] . " (" . implode(', ', $idatatypes) . ") AS " . $psql;

  // finally perform the update.  If successful, return the updated record
  if ($prepared) {
    // if this is the first time we've run this query
    // then we need to do the prepare, otherwise just execute
    if ($options['is_prepared'] != TRUE and
    !tripal_core_is_sql_prepared($options['statement_name'])) {
      $status = chado_query($psql);
      if (!$status) {
        watchdog('tripal_core', "tripal_core_chado_update: not able to prepare '%name' statement for: %sql", array('%name' => $options['statement_name'], '%sql' => $sql), 'WATCHDOG ERROR');
        return FALSE;
      }
    }
    $sql = "EXECUTE " . $options['statement_name'] . "(" . implode(", ", $pvalues) . ")";
    $resource = chado_query($sql, $ivalues);
  }
  // if it's not a prepared statement then insert normally
  else {
    $resource = chado_query($sql, $uargs);
  }

  if ($resource) {
    return TRUE;
  }
  else {
    watchdog('tripal_core', "Cannot update record in $table table.  \nMatch:" . print_r($match, 1) . "\nValues: ". print_r($values, 1), array(), 'WATCHDOG_ERROR');
    return FALSE;
  }

  return FALSE;
}
/**
 * Provides a generic function for deleting a record(s) from any chado table
 *
 * Use this function to delete a record(s) in any Chado table.  The first
 * argument specifies the table to delete from and the second is an array
 * of values to match for locating the record(s) to be deleted.  The arrays
 * are mutli-dimensional such that foreign key lookup values can be specified.
 *
 * @param $table
 *  The name of the chado table for inserting
 * @param $match
 *  An associative array containing the values for locating a record to update.
 * @param $options
 *  An array of options such as:
 *  - statement_name: the name of the prepared statement to use. If the statement
 *     has not yet been prepared it will be prepared automatically. On subsequent
 *     calls with the same statement_name only an execute on the previously
 *     prepared statement will occur.
 *  - is_prepared: TRUE or FALSE. Whether or not the statement is prepared. By
 *     default if the statement is not prepared it will be automatically.
 *     However to avoid this check, which requires a database query you can
 *     set this value to true and the check will not be performed.
 * @return
 *   On success this function returns TRUE. On failure, it returns FALSE.
 *
 * Example usage:
 * @code
 $umatch = array(
   'organism_id' => array(
     'genus' => 'Citrus',
     'species' => 'sinensis',
   ),
   'uniquename' => 'orange1.1g000034m.g7',
   'type_id' => array (
     'cv_id' => array (
       'name' => 'sequence',
     ),
     'name' => 'gene',
     'is_obsolete' => 0
   ),
 );
 $uvalues = array(
   'name' => 'orange1.1g000034m.g',
   'type_id' => array (
     'cv_id' => array (
       'name' => 'sequence',
     ),
     'name' => 'mRNA',
     'is_obsolete' => 0
   ),
 );
 *   $result = tripal_core_chado_update('feature',$umatch,$uvalues);
 * @endcode
 * The above code species that a feature with a given uniquename, organism_id,
 * and type_id (the unique constraint for the feature table) will be deleted.
 * The organism_id is specified as a nested array that uses the organism_id
 * foreign key constraint to lookup the specified values to find the exact
 * organism_id. The same nested struture is also used for specifying the
 * values to update.  The function will find all records that match the
 * columns specified and delete them.
 *
 * @ingroup tripal_chado_api
 */
function tripal_core_chado_delete($table, $match, $options = NULL) {
  // set defaults for options. If we don't set defaults then
  // we get memory leaks when we try to access the elements
  if (!is_array($options)) {
    $options = array();
  }
  if (!array_key_exists('is_prepared', $options)) {
    $options['is_prepared'] = FALSE;
  }
  if (!array_key_exists('statement_name', $options)) {
    $options['statement_name'] = FALSE;
  }

  // Determine plan of action
  if ($options['statement_name']) {
    // we have a prepared statment (or want to create one) so set $prepared = TRUE
    $prepared = TRUE;

    // we need to get a persistent connection.  If one exists this function
    // will not recreate it, but if not it will create one and store it in
    // a Drupal variable for reuse later.
    $connection = tripal_db_persistent_chado();

    // if we cannot get a connection the abandon the prepared statement
    if (!$connection ) {
       $prepared = FALSE;
       unset($options['statement_name']);
    }
  }
  else {
    //print "NO STATEMENT (update): $table\n";
    //debug_print_backtrace();
  }

  $delete_matches = array();  // contains the values for the where clause

  // get the table description
  $table_desc = tripal_core_get_chado_table_schema($table);
  $fields = $table_desc['fields'];

  // get the values needed for matching in the SQL statement
  foreach ($match as $field => $value) {
    if (is_array($value)) {
      // if the user has specified an array of values to delete rather than
      // FK relationships the keep those in our match
      if (array_values($value) === $value) {
        $delete_matches[$field] = $value;
      }
      else {
        $results = tripal_core_chado_get_foreign_key($table_desc, $field, $value);
        if (sizeof($results) > 1) {
          watchdog('tripal_core', 'tripal_core_chado_delete: When trying to find record to delete, too many records match the criteria supplied for !foreign_key foreign key constraint (!criteria)', array('!foreign_key' => $field, '!criteria' => print_r($value, TRUE)), WATCHDOG_ERROR);
        }
        elseif (sizeof($results) < 1) {
          //watchdog('tripal_core', 'tripal_core_chado_delete: When trying to find record to delete, no record matches criteria supplied for !foreign_key foreign key constraint (!criteria)', array('!foreign_key' => $field, '!criteria' => print_r($value,TRUE)), WATCHDOG_ERROR);
        }
        else {
          $delete_matches[$field] = $results[0];
        }
      }
    }
    else {
      $delete_matches[$field] = $value;
    }
  }

  // now build the SQL statement
  $sql = "DELETE FROM {$table} WHERE ";
  $psql = $sql;
  $uargs = array();
  $idatatypes = array();
  $pvalues = array();
  $ivalues = array();
  $dargs = array();
  $void_prepared = 0;
  $i = 1;
  foreach ($delete_matches as $field => $value) {

    // if we have an array values then this is an "IN" clasue.
    // we cannot use prepared statements with these
    if (count($value) > 1) {
      $sql .= "$field IN (" . db_placeholders($value, 'varchar') . ") AND ";
      foreach ($value as $v) {
        $dargs[] = $v;
      }
      $void_prepared = 1;
      continue;
    }

    if (strcasecmp($table_desc['fields'][$field]['type'], 'serial') == 0 OR
        strcasecmp($table_desc['fields'][$field]['type'], 'int') == 0 OR
        strcasecmp($table_desc['fields'][$field]['type'], 'integer') == 0) {
      if (strcmp($value, '__NULL__') == 0) {
        $sql .= " $field = NULL AND ";
        $ivalues[] = 'NULL';
        $pvalues[] = '%s';
        $uargs[] = 'NULL';
      }
      else {
        $sql .= " $field = %d AND ";
        $ivalues[] = $value;
        $pvalues[] = '%d';
        $uargs[] = $value;
      }
      $idatatypes[] = 'int';
    }
    elseif (strcasecmp($table_desc['fields'][$field]['type'], 'boolean')==0) {
      $sql .= " $field = %s AND ";
      $pvalues[] = '%s';
      if (strcmp($value, '__NULL__')==0) {
        $ivalues[] = 'NULL';
        $uargs[] = 'NULL';
      }
      else {
        $ivalues[] = $value;
        $uargs[] = $value;
      }
      $idatatypes[] = 'bool';
    }
    elseif (strcasecmp($table_desc['fields'][$field]['type'], 'float')==0) {
      $sql .= " $field = %s AND ";
      $pvalues[] = '%s';
      if (strcmp($value, '__NULL__')==0) {
        $ivalues[] = 'NULL';
        $uargs[] = 'NULL';
      }
      else {
        $ivalues[] = $value;
        $uargs[] = $value;
      }
      $idatatypes[] = 'numeric';
    }
    else {
      if (strcmp($value, '__NULL__')==0) {
        $sql .= " $field = %s AND ";
        $ivalues[] = 'NULL';
        $uargs[] = 'NULL';
        $pvalues[] = '%s';
      }
      else {
        $sql .= " $field = '%s' AND ";
        $ivalues[] = $value;
        $uargs[] = $value;
        $pvalues[] = "'%s'";
      }
      $idatatypes[] = 'text';
    }
    array_push($dargs, $value);
    $psql .= "$field = \$" . $i . " AND ";
    $i++;
  }
  $sql = drupal_substr($sql, 0, -4);  // get rid of the trailing 'AND'
  $psql = drupal_substr($psql, 0, -4);  // get rid of the trailing 'AND'

  // finish constructing the prepared SQL statement
  $psql =  "PREPARE " . $options['statement_name'] . " (" . implode(', ', $idatatypes) . ") AS " . $psql;

  // finally perform the update.  If successful, return the updated record
  if ($prepared and !$void_prepared) {
    // if this is the first time we've run this query
    // then we need to do the prepare, otherwise just execute
    if ($options['is_prepared'] != TRUE and
    !tripal_core_is_sql_prepared($options['statement_name'])) {
      $status = chado_query($psql);
      if (!$status) {
        watchdog('tripal_core', "tripal_core_chado_delete: not able to prepare '%name' statement for: %sql", array('%name' => $options['statement_name'], '%sql' => $sql), 'WATCHDOG ERROR');
        return FALSE;
      }
    }
    $sql = "EXECUTE " . $options['statement_name'] . "(" . implode(", ", $pvalues) . ")";
    $resource = chado_query($sql, $ivalues);
  }
  // if it's not a prepared statement then insert normally
  else {
    $resource = chado_query($sql, $uargs);
  }

  // finally perform the delete.  If successful, return the updated record
  $result = chado_query($sql, $dargs);
  if ($result) {
    return TRUE;
  }
  else {
    watchdog('tripal_core', "Cannot delete record in $table table.  Match:" . print_r($match, 1) . ". Values: ". print_r($values, 1), array(), 'WATCHDOG_ERROR');
    return FALSE;
  }
  return FALSE;
}



/**
 * Provides a generic routine for selecting data from a Chado table
 *
 * Use this function to perform a simple select from any Chado table.
 *
 * @param $table
 *  The name of the chado table for inserting
 * @param $columns
 *  An array of column names
 * @param $values
 *  An associative array containing the values for filtering the results. In the
 *  case where multiple values for the same time are to be selected an additional
 *  entry for the field should appear for each value
 * @param $options
 *  An associative array of additional options where the key is the option
 *  and the value is the value of that option.
 *
 * Additional Options Include:
 *  - has_record
 *     Set this argument to 'TRUE' to have this function return a numeric
 *     value for the number of recrods rather than the array of records.  this
 *     can be useful in 'if' statements to check the presence of particula records.
 *  - return_sql
 *     Set this to 'TRUE' to have this function return an array where the first
 *     element is the sql that would have been run and the second is an array of
 *     arguments.
 *  - case_insensitive_columns
 *     An array of columns to do a case insensitive search on.
 *  - regex_columns
 *     An array of columns where the value passed in should be treated as a regular expression
 *  - order_by
 *     An associative array containing the column names of the table as keys
 *     and the type of sort (i.e. ASC, DESC) as the values.  The results in the
 *     query will be sorted by the key values in the direction listed by the value
 *  - statement_name: the name of the prepared statement to use. If the statement
 *     has not yet been prepared it will be prepared automatically. On subsequent
 *     calls with the same statement_name only an execute on the previously
 *     prepared statement will occur.
 *  - is_prepared: TRUE or FALSE. Whether or not the statement is prepared. By
 *     default if the statement is not prepared it will be automatically.
 *     However to avoid this check, which requires a database query you can
 *     set this value to true and the check will not be performed.
 *  - is_duplicate: TRUE or FALSE.  Checks the values submited to see if
 *     they violate any of the unique constraints. If so, the record
 *     is returned, if not, FALSE is returned.
 *
 *
 * @return
 *  A database query result resource, FALSE if the query was not executed
 *  correctly, or the number of records in the dataset if $has_record is set.
 *  If the option 'is_duplicate' is provided and the record is a duplicate it
 *  will return the duplicated record.  If the 'has_record' option is provided
 *  a value of TRUE will be returned if a record exists and FALSE will bee
 *  returned if there are not records.
 *
 * Example usage:
 * @code
 *   $columns = array('feature_id', 'name');
 *   $values =  array(
 *     'organism_id' => array(
 *         'genus' => 'Citrus',
 *         'species' => array('sinensis', 'clementina'),
 *      ),
 *     'uniquename' => 'orange1.1g000034m.g',
 *     'type_id' => array (
 *         'cv_id' => array (
 *            'name' => 'sequence',
 *         ),
 *         'name' => 'gene',
 *         'is_obsolete' => 0
 *      ),
 *   );
 *   $options = array(
 *     'statement_name' => 'sel_feature_genus_species_cvname'
 *     'order_by' => array(
 *        'name' => 'ASC'
 *     ),
 *   );
 *   $result = tripal_core_chado_select('feature',$columns,$values,$options);
 * @endcode
 * The above code selects a record from the feature table using the three fields
 * that uniquely identify a feature.  The $columns array simply lists the columns
 * to select. The $values array is nested such that the organism is identified by
 * way of the organism_id foreign key constraint by specifying the genus and
 * species.  The cvterm is also specified using its foreign key and the cv_id
 * for the cvterm is nested as well.  In the example above, two different species
 * are allowed to match
 *
 * @ingroup tripal_chado_api
 */
function tripal_core_chado_select($table, $columns, $values, $options = NULL) {

  // set defaults for options. If we don't set defaults then
  // we get memory leaks when we try to access the elements
  if (!is_array($options)) {
    $options = array();
  }
  if (!array_key_exists('case_insensitive_columns', $options)) {
    $options['case_insensitive_columns'] = array();
  }
  if (!array_key_exists('regex_columns', $options)) {
    $options['regex_columns'] = array();
  }
  if (!array_key_exists('order_by', $options)) {
    $options['order_by'] = array();
  }
  if (!array_key_exists('is_prepared', $options)) {
    $options['is_prepared'] = FALSE;
  }
  if (!array_key_exists('return_sql', $options)) {
    $options['return_sql'] = FALSE;
  }
  if (!array_key_exists('has_record', $options)) {
    $options['has_record'] = FALSE;
  }
  if (!array_key_exists('statement_name', $options)) {
    $options['statement_name'] = FALSE;
  }
  if (!array_key_exists('is_duplicate', $options)) {
    $options['is_duplicate'] = FALSE;
  }

  // if this is a prepared statement check to see if it has already been prepared
  $prepared = FALSE;
  if ($options['statement_name']) {
    $prepared = TRUE;
    // we need to get a persistent connection.  If one exists this function
    // will not recreate it, but if not it will create one and store it in
    // a Drupal variable for reuse later.
    $connection = tripal_db_persistent_chado();

    // if we cannot get a connection the abandon the prepared statement
    if (!$connection) {
      $prepared = FALSE;
      unset($options['statement_name']);
    }
  }
  else {
    //print "NO STATEMENT (select): $table\n";
    //debug_print_backtrace();
  }

  // check that our columns and values arguments are proper arrays
  if (!is_array($columns)) {
    watchdog('tripal_core', 'the $columns argument for tripal_core_chado_select must be an array.');
    return FALSE;
  }
  if (!is_array($values)) {
    watchdog('tripal_core', 'the $values argument for tripal_core_chado_select must be an array.');
    return FALSE;
  }

  // get the table description
  $table_desc = tripal_core_get_chado_table_schema($table);
  $select = '';
  $from = '';
  $where = '';
  $args = array();

  // if the 'use_unique' option is turned on then we want
  // to remove all but unique keys
  if ($options['is_duplicate'] and array_key_exists('unique keys', $table_desc)) {
    $ukeys = $table_desc['unique keys'];
    $has_results = 0;

    // iterate through the unique constraints and reset the values and columns
    // arrays to only include these fields
    foreach ($ukeys as $cname => $fields) {
      if ($has_results) {
         continue;
      }
      $new_values = array();
      $new_columns = array();
      $new_options = array();
      $uq_sname = "uq_" . $table . "_";
      $has_pkey = 0;


      // include the primary key in the results returned
      if (array_key_exists('primary key', $table_desc)) {
        $has_pkey = 1;
        $pkeys = $table_desc['primary key'];
        foreach ($pkeys as $index => $key) {
          array_push($new_columns, $key);
        }
      }

      // recreate the $values and $columns arrays
      foreach ($fields as $field) {
        if (array_key_exists($field, $values)) {
          $new_values[$field] = $values[$field];
          $uq_sname .= substr($field, 0, 2);
          // if there is no primary key then use the unique contraint fields
          if (!$has_pkey) {
            array_push($new_columns, $field);
          }
        }
        // if the field doesn't exist in the values array then
        // substitute any default values
        elseif (array_key_exists('default', $table_desc['fields'][$field])) {
          $new_values[$field] = $table_desc['fields'][$field]['default'];
          $uq_sname .= substr($field, 0, 2);
          if (!$has_pkey) {
            array_push($new_columns, $field);
          }
        }
        // if there is no value (default or otherwise) check if this field is
        // allowed to be null
        elseif (!$table_desc['fields'][$field]['not null']) {
        	$new_values[$field] = NULL;
          $uq_sname .= "n".substr($field, 0, 2);
          if (!$has_pkey) {
            array_push($new_columns, $field);
          }
        }
        // if the array key doesn't exist in the values given by the caller
        // and there is no default value then we cannot check if the record
        // is a duplicate so return FALSE
        else {
        	watchdog('tripal_core', "tripal_core_chado_select: There is no value for %field"
        		." thus we cannot check if this record is unique",
        		array('%field' => $field), WATCHDOG_ERROR);
          return FALSE;
        }
      }
      $new_options['statement_name'] = $uq_sname;

      $results = tripal_core_chado_select($table, $new_columns, $new_values, $new_options);
      // if we have a duplicate record then return the results
      if (count($results) > 0) {
        $has_results = 1;
      }
      unset($new_columns);
      unset($new_values);
      unset($new_options);
    }
    if ($options['has_record'] and $has_results) {
      return TRUE;
    }
    else {
      return $results;
    }
  }

  foreach ($values as $field => $value) {
    // make sure the field is in the table description. If not then return an error
    // message
    if (!array_key_exists($field, $table_desc['fields'])) {
      watchdog('tripal_core', "tripal_core_chado_select: The field '%field' does not exist ".
        "for the table '%table'.  Cannot perform query. Values: %array",
        array('%field' => $field, '%table' => $table, '%array' => print_r($values, 1)), WATCHDOG_ERROR);
      return array();
    }

    $select[] = $field;
    if (is_array($value)) {
      // if the user has specified multiple values for matching then this we
      // want to catch that and save them in our $where array, otherwise
      // we'll descend for a foreign key relationship
      if (array_values($value) === $value) {
        $where[$field] = $value;
      }
      else {
        // select the value from the foreign key relationship for this value
        $foreign_options = array(
          'regex_columns' => $options['regex_columns'],
          'case_insensitive_columns' => $options['case_insensitive_columns']
        );
        if (array_key_exists('statement_name', $options) and $options['statement_name']) {
          // add the fk relationship info to the prepared statement name so that
          // we can prepare the selects run by the recrusive tripal_core_chado_get_foreign_key
          // function. we need the statement name to be unique so take the first two characters of each column
          $fk_sname = "fk_" . $table . "_" . $field;
          foreach ($value as $k => $v) {
            $fk_sname .= substr($k, 0, 2);
          }
          $foreign_options['statement_name'] = $fk_sname;
        }

        $results = tripal_core_chado_get_foreign_key($table_desc, $field, $value, $foreign_options);
        if (!$results or count($results)==0) {

          // foreign key records are required
          // thus if none matched then return FALSE and alert the admin through watchdog
          /*watchdog('tripal_core',
           'tripal_core_chado_select: no record in the table referenced by the foreign key (!field)   exists. tripal_core_chado_select table=!table, columns=!columns, values=!values',
           array('!table' => $table,
             '!columns' => '<pre>' . print_r($columns, TRUE) . '</pre>',
             '!values' => '<pre>' . print_r($values, TRUE) . '</pre>',
             '!field' => $field,
           ),
           WATCHDOG_WARNING);*/
          return array();
        }
        else {
          $where[$field] = $results;
        }
      }
    }
    else {
      // need to catch a 0 and make int if integer field
      // but we don't want to catch a NULL
      if ($value === NULL) {
      	$where[$field] = NULL;
      }
      elseif ($table_desc['fields'][$field]['type'] == 'int') {
        $where[$field][] = (int) $value;
      }
      else {
        $where[$field][] = $value;
      }
    }
  }

  // now build the SQL and prepared SQL statements. We may not use
  // the prepared statement if it wasn't requested in the options of if the
  // argument in a where statement has multiple values.
  if (empty($where)) {
    // sometimes want to select everything
    $sql  = "SELECT " . implode(', ', $columns) . " ";
    $sql .= "FROM {$table} ";
    // we don't prepare a statement if there is no where clause
    $prepared = FALSE;
  }
  else {
    $sql  = "SELECT " . implode(', ', $columns) . " ";
    $sql .= "FROM {$table} ";
    $sql .= "WHERE ";
    $psql = $sql;  // prepared SQL statement;
    $i = 1;
    $pvalues = array();
    $itypes = array();
    foreach ($where as $field => $value) {

      // if we have multiple values returned then we need an 'IN' statement
      // in our where statement
      if (count($value) > 1) {
        $sql .= "$field IN (" . db_placeholders($value, 'varchar') . ") AND ";
        foreach ($value as $v) {
          $args[] = $v;
          // we can't do a prepared statement with an 'IN' statement in a
          // where clause because we can't guarantee we'll always have the
          // same number of elements.
          $prepared = FALSE;
        }
      }
      // if we have a null value then we need an IS NULL in our where statement
      elseif ($value === NULL) {
				$sql .= "$field IS NULL AND ";
				$psql .= "$field IS NULL AND ";
				// Need to remove one from the argument count b/c nulls don't add an argument
				$i--;
      }
      // if we have a single value then we need an = in our where statement
      else {
        $operator = '=';
        if (in_array($field, $options['regex_columns'])) {
          $operator = '~*';
        }

        // get the types for the prepared statement. First check if the type
        // is an integer
        if (strcasecmp($table_desc['fields'][$field]['type'], 'serial')==0 OR
        strcasecmp($table_desc['fields'][$field]['type'], 'int')==0 OR
        strcasecmp($table_desc['fields'][$field]['type'], 'integer')==0) {
          $sql .= "$field $operator %d AND ";
          $psql .= "$field $operator \$" . $i . " AND ";
          $args[] = $value[0];
          // set the variables needed for the prepared statement
          $idatatypes[] = 'int';
          $itypes[] = '%d';
          $pvalues[] = $value[0];
        }
        elseif (strcasecmp($table_desc['fields'][$field]['type'], 'boolean')==0) {
          $sql .= "$field $operator %s AND ";
          $psql .= "$field $operator \$" . $i . " AND ";
          $args[] = $value[0];
          // set the variables needed for the prepared statement
          $idatatypes[] = 'bool';
          $itypes[] = '%d';
          $pvalues[] = $value[0];
        }
        elseif (strcasecmp($table_desc['fields'][$field]['type'], 'float')==0) {
          $sql .= "$field $operator %s AND ";
          $psql .= "$field $operator \$" . $i . " AND ";
          $args[] = $value[0];
          // set the variables needed for the prepared statement
          $idatatypes[] = 'numeric';
          $itypes[] = '%f';
          $pvalues[] = $value[0];
        }
        // else the type is a text
        else {
          if (in_array($field, $options['case_insensitive_columns'])) {
            $sql .= "lower($field) $operator lower('%s') AND ";
            $psql .= "lower($field) $operator lower('\$" . $i . "') AND ";
            $args[] = $value;
          }
          else {
            $sql .= "$field $operator '%s' AND ";
            $psql .= "$field $operator \$" . $i . " AND ";
            $args[] = $value[0];
          }
          // set the variables needed for the prepared statement
          $idatatypes[] = 'text';
          $itypes[] = "'%s'";
          $pvalues[] = $value[0];
        }
      }
      $i++;
    }
    $sql = drupal_substr($sql, 0, -4);  // get rid of the trailing 'AND '
    $psql = drupal_substr($psql, 0, -4);  // get rid of the trailing 'AND '

    // finally add any ordering of the results to the SQL statement
    if (count($options['order_by']) > 0) {
      $sql .= " ORDER BY ";
      $psql .= " ORDER BY ";
      foreach ($options['order_by'] as $field => $dir) {
        $sql .= "$field $dir, ";
        $psql .= "$field $dir, ";
      }
      $sql = drupal_substr($sql, 0, -2);  // get rid of the trailing ', '
      $psql = drupal_substr($psql, 0, -2);  // get rid of the trailing ', '
    }
    // finish constructing the prepared SQL statement
    if (count($idatatypes) > 0) {
      $psql =  "PREPARE " . $options['statement_name'] . " (" . implode(', ', $idatatypes) . ") AS " . $psql;
    } 
    else {
      $psql =  "PREPARE " . $options['statement_name'] . " () AS " . $psql;
    }

  } // end if(empty($where)){ } else {

  // if the caller has requested the SQL rather than the results...
  // which happens in the case of wanting to use the Drupal pager, then do so
  if ($options['return_sql'] == TRUE) {
    return array('sql' => $sql, 'args' => $args);
  }

  // prepare the statement
  if ($prepared) {
    // if this is the first time we've run this query
    // then we need to do the prepare, otherwise just execute
    if ($options['is_prepared'] != TRUE) {
      $status = tripal_core_chado_prepare($options['statement_name'], $psql, $idatatypes);
      if (!$status) {
        return FALSE;
      }
    }
    $sql = "EXECUTE " . $options['statement_name'] . "(" . implode(", ", $itypes) . ")";
    // WARNING: This call creates a memory leak:  if you remove the $pvalues it doesn't
    // do this. Got to find out what's causing this.
    $resource = tripal_core_chado_execute_prepared($options['statement_name'], $sql, $pvalues);
  }
  else {
    $resource = chado_query($sql, $args);
  }

  // format results into an array
  $results = array();
  while ($r = db_fetch_object($resource)) {
    $results[] = $r;
  }
  if ($options['has_record']) {
    return count($results);
  }
  return $results;
}

/**
 * Gets the value of a foreign key relationship
 *
 * This function is used by tripal_core_chado_select, tripal_core_chado_insert,
 * and tripal_core_chado_update to iterate through the associate array of
 * values that gets passed to each of those routines.  The values array
 * is nested where foreign key contraints are used to specify a value that.  See
 * documentation for any of those functions for further information.
 *
 * @param $table_desc
 *  A table description for the table with the foreign key relationship to be identified generated by
 *  hook_chado_<table name>_schema()
 * @param $field
 *  The field in the table that is the foreign key.
 * @param $values
 *  An associative array containing the values
 * @param $options
 *  An associative array of additional options where the key is the option
 *  and the value is the value of that option. These options are passed on to tripal_core_chado_select.
 *
 * Additional Options Include:
 *  - case_insensitive_columns
 *     An array of columns to do a case insensitive search on.
 *  - regex_columns
 *     An array of columns where the value passed in should be treated as a regular expression
 *
 * @return
 *  A string containg the results of the foreign key lookup, or FALSE if failed.
 *
 * Example usage:
 * @code
 *
 *   $values = array(
 *     'genus' => 'Citrus',
 *     'species' => 'sinensis',
 *   );
 *   $value = tripal_core_chado_get_foreign_key('feature', 'organism_id',$values);
 *
 * @endcode
 * The above code selects a record from the feature table using the three fields
 * that uniquely identify a feature.  The $columns array simply lists the columns
 * to select. The $values array is nested such that the organism is identified by
 * way of the organism_id foreign key constraint by specifying the genus and
 * species.  The cvterm is also specified using its foreign key and the cv_id
 * for the cvterm is nested as well.
 *
 * @ingroup tripal_chado_api
 */
function tripal_core_chado_get_foreign_key($table_desc, $field, $values, $options = NULL) {

  // set defaults for options. If we don't set defaults then
  // we get memory leaks when we try to access the elements
  if (!is_array($options)) {
    $options = array();
  }
  if (!array_key_exists('case_insensitive_columns', $options)) {
    $options['case_insensitive_columns'] = array();
  }
  if (!array_key_exists('regex_columns', $options)) {
    $options['regex_columns'] = array();
  }

  // get the list of foreign keys for this table description and
  // iterate through those until we find the one we're looking for
  $fkeys = '';
  if (array_key_exists('foreign keys', $table_desc)) {
    $fkeys = $table_desc['foreign keys'];
  }
  if ($fkeys) {
    foreach ($fkeys as $name => $def) {
      if (is_array($def['table'])) {
        //foreign key was described 2X
        $message = "The foreign key " . $name . " was defined twice. Please check modules "
          ."to determine if hook_chado_schema_<version>_" . $table_desc['table'] . "() was "
          ."implemented and defined this foreign key when it wasn't supposed to. Modules "
          ."this hook was implemented in: " . implode(', ',
        module_implements("chado_" . $table_desc['table'] . "_schema")) . ".";
        watchdog('tripal_core', $message);
        drupal_set_message(check_plain($message), 'error');
        continue;
      }
      $table = $def['table'];
      $columns = $def['columns'];

      // iterate through the columns of the foreign key relationship
      foreach ($columns as $left => $right) {
        // does the left column in the relationship match our field?
        if (strcmp($field, $left) == 0) {
          // the column name of the foreign key matches the field we want
          // so this is the right relationship.  Now we want to select
          $select_cols = array($right);
          $result = tripal_core_chado_select($table, $select_cols, $values, $options);
          $fields = array();
          if ($result and count($result) > 0) {
            foreach ($result as $obj) {
              $fields[] = $obj->$right;
            }
            return $fields;
          }
        }
      }
    }
  }
  else {
    // TODO: what do we do if we get to this point and we have a fk
    // relationship expected but we don't have any definition for one in the
    // table schema??
    $version = tripal_core_get_chado_version(TRUE);
    $message = t("There is no foreign key relationship defined for " . $field . ".
       To define a foreign key relationship, determine the table this foreign
       key referrs to (<foreign table>) and then implement
       hook_chado_chado_schema_v<version>_<foreign table>(). See
       tripal_feature_chado_v1_2_schema_feature for an example. Chado version: $version");
    watchdog('tripal_core', $message);
    drupal_set_message(check_plain($message), 'error');
  }

  return array();
}

/**
 * Generates an object containing the full details of a record(s) in chado.
 *
 * This differs from the objects returned by tripal_core_chado_select in so far as all foreign key
 * relationships have been followed meaning you have more complete details. Thus this function
 * should be used whenever you need a full variable and tripal_core_chado_select should be used if
 * you only case about a few columns.
 *
 * @param $table
 *   The name of the base table to generate a variable for
 * @param $values
 *   A select values array that selects the records you want from the base table
 *   (this has the same form as tripal_core_chado_select)
 * @param $base_options
 *   An array containing options for the base table.  For example, an
 *   option of 'order_by' may be used to sort results in the base table
 *   if more than one are returned.  The options must be compatible with
 *   the options accepted by the tripal_core_chado_select() function.
 *   Additionally,  These options are available for this function:
 *   -return_array:
 *     can be provided to force the function to always return an array. Default
 *     behavior is to return a single record if only one record exists or to return
 *     an array if multiple records exist.
 *  - include_fk:
 *     an array of FK relationships to fallow. By default, the
 *     tripal_core_chado_select function will follow all FK relationships but this
 *     may generate more queries then is desired.  Provide an array specifying the
 *     fields to include.  For example, if including the cvterm, cv and dbxref records
 *     for a property the following array would work:
 *        array('type_id' => array('cv_id' => 1, 'dbxref_id' => 1)).
 *     Typicall, to expadn a property, this function would also include the db record
 *     through the db_id foreign key with the dbxref and db tables, but becuase
 *     it is not included in the array it will not be included in the results.
 * @return
 *   Either an object (if only one record was selected from the base table)
 *   or an array of objects (if more than one record was selected from the base table).
 *   If the option 'return_array' is provided the function always returns an array.
 *
 * Example Usage:
 * @code
 $values = array(
   'name' => 'Medtr4g030710'
 );
 $features = tripal_core_generate_chado_var('feature', $values);
 * @endcode
 * This will return an object if there is only one feature with the name Medtr4g030710 or it will
 * return an array of feature objects if more than one feature has that name.
 *
 * Note to Module Designers: Fields can be excluded by default from these objects by implementing
 * one of the following hooks:
 *  - hook_exclude_field_from_tablename_by_default (where tablename is the name of the table):
 *      This hook allows you to add fields to be excluded on a per table basis. Simply implement
 *      this hook to return an array of fields to be excluded. For example:
 * @code
 mymodule_exclude_field_from_feature_by_default() {
   return array('residues' => TRUE);
 }
 * @endcode
 *      will ensure that feature.residues is ecluded from a feature object by default.
 *  - hook_exclude_type_by_default:
 *      This hook allows you to exclude fields from all tables that are of a given postgresql field
 *      type. Simply implement this hook to return an array of postgresql types mapped to criteria.
 *      Then all fields of that type where the criteria supplied returns TRUE will be excluded from
 *      any table. Tokens available in criteria are &gt;field_value&lt;  and &gt;field_name&lt; . For example:
 * @code
 mymodule_exclude_type_by_default() {
   return array('text' => 'length(&gt;field_value&lt; ) > 50');
 }
 * @endcode
 *      will exclude all text fields with a length > 50. Thus if $feature.residues is longer than 50 *      it will be excluded, otherwise it will be added.
 *
 * @ingroup tripal_chado_api
 */
function tripal_core_generate_chado_var($table, $values, $base_options = array()) {
  $all = new stdClass();

  $return_array = 0;
  if (array_key_exists('return_array', $base_options)) {
    $return_array = 1;
  }
  $include_fk = 0;
  if (array_key_exists('include_fk', $base_options)) {
    $include_fk = $base_options['include_fk'];
  }

  // get description for the current table----------------------------------------------------------
  $table_desc = tripal_core_get_chado_table_schema($table);
  if (!$table_desc or count($table_desc) == 0) {
    watchdog('tripal_core', "tripal_core_generate_chado_var: The table '%table' has not been defined. ".
             "and cannot be expanded. If this is a custom table, please add it using the Tripal ".
             "custom table interface.", array('%table' => $table), WATCHDOG_ERROR);
    if ($return_array) {
      return array();
    }
    return FALSE;
  }
  $table_primary_key = $table_desc['primary key'][0];
  $table_columns = array_keys($table_desc['fields']);

  // Expandable fields without value needed for criteria--------------------------------------------
  $all->expandable_fields = array();
  if ($table_desc['referring_tables']) {
    $all->expandable_tables = $table_desc['referring_tables'];
  }
  else {
    $all->expandable_tables = array();
  }
  $all->expandable_nodes = array();

  // Get fields to be removed by name.................................
  $fields_to_remove = module_invoke_all('exclude_field_from_' . $table . '_by_default');
  foreach ($fields_to_remove as $field_name => $criteria) {
    //replace &gt;field_name&lt;  with the current field name &
    $criteria = preg_replace('/&gt;field_name&lt; /', $field_name, $criteria);
    // if field_value needed we can't deal with this field yet
    if (preg_match('/&gt;field_value&lt; /', $criteria)) {
      break;
    }

    //if criteria then remove from query
    // @coder-ignore: only module designers can populate $criteria -not security risk
    $success = drupal_eval('<?php return ' . $criteria . '; ?>');
    //    watchdog('tripal_core',
    //      'Evaluating criteria (%criteria) for field %field in tripal_core_generate_chado_var for %table evaluated to %success',
    //      array('%table' => $table, '%criteria'=>$criteria, '%field' => $field_name, '%success'=>$success),
    //      WATCHDOG_NOTICE
    //    );
    if ($success) {
      unset($table_columns[array_search($field_name, $table_columns)]);
      unset($fields_to_remove[$field_name]);
      $all->expandable_fields[] = $table . '.' . $field_name;
    }
  }

  //Get fields to be removed by type................................
  $types_to_remove = module_invoke_all('exclude_type_by_default');
  $field_types = array();
  foreach ($table_desc['fields'] as $field_name => $field_array) {
    $field_types[$field_array['type']][] = $field_name;
  }
  foreach ($types_to_remove as $field_type => $criteria) {
    // if there are fields of that type to remove
    if (is_array($field_types[$field_type])) {
      //replace &gt;field_name&lt;  with the current field name &
      $criteria = preg_replace('/&gt;field_name&lt; /', $field_name, $criteria);
      foreach ($field_types[$field_type] as $field_name) {
        // if field_value needed we can't deal with this field yet
        if (preg_match('/&gt;field_value&lt; /', $criteria)) {
          $fields_to_remove[$field_name] = $criteria;
          continue;
        }
        // if field_value needed we can't deal with this field yet
        if (preg_match('/&gt;field_value&lt; /', $criteria)) {
          break;
        }
        //if criteria then remove from query
        // @coder-ignore: only module designers can populate $criteria -not security risk
        $success = drupal_eval('<?php return ' . $criteria . '; ?>');
        //        watchdog('tripal_core',
        //          'Evaluating criteria (%criteria) for field %field of $type in tripal_core_generate_chado_var for %table evaluated to %success',
        //          array('%table'=>$table, '%criteria'=>$criteria, '%field'=>$field_name, '%type'=>$field_type, '%success'=>$success),
        //          WATCHDOG_NOTICE
        //        );
        if ($success) {
          unset($table_columns[array_search($field_name, $table_columns)]);
          $all->expandable_fields[] = $table . '.' . $field_name;
        }
      } //end of foreach field of that type
    }
  } //end of foreach type to be removed

  // get the values for the record in the current table---------------------------------------------
  $results = tripal_core_chado_select($table, $table_columns, $values, $base_options);
  if ($results) {
    foreach ($results as $key => $object) {
      // Add empty expandable_x arrays
      $object->expandable_fields = $all->expandable_fields;
      $object->expandable_tables = $all->expandable_tables;
      $object->expandable_nodes = $all->expandable_nodes;
      // add curent table
      $object->tablename = $table;

      // check if the current table maps to a node type-----------------------------------------------
      // if this table is connected to a node there will be a chado_tablename table in drupal
      if (db_table_exists('chado_' . $table)) {
        // that has a foreign key to this one ($table_desc['primary key'][0]
        // and to the node table (nid)
        $sql = "SELECT %s, nid FROM {chado_%s} WHERE %s=%d";
        $mapping = db_fetch_object(db_query($sql, $table_primary_key, $table,
          $table_primary_key, $object->{$table_primary_key}));
        if ($mapping->{$table_primary_key}) {
          $object->nid = $mapping->nid;
          $object->expandable_nodes[] = $table;
        }
      }

      // remove any fields where criteria need to be evalulated---------------------------------------
      foreach ($fields_to_remove as $field_name => $criteria) {
        if (!isset($object->{$field_name})) {
          break;
        }
        $criteria = preg_replace('/&gt;field_value&lt; /', $object->{$field_name}, $criteria);
        //if criteria then remove from query
        // @coder-ignore: only module designers can populate $criteria -not security risk
        $success = drupal_eval('<?php return ' . $criteria . '; ?>');
        //      watchdog('tripal_core',
        //        'Evaluating criteria (%criteria) for field %field in tripal_core_generate_chado_var for   %table evaluated to %success',
        //        array('%table' => $table, '%criteria'=>$criteria, '%field' => $field_name, '%success'=>$success),
        //        WATCHDOG_NOTICE
        //      );
        if ($success) {
          unset($object->{$field_name});
          $object->expandable_fields[] = $table . '.' . $field_name;
        }
      }

      // recursively follow foreign key relationships nesting objects as we go------------------------
      if ($table_desc['foreign keys']) {
        foreach ($table_desc['foreign keys'] as $foreign_key_array) {
          $foreign_table = $foreign_key_array['table'];
          foreach ($foreign_key_array['columns'] as $foreign_key => $primary_key) {
            // Note: Foreign key is the field in the current table whereas primary_key is the field in
            // the table referenced by the foreign key
            //Dont do anything if the foreign key is empty
            if (empty($object->{$foreign_key})) {
              continue;
            }

            if ($include_fk) {
              // don't recurse if the callee has supplied an $fk_include list and this
              // FK table is not in the list.
              if (is_array($include_fk) and !array_key_exists($foreign_key, $include_fk)) {
                continue;
              }
              // if we have the option but it is not an array then we don't recurse any furutehr
              if (!is_array($include_fk)) {
                continue;
              }
            }
            // get the record from the foreign table
            $foreign_values = array($primary_key => $object->{$foreign_key});
            $options = array();
            if (is_array($include_fk)) {
              $options['include_fk'] = $include_fk[$foreign_key];
            }
            $foreign_object = tripal_core_generate_chado_var($foreign_table, $foreign_values, $options);
            // add the foreign record to the current object in a nested manner
            $object->{$foreign_key} = $foreign_object;
            // Flatten expandable_x arrays so only in the bottom object
            if (is_array($object->{$foreign_key}->expandable_fields)) {
              $object->expandable_fields = array_merge(
              $object->expandable_fields,
              $object->{$foreign_key}->expandable_fields
              );
              unset($object->{$foreign_key}->expandable_fields);
            }
            if (is_array($object->{$foreign_key}->expandable_tables)) {
              $object->expandable_tables = array_merge(
              $object->expandable_tables,
              $object->{$foreign_key}->expandable_tables
              );
              unset($object->{$foreign_key}->expandable_tables);
            }
            if (is_array($object->{$foreign_key}->expandable_nodes)) {
              $object->expandable_nodes = array_merge(
              $object->expandable_nodes,
              $object->{$foreign_key}->expandable_nodes
              );
              unset($object->{$foreign_key}->expandable_nodes);
            }
          }
        }
        $results[$key] = $object;
      }
    }
  }

  // check only one result returned
  if (!$return_array) {
    if (sizeof($results) == 1) {
      // add results to object
      return $results[0];
    }
    elseif (!empty($results)) {
      return $results;
    }
    else {
      // no results returned
    }
  }
  // the caller has requested results are always returned as
  // an array
  else {
    if (!$results) {
      return array();
    }
    else {
      return $results;
    }
  }
}

/**
 * Retrieves fields/tables/nodes that were excluded by default from a variable and adds them
 *
 * This function exists to allow tripal_core_generate_chado_var() to excldue some
 * fields/tables/nodes from the default form of a variable without making it extremely difficult for
 * the tripal admin to get at these variables if he/she wants them.
 *
 * @param $object
 *   This must be an object generated using tripal_core_generate_chado_var()
 * @param $type
 *   Must be one of 'field', 'table', 'node'. Indicates what is being expanded.
 * @param $to_expand
 *   The name of the field/table/node to be expanded
 * @param $table_options
 *   An array containing options for the base table.  For example, an
 *   option of 'order_by' may be used to sort results in the base table
 *   if more than one are returned.  The options must be compatible with
 *   the options accepted by the tripal_core_chado_select() function.
 *   Additionally,  The option 'return_array' can be provided to force
 *   the function to expand tables as an array. Default behavior is to expand
 *   a table as single record if only one record exists or to expand as an array if
 *   multiple records exist.
 * @return
 *   A chado object supplemented with the field/table/node requested to be expanded.
 *   If the type is a table and it has already been expanded no changes is made to the
 *   returned object
 *
 * Example Usage:
 * @code
   // Get a chado object to be expanded
   $values = array(
     'name' => 'Medtr4g030710'
   );
   $features = tripal_core_generate_chado_var('feature', $values);
   // Expand the organism node
   $feature = tripal_core_expand_chado_vars($feature, 'node', 'organism');
   // Expand the feature.residues field
   $feature = tripal_core_expand_chado_vars($feature, 'field', 'feature.residues');
   // Expand the feature properties (featureprop table)
   $feature = tripal_core_expand_chado_vars($feature, 'table', 'featureprop');
 * @endcode
 *
 * @ingroup tripal_chado_api
 */
function tripal_core_expand_chado_vars($object, $type, $to_expand, $table_options = array()) {
  $base_table = $object->tablename;

  // check to see if we are expanding an array of objects
  if (is_array($object)) {
    foreach ($object as $index => $o) {
      $object[$index] = tripal_core_expand_chado_vars($o, $type, $to_expand);
    }
    return $object;
  }
  switch ($type) {
    case "field": //--------------------------------------------------------------------------------
      if (preg_match('/(\w+)\.(\w+)/', $to_expand, $matches)) {
        $tablename = $matches[1];
        $fieldname = $matches[2];
        $table_desc = tripal_core_get_chado_table_schema($tablename);
        $values = array();
        foreach ($table_desc['primary key'] as $key) {
          $values[$key] = $object->{$key};
        }
        if ($base_table == $tablename) {
          //get the field
          $results = tripal_core_chado_select($tablename, array($fieldname), $values);
          $object->{$fieldname} = $results[0]->{$fieldname};
          $object->expanded = $to_expand;
        }
        else {
          //We need to recurse -the field is in a nested object
          foreach ((array) $object as $field_name => $field_value) {
            if (is_object($field_value)) {
              $object->{$field_name} = tripal_core_expand_chado_vars($field_value, 'field', $to_expand);
            }
          } //end of for each field in the current object
        }
      }
      else {
        watchdog('tripal_core', 'tripal_core_expand_chado_vars: Field (%field) not in the right format. ".
          "It should be <tablename>.<fieldname>', WATCHDOG_ERROR);
      }
      break;
    case "table": //--------------------------------------------------------------------------------
      $foreign_table = $to_expand;

      // don't expand the table it already is expanded
      if (array_key_exists($foreign_table, $object)) {
        return $object;
      }
      $foreign_table_desc = tripal_core_get_chado_table_schema($foreign_table);
      // If it's connected to the base table
      if ($foreign_table_desc['foreign keys'][$base_table]) {
        foreach ($foreign_table_desc['foreign keys'][$base_table]['columns'] as $left => $right) {
          if (!$object->{$right}) {
            continue;
          }
          if (is_array($values)) {
            $values = array_merge($values, array($left => $object->{$right}) );
          }
          else {
            $values = array($left => $object->{$right});
          }
          // if a prepared statement is provide then generate a new name
          $new_options = $table_options;
          if (array_key_exists('statement_name', $table_options)) {
             $new_options['statement_name'] = "exp_" . $foreign_table . "_" . substr($left, 0, 2) . substr($right, 0, 2);
          }
          $foreign_object = tripal_core_generate_chado_var($foreign_table, array($left => $object->{$right}), $new_options);
          if ($foreign_object) {
            // in the case where the foreign key relationships exists more
            // than once with the same table we want to alter the
            // array structure
            if (count($foreign_table_desc['foreign keys'][$base_table]['columns']) > 1) {
              if (!is_object($object->{$foreign_table})) {
                $object->{$foreign_table} = new stdClass();
              }
              $object->{$foreign_table}->{$left} = $foreign_object;
              $object->expanded = $to_expand;
            }
            else {
              $object->{$foreign_table} = $foreign_object;
              $object->expanded = $to_expand;
            }
          }
          // if the object returned is NULL then handle that
          else {
            if (count($foreign_table_desc['foreign keys'][$base_table]['columns']) > 1) {
              if (!is_object($object->{$foreign_table})) {
                $object->{$foreign_table} = new stdClass();
              }
              $object->{$foreign_table}->{$left} = NULL;
            }
            else {
              $object->{$foreign_table} = NULL;
            }
          }
        }
      }
      else {
        // We need to recurse -the table has a relationship to one of the nested objects
        $did_expansion = 0;
        foreach ((array) $object as $field_name => $field_value) {
          // if we have a nested object ->expand the table in it
          if (is_object($field_value)) {
            $did_expansion = 1;
            $object->{$field_name} = tripal_core_expand_chado_vars($field_value, 'table', $foreign_table);
          }
        }
        // if we did not expand this table we should return a message that the foreign table
        // could not be expanded
        if (!$did_expansion) {
          watchdog('tripal_core', 'tripal_core_expand_chado_vars: Could not expand table, %table. It is ',
            'not in a foreign key relationship with the base object nor with any other expanded table. ' .
            'Check the table definition to ensure that a proper foreign key relationship is present.',
            array('%table' => $foreign_table), WATCHDOG_ERROR);
        }
      }
      break;
    case "node": //---------------------------------------------------------------------------------
      //if the node to be expanded is for our base table, then just expand it
      if ($object->tablename == $to_expand) {
        $node = node_load($object->nid);
        if ($node) {
          $object->expanded = $to_expand;
          $node->expandable_fields = $object->expandable_fields;
          unset($object->expandable_fields);
          $node->expandable_tables = $object->expandable_tables;
          unset($object->expandable_tables);
          $node->expandable_nodes = $object->expandable_nodes;
          unset($object->expandable_nodes);
          $node->{$base_table} = $object;
          $object = $node;
        }
        else {
          watchdog('tripal_core', 'tripal_core_expand_chado_vars: No node matches the nid (%nid) supplied.',
            array('%nid' => $object->nid), WATCHDOG_ERROR);
        } //end of if node
      }
      else {
        //We need to recurse -the node to expand is one of the nested objects
        foreach ((array) $object as $field_name => $field_value) {
          if (is_object($field_value)) {
            $object->{$field_name} = tripal_core_expand_chado_vars(
            $field_value,
              'node',
            $to_expand
            );
          }
        } //end of for each field in the current object
      }
      break;
    default:
      watchdog('tripal_core', 'tripal_core_expand_chado_vars: Unrecognized type (%type). Should be one of "field", "table", "node".',
        array('%type' => $type), WATCHDOG_ERROR);
      return FALSE;
  }

  //move extended array downwards-------------------------------------------------------------------
  if (!$object->expanded) {
    //if there's no extended field then go hunting for it
    foreach ( (array)$object as $field_name => $field_value) {
      if (is_object($field_value)) {
        if (isset($field_value->expanded)) {
          $object->expanded = $field_value->expanded;
          unset($field_value->expanded);
        }
      }
    }
  }
  //try again becasue now we might have moved it down
  if ($object->expanded) {
    $expandable_name = 'expandable_' . $type . 's';
    if ($object->{$expandable_name}) {
      $key_to_remove = array_search($object->expanded, $object->{$expandable_name});
      unset($object->{$expandable_name}[$key_to_remove]);
      unset($object->expanded);
    }
    else {
      // if there is an expandable array then we've reached the base object
      // if we get here and don't have anything expanded then something went wrong
      //      watchdog(
      //        'tripal_core',
      //        'tripal_core_expand_chado_vars: Unable to expand the %type %to_expand',
      //        array('%type'=>$type, '%to_expand'=>$to_expand),
      //        WATCHDOG_ERROR
      //      );
    } //end of it we've reached the base object
  }

  return $object;
}

/**
 * Implements hook_exclude_type_by_default()
 *
 * This hooks allows fields of a specified type that match a specified criteria to be excluded by
 * default from any table when tripal_core_generate_chado_var() is called. Keep in mind that if
 * fields are excluded by default they can always be expanded at a later date using
 * tripal_core_expand_chado_vars().
 *
 * Criteria are php strings that evaluate to either TRUE or FALSE. These strings are evaluated using
 * drupal_eval() which suppresses syntax errors and throws watchdog entries of type php. There are
 * also watchdog entries of type tripal_core stating the exact criteria evaluated. Criteria can
 * contain the following tokens:
 *   - &gt;field_name&lt;
 *       Replaced by the name of the field to be excluded
 *   - &gt;field_value&lt;
 *       Replaced by the value of the field in the current record
 * Also keep in mind that if your criteria doesn't contain the &gt;field_value&lt;  token then it will be
 * evaluated before the query is executed and if the field is excluded it won't be included in the
 * query.
 *
 * @return
 *   An array of type => criteria where the type is excluded if the criteria evaluates to TRUE
 *
 * @ingroup tripal_chado_api
 */
function tripal_core_exclude_type_by_default() {
  return array('text' => "strlen('&gt;field_value&lt; ') > 100");
}

/**
 * Implements hook_exclude_field_from_<tablename>_by_default()
 *
 * This hooks allows fields from a specified table that match a specified criteria to be excluded by
 * default from any table when tripal_core_generate_chado_var() is called. Keep in mind that if
 * fields are excluded by default they can always be expanded at a later date using
 * tripal_core_expand_chado_vars().
 *
 * Criteria are php strings that evaluate to either TRUE or FALSE. These strings are evaluated using
 * drupal_eval() which suppresses syntax errors and throws watchdog entries of type php. There are
 * also watchdog entries of type tripal_core stating the exact criteria evaluated. Criteria can
 * contain the following tokens:
 *   - &gt;field_name&lt;
 *       Replaced by the name of the field to be excluded
 *   - &gt;field_value&lt;
 *       Replaced by the value of the field in the current record
 * Also keep in mind that if your criteria doesn't contain the &gt;field_value&lt;  token then it will be
 * evaluated before the query is executed and if the field is excluded it won't be included in the
 * query.
 *
 * @return
 *   An array of type => criteria where the type is excluded if the criteria evaluates to TRUE
 *
 * @ingroup tripal_chado_api
 */
function tripal_core_exclude_field_from_feature_by_default() {
  return array();
}

/**
 * Use this function instead of db_query() to avoid switching databases
 * when making query to the chado database
 *
 * Will use a chado persistent connection if it already exists
 *
 * @param $sql
 *   The sql statement to execute
 *
 * @returns
 *   A database query result resource or FALSE if the query was not
 *   executed correctly
 */
function chado_query($sql) {

  $args = func_get_args();
  array_shift($args); // remove the $sql from the argument list
  $sql = db_prefix_tables($sql);
  if (isset($args[0]) and is_array($args[0])) { // 'All arguments in one array' syntax
    $args = $args[0];
  }

  _db_query_callback($args, TRUE);
  $sql = preg_replace_callback(DB_QUERY_REGEXP, '_db_query_callback', $sql);

  // Execute the query on the chado database/schema
  // Use the persistent chado connection if it already exists
  $persistent_connection = variable_get('tripal_persistent_chado', NULL);
  if ($persistent_connection) {

    $query = $sql;
    // Duplicate the _db_query code in order to ensure that the drupal
    // $active_db variable is never touched
    // thus changed $active_db to $persistent_connection
    // START COPY FROM _db_query in database.pgsql.inc
    if (variable_get('dev_query', 0)) {
      list($usec, $sec) = explode(' ', microtime());
      $timer = (float) $usec + (float) $sec;
    }

    $previous_db = tripal_db_set_active('chado');
    $last_result = pg_query($persistent_connection, $query);
    tripal_db_set_active($previous_db);

    if (variable_get('dev_query', 0)) {
      $bt = debug_backtrace();
      $query = $bt[2]['function'] . "\n" . $query;
      list($usec, $sec) = explode(' ', microtime());
      $stop = (float) $usec + (float) $sec;
      $diff = $stop - $timer;
      $queries[] = array($query, $diff);
    }

    if ($last_result !== FALSE) {
      return $last_result;
    }
    else {
      // Indicate to drupal_error_handler that this is a database error.
      ${DB_ERROR} = TRUE;
      trigger_error(check_plain(pg_last_error($persistent_connection) . "\nquery: " . $query), E_USER_WARNING);
      return FALSE;
    }
    // END COPY FROM _db_query in database.pgsql.inc
  }
  else {
    $previous_db = tripal_db_set_active('chado');
    $results = _db_query($sql);
    tripal_db_set_active($previous_db);
  }

  return $results;
}

/**
 * Get chado id for a node. E.g, if you want to get 'analysis_id' from the
 * 'analysis' table for a synced 'chado_analysis' node, use:
 * $analysis_id = chado_get_id_for_node ('analysis', $node)
 * Likewise,
 * $organism_id = chado_get_id_for_node ('organism', $node)
 * $feature_id = chado_get_id_for_node ('feature', $node)
 */
function chado_get_id_for_node($table, $node) {
  return db_result(db_query("SELECT %s_id FROM {chado_%s} WHERE nid = %d", $table, $table, $node->nid));
}

/**
 *  Get node id for a chado feature/organism/analysis. E.g, if you want to
 *  get the node id for an analysis, use:
 *  $nid = chado_get_node_id ('analysis', $analysis_id)
 *  Likewise,
 *  $nid = chado_get_node_id ('organism', $organism_id)
 *  $nid = chado_get_node_id ('feature', $feature_id)
 */
function chado_get_node_id($table, $id) {
  return db_result(db_query("SELECT nid FROM {chado_%s} WHERE %s_id = %d", $table, $table, $id));
}

/**
 * Retrieve a property for a given base table record
 *
 * @param $basetable
 *   The base table for which the property should be retrieved. Thus to retrieve a property
 *   for a feature the basetable=feature and property is retrieved from featureprop
 * @param $record_id
 *   The foriegn key field of the base table. This should be in integer.
 * @param $property
 *   The cvterm name describing the type of properties to be retrieved
 * @param $cv_name
 *   The name of the cv that the above cvterm is part of
 *
 * @return
 *   An array in the same format as that generated by the function
 *   tripal_core_generate_chado_var().  If only one record is returned it
 *   is a single object.  If more than one record is returned then it is an array
 *   of objects
 *
 * @ingroup tripal_chado_api
 */
function tripal_core_get_property($basetable, $record_id, $property, $cv_name) {
  // get the foreign key for this property table
  $table_desc = tripal_core_get_chado_table_schema($basetable . 'prop');
  $fkcol = key($table_desc['foreign keys'][$basetable]['columns']);

  // construct the array of values to be selected
  $values = array(
  $fkcol => $record_id,
    'type_id' => array(
      'cv_id' => array(
        'name' => $cv_name,
  ),
     'name' => $property,
     'is_obsolete' => 0
  ),
  );
  $results = tripal_core_generate_chado_var($basetable . 'prop', $values);
  $results = tripal_core_expand_chado_vars($results, 'field', $basetable . 'prop.value');

  return $results;
}

/**
 * Insert a property for a given base table.  By default if the property already
 * exists a new property is added with the next available rank.  If
 * $update_if_present argument is specified then the record will be updated if it
 * exists rather than adding a new property.
 *
 * @param $basetable
 *   The base table for which the property should be inserted. Thus to insert a property
 *   for a feature the basetable=feature and property is inserted into featureprop
 * @param $record_id
 *   The foriegn key field of the base table. This should be in integer.
 * @param $property
 *   The cvterm name describing the type of properties to be inserted
 * @param $cv_name
 *   The name of the cv that the above cvterm is part of
 * @param $value
 *   The value of the property to be inserted (can be empty)
 * @param $update_if_present
 *   A boolean indicating whether an existing record should be updated. If the
 *   property already exists and this value is not specified or is zero then
 *   a new property will be added with the next largest rank.
 *
 * @return
 *   Return True on Insert/Update and False otherwise
 *
 * @ingroup tripal_chado_api
 */
function tripal_core_insert_property($basetable, $record_id, $property,
$cv_name, $value, $update_if_present = 0) {

  // first see if the property already exists, if the user want's to update
  // then we can do that, but otherwise we want to increment the rank and
  // insert
  $props = tripal_core_get_property($basetable, $record_id, $property, $cv_name);
  if (!is_array($props)) {
    $props = array($props);
  }
  $rank = 0;
  if (count($props) > 0) {
    if ($update_if_present) {
      return tripal_core_update_property($basetable, $record_id, $property, $cv_name, $value);
    }
    else {
      // iterate through the properties returned and check to see if the
      // property with this value already exists if not, get the largest rank
      // and insert the same property but with this new value
      foreach ($props as $p) {
        if ($p->rank > $rank) {
          $rank = $p->rank;
        }
        if (strcmp($p->value, $value) == 0) {
          return TRUE;
        }
      }
      // now add 1 to the rank
      $rank++;
    }
  }
  else {
    watchdog('tripal_core', "Cannot find property '!prop_name'.",
    array('!prop_name' => $property), WATCHDOG_ERROR);
  }


  // get the foreign key for this property table
  $table_desc = tripal_core_get_chado_table_schema($basetable . 'prop');
  $fkcol = key($table_desc['foreign keys'][$basetable]['columns']);

  // construct the array of values to be inserted
  $values = array(
    $fkcol => $record_id,
    'type_id' => array(
      'cv_id' => array(
        'name' => $cv_name,
      ),
      'name' => $property,
      'is_obsolete' => 0
     ),
    'value' => $value,   
  );
  
  // some chado prop tables (e.g. analysisprop) was missing the rank field, so we need to check for it
  if (array_key_exists('rank', $table_desc['fields'])) {
    $values['rank'] = $rank;
  }

  return tripal_core_chado_insert($basetable . 'prop', $values);
}

/**
 * Update a property for a given base table record and property name.  This
 * function should be used only if one record of the property will be present.
 * If the property name can have multiple entries (with increasing rank) then
 * use the function named tripal_core_update_property_by_id
 *
 * @param $basetable
 *   The base table for which the property should be updated. The property table
 *   is constructed using  a combination of the base table name and the suffix
 *   'prop' (e.g. basetable = feature then property tabie is featureprop).
 * @param $record_id
 *   The foreign key of the basetable to update a property for. This should be in integer.
 *   For example, if the basetable is 'feature' then the $record_id should be the feature_id
 * @param $property
 *   The cvterm name of property to be updated
 * @param $cv_name
 *   The name of the cv that the above cvterm is part of
 * @param $value
 *   The value of the property to be inserted (can be empty)
 * @param $insert_if_missing
 *   A boolean indicating whether a record should be inserted if one doesn't exist to update
 *
 * Note: The property to be updated is select via the unique combination of $record_id and
 * $property and then it is updated with the supplied value
 *
 * @return
 *   Return True on Update/Insert and False otherwise
 *
 * @ingroup tripal_chado_api
 */
function tripal_core_update_property($basetable, $record_id, $property,
    $cv_name, $value, $insert_if_missing = 0) {

  // first see if the property is missing (we can't update a missing property
  $prop = tripal_core_get_property($basetable, $record_id, $property, $cv_name);
  if (count($prop)==0) {
    if ($insert_if_missing) {
      return tripal_core_insert_property($basetable, $record_id, $property, $cv_name, $value);
    }
    else {
      return FALSE;
    }
  }

  // get the foreign key for this property table
  $table_desc = tripal_core_get_chado_table_schema($basetable . 'prop');
  $fkcol = key($table_desc['foreign keys'][$basetable]['columns']);

  // construct the array that will match the exact record to update
  $match = array(
  $fkcol => $record_id,
    'type_id' => array(
      'cv_id' => array(
        'name' => $cv_name,
       ),
      'name' => $property,
    ),
  );

  // construct the array of values to be updated
  $values = array(
    'value' => $value,
  );

  return tripal_core_chado_update($basetable . 'prop', $match, $values);
}

/**
 * Update a property for a given base table record.  This function should be
 * used if multiple records of the same property will be present. Also, use this
 * function to change the property name of an existing property.
 *
 * @param $basetable
 *   The base table for which the property should be updated. The property table
 *   is constructed using  a combination of the base table name and the suffix
 *   'prop' (e.g. basetable = feature then property tabie is featureprop).
 * @param $record_id
 *   The primary key of the base table. This should be in integer.
 *   For example, if the basetable is 'feature' then the $record_id should be the featureprop_id
 * @param $property
 *   The cvterm name of property to be updated
 * @param $cv_name
 *   The name of the cv that the above cvterm is part of
 * @param $value
 *   The value of the property to be inserted (can be empty)
 *
 * @return
 *   Return True on Update/Insert and False otherwise
 *
 * @ingroup tripal_chado_api
 */
function tripal_core_update_property_by_id($basetable, $record_id, $property,
$cv_name, $value) {

  // get the primary key for this property table
  $table_desc = tripal_core_get_chado_table_schema($basetable . 'prop');
  $pkcol = $table_desc['primary key'][0];

  // construct the array that will match the exact record to update
  $match = array(
  $pkcol => $record_id,
  );

  // construct the array of values to be updated
  $values = array(
    'type_id' => array(
      'cv_id' => array(
        'name' => $cv_name,
  ),
      'name' => $property,
  ),
    'value' => $value,
  );

  return tripal_core_chado_update($basetable . 'prop', $match, $values);
}

/**
 * Deletes a property for a given base table record using the property name
 *
 * @param $basetable
 *   The base table for which the property should be deleted. Thus to deleted a property
 *   for a feature the basetable=feature and property is deleted from featureprop
 * @param $record_id
 *   The primary key of the basetable to delete a property for. This should be in integer.
 * @param $property
 *   The cvterm name describing the type of property to be deleted
 * @param $cv_name
 *   The name of the cv that the above cvterm is part of
 *
 * Note: The property to be deleted is select via the unique combination of $record_id and $property
 *
 * @return
 *   Return True on Delete and False otherwise
 *
 * @ingroup tripal_chado_api
 */
function tripal_core_delete_property($basetable, $record_id, $property, $cv_name) {

  // get the foreign key for this property table
  $table_desc = tripal_core_get_chado_table_schema($basetable . 'prop');
  $fkcol = key($table_desc['foreign keys'][$basetable]['columns']);

  // construct the array that will match the exact record to update
  $match = array(
  $fkcol => $record_id,
    'type_id' => array(
      'cv_id' => array(
        'name' => $cv_name,
  ),
      'name' => $property,
  ),
  );

  return tripal_core_chado_delete($basetable . 'prop', $match);
}

/**
 * Deletes a property using the property ID
 *
 * @param $basetable
 *   The base table for which the property should be deleted. Thus to deleted a property
 *   for a feature the basetable=feature and property is deleted from featureprop
 * @param $record_id
 *   The primary key of the basetable to delete a property for. This should be in integer.
 *
 * @return
 *   Return True on Delete and False otherwise
 *
 * @ingroup tripal_chado_api
 */
function tripal_core_delete_property_by_id($basetable, $record_id) {

  // get the foreign key for this property table
  $table_desc = tripal_core_get_chado_table_schema($basetable . 'prop');
  $pkcol = $table_desc['primary key'][0];

  // construct the array that will match the exact record to update
  $match = array(
  $pkcol => $record_id,
  );

  return tripal_core_chado_delete($basetable . 'prop', $match);
}

/**
 * This function is typically used in the '.install' file for a Tripal module
 * Each module should call this function during installation to create
 * the module data directory which is sites/default/files/tripal/[module_name]
 * for default Drupal settings.  This directory can then be used by the module
 * for storing files.
 *
 * @param $module_name
 *   the name of the module being installed.
 *
 * @returns
 *   nothing
 *
 * @ingroup tripal_files_api
 */
function tripal_create_moddir($module_name) {

  // make the data directory for this module
  $data_dir = file_directory_path() . "/tripal/$module_name";
  if (!file_check_directory($data_dir, FILE_CREATE_DIRECTORY | FILE_MODIFY_PERMISSIONS)) {
    $message = "Cannot create directory $data_dir. This module may not ".
               "behave correctly without this directory.  Please  create ".
               "the directory manually or fix the problem and reinstall.";
    drupal_set_message(check_plain(t($message)), 'error');
    watchdog('tripal_core', $message, array(), WATCHDOG_ERROR);
  }
}

/**
 * Each Tripal module has a unique data directory which was creatd using the
 * tripal_create_moddir function during installation.  This function
 * retrieves the directory path.
 *
 * @param $module_name
 *   The name of the module
 *
 * @returns
 *   The path within the Drupal installation where the data directory resides
 * @ingroup tripal_files_api
 */
function tripal_get_moddir($module_name) {
  $data_dir = file_directory_path() . "/tripal/$module_name";
  return $data_dir;
}

/**
 * Set the Tripal Database
 *
 * The tripal_db_set_active function is used to prevent namespace collisions
 * when chado and drupal are installed in the same database but in different
 * schemas.  It is also used for backwards compatibility with older versions
 * of tripal or in cases where chado is located outside of the Drupal database.
 *
 * @ingroup tripal_chado_api
 */
function tripal_db_set_active($dbname  = 'default') {
  global $db_url, $db_type, $active_db;
  $chado_exists = 0;

  // only postgres can support search paths.  So if this is MysQL then
  // just run the normal tripal_db_set_active function.
  if (strcmp($db_type, 'pgsql')==0) {

    // if the 'chado' database is in the $db_url variable then chado is
    // not in the same Drupal database, so we don't need to set any
    // search_path and can just change the database
    if (is_array($db_url)) {
      if (isset($db_url[$dbname])) {
        return db_set_active($dbname);
      }
    }

    // if this is the default database then set the search path and return
    if (strcmp($dbname, 'default')==0) {
      tripal_db_set_default_search_path();
      return db_set_active($dbname);
    }
    // if the user requests a database other than the default
    // then we need to try and set the chado search path.  This
    // only works if Chado is local to the Drpual database. If it
    // fails then do nothing.
    else {
      if (tripal_db_set_chado_search_path($dbname)) {
         // if the chado schema is local to Drupal then
         // just return the active database.
         return 'default';
      }
      else {
        watchdog('tripal_core', "Cannot set 'search_path' variable for Postgres to %dbname",
          array('%dbname' => $dbname), WATCHDOG_ERROR);
      }
    }
  }
  // a non postgres database
  else {
    return db_set_active($dbname);
  }
}

/**
 * Gets the current search_path for PostgreSQL
 *
 * @ingroup tripal_chado_api
 */
function tripal_db_get_search_path() {
  $path = db_fetch_object(db_query("show search_path"));
  return $path->search_path;
}

/**
 * Set the chado search_path for PostgreSQL
 *
 * Sets the database search_path for postgreSQL to the
 * chado schema.
 *
 * @ingroup tripal_chado_api
 */
function tripal_db_set_chado_search_path($dbname) {

  // check to make sure the chado schema exists
  $chado_exists = variable_get('chado_schema_exists', FALSE);
  if (!$chado_exists) {
    $chado_exists = tripal_core_chado_schema_exists();
  }

  // here we make the assumption that the default database schema is
  // 'public'.  This will most likely always be the case but if not,
  // then this code will break
  if ($chado_exists) {
    db_query('set search_path to %s', "$dbname,public");
    return TRUE;
  }
  else {
    return FALSE;
  }
}

/**
 * Set the default search_path for PostgreSQL
 *
 * Sets the database search_path for postgreSQL to the
 * default schema.
 *
 * @ingroup tripal_chado_api
 */
function tripal_db_set_default_search_path() {
  // we make the assumption that the default schema is 'public'.
  $chado_exists = variable_get('chado_schema_exists', FALSE);
  if ($chado_exists) {
    db_query('set search_path to %s', 'public,chado');
  }
  else {
    db_query('set search_path to %s', 'public');
  }
}
/**
 * Indicates if the SQL statement is prepapred
 *
 * @param $statement_name
 *   The name of the statement to check if it is prepared.
 *
 * @return
 *   TRUE if the statement is preapred, FALSE otherwise
 */
function tripal_core_is_sql_prepared($statement_name) {

  // to reduce the need for a database query we will check the
  // session variable for this connection to see if the statement
  // has been prepared. If it has then we won't do the database
  // query to find out.  If it hasn't then we'll query the database
  // to see if it is prepared.
  $connection = variable_get('tripal_persistent_chado', NULL);
  if (!isset($_SESSION[settype($connection,'integer')])) {
    $_SESSION[settype($connection,'integer')] = array();
  }
  if (in_array($statement_name, $_SESSION[settype($connection,'integer')])) {
    //print "Is Prepared and in Session var: $statement_name\n";
    return TRUE;
  }

  // @coder-ignore: acting on postgres tables rather then drupal schema therefore, table prefixing does not apply
  $sql = "SELECT name FROM pg_prepared_statements WHERE name = '%s'";
  // do not use 'chado_query' here or it causes memory-leaks
  //$result = db_fetch_object(db_query($sql, $statement_name));
  $result = db_fetch_object(chado_query($sql, $statement_name));

  if ($result) {
    $_SESSION[settype($connection,'integer')][] = $statement_name;
    //print "Is Prepared but in DB: $statement_name\n";
    return TRUE;
  }
  //print "Is Not prepared: $statement_name\n";
  return FALSE;
}

/**
 * Prepare a chado query
 *
 * @param $statement_name
 *   The name of the prepared statement
 * @param $psql
 *   The SQL statement to be executed via chado_query.
 *   Should be of the form PREPARE <statement name> AS <SQL Statement to be prepared>
 * @param $args
 *   An array of arguements required to execute the prepared statement. The keys of
 *   the array should correspond to the $\d in the prepare statement and the value should
 *   be the type of value needed (ie: text, int, etc.)
 */
function tripal_core_chado_prepare($statement_name, $psql, $args) {
  $connection = variable_get('tripal_persistent_chado', NULL);

  if (!$connection) {
    watchdog('tripal_core', "chado_prepare: not able to prepare '%name' statement as no persistent connection is available", array('%name' => $statement_name, '%sql' => $psql), WATCHDOG_ERROR);
    return FALSE;
  }

  // Check to see if this statement was already prepared
  if (tripal_core_is_sql_prepared($statement_name)) {
    // check that the arguments are the same
    $prepared_args = $_SESSION['prepared_args'][settype($connection,'integer')][$statement_name];
    $prepared_sql = $_SESSION['prepared_sql'][settype($connection,'integer')][$statement_name];
    if ($prepared_args == $args) {
      // This statement is already prepared
      return TRUE;
    }
    else {
      // Although a statement with this name is already prepared it is not the same!
      watchdog('tripal_core', "chado_prepare: statement, '%name', is already prepared with different arguments! The current statement: \n%sql. The current arguments: \n%args. The already prepared statement: \n%esql\nThe current arguments: \n%existing. ",
        array('%name' => $statement_name, '%sql' => $psql, '%esql' => $prepared_sql,
          '%existing' => print_r($prepared_args, TRUE), '%args' => print_r($args, TRUE)), WATCHDOG_ERROR);
      return FALSE;
    }
  }

  $status = chado_query($psql);
  if (!$status) {
    watchdog('tripal_core', "chado_prepare: not able to prepare '%name' statement for: %sql", array('%name' => $statement_name, '%sql' => $psql), WATCHDOG_ERROR);
    return FALSE;
  }
  else {
    //watchdog('tripal_core', "tripal_core_chado_select: prepared '%name' statement as %sql", array('%name' => $statement_name, '%sql' => $psql), WATCHDOG_NOTICE);
    $_SESSION[settype($connection,'integer')][] = $statement_name;
    $_SESSION['prepared_args'][settype($connection,'integer')][$statement_name] = $args;
    $_SESSION['prepared_sql'][settype($connection,'integer')][$statement_name] = $psql;
    return TRUE;
  }
}

/**
 * Execute a prepared statement with the supplied values
 *
 * @param $statement_name
 *   The name of the prepared statement
 * @param $sql
 *   The SQL to execute using chado query.
 *   Should be of the form EXECUTE <statement_name> (<arg1>,<arg2>...<argn>)
 * @param $values
 *   An array of values in the execute sql statement
 */
function tripal_core_chado_execute_prepared($statement_name, $sql, $values) {
  $connection = variable_get('tripal_persistent_chado', NULL);

  if (!tripal_core_is_sql_prepared($statement_name)) {
    watchdog('tripal_core', "tripal_core_chado_execute_prepared: Cannot execute an unprepared statement: '%name'", array('%name' => $statement_name), WATCHDOG_ERROR);
    return FALSE;
  }

  // Before Executing, Ensure that all the values are supplied
  $required_values = $_SESSION['prepared_args'][settype($connection,'integer')][$statement_name];
  if (!$required_values) {
    watchdog('tripal_core', "tripal_core_chado_execute_prepared: missing prepare arguments for this statement: '%name'", array('%name' => $statement_name), WATCHDOG_ERROR);
    return FALSE;
  }

  if (sizeof($required_values) == sizeof($values)) {

    $error = FALSE;
    foreach ($values as $k => $v) {
      if (isset($required_values[$k])) {
        switch ($required_values[$k]) {
          case 'text':
            $check = is_string($v);
            if ($v != '' and !$check) {
              watchdog('tripal_core', "chado_execute_prepared: wrong argument type supplied for '%name' statement, field %k. Expected %required but recieved '%value'",
                array('%name' => $statement_name, '%k' => $k, '%required' => $required_values[$k], '%value' => print_r($v, TRUE)), WATCHDOG_ERROR);
              return FALSE;
            }
            break;
          case 'int':
            $check = is_numeric($v);
            if (!$check) {
              watchdog('tripal_core', "chado_execute_prepared: wrong argument type supplied for '%name' statement. Expected %required but recieved '%value'",
                array('%name' => $statement_name, '%required' => $required_values[$k], '%value' => print_r($v, TRUE)), WATCHDOG_ERROR);
              return FALSE;
            }
            break;
          case 'bool':
            if ($v != 'TRUE' and $v != 'FALSE') {
              watchdog('tripal_core', "chado_execute_prepared: wrong argument type supplied for '%name' statement. Expected %required but recieved '%value'",
                array('%name' => $statement_name, '%required' => $required_values[$k], '%value' => print_r($v, TRUE)), WATCHDOG_ERROR);
              return FALSE;
            }
            break;
          case 'numeric':
            $check = is_numeric($v);
            if (!$check) {
              watchdog('tripal_core', "chado_execute_prepared: wrong argument type supplied for '%name' statement. Expected %required but recieved '%value'",
                array('%name' => $statement_name, '%required' => $required_values[$k], '%value' => print_r($v, TRUE)), WATCHDOG_ERROR);
              return FALSE;
            }
            break;
          default:
            watchdog('tripal_core', "chado_execute_prepared: unsupported argument type (supplied for '%name' statement %type)",

            array('%name' => $statement_name, '%type' => $required_values[$k]), WATCHDOG_WARNING);
            break;
        }
      }
      else {
        watchdog('tripal_core', "chado_execute_prepared: wrong number of arguments supplied for '%name' statement. Expected %required but recieved %values",
          array('%name' => $statement_name, '%required' => print_r($required_values, TRUE), '%values' => print_r($values, TRUE)), WATCHDOG_ERROR);
        return FALSE;
      }
    }

    // Since all values are supplied, execute
    $resource = chado_query($sql, $values);
    return $resource;
  }
  else {
    watchdog('tripal_core', "chado_execute_prepared: wrong number of arguments supplied for '%name' statement. Expected %required but recieved %values. Statement: %statement.",
      array('%name' => $statement_name, '%required' => print_r($required_values, TRUE), '%values' => print_r($values, TRUE), '%statement' => $_SESSION['prepared_sql'][settype($connection,'integer')][$statement_name]), WATCHDOG_ERROR);
    return FALSE;
  }
}

/**
 * Instantiate or Return a persistent chado connection
 *
 * NOTE: cannot use $active_db since a new connection is created each time
 * db_set_active() is called
 *
 * @return
 *   A postgresql connection object which can be used by pg_prepare, pg_execute, etc.
 */
function tripal_db_persistent_chado() {
  global $db_url;

  // get connection if it already exists
  // Otherwise we need to set it
  $sconn = variable_get('tripal_persistent_chado', NULL);
  if ($sconn) {
    return $sconn;
  }
  else {
    if (is_array($db_url) && isset($db_url['chado'])) {
      $connection = db_connect($db_url['chado']);
      if (!$connection) {
        watchdog('tripal_core', "Could not create persistant connection", array(), WATCHDOG_ERROR);
        return FALSE;
      }
      variable_set('tripal_persistent_chado', $connection);
    }
    else {
      if (is_array($db_url)) {
        $connection = db_connect($db_url['default']);
      }
      else {
        $connection = db_connect($db_url);
      }
      if (!$connection) {
        variable_set('tripal_persistent_chado', NULL);
        watchdog('tripal_core', "Could not create persistant connection", array(), WATCHDOG_ERROR);
        return FALSE;
      }
      variable_set('tripal_persistent_chado', $connection);
    }
    return $connection;
  }
  return FALSE;
}

/**
 * Release a persistent chado connection
 */
function tripal_db_release_persistent_chado() {
  variable_del('tripal_persistent_chado');
}

/**
 * Start a transaction block. Ensures the use of a persistent chado connection
 */
function tripal_db_start_transaction() {
  $connection = tripal_db_persistent_chado();
  if ($connection) {
    chado_query("BEGIN");
    return $connection;
  }
  return FALSE;
}

/**
 * Set a savepoint to roll the current transaction back to if an error is encountered
 */
function tripal_db_set_savepoint_transaction($savepoint, $release = FALSE) {
  // Postgresql requires a savepoint of the same name to be unset before re-use
  if ($release) {
    chado_query("RELEASE SAVEPOINT %s", $savepoint);
  }
  chado_query("SAVEPOINT %s", $savepoint);
}

/**
 * Commit changes made during the current transaction
 */
function tripal_db_commit_transaction() {
  chado_query("COMMIT");
}

/**
 * Rollback changes.
 *
 * If $savepoint is NULL then rollback to the beginning of the transaction,
 * Otherwise, rollback to the point at which the named $savepoint was created
 *
 * @param $savepoint
 *   The name of the saved point in the transaction to rollback to
 */
function tripal_db_rollback_transaction($savepoint = NULL, $commit = TRUE) {

  if ($savepoint) {
    chado_query("ROLLBACK TO SAVEPOINT %s", $savepoint);
  }
  else {
    chado_query("ROLLBACK");
  }

  if ($commit) {
    tripal_db_commit_transaction();
  }

}

/**
 * Purpose: Get max rank for a given set of criteria
 *   This function was developed with the many property tables in chado in mind
 *
 * @param $tablename
 *    The name of the chado table you want to select the max rank from this table must contain a
 *    rank column of type integer
 * @param $where_options
 *   where options should include the id and type for that table to correctly
 *     group a set of records together where the only difference are the value and rank
 * @code
 *  array(
 *     <column_name> => array(
 *        'type' => <type of column: INT/STRING>,
 *       'value' => <the value you want to filter on>,
 *      'exact' => <if TRUE use =; if FALSE use ~>,
 *    )
 *  )
 * @endcode
 * @return the maximum rank
 *
 * @ingroup tripal_chado_api
 */
function tripal_get_max_chado_rank($tablename, $where_options) {
  $where= array();

  //generate the where clause from supplied options
  // the key is the column name
  foreach ($where_options as $key => $val_array) {
    if (preg_match('/INT/', $val_array['type'])) {
      $where[] = $key . "=" . $val_array['value'];
    }
    else {
      if ($val_array['exact']) {
        $operator='=';
      }
      else {
        $operator='~';
      }
      $where[] = $key . $operator . "'" . $val_array['value'] . "'";
    }
  }
  $previous_db = tripal_db_set_active('chado');
  $result = db_fetch_object(db_query("SELECT max(rank) as max_rank, count(rank) as count FROM %s WHERE %s",
    $tablename,  implode(' AND ', $where)));
  tripal_db_set_active($previous_db);
  //drupal_set_message("Max Rank Query=SELECT max(rank) as max_rank, count(rank) as count FROM ".$tablename." WHERE ".implode(' AND ',$where));
  if ($result->count > 0) {
    return $result->max_rank;
  }
  else {
    return -1;
  }
}

/**
 * Retrieves the schema in an array for the specified custom table.
 *
 * @param $table
 *   The name of the table to create.
 *
 * @return
 *   A Drupal-style Schema API array definition of the table. Returns
 *   FALSE on failure.
 *
 * @ingroup tripal_core_api
 */
function tripal_get_chado_custom_schema($table) {

  $sql = "SELECT schema FROM {tripal_custom_tables} WHERE table_name = '%s'";
  $custom = db_fetch_object(db_query($sql, $table));
  if (!$custom) {
    return FALSE;
  }
  else {
    return unserialize($custom->schema);
  }
}

/**
 * Check that the Chado schema exists
 *
 * @return
 *   TRUE/FALSE depending upon whether it exists
 */
function tripal_core_chado_schema_exists() {

  $exists = variable_get('chado_schema_exists', FALSE);

  if (!$exists) {
    // This is postgresql-specific code to check the existence of the chado schema
    // @coder-ignore: acting on pg_catalog schema rather then drupal schema therefore, table prefixing does not apply
    $sql = "SELECT nspname FROM pg_catalog.pg_namespace WHERE nspname = 'chado'";
    if (db_fetch_object(db_query($sql))) {
      variable_set('chado_schema_exists', TRUE);
      return TRUE;
    }
    else {
      return FALSE;
    }
  }
  return TRUE;
}
/**
 * Check that any given schema exists
 *
 * @param $schema
 *   The name of the schema to check the existence of
 *
 * @return
 *   TRUE/FALSE depending upon whether or not the schema exists
 *
 * @ingroup tripal_chado_api
 */
function tripal_core_schema_exists($schema) {

  // check that the chado schema now exists
  $sql = "SELECT nspname
         FROM pg_namespace
         WHERE has_schema_privilege(nspname, 'USAGE') and nspname = '%s'
         ORDER BY nspname";
  $name = db_fetch_object(db_query($sql, $schema));
  if (strcmp($name->nspname, $schema) != 0) {
    return FALSE;
  }

  return TRUE;
}

/**
 * Retrieves the list tables in the Chado schema.  By default it only retursn
 * the default Chado tables, but may also return custom tables added to the
 * Chado schema as well.
 *
 * @param $include_custom
 *   Optional.  Set as TRUE to include any custom tables created in the
 *   Chado schema. Custom tables are added to Chado using the
 *   tripal_core_chado_create_table() function.
 *
 * @returns
 *   An associative array where the key and value pairs are the Chado table names.
 *
 * @ingroup tripal_core_api
 */
function tripal_core_get_chado_tables($include_custom = NULL) {


  // first get the chado version that is installed
  $v = tripal_core_get_chado_version();

  $tables = array();
  if ($v == '1.2') {
    $tables_v1_2 = tripal_core_chado_get_v1_2_tables();
    foreach ($tables_v1_2 as $table) {
      $tables[$table] = $table;
    }
  }
  if ($v == '1.11' or $v == '1.11 or older') {
    $tables_v1_11 = tripal_core_chado_get_v1_11_tables();
    foreach ($tables_v1_11 as $table) {
      $tables[$table] = $table;
    }
  }

  // now add in the custom tables too if requested
  if ($include_custom) {
    $sql = "SELECT table_name FROM {tripal_custom_tables}";
    $resource = db_query($sql);

    while ($r = db_fetch_object($resource)) {
      $tables[$r->table_name] = $r->table_name;
    }
  }

  asort($tables);
  return $tables;
}
/**
 * Sets a Drupal variable with the current version of Chado.  This variable
 * can then be queried later using the tripal_core_get_chado_Version
 *
 * @returns
 *   The version of Chado
 *
 * @ingroup tripal_core_api
 */
function tripal_core_set_chado_version() {
  global $db_url;

  // check that Chado is installed if not return 'uninstalled as the version'
  $chado_exists = tripal_core_chado_schema_exists();
  if (!$chado_exists) {
    // if it's not in the drupal database check to see if it's specified in the $db_url
    // in the settings.php
    if (!is_array($db_url) or !array_key_exists('chado', $db_url)) {
      // if it's not in the drupal database or specified in the $db_url then
      // return uninstalled as the version
      return 'not installed';
    }
  }

  // if the table doesn't exist then we don't know what version but we know
  // it must be 1.11 or older.
  $previous_db = tripal_db_set_active('chado');
  $prop_exists = db_table_exists('chadoprop');
  tripal_db_set_active($previous_db);
  if (!$prop_exists) {
    return "1.11 or older";
  }

  // we can't use the Tripal API to query this table
  // because the Tripal API depends on this function to
  // tell it the version. So, we need a typical SQL statement
  $sql = "SELECT value "
  ."FROM chadoprop CP "
  ."  INNER JOIN cvterm CVT on CVT.cvterm_id = CP.type_id "
  ."  INNER JOIN cv CV on CVT.cv_id = CV.cv_id "
  ."WHERE CV.name = 'chado_properties' and CVT.name = 'version'";
  $previous_db = tripal_db_set_active('chado');
  $v = db_fetch_object(db_query($sql));
  tripal_db_set_active($previous_db);

  // if we don't have a version in the chadoprop table then it must be
  // v1.11 or older
  if (!$v->value) {
    variable_set('chado_version', "1.11 or older");
    return "1.11 or older";
  }

  variable_set('chado_version', $v->value);
  return $v->value;
}
/**
 * Returns the version number of the currently installed Chado instance.
 * It can return the real or effective version.
 *
 * @param $exact
 *   Set this argument to 1 to retrieve the exact version that is installed.
 *   Otherwise, this function will set the version to the nearest 'tenth'.
 *   Chado versioning numbers in the hundreds represent changes to the
 *   software and not the schema.  Changes in the tenth's represent changes
 *   in the schema.
 *
 * @param $warn_if_unsupported
 *   If the currently installed version of Chado is not supported by Tripal
 *   the generatea a Drupal warning.
 *
 * @returns
 *   The version of Chado
 *
 * @ingroup tripal_core_api
 */
function tripal_core_get_chado_version($exact = FALSE, $warn_if_unsupported = FALSE) {
  // first get the chado version that is installed
  $exact_version = variable_get('chado_version', '');
  if (!$exact_version) {
    $exact_version = tripal_core_set_chado_version();
  }

  // Tripal only supports v1.11 or newer.. really this is the same as v1.1
  // but at the time the v1.11 schema API was written we didn't know that so
  // we'll return the version 1.11 so the schema API will work.
  if (strcmp($exact_version, '1.11 or older') == 0) {
    $exact_version = "1.11";
    if ($warn_if_unsupported) {
      drupal_set_message(t("WARNING: Tripal does not fully support Chado version less than v1.1.  If you are certain this is v1.1
         of if Chado was installed using an earlier version of Tripal then all is well. If not please upgrade to v1.1 or later"),
         'warning');
    }
  }

  // if not returing an exact version, return the version to the nearest 10th.
  // return 1.2 for all versions of 1.2x
  $effective_version = $exact_version;
  if (preg_match('/^1\.2\d+$/', $effective_version)) {
    $effective_version = "1.2";
  }
  if ($warn_if_unsupported and ($effective_version != 1.11 and $effective_version != 1.2)) {
    drupal_set_message(t("WARNING: The currently installed version of Chado, v$exact_version, is not fully compatible with Tripal."), 'warning');
  }
  // if the callee has requested the exact version then return it
  if ($exact) {
    return $exact_version;
  }

  return $effective_version;
}
/**
 * Retrieves the chado tables Schema API array.
 *
 * @param $table
 *   The name of the table to retrieve.  The function will use the appopriate
 *   Tripal chado schema API hooks (e.g. v1.11 or v1.2).
 *
 * @returns
 *   A Drupal Schema API array defining the table.
 *
 * @ingroup tripal_core_api
 */
function tripal_core_get_chado_table_schema($table) {

  // first get the chado version that is installed
  $v = tripal_core_get_chado_version();

  // get the table array from the proper chado schema
  $v = preg_replace("/\./", "_", $v); // reformat version for hook name
  $table_arr = module_invoke_all("chado_schema_v" . $v . "_" . $table);

  // if the table_arr is empty then maybe this is a custom table
  if (!is_array($table_arr) or count($table_arr) == 0) {
    $table_arr = tripal_get_chado_custom_schema($table);
  }

  return $table_arr;
}
/**
 * This function will delete Drupal nodes for any sync'ed table (e.g.
 * feature, organism, analysis, stock, library) if the chado record has been
 * deleted or the entry in the chado_[table] table has been removed.
 *
 * @param $table
 *   The name of the table that corresonds to the node type we want to clean up.
 * @param $job_id
 *   This should be the job id from the Tripal jobs system.  This function
 *   will update the job status using the provided job ID.
 *
 * @ingroup tripal_core_api
 */
function tripal_core_clean_orphaned_nodes($table, $job_id) {
  $count = 0;

  // build the SQL statments needed to check if nodes point to valid analyses
  $dsql = "SELECT * FROM {node} WHERE type = 'chado_%s' order by nid";
  $nsql = "SELECT * FROM {node} WHERE nid = %d";
  $csql = "SELECT * FROM {chado_%s} where nid = %d ";
  $clsql= "SELECT * FROM {chado_%s}";
  $lsql = "SELECT * FROM %s where %s_id = %d ";

  // load into nodes array
  print "Getting nodes\n";
  $nodes = array();
  $res = db_query($dsql, $table);
  while ($node = db_fetch_object($res)) {
    $nodes[$count] = $node;
    $count++;
  }

  // load the chado_$table into an array
  print "Getting chado_$table\n";
  $cnodes = array();
  $res = db_query($clsql, $table);
  while ($node = db_fetch_object($res)) {
    $cnodes[$count] = $node;
    $count++;
  }
  $interval = intval($count * 0.01);
  if ($interval < 1) {
    $interval = 1;
  }

  // iterate through all of the chado_$table entries and remove those
  // that don't have a node or don't have a $table record in chado.libary
  foreach ($cnodes as $nid) {

    // update the job status every 1% analyses
    if ($job_id and $i % $interval == 0) {
      tripal_job_set_progress($job_id, intval(($i / $count) * 100));
    }

    // see if the node exits, if not remove the entry from the chado_$table table
    $node = db_fetch_object(db_query($nsql, $nid->nid));
    if (!$node) {
      db_query("DELETE FROM {chado_%s} WHERE nid = %d", $table, $nid->nid);
      $message = "chado_$table missing node.... DELETING: $nid->nid";
      watchdog('tripal_core', $message, array(), WATCHDOG_WARNING);
    }

    // see if the record in chado exist, if not remove the entry from the chado_$table
    $table_id = $table . "_id";
    $record = db_fetch_object(chado_query($lsql, $table, $table, $nid->$table_id));
    if (!$record) {
      chado_query("DELETE FROM {chado_%s} WHERE %s_id = '%d'", $table, $table, $nid->$table_id);
      $message = "chado_$table missing $table.... DELETING entry.";
      watchdog('tripal_core', $message, array(), WATCHDOG_WARNING);
    }
    $i++;
  }

  // iterate through all of the nodes and delete those that don't
  // have a corresponding entry in chado_$table
  foreach ($nodes as $node) {

    // update the job status every 1% libraries
    if ($job_id and $i % $interval == 0) {
      tripal_job_set_progress($job_id, intval(($i / $count) * 100));
    }

    // check to see if the node has a corresponding entry
    // in the chado_$table table. If not then delete the node.
    $link = db_fetch_object(db_query($csql, $table, $node->nid));
    if (!$link) {
      if (node_access('delete', $node)) {
        $message = "Node missing in chado_$table table.... DELETING node $node->nid";
        watchdog("tripal_core", $message, array(), WATCHDOG_WARNING);
        node_delete($node->nid);
      }
      else {
        $message = "Node missing in chado_$table table.... but cannot delete due to improper permissions (node $node->nid)";
        watchdog("tripal_core", $message, array(), WATCHDOG_WARNING);
      }
    }
    $i++;
  }

  return '';
}

/**
 * Check whether chado is installed (either in the same or a different database)
 *
 * @return
 *   TRUE/FALSE depending upon whether chado is installed.
 *
 * @ingroup tripal_chado_api
 */
function tripal_core_is_chado_installed() {
  global $db_url, $db_type;

  // first check if chado is in the db_url of the
  // settings.php file
  if (is_array($db_url)) {
    if (isset($db_url['chado'])) {
      return TRUE;
    }
  }

  // check to make sure the chado schema exists
  return tripal_core_chado_schema_exists();
}<|MERGE_RESOLUTION|>--- conflicted
+++ resolved
@@ -2,7 +2,6 @@
 
 require_once "tripal_core.schema_v1.2.api.inc";
 require_once "tripal_core.schema_v1.11.api.inc";
-require_once "tripal_core.ahah.inc";
 
 /**
  * @file
@@ -355,15 +354,9 @@
     if (array_key_exists('primary key', $table_desc) and is_array($table_desc['primary key'])) {
       foreach ($table_desc['primary key'] as $field) {
         $psql = "PREPARE currval_" . $table . "_" . $field . " AS SELECT CURRVAL('" . $table . "_" . $field . "_seq')";
-<<<<<<< HEAD
         $is_prepared = tripal_core_chado_prepare("currval_" . $table . "_" . $field, $psql, array());
         if ($is_prepared) {
            $value = db_result(chado_query("EXECUTE currval_". $table . "_" . $field));
-=======
-        $is_prepared = tripal_core_chado_prepare("currval_$table", $psql, array());
-        if ($is_prepared) {
-           $value = db_result(chado_query("EXECUTE currval_" . $table. "_" . $field));
->>>>>>> 45f5861e
         }
         else {
           $sql = "SELECT CURRVAL('" . $table . "_" . $field . "_seq')";
@@ -1409,12 +1402,7 @@
       $psql = drupal_substr($psql, 0, -2);  // get rid of the trailing ', '
     }
     // finish constructing the prepared SQL statement
-    if (count($idatatypes) > 0) {
-      $psql =  "PREPARE " . $options['statement_name'] . " (" . implode(', ', $idatatypes) . ") AS " . $psql;
-    } 
-    else {
-      $psql =  "PREPARE " . $options['statement_name'] . " () AS " . $psql;
-    }
+    $psql =  "PREPARE " . $options['statement_name'] . " (" . implode(', ', $idatatypes) . ") AS " . $psql;
 
   } // end if(empty($where)){ } else {
 
@@ -1950,7 +1938,11 @@
           //We need to recurse -the field is in a nested object
           foreach ((array) $object as $field_name => $field_value) {
             if (is_object($field_value)) {
-              $object->{$field_name} = tripal_core_expand_chado_vars($field_value, 'field', $to_expand);
+              $object->{$field_name} = tripal_core_expand_chado_vars(
+              $field_value,
+                'field',
+              $to_expand
+              );
             }
           } //end of for each field in the current object
         }
@@ -2005,9 +1997,6 @@
           // if the object returned is NULL then handle that
           else {
             if (count($foreign_table_desc['foreign keys'][$base_table]['columns']) > 1) {
-              if (!is_object($object->{$foreign_table})) {
-                $object->{$foreign_table} = new stdClass();
-              }
               $object->{$foreign_table}->{$left} = NULL;
             }
             else {
@@ -2378,21 +2367,17 @@
 
   // construct the array of values to be inserted
   $values = array(
-    $fkcol => $record_id,
+  $fkcol => $record_id,
     'type_id' => array(
       'cv_id' => array(
         'name' => $cv_name,
-      ),
+  ),
       'name' => $property,
       'is_obsolete' => 0
-     ),
-    'value' => $value,   
+  ),
+    'value' => $value,
+    'rank' => $rank,
   );
-  
-  // some chado prop tables (e.g. analysisprop) was missing the rank field, so we need to check for it
-  if (array_key_exists('rank', $table_desc['fields'])) {
-    $values['rank'] = $rank;
-  }
 
   return tripal_core_chado_insert($basetable . 'prop', $values);
 }
@@ -2451,9 +2436,9 @@
     'type_id' => array(
       'cv_id' => array(
         'name' => $cv_name,
-       ),
+  ),
       'name' => $property,
-    ),
+  ),
   );
 
   // construct the array of values to be updated
@@ -2754,10 +2739,10 @@
   // query to find out.  If it hasn't then we'll query the database
   // to see if it is prepared.
   $connection = variable_get('tripal_persistent_chado', NULL);
-  if (!isset($_SESSION[settype($connection,'integer')])) {
-    $_SESSION[settype($connection,'integer')] = array();
-  }
-  if (in_array($statement_name, $_SESSION[settype($connection,'integer')])) {
+  if (!isset($_SESSION[$connection])) {
+    $_SESSION[$connection] = array();
+  }
+  if (in_array($statement_name, $_SESSION[$connection])) {
     //print "Is Prepared and in Session var: $statement_name\n";
     return TRUE;
   }
@@ -2765,11 +2750,10 @@
   // @coder-ignore: acting on postgres tables rather then drupal schema therefore, table prefixing does not apply
   $sql = "SELECT name FROM pg_prepared_statements WHERE name = '%s'";
   // do not use 'chado_query' here or it causes memory-leaks
-  //$result = db_fetch_object(db_query($sql, $statement_name));
-  $result = db_fetch_object(chado_query($sql, $statement_name));
+  $result = db_fetch_object(db_query($sql, $statement_name));
 
   if ($result) {
-    $_SESSION[settype($connection,'integer')][] = $statement_name;
+    $_SESSION[$connection][] = $statement_name;
     //print "Is Prepared but in DB: $statement_name\n";
     return TRUE;
   }
@@ -2801,17 +2785,17 @@
   // Check to see if this statement was already prepared
   if (tripal_core_is_sql_prepared($statement_name)) {
     // check that the arguments are the same
-    $prepared_args = $_SESSION['prepared_args'][settype($connection,'integer')][$statement_name];
-    $prepared_sql = $_SESSION['prepared_sql'][settype($connection,'integer')][$statement_name];
+    $prepared_args = $_SESSION['prepared_args'][$connection][$statement_name];
+    $prepared_sql = $_SESSION['prepared_sql'][$connection][$statement_name];
     if ($prepared_args == $args) {
       // This statement is already prepared
       return TRUE;
     }
     else {
       // Although a statement with this name is already prepared it is not the same!
-      watchdog('tripal_core', "chado_prepare: statement, '%name', is already prepared with different arguments! The current statement: \n%sql. The current arguments: \n%args. The already prepared statement: \n%esql\nThe current arguments: \n%existing. ",
-        array('%name' => $statement_name, '%sql' => $psql, '%esql' => $prepared_sql,
-          '%existing' => print_r($prepared_args, TRUE), '%args' => print_r($args, TRUE)), WATCHDOG_ERROR);
+      watchdog('tripal_core', "chado_prepare: '%name' statement already prepared with different arguments! You want to prepare %sql with %values and the existing statement is %esql with %existing",
+        array('%name' => $statement_name, '%sql' => $psql, '%values' => print_r($args, TRUE), '%esql' => $prepared_sql,
+          '%existing' => print_r($prepared_args, TRUE)), WATCHDOG_ERROR);
       return FALSE;
     }
   }
@@ -2823,9 +2807,9 @@
   }
   else {
     //watchdog('tripal_core', "tripal_core_chado_select: prepared '%name' statement as %sql", array('%name' => $statement_name, '%sql' => $psql), WATCHDOG_NOTICE);
-    $_SESSION[settype($connection,'integer')][] = $statement_name;
-    $_SESSION['prepared_args'][settype($connection,'integer')][$statement_name] = $args;
-    $_SESSION['prepared_sql'][settype($connection,'integer')][$statement_name] = $psql;
+    $_SESSION[$connection][] = $statement_name;
+    $_SESSION['prepared_args'][$connection][$statement_name] = $args;
+    $_SESSION['prepared_sql'][$connection][$statement_name] = $psql;
     return TRUE;
   }
 }
@@ -2850,7 +2834,7 @@
   }
 
   // Before Executing, Ensure that all the values are supplied
-  $required_values = $_SESSION['prepared_args'][settype($connection,'integer')][$statement_name];
+  $required_values = $_SESSION['prepared_args'][$connection][$statement_name];
   if (!$required_values) {
     watchdog('tripal_core', "tripal_core_chado_execute_prepared: missing prepare arguments for this statement: '%name'", array('%name' => $statement_name), WATCHDOG_ERROR);
     return FALSE;
@@ -2913,7 +2897,7 @@
   }
   else {
     watchdog('tripal_core', "chado_execute_prepared: wrong number of arguments supplied for '%name' statement. Expected %required but recieved %values. Statement: %statement.",
-      array('%name' => $statement_name, '%required' => print_r($required_values, TRUE), '%values' => print_r($values, TRUE), '%statement' => $_SESSION['prepared_sql'][settype($connection,'integer')][$statement_name]), WATCHDOG_ERROR);
+      array('%name' => $statement_name, '%required' => print_r($required_values, TRUE), '%values' => print_r($values, TRUE), '%statement' => $_SESSION['prepared_sql'][$connection][$statement_name]), WATCHDOG_ERROR);
     return FALSE;
   }
 }
