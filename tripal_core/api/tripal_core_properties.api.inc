<?php

/**
 * @file
 * API to manage the chado prop table for various Tripal Node Types
 *
 * How To Use:
 * @code

  function chado_example_form($form, $form_state) {

    // When setting the defaults for your form make sure to take into account
    // that when ajax is fired via a button (which it is for the properties api)
    // you're user entered data is in $form_state['input'] instead of $form_state['values']
    // although it has not been validated. Thus make sure you handle values in $form_state['input']
    // or user input may be loast on addition of properties

    // All the form array definition particular to your node type

    // Add the properties form to your current form
    // get the chado_example properties to be used in the dropdown
    $properties = array();
    $properties[] = 'Select a Property';
    $sql = "
      SELECT DISTINCT CVT.cvterm_id, CVT.name, CVT.definition
      FROM  {cvterm} CVT
        INNER JOIN {cv} CV ON CVT.cv_id = CV.cv_id
      WHERE
        CV.name = :ontology_name AND
        NOT CVT.is_obsolete = 1
      ORDER BY CVT.name ASC
    ";
    $ontology_name = 'nameofproptypeontology';  //you need to set this variable with the cv.name of the ontology governing your prop tables type_id
    $prop_types = chado_query($sql, array(':ontology_name' => $ontology_name));
    while ($prop = $prop_types->fetchObject()) {
      $properties[$prop->cvterm_id] = $prop->name;
    }

    $exclude = array();
    $include = array();
    $instructions = t('To add additional properties to the drop down. ' . l("Add terms to the $ontology_name vocabulary", "admin/tripal/chado/tripal_cv/cvterm/add") . ".");

    // actually create and add the form
    tripal_core_properties_form(
      $form, $form_state,     // form and form_state of the current form
      'exampleprop',          // properties table name
      'example_id',           // key to link to the chado content created by this node
      $ontology_name,         // name of ontology governing your prop table type_id column
      $properties,            // an array of properties to use in the drop-down
      $example_id,            // the value of the above key
      $exclude,               // elements from the ontology you don't want to be available as property types
      $include,               // additional elements not in the ontology that you do what in the drop-down
      $instructions,          // form specific instructions
      'Properties'            // name of the fieldset
    );

    return $form;
  }

  function nodetype_insert($node) {

    // if there is an example_id in the $node object then this must be a sync so
    // we can skip adding the chado_example as it is already there, although
    // we do need to proceed with the rest of the insert
    if (!property_exists($node, 'example_id')) {

      // Add record to chado example table

      // Add to any other tables needed

      // Add each property (exampleprop table)
      // example_property = controlled vocab name for exampleprop.type_id
      $properties = tripal_core_properties_form_retreive($node, 'example_property');
      foreach ($properties as $property => $elements) {
        foreach ($elements as $rank => $value) {

          $success = tripal_core_insert_property(
            'example',        //base table name
            $example_id,      // key to link to the chado content created by this node
            $property,        // cvterm.name of the property to be added
            $ontology_name,   // name of the ontology the cvterm is from
            $value            // the value o the property
          );

          if (!$success) {
            watchdog(
              'tripal_example',
              'Example Update: Unable to insert property %cvterm %value.',
              array('%cvterm' => $property, '%value' => $value),
              WATCHDOG_ERROR
            );
          }
        }
      }
    }

    // Add record to chado_example linking example_id to new node

  }

  function nodetype_update($node) {


      // Update record in chado example table

      // Update any other tables needed

      // First delete any existing properties
      tripal_core_chado_delete(
        'exampleprop',                        // the name of the prop table
        array('example_id' => $example_id)    // name of your key and the current value used to determine which to delete
      );

      // Add each property (exampleprop table)
      // example_property = controlled vocab name for exampleprop.type_id
      $properties = tripal_core_properties_form_retreive($node, 'example_property');
      foreach ($properties as $property => $elements) {
        foreach ($elements as $rank => $value) {

          $success = tripal_core_insert_property(
            'example',        //base table name
            $example_id,      // key to link to the chado content created by this node
            $property,        // cvterm.name of the property to be added
            $ontology_name,   // name of the ontology the cvterm is from
            $value            // the value o the property
          );

          if (!$success) {
            watchdog(
              'tripal_example',
              'Example Update: Unable to insert property %cvterm %value.',
              array('%cvterm' => $property, '%value' => $value),
              WATCHDOG_ERROR
            );
          }
        }
      }
    }

    // Don't need to update chado_example linking table since niether example_id or nid can be changed in update

  }

 * @endcode
 */

/**
 * Retrieve a property for a given base table record
 *
 * @param $basetable
 *   The base table for which the property should be retrieved. Thus to retrieve a property
 *   for a feature the basetable=feature and property is retrieved from featureprop
 * @param $record_id
 *   The foriegn key field of the base table. This should be in integer.
 * @param $property
 *   The cvterm name describing the type of properties to be retrieved
 * @param $cv_name
 *   The name of the cv that the above cvterm is part of
 *
 * @return
 *   An array in the same format as that generated by the function
 *   tripal_core_generate_chado_var().  If only one record is returned it
 *   is a single object.  If more than one record is returned then it is an array
 *   of objects
 *
 * @ingroup tripal_properties_api
 */
function tripal_core_get_property($basetable, $record_id, $property, $cv_name) {
  // get the foreign key for this property table
  $table_desc = tripal_core_get_chado_table_schema($basetable . 'prop');
  $fkcol = key($table_desc['foreign keys'][$basetable]['columns']);

  // construct the array of values to be selected
  $values = array(
    $fkcol => $record_id,
    'type_id' => array(
      'cv_id' => array(
        'name' => $cv_name,
      ),
      'name' => $property,
      'is_obsolete' => 0
    ),
  );
  $results = tripal_core_generate_chado_var($basetable . 'prop', $values);
  if ($results) {
    $results = tripal_core_expand_chado_vars($results, 'field', $basetable . 'prop.value');
  }

  return $results;
}

/**
 * Insert a property for a given base table.  By default if the property already
 * exists a new property is added with the next available rank.  If
 * $update_if_present argument is specified then the record will be updated if it
 * exists rather than adding a new property.
 *
 * @param $basetable
 *   The base table for which the property should be inserted. Thus to insert a property
 *   for a feature the basetable=feature and property is inserted into featureprop
 * @param $record_id
 *   The foriegn key value of the base table. This should be in integer.
 * @param $property
 *   The cvterm name describing the type of properties to be inserted
 * @param $cv_name
 *   The name of the cv that the above cvterm is part of
 * @param $value
 *   The value of the property to be inserted (can be empty)
 * @param $update_if_present
 *   A boolean indicating whether an existing record should be updated. If the
 *   property already exists and this value is not specified or is zero then
 *   a new property will be added with the next largest rank.
 *
 * @return
 *   Return True on Insert/Update and False otherwise
 *
 * @ingroup tripal_properties_api
 */
function tripal_core_insert_property($basetable, $record_id, $property,
$cv_name, $value, $update_if_present = 0) {

  // first see if the property already exists, if the user want's to update
  // then we can do that, but otherwise we want to increment the rank and
  // insert
  $props = tripal_core_get_property($basetable, $record_id, $property, $cv_name);
  if (!is_array($props) and $props) {
    $props = array($props);
  }

  $rank = 0;
  if (count($props) > 0) {
    if ($update_if_present) {
      return tripal_core_update_property($basetable, $record_id, $property, $cv_name, $value);
    }
    else {
      // iterate through the properties returned and check to see if the
      // property with this value already exists if not, get the largest rank
      // and insert the same property but with this new value
      foreach ($props as $p) {
        if ($p->rank > $rank) {
          $rank = $p->rank;
        }
        if (strcmp($p->value, $value) == 0) {
          return TRUE;
        }
      }
      // now add 1 to the rank
      $rank++;
    }
  }

  // make sure the cvterm exists.  Otherwise we'll get an error with
  // prepared statements not matching
  $values = array(
    'cv_id' => array(
      'name' => $cv_name,
    ),
    'name' => $property,
  );

  $options = array();
  $term = tripal_core_chado_select('cvterm', array('cvterm_id'), $values, $options);
  if (!$term or count($term) == 0) {
    watchdog('tripal_core', "Cannot find property '%prop_name' in vocabulary '%cvname'.",
    array('%prop_name' => $property, '%cvname' => $cv_name), WATCHDOG_ERROR);
    return FALSE;
  }

  // get the foreign key for this property table
  $table_desc = tripal_core_get_chado_table_schema($basetable . 'prop');
  $fkcol = key($table_desc['foreign keys'][$basetable]['columns']);

  // construct the array of values to be inserted
  $values = array(
    $fkcol => $record_id,
    'type_id' => array(
      'cv_id' => array(
        'name' => $cv_name,
      ),
      'name' => $property,
    ),
    'value' => $value,
    'rank' => $rank,
  );

  $options = array();
  $result = tripal_core_chado_insert($basetable . 'prop', $values, $options);
  return $result;
}

/**
 * Update a property for a given base table record and property name.  This
 * function should be used only if one record of the property will be present.
 * If the property name can have multiple entries (with increasing rank) then
 * use the function named tripal_core_update_property_by_id
 *
 * @param $basetable
 *   The base table for which the property should be updated. The property table
 *   is constructed using  a combination of the base table name and the suffix
 *   'prop' (e.g. basetable = feature then property tabie is featureprop).
 * @param $record_id
 *   The foreign key of the basetable to update a property for. This should be in integer.
 *   For example, if the basetable is 'feature' then the $record_id should be the feature_id
 * @param $property
 *   The cvterm name of property to be updated
 * @param $cv_name
 *   The name of the cv that the above cvterm is part of
 * @param $value
 *   The value of the property to be inserted (can be empty)
 * @param $insert_if_missing
 *   A boolean indicating whether a record should be inserted if one doesn't exist to update
 *
 * Note: The property to be updated is select via the unique combination of $record_id and
 * $property and then it is updated with the supplied value
 *
 * @return
 *   Return True on Update/Insert and False otherwise
 *
 * @ingroup tripal_properties_api
 */
function tripal_core_update_property($basetable, $record_id, $property,
$cv_name, $value, $insert_if_missing = 0) {

  // first see if the property is missing (we can't update a missing property
  $prop = tripal_core_get_property($basetable, $record_id, $property, $cv_name);
  if (count($prop)==0) {
    if ($insert_if_missing) {
      return tripal_core_insert_property($basetable, $record_id, $property, $cv_name, $value);
    }
    else {
      return FALSE;
    }
  }

  // get the foreign key for this property table
  $table_desc = tripal_core_get_chado_table_schema($basetable . 'prop');
  $fkcol = key($table_desc['foreign keys'][$basetable]['columns']);

  // construct the array that will match the exact record to update
  $match = array(
    $fkcol => $record_id,
    'type_id' => array(
      'cv_id' => array(
        'name' => $cv_name,
      ),
      'name' => $property,
    ),
  );

  // construct the array of values to be updated
  $values = array(
    'value' => $value,
  );

  return tripal_core_chado_update($basetable . 'prop', $match, $values);
}

/**
 * Update a property for a given base table record.  This function should be
 * used if multiple records of the same property will be present. Also, use this
 * function to change the property name of an existing property.
 *
 * @param $basetable
 *   The base table for which the property should be updated. The property table
 *   is constructed using  a combination of the base table name and the suffix
 *   'prop' (e.g. basetable = feature then property tabie is featureprop).
 * @param $record_id
 *   The primary key of the base table. This should be in integer.
 *   For example, if the basetable is 'feature' then the $record_id should be the featureprop_id
 * @param $property
 *   The cvterm name of property to be updated
 * @param $cv_name
 *   The name of the cv that the above cvterm is part of
 * @param $value
 *   The value of the property to be inserted (can be empty)
 *
 * @return
 *   Return True on Update/Insert and False otherwise
 *
 * @ingroup tripal_properties_api
 */
function tripal_core_update_property_by_id($basetable, $record_id, $property,
$cv_name, $value) {

  // get the primary key for this property table
  $table_desc = tripal_core_get_chado_table_schema($basetable . 'prop');
  $pkcol = $table_desc['primary key'][0];

  // construct the array that will match the exact record to update
  $match = array(
    $pkcol => $record_id,
  );

  // construct the array of values to be updated
  $values = array(
    'type_id' => array(
      'cv_id' => array(
        'name' => $cv_name,
      ),
      'name' => $property,
    ),
    'value' => $value,
  );

  return tripal_core_chado_update($basetable . 'prop', $match, $values);
}

/**
 * Deletes a property for a given base table record using the property name
 *
 * @param $basetable
 *   The base table for which the property should be deleted. Thus to deleted a property
 *   for a feature the basetable=feature and property is deleted from featureprop
 * @param $record_id
 *   The primary key of the basetable to delete a property for. This should be in integer.
 * @param $property
 *   The cvterm name describing the type of property to be deleted
 * @param $cv_name
 *   The name of the cv that the above cvterm is part of
 *
 * Note: The property to be deleted is select via the unique combination of $record_id and $property
 *
 * @return
 *   Return True on Delete and False otherwise
 *
 * @ingroup tripal_properties_api
 */
function tripal_core_delete_property($basetable, $record_id, $property, $cv_name) {

  // get the foreign key for this property table
  $table_desc = tripal_core_get_chado_table_schema($basetable . 'prop');
  $fkcol = key($table_desc['foreign keys'][$basetable]['columns']);

  // construct the array that will match the exact record to update
  $match = array(
    $fkcol => $record_id,
    'type_id' => array(
      'cv_id' => array(
        'name' => $cv_name,
      ),
      'name' => $property,
    ),
  );

  return tripal_core_chado_delete($basetable . 'prop', $match);
}

/**
 * Deletes a property using the property ID
 *
 * @param $basetable
 *   The base table for which the property should be deleted. Thus to deleted a property
 *   for a feature the basetable=feature and property is deleted from featureprop
 * @param $record_id
 *   The primary key of the basetable to delete a property for. This should be in integer.
 *
 * @return
 *   Return True on Delete and False otherwise
 *
 * @ingroup tripal_properties_api
 */
function tripal_core_delete_property_by_id($basetable, $record_id) {

  // get the foreign key for this property table
  $table_desc = tripal_core_get_chado_table_schema($basetable . 'prop');
  $pkcol = $table_desc['primary key'][0];

  // construct the array that will match the exact record to update
  $match = array(
    $pkcol => $record_id,
  );

  return tripal_core_chado_delete($basetable . 'prop', $match);
}

/**
 * This function is a wrapper for adding fields to an existing form for managing properties.
 * Many of the chado tables have a corresponding 'prop' table (e.g. analysisprop, contactprop,
 * organismprop, etc) and those prop tables all have the same schema.  Use this function
 * to add all the necessary components to a form for allowing the user to add/edit properties to
 * a given record.  To retreive properties in hook_insert or hook_update of a node form use
 * use the function tripal_core_properties_form_retreive().
 *
 * @param $form
 *   The Drupal form array into which the properties elements will be added
 * @param $form_state
 *   The corresponding form_state array for the form
 * @param $prop_table
 *   The name of the property table (e.g. anlaysisprop, contactprop)
 * @param $id_field
 *   The name of the ID field in the property table (e.g. analysis_id, contact_id)
 * @param $cv_name
 *   The name of the controlled vocabulary that these properties are derived from
 * @param $available_props
 *   An array of properties to inclde in the properties drop down.  This array should
 *   have cvterm_id's as the key and the cvterm name as the value
 * @param $id
 *   The current base table ID.  For example, if the property table is analysisprop then the
 *   value should be that of the analysis_id.  If the property table is contactprop then the
 *   value should be that of the contact_id.  This is the record from which currently assigned
 *   properties will be retrieved.
 * @param $exclude
 *   An optional array of cvterms to exclude when retreiving terms already saved in the database.
 *   Use this array when properties are present but should be handled elsewhere.
 *   For example, for contacts, the description field is stored as a property because
 *   the actual field is only 255 characters. The 'contact_description' therefore should
 *   not be shown in the list of properties, even if present, because it is handled by
 *   a different form element.
 * @param $include
 *   An optional array of terms to pre-populate in the form.  This argument can be used to
 *   add a default set of pre-populated properties regardless if they exist in the database
 *   or not.  The array should be of the following form:
 *     array(
 *       array('cvterm' => $obj1, 'value' => $val1),
 *       array('cvterm' => $obj2, 'value' => $val2),
 *       ... etc
 *     );
 *   The 'cvterm' key should have as a value an object with these properties: 'name', 'cvterm_id', 'definition'.
 * @param $instructions
 *   An optional additional set of instructions for the form properties.
 * @param $fset_title
 *   A title for the property field set.  The default is 'Additional Details'.
 * @ingroup tripal_properties_api
 */
function tripal_core_properties_form(&$form, &$form_state, $prop_table, $id_field, $cv_name,
    $available_props, $id = NULL, $exclude = array(), $include = array(), $instructions = '',
    $fset_title = 'Additional Details') {
<<<<<<< HEAD

  $d_removed      = array(); // lists removed properties
  $num_new        = 0;  // the number of new rows

=======
  
  $d_removed = array(); // lists removed properties
  
>>>>>>> 2c23968e
  // if we are re constructing the form from a failed validation or ajax callback
  // then use the $form_state['values'] values
  if (array_key_exists('values', $form_state)) {
    $d_removed = $form_state['values']['removed'];
  }
  // if we are re building the form from after submission (from ajax call) then
  // the values are in the $form_state['input'] array
  if (array_key_exists('input', $form_state) and !empty($form_state['input'])) {
    $d_removed = $form_state['input']['removed'];
  }

  $form['properties'] = array(
    '#type' => 'fieldset',
    '#title' => t($fset_title),
    '#description' => t('You may add additional properties by
      selecting a property type from the dropdown and adding text.  You may add
      as many properties as desired by clicking the add button on the right.  To
      remove a property, click the remove button. ' . $instructions),
  );
  $form['properties']['table'] = array(
    '#type' => 'markup',
    '#value' =>  '',
    '#prefix' => '<div id="tripal-generic-edit-properties-table">',
    '#suffix' => '</div>',
  );

  // this array keeps track of all properties we have and allows the functions
  // below to select the next rank if a property is dupliated
  $ranks = array();

  // add in the properties from the Chado prop table (only pertains to existing analyses)
  if ($id) {
    tripal_core_properties_form_add_prop_table_props($prop_table, $id_field, $cv_name,
      $form, $form_state, $id, $ranks, $d_removed, $exclude, $include);
  }

  // add in any new properties that have been added by the user through an AHAH callback
  tripal_core_properties_form_add_new_props($form, $form_state, $ranks, $d_removed);

  // add an empty row of field to allow for addition of a new property
  tripal_core_properties_form_add_new_empty_props($form, $form_state, $available_props);

  $form['properties']['table']['#theme'] = 'tripal_core_properties_form';
}

/**
 * This function is responsible for adding a blank row to the properties table for
 * adding a new property.
 */
function  tripal_core_properties_form_add_new_empty_props(&$form, &$form_state, $properties_select) {

  // get the field defaults either from $form_state['values'] or $form_state['input']
  $description = '';
  $text = '';
  $id = 0;
  if (array_key_exists('values', $form_state)) {
    $id = $form_state['values']['new_id'];
    $text = $form_state['values']['new_value'];
  }
  // if we have a property ID then get it's definition to display to the user
  if($id) {
    $values = array('cvterm_id' => $id);
    $cvterm = tripal_core_chado_select('cvterm', array('definition'), $values);

    if ($cvterm[0]->definition) {
      $description = $cvterm[0]->definition;
    }
  }
  $rows = 1;

  // add one more blank set of property fields
  $form['properties']['table']['new']["new_id"] = array(
    '#type'          => 'select',
    '#options'       => $properties_select,
    '#default_value' => $id,
    '#ajax' => array(
      'callback' => "tripal_core_props_property_ajax_get_description",
      'wrapper'  => 'tripal-properties-new_value',
      'effect'   => 'fade',
      'method'   => 'replace',
    ),
  );
  $form['properties']['table']['new']["new_value"] = array(
    '#type'           => 'textarea',
    '#default_value'  => $text,
    '#cols'           => 50,
    '#rows'           => $rows,
    '#prefix'         => '<div id="tripal-properties-new_value">',
    '#description'    => '<span style="white-space: normal">' . $description . '</span>',
    '#suffix'         => '</div>',
  );

  $form['properties']['table']['new']["add"] = array(
    '#type'    => 'button',
    '#value'   => t('Add'),
    '#name'    => 'add',
    '#ajax'      => array(
      'callback' => "tripal_core_props_property_ajax_update",
      'wrapper'  => 'tripal-properties-edit-properties-table',
      'effect'   => 'fade',
      'method'   => 'replace',
      'prevent'  => 'click'
    ),
    // When this button is clicked, the form will be validated and submitted.
    // Therefore, we set custom submit and validate functions to override the
    // default form submit.  In the validate function we set the form_state
    // to rebuild the form so the submit function never actually gets called,
    // but we need it or Drupal will run the default validate anyway.
    // we also set #limit_validation_errors to empty so fields that
    // are required that don't have values won't generate warnings.
    '#submit'   => array('tripal_core_props_form_props_button_submit'),
    '#validate' => array('tripal_core_props_form_props_button_validate'),
    '#limit_validation_errors' => array(array('new_id')),
  );
}

/**
 * This function is used to rebuild the form if an ajax call is made vai a button.
 * The button causes the form to be submitted. We don't want this so we override
 * the validate and submit routines on the form button. Therefore, this function
 * only needs to tell Drupal to rebuild the form
 */
function  tripal_core_props_form_props_button_validate($form, &$form_state){
  if (array_key_exists('triggering_element', $form_state) and
  $form_state['triggering_element']['#name'] == 'add' and
  $form_state['input']['new_id'] == 0 ){
    form_set_error('new_id', "Please specify a property type");
    return;
  }
  $form_state['rebuild'] = TRUE;
}
/**
 * This function is just a dummy to override the default form submit on ajax calls for buttons
 */
function tripal_core_props_form_props_button_submit($form, &$form_state){
  // do nothing
}
/**
 * This adds
 */
function tripal_core_properties_form_add_new_props(&$form, &$form_state, &$ranks, &$d_removed) {

  // set some default values
  $j = 0;
  $num_properties = 0;

  $values = array();
  if (array_key_exists('values', $form_state)) {
    $values = $form_state['values'];
  }
  if (array_key_exists('input', $form_state) and !empty($form_state['input'])) {
    $values = $form_state['input'];
  }

  // first, add in all of the new properties that were added previously via this form
  foreach ($values as $element_name => $value) {
    if (preg_match('/new_value-(\d+)-(\d+)/', $element_name, $matches)) {
      $new_id = $matches[1];
      $rank = $matches[2];

      // skip any properties that the user requested to delete through a previous
      // ajax callback or through the current ajax callback
      if (array_key_exists("$new_id-$rank", $d_removed)) {
        continue;
      }
      if (array_key_exists('triggering_element', $form_state) and
      $form_state['triggering_element']['#name'] == 'remove-' . $new_id . '-' . $rank) {
        $d_removed["$new_id-$rank"] = 1;
        continue;
      }

      // get this new_id information
      $args = array('cvterm_id' => $new_id);
      $cvterm = tripal_core_chado_select('cvterm', array('name', 'definition'), $args);

      // add it to the $ranks array
      $ranks[$new_id][$rank]['name']  = $cvterm[0]->name;
      $ranks[$new_id][$rank]['id']    = $new_id;
      $ranks[$new_id][$rank]['value'] = $value;
      $ranks[$new_id][$rank]['definition']  = $cvterm[0]->definition;
      $num_properties++;

      // determine how many rows we need in the textarea
      $rows = 1;
      $rows = strlen($value) / 80 + 1;
      if ($rows > 10) {
        $rows = 10;
      }

      // add the new fields
      $form['properties']['table']['new'][$new_id][$rank]["new_id-$new_id-$rank"] = array(
        '#markup' => $cvterm[0]->name
      );
      $form['properties']['table']['new'][$new_id][$rank]["new_value-$new_id-$rank"] = array(
        '#type'          => 'textarea',
        '#default_value' => $value,
        '#cols'          => 50,
        '#rows'          => $rows,
        '#description'   => '<span style="white-space: normal">' . $cvterm[0]->definition . '</span>',
      );

      $form['properties']['table']['new'][$new_id][$rank]["remove-$new_id-$rank"] = array(
        '#type'         => 'button',
        '#value'        => t('Remove'),
        '#name'         => "remove-$new_id-$rank",
        '#ajax' => array(
          'callback' => "tripal_core_props_property_ajax_update",
          'wrapper'  => 'tripal-properties-edit-properties-table',
          'effect'   => 'fade',
          'event'    => 'mousedown',
          'method'   => 'replace',
          'prevent'  => 'click'
        ),
        // When this button is clicked, the form will be validated and submitted.
        // Therefore, we set custom submit and validate functions to override the
        // default form submit.  In the validate function we set the form_state
        // to rebuild the form so the submit function never actually gets called,
        // but we need it or Drupal will run the default validate anyway.
        // we also set #limit_validation_errors to empty so fields that
        // are required that don't have values won't generate warnings.
        '#submit'   => array('tripal_core_props_form_props_button_submit'),
        '#validate' => array('tripal_core_props_form_props_button_validate'),
        '#limit_validation_errors' => array(),
      );
    }
  }

  // second add in any new properties added during this callback
  if (array_key_exists('triggering_element', $form_state) and
  $form_state['triggering_element']['#name'] == 'add' and
  $form_state['input']['new_id'] != 0) {
    $new_id    = $form_state['input']['new_id'];
    $new_value = $form_state['input']['new_value'];

    // get the rank by counting the number of entries
    $rank = count($ranks[$new_id]);

    // get this new_id information
    $cvterm = tripal_core_chado_select('cvterm', array('name', 'definition'), array('cvterm_id' => $new_id));

    // add it to the $ranks array
    $ranks[$new_id][$rank]['name']  = $cvterm[0]->name;
    $ranks[$new_id][$rank]['id']    = $new_id;
    $ranks[$new_id][$rank]['value'] = $value;
    $ranks[$new_id][$rank]['definition']  = $cvterm[0]->definition;
    $num_properties++;

    // determine how many rows we need in the textarea
    $rows = 1;

    // add the new fields
    $form['properties']['table']['new'][$new_id][$rank]["new_id-$new_id-$rank"] = array(
      '#markup' => $cvterm[0]->name
    );
    $form['properties']['table']['new'][$new_id][$rank]["new_value-$new_id-$rank"] = array(
      '#type'          => 'textarea',
      '#default_value' => $new_value,
      '#cols'          => 50,
      '#rows'          => $rows,
      '#description'   => $cvterm[0]->definition,
    );

    $form['properties']['table']['new'][$new_id][$rank]["remove-$new_id-$rank"] = array(
      '#type'         => 'button',
      '#value'        => t('Remove'),
      '#name'         => "remove-$new_id-$rank",
      '#ajax' => array(
        'callback' => "tripal_core_props_property_ajax_update",
        'wrapper'  => 'tripal-properties-edit-properties-table',
        'effect'   => 'fade',
        'event'    => 'mousedown',
        'method'   => 'replace',
        'prevent'  => 'click'
      ),
      // When this button is clicked, the form will be validated and submitted.
      // Therefore, we set custom submit and validate functions to override the
      // default form submit.  In the validate function we set the form_state
      // to rebuild the form so the submit function never actually gets called,
      // but we need it or Drupal will run the default validate anyway.
      // we also set #limit_validation_errors to empty so fields that
      // are required that don't have values won't generate warnings.
      '#submit'   => array('tripal_core_props_form_props_button_submit'),
      '#validate' => array('tripal_core_props_form_props_button_validate'),
      '#limit_validation_errors' => array(),
    );

  }

  return $num_properties;
}
/**
 * This function queries the proper xxxprop table to look for existing values for the given
 * $id.  It then adds these properties to the form for editing.  It also will incorporate
 * extra properties that were specified manually by the caller.
 *
 */
function  tripal_core_properties_form_add_prop_table_props($prop_table, $id_field, $cv_name,
    &$form, $form_state, $id, &$ranks, &$d_removed, $exclude = array(), $include = array()) {

  // get the existing properties
  $num_properties = 0;

  if (!$id) {
    return;
  }

  // create an array of properties so we can merge those in the database with those provided by the caller
  $all_props = array();
  foreach ($include as $prop) {
    $all_props[] = $prop;
  }

  // now merge in properties saved in the database
  $sql = "
    SELECT CVT.cvterm_id, CVT.name, CVT.definition, PP.value, PP.rank
    FROM {" . $prop_table . "} PP
      INNER JOIN {cvterm} CVT ON CVT.cvterm_id = PP.type_id
      INNER JOIN {cv} CV      ON CVT.cv_id     = CV.cv_id
      WHERE
      PP.$id_field = :id AND
      CV.name = '$cv_name'
      ORDER BY CVT.name, PP.rank
      ";
  $props = chado_query($sql, array(':id' => $id));
  while ($prop = $props->fetchObject()) {
    $all_props[] = array('cvterm' => $prop, 'value' => $prop->value);
  }

  // iterate through the properties
  foreach ($all_props as $prop) {

    $type_id    = $prop['cvterm']->cvterm_id;
    $value      = $prop['value'];
    $name       = $prop['cvterm']->name;
    $definition = $prop['cvterm']->definition;
    $rank       = 0;
    if(array_key_exists($type_id, $ranks)) {
      $rank = count($ranks[$type_id]);
    }

    // skip any properties that the user requested to delete through a previous
    // AHAH callback or through the current AHAH callback
    if (array_key_exists("$type_id-$rank", $d_removed)) {
      continue;
    }
    // skip any properties that should be excluded
    if (count(array_intersect(array($name), $exclude)) == 1) {
      continue;
    }
    if (array_key_exists('triggering_element', $form_state) and
    $form_state['triggering_element']['#name'] == 'remove-' . $type_id . '-' . $rank) {
      $d_removed["$type_id-$rank"] = 1;
      continue;
    }

    $ranks[$type_id][$rank]['name']  = $name;
    $ranks[$type_id][$rank]['id']    = $type_id;
    $ranks[$type_id][$rank]['value'] = $value;
    $num_properties++;
    $rows = 1;
    $rows = strlen($value) / 80 + 1;
    if ($rows > 10) {
      $rows = 10;
    }


    $form['properties']['table'][$type_id][$rank]["prop_id-$type_id-$rank"] = array(
      '#markup'        => $name,
    );
    $form['properties']['table'][$type_id][$rank]["prop_value-$type_id-$rank"] = array(
      '#type'          => 'textarea',
      '#default_value' => $value,
      '#cols'          => 50,
      '#rows'          => $rows,
      '#description'   => '<span style="white-space: normal">' . $definition . '</span>',
    );

    $form['properties']['table'][$type_id][$rank]["remove-$type_id-$rank"] = array(
      '#type'         => 'button',
      '#value'        => t('Remove'),
      '#name'         => "remove-$type_id-$rank",
      '#ajax' => array(
        'callback' => "tripal_core_props_property_ajax_update",
        'wrapper'  => 'tripal-properties-edit-properties-table',
        'effect'   => 'fade',
        'event'    => 'mousedown',
        'method'   => 'replace',
        'prevent'  => 'click'
      ),
      // When this button is clicked, the form will be validated and submitted.
      // Therefore, we set custom submit and validate functions to override the
      // default form submit.  In the validate function we set the form_state
      // to rebuild the form so the submit function never actually gets called,
      // but we need it or Drupal will run the default validate anyway.
      // we also set #limit_validation_errors to empty so fields that
      // are required that don't have values won't generate warnings.
      '#submit'   => array('tripal_core_props_form_props_button_submit'),
      '#validate' => array('tripal_core_props_form_props_button_validate'),
      '#limit_validation_errors' => array(),
    );
  }
  return $num_properties;
}

/**
 * Form AJAX callback for adding a blank property row
 *
 * We only want to return the properties as that's all we'll replace with this callback
 */
function tripal_core_props_property_ajax_update($form, $form_state) {
  $properties_html = tripal_core_props_theme_node_form_properties($form['properties']['table']);
  $form['properties']['table'] = array(
    '#markup' => $properties_html,
    '#prefix' => '<div id="tripal-properties-edit-properties-table">',
    '#suffix' => '</div>',
  );
  return $form['properties']['table'];
}
/**
 * Form AJAX callback for updating a property description. This
 * function only gets called when the property drop down is changed
 * on the bottom (empty) row of properties
 */
function tripal_core_props_property_ajax_get_description($form, $form_state) {
  return $form['properties']['table']['new']["new_value"];
}

/**
 * We need to theme the form so that the properties fields look good
 */
function theme_tripal_core_properties_form($variables) {
  $form = $variables['form'];

  $properties_table = tripal_core_props_theme_node_form_properties($form);
  $markup = $properties_table;

  $form['properties']['table'] = array(
    '#markup' => $markup,
    '#prefix' => '<div id="tripal-properties-edit-properties-table">',
    '#suffix' => '</div>',
  );
  $form['buttons']['#weight'] = 50;
  return drupal_render($form['properties']['table']);
}
/**
 *
 */
function tripal_core_props_theme_node_form_properties($form) {
  $rows = array();

  // first add in the properties derived from the prop table
  // the array tree for these properties looks like this:
  // $form['properties']['table'][$type_id][$rank]["prop_id-$type_id-$rank"]
  foreach ($form as $type_id => $elements) {
    // there are other fields in the properties array so we only
    // want the numeric ones those are our type_id
    if (is_numeric($type_id)) {
      foreach ($elements as $rank => $element) {
        if (is_numeric($rank)) {
          $rows[] = array(
            drupal_render($element["prop_id-$type_id-$rank"]),
            drupal_render($element["prop_value-$type_id-$rank"]),
            drupal_render($element["remove-$type_id-$rank"]),
          );
        }
      }
    }
  }

  // second, add in any new properties added by the user through AHAH callbacks
  // the array tree for these properties looks like this:
  // $form['properties']['table']['new'][$type_id][$rank]["new_id-$new_id-$rank"]
  foreach ($form['new'] as $type_id => $elements) {
    if (is_numeric($type_id)) {
      foreach ($elements as $rank => $element) {
        if (is_numeric($rank)) {
          $rows[] = array(
            drupal_render($element["new_id-$type_id-$rank"]),
            drupal_render($element["new_value-$type_id-$rank"]),
            drupal_render($element["remove-$type_id-$rank"]),
          );
        }
      }
    }
  }

  // finally add in a set of blank field for adding a new property
  $rows[] = array(
    drupal_render($form['new']['new_id']),
    array(
      'data' => drupal_render($form['new']['new_value']),
      'width' => '60%',
    ),
    drupal_render($form['new']['add']),
  );

  $headers = array('Property Type', 'Value', 'Actions');
  $table = array(
    'header' => $headers,
    'rows' => $rows,
    'attributes' => array(),
    'sticky' => TRUE,
    'caption' => '',
    'colgroups' => array(),
    'empty' => '',
  );

  return theme_table($table);
}

/**
 * This function is used in a hook_insert, hook_update for a node form
 * when the properties form has been added to the form.  It retrieves all of the properties
 * and returns them in an array of the format:
 *
 *   $properties[<property name>][<rank>] = <value
 *
 * This array can then be used for inserting or updating properties using the API call
 * tripal_hook_insert_property()
 *
 * @param $node
 * @param $cvname
 *   The name of the controlled vocabulary that the properties belong to
 *
 * @return
 *   A properties array
 *
 * @ingroup tripal_properties_api
 */
function tripal_core_properties_form_retreive($node, $cv_name) {

  // now add the properties
  $properties = array(); // stores all of the properties we need to add

  // get the list of properties for easy lookup (without doing lots of database queries
  $properties_list = array();
  $sql = "
      SELECT DISTINCT CVT.cvterm_id, CVT.name, CVT.definition
      FROM  {cvterm} CVT
        INNER JOIN {cv} ON CVT.cv_id = CV.cv_id
      WHERE
        CV.name = '$cv_name' AND
        NOT CVT.is_obsolete = 1
      ORDER BY CVT.name ASC
  ";
  $prop_types = chado_query($sql);
  while ($prop = $prop_types->fetchObject()) {
    $properties_list[$prop->cvterm_id] = $prop->name;
  }

  // get the properties that should be added. Properties are in one of two forms:
  //  1) prop_value-[type id]-[index]
  //  2) new_value-[type id]-[index]
  //  3) new_id, new_value

  foreach ($node as $name => $value) {
    if (preg_match('/^new_value-(\d+)-(\d+)/', $name, $matches)) {
      $type_id = $matches[1];
      $index = $matches[2];
      $name = $properties_list[$type_id];
      $properties[$name][$index] = trim($value);
    }
    if (preg_match('/^prop_value-(\d+)-(\d+)/', $name, $matches)) {
      $type_id = $matches[1];
      $index = $matches[2];
      $name = $properties_list[$type_id];
      $properties[$name][$index] = trim($value);
    }
  }
  if (property_exists($node, 'new_id') and $node->new_id and property_exists($node, 'new_value') and $node->new_value) {
    $type_id = $node->new_id;
    $name = $properties_list[$type_id];
    $index = 0;
    if (array_key_exists($name, $properties)) {
      $index = count($properties[$name]);
    }
    $properties[$name][$index] = trim($node->new_value);
  }

  return $properties;
}<|MERGE_RESOLUTION|>--- conflicted
+++ resolved
@@ -525,16 +525,9 @@
 function tripal_core_properties_form(&$form, &$form_state, $prop_table, $id_field, $cv_name,
     $available_props, $id = NULL, $exclude = array(), $include = array(), $instructions = '',
     $fset_title = 'Additional Details') {
-<<<<<<< HEAD
-
-  $d_removed      = array(); // lists removed properties
-  $num_new        = 0;  // the number of new rows
-
-=======
-  
+
   $d_removed = array(); // lists removed properties
-  
->>>>>>> 2c23968e
+
   // if we are re constructing the form from a failed validation or ajax callback
   // then use the $form_state['values'] values
   if (array_key_exists('values', $form_state)) {
