<?php
/**
 * @file
 * The Tripal Core API
 *
 * This file provides the API needed for all other Tripal and Tripal dependent
 * modules.
 */

/**
 * @defgroup tripal_api Tripal API
 * @{
 * Provides an application programming interface (API) for Tripal
 *
 * The Tripal API currently provides generic insert/update/select functions for all chado content as
 * well as some module specific functions that insert/update/delete/select specific chado content.
 *
 * This API is currently in its infancy and some necessary functions might be missing. If you find
 * a missing function that you think should be included go to the sourceforge feature request
 * page and request it's inclusion in the API. Such feature requests with a working function
 * definition will be given priority.
 * @}
 */

require_once "tripal_core.schema.api.inc";

/**
 * @defgroup tripal_chado_api Core Module Chado API
 * @{
 * Provides an application programming interface (API) to manage data withing the Chado database.
 * This includes functions for selecting, inserting, updating and deleting records
 * in Chado tables.  The functions will ensure proper integrity contraints are met
 * for inserts and updates.
 *
 * Also, a set of functions is provided for creating template variables.  First,
 * is the tripal_core_generate_chado_vars which is used to select one ore more
 * records from a table and return an array with foreign key relationships fully
 * populated.  For example, if selecting a feature, the organism_id and type_id
 * would be present in the returned array as a nested array with their respective
 * foreign keys also nested.  The only fields that are not included are text
 * fields (which may be very large) or many-to-many foreign key relationships.
 * However, these fields and relationships can be expanded using the
 * tripal_core_expand_chado_vars.
 *
 * When a row from a chado table is selected using these two functions, it provides
 * a way for users who want to cutomize Drupal template files to access all data
 * associate with a specific record.
 *
 * Finally, the property tables in Chado generally follow the same format.  Therefore
 * there is a set of functions for inserting, updating and deleting properties for
 * any table.  This provides quick lookup of properties (provided the CV term is
 * known).
 *
 * @}
 * @ingroup tripal_api
 */

/**
 * @defgroup tripal_files_api Core Module Files API
 * @{
 * Provides an application programming interface (API) for managing files within
 * the Tripal data directory structure.
 *
 * @}
 * @ingroup tripal_api
 */

/**
* Provides a generic routine for inserting into any Chado table
*
* Use this function to insert a record into any Chado table.  The first
* argument specifies the table for inserting and the second is an array
* of values to be inserted.  The array is mutli-dimensional such that
* foreign key lookup values can be specified.
*
* @param $table
*  The name of the chado table for inserting
* @param $values
*  An associative array containing the values for inserting.
*
* @return
*  On success this function returns TRUE. On failure, it returns FALSE.
*
* Example usage:
* @code
*   $values =  array(
*     'organism_id' => array(
*         'genus' => 'Citrus',
*         'species' => 'sinensis',
*      ),
*     'name' => 'orange1.1g000034m.g',
*     'uniquename' => 'orange1.1g000034m.g',
*     'type_id' => array (
*         'cv_id' => array (
*            'name' => 'sequence',
*         ),
*         'name' => 'gene',
*         'is_obsolete' => 0
*      ),
*   );
*   $result = tripal_core_chado_insert('feature',$values);
* @endcode
* The above code inserts a record into the feature table.  The $values array is
* nested such that the organism is selected by way of the organism_id foreign
* key constraint by specifying the genus and species.  The cvterm is also
* specified using its foreign key and the cv_id for the cvterm is nested as
* well.
*
* @ingroup tripal_chado_api
*/
function tripal_core_chado_insert($table, $values, $options = array()){
  $chado_db = tripal_db_persistent_chado();

  // Determine plan of action
  if ($options['statement_name']) {
    $prepared = TRUE;
    if ($options['prepare']) {
      $build_sql = TRUE;
    } else {
      $build_sql = FALSE;
    }
  } else {
    $build_sql = TRUE;
  }

  // get the table description
  $table_desc = module_invoke_all('chado_'.$table.'_schema');
  if (empty($table_desc)) {
    watchdog('tripal_core', 'tripal_core_chado_insert: There is no table description for !table_name', array('!table_name' => $table), WATCHDOG_WARNING);
  }

  // iterate through the values array and create a new 'insert_values' array
  // that has all the values needed for insert with all foreign relationsihps
  // resolved.
  $insert_values = array();
  foreach($values as $field => $value){
    if(is_array($value)){
       // select the value from the foreign key relationship for this value
       $results = tripal_core_chado_get_foreign_key($table_desc,$field,$value);
       if (sizeof($results) > 1) {
         watchdog('tripal_core', 'tripal_core_chado_insert: Too many records match the criteria supplied for !foreign_key foreign key constraint (!criteria)', array('!foreign_key' => $field, '!criteria' => print_r($value,TRUE)), WATCHDOG_ERROR);
       } elseif (sizeof($results) < 1) {
         //watchdog('tripal_core', 'tripal_core_chado_insert: no record matches criteria supplied for !foreign_key foreign key constraint (!criteria)', array('!foreign_key' => $field, '!criteria' => print_r($value,TRUE)), WATCHDOG_ERROR);
       } else {
         $insert_values[$field] = $results[0];
       }
    }
    else {
       $insert_values[$field] = $value;
    }
  }

  // check for violation of any unique constraints
  $ukeys = $table_desc['unique keys'];
  $ukselect_cols = array();
  $ukselect_vals = array();
  if ($ukeys) {
   foreach($ukeys as $name => $fields){
      foreach($fields as $index => $field){
         // build the arrays for performing a select that will check the contraint
         array_push($ukselect_cols,$field);
         $ukselect_vals[$field] = $insert_values[$field];
      }
      // now check the constraint
      if(tripal_core_chado_select($table,$ukselect_cols,$ukselect_vals)){
         watchdog('tripal_core',"tripal_core_chado_insert: Cannot insert duplicate record into $table table: " . print_r($values,1),array(),'WATCHDOG_ERROR');
         return false;
      }
   }
  }

  // if trying to insert a field that is the primary key, make sure it also is unique
  $pkey = $table_desc['primary key'][0];
  if($insert_values[$pkey]){
    if(tripal_core_chado_select($table,array($pkey),array($pkey => $insert_values[$pkey]))){
       watchdog('tripal_core',"tripal_core_chado_insert: Cannot insert duplicate primary key into $table table: " . print_r($values,1),array(),'WATCHDOG_ERROR');
       return false;
    }
  }

  // make sure required fields have a value
  $fields = $table_desc['fields'];
  if (!is_array($fields)) {
   $fields = array();
   watchdog('tripal_core',"tripal_core_chado_insert: %table not defined in tripal schema api", array('%table' => $table), 'WATCHDOG WARNING');
  }
  foreach($fields as $field => $def){
    // a field is considered missing if it cannot be null and there is no default
    // value for it or it is of type 'serial'
    if($def['not null'] == 1 and !array_key_exists($field,$insert_values) and !isset($def['default']) and strcmp($def['type'],serial)!=0){
       watchdog('tripal_core',"tripal_core_chado_insert: Field $table.$field cannot be null: " . print_r($values,1),array(),'WATCHDOG_ERROR');
       return false;
    }
  }

  // Now build the insert SQL statement
  $ifields = array(); //contains the names of the fields
  $ivalues = array(); //contains the values of the fields
  $itypes = array(); // contains %d/%s placeholders for the sql query
  $iplaceholders = array(); // contains $1/$2 placeholders for the prepare query
  $idatatypes = array(); //contains the data type of the fields (int, text, etc.)
  $i = 1;
  foreach ($insert_values as $field => $value){
    $ifields[] = $field;
    $ivalues[] = $value;
    $iplaceholders[] = '$'.$i;
    $i++;
    if(strcmp($value,'__NULL__')==0){
      $itypes[] = "NULL";
      $idatatypes[] = "NULL";
    }
    elseif(strcmp($fields[$field]['type'],'serial')==0 or
      strcmp($fields[$field]['type'],'int')==0){
      $itypes[] = "%d";
      $idatatypes[] = 'int';
    }
    else {
      $itypes[] = "'%s'";
      $idatatypes[] = 'text';
    }
  }

  if ($build_sql) {
    // prepare the statement
    if ($prepared) {
      $prepare_sql = "PREPARE " . $options['statement_name'] . " (" . implode(', ', $idatatypes) . ") AS INSERT INTO {$table} (" . implode(", ", $ifields) . ") VALUES (" . implode(", ", $iplaceholders) . ")";

      $previous_db = tripal_db_set_active('chado');
      $status = db_query($prepare_sql);
      tripal_db_set_active($previous_db);

      if (!$status) {
        watchdog('tripal_core',"tripal_core_chado_insert: not able to prepare '%name' statement for: %sql", array('%name' => $options['statement_name'], '%sql' => $sql), 'WATCHDOG ERROR');
        return FALSE;
      }
    } else {
      $sql = "INSERT INTO {$table} (" . implode(", ",$ifields) . ") VALUES (". implode(", ",$itypes) .")";
    }

  }

  // finally perform the insert.
  if ($prepared) {

      $sql = "EXECUTE " . $options['statement_name'] . "(" . implode(", ", $itypes) . ")";

      $previous_db = tripal_db_set_active('chado');
      $result = db_query($sql, $ivalues);
      tripal_db_set_active($previous_db);
      if ($result) {
        // add primary keys to values before return
        $primary_key = array();
        if (!is_array($table_desc['primary key'])) {
          $table_desc['primary key'] = array();
          watchdog('tripal_core',"tripal_core_chado_insert: %table not defined in tripal schema api", array('%table' => $table), 'WATCHDOG WARNING');
        }
        foreach ($table_desc['primary key'] as $field) {
          $value = db_last_insert_id($table, $field);
          $values[$field] = $value;
        }
        return $values;
      } else {
        watchdog('tripal_core',"tripal_core_chado_insert: not able to execute prepared statement '%name' with values: %values", array('%name' => $options['statement_name'], '%values' => print_r($values,1)), 'WATCHDOG ERROR');
        return FALSE;
      }

  } else {
    $previous_db = tripal_db_set_active('chado');  // use chado database
    $result = db_query($sql,$ivalues);
    tripal_db_set_active($previous_db);  // now use drupal database
    if($result){
      // add primary keys to values before return
      $primary_key = array();
      if (!is_array($table_desc['primary key'])) {
        $table_desc['primary key'] = array();
        watchdog('tripal_core',"tripal_core_chado_insert: %table not defined in tripal schema api", array('%table' => $table), 'WATCHDOG WARNING');
      }
      foreach ($table_desc['primary key'] as $field) {
        $value = db_last_insert_id($table, $field);
        $values[$field] = $value;
      }
      return $values;
    }
    else {
      watchdog('tripal_core',"tripal_core_chado_insert: Cannot insert record into $table table: " . print_r($values,1),array(),'WATCHDOG_ERROR');
      return false;
    }
  }

  return false;
}

/**
 * Provides a generic function for deleting a record(s) from any chado table
 *
 * Use this function to delete a record(s) in any Chado table.  The first
 * argument specifies the table to delete from and the second is an array
 * of values to match for locating the record(s) to be deleted.  The arrays
 * are mutli-dimensional such that foreign key lookup values can be specified.
 *
 * @param $table
 *  The name of the chado table for inserting
 * @param $match
 *  An associative array containing the values for locating a record to update.
 *
 * @return
 *   On success this function returns TRUE. On failure, it returns FALSE.
 *
 * Example usage:
 * @code
   $umatch = array(
     'organism_id' => array(
         'genus' => 'Citrus',
         'species' => 'sinensis',
      ),
     'uniquename' => 'orange1.1g000034m.g7',
     'type_id' => array (
         'cv_id' => array (
            'name' => 'sequence',
         ),
         'name' => 'gene',
         'is_obsolete' => 0
      ),
   );
   $uvalues = array(
      'name' => 'orange1.1g000034m.g',
      'type_id' => array (
         'cv_id' => array (
            'name' => 'sequence',
         ),
         'name' => 'mRNA',
         'is_obsolete' => 0
      ),
   );
 *   $result = tripal_core_chado_update('feature',$umatch,$uvalues);
 * @endcode
 * The above code species that a feature with a given uniquename, organism_id,
 * and type_id (the unique constraint for the feature table) will be deleted.
 * The organism_id is specified as a nested array that uses the organism_id
 * foreign key constraint to lookup the specified values to find the exact
 * organism_id. The same nested struture is also used for specifying the
 * values to update.  The function will find all records that match the
 * columns specified and delete them.
 *
 * @ingroup tripal_chado_api
 */
function tripal_core_chado_delete($table,$match){
   $delete_matches = array();  // contains the values for the where clause

   // get the table description
   $table_desc = module_invoke_all('chado_'.$table.'_schema');

   // get the values needed for matching in the SQL statement
   foreach ($match as $field => $value){
      if(is_array($value)){
         // if the user has specified an array of values to delete rather than
         // FK relationships the keep those in our match
         if(array_values($value) === $value){
            $delete_matches[$field] = $value;
         } else {
            $results = tripal_core_chado_get_foreign_key($table_desc,$field,$value);
            if (sizeof($results) > 1) {
              watchdog('tripal_core', 'tripal_core_chado_delete: When trying to find record to delete, too many records match the criteria supplied for !foreign_key foreign key constraint (!criteria)', array('!foreign_key' => $field, '!criteria' => print_r($value,TRUE)), WATCHDOG_ERROR);
            } elseif (sizeof($results) < 1) {
              //watchdog('tripal_core', 'tripal_core_chado_delete: When trying to find record to delete, no record matches criteria supplied for !foreign_key foreign key constraint (!criteria)', array('!foreign_key' => $field, '!criteria' => print_r($value,TRUE)), WATCHDOG_ERROR);
            } else {
              $delete_matches[$field] = $results[0];
            }
         }
      }
      else {
         $delete_matches[$field] = $value;
      }
   }
   // now build the SQL statement
   $sql = "DELETE FROM {$table} WHERE ";
   $dargs = array();
   foreach($delete_matches as $field => $value){
      if (count($value) > 1) {
         $sql .= "$field IN (".db_placeholders($value,'varchar').") AND ";
         foreach ($value as $v) { $dargs[] = $v; }
      } else {
         if(strcmp($value,'__NULL__')==0){
            $sql .= " $field = NULL AND ";
         }
         elseif(strcmp($fields[$field]['type'],'serial')==0 or
            strcmp($fields[$field]['type'],'int')==0){
            $sql .= " $field = %d AND ";

         }
         else {
            $sql .= " $field = '%s' AND ";
         }
         array_push($dargs,$value);
      }
   }
   $sql = substr($sql,0,-4);  // get rid of the trailing 'AND'

   // finally perform the delete.  If successful, return the updated record
   $previous_db = tripal_db_set_active('chado');  // use chado database
   $result = db_query($sql,$dargs);
   tripal_db_set_active($previous_db);  // now use drupal database
   if($result){
      return true;
   }
   else {
      watchdog('tripal_core',"Cannot delete record in $table table.  Match:" . print_r($match,1) . ". Values: ". print_r($values,1),array(),'WATCHDOG_ERROR');
      return false;
   }
   return false;
}

/**
* Provides a generic routine for updating into any Chado table
*
* Use this function to update a record in any Chado table.  The first
* argument specifies the table for inserting, the second is an array
* of values to matched for locating the record for updating, and the third
* argument give the values to update.  The arrays are mutli-dimensional such
* that foreign key lookup values can be specified.
*
* @param $table
*  The name of the chado table for inserting
* @param $match
*  An associative array containing the values for locating a record to update.
* @param $values
*  An associative array containing the values for updating.
*
* @return
*  On success this function returns TRUE. On failure, it returns FALSE.
*
* Example usage:
* @code
   $umatch = array(
     'organism_id' => array(
         'genus' => 'Citrus',
         'species' => 'sinensis',
      ),
     'uniquename' => 'orange1.1g000034m.g7',
     'type_id' => array (
         'cv_id' => array (
            'name' => 'sequence',
         ),
         'name' => 'gene',
         'is_obsolete' => 0
      ),
   );
   $uvalues = array(
      'name' => 'orange1.1g000034m.g',
      'type_id' => array (
         'cv_id' => array (
            'name' => 'sequence',
         ),
         'name' => 'mRNA',
         'is_obsolete' => 0
      ),
   );
*   $result = tripal_core_chado_update('feature',$umatch,$uvalues);
* @endcode
* The above code species that a feature with a given uniquename, organism_id,
* and type_id (the unique constraint for the feature table) will be updated.
* The organism_id is specified as a nested array that uses the organism_id
* foreign key constraint to lookup the specified values to find the exact
* organism_id. The same nested struture is also used for specifying the
* values to update.  The function will find the record that matches the
* columns specified and update the record with the avlues in the $uvalues array.
*
* @ingroup tripal_chado_api
*/
function tripal_core_chado_update($table,$match,$values){
   $update_values = array();   // contains the values to be updated
   $update_matches = array();  // contains the values for the where clause

   // get the table description
   $table_desc = module_invoke_all('chado_'.$table.'_schema');

   // get the values needed for matching in the SQL statement
   foreach ($match as $field => $value){
      if(is_array($value)){
         $results = tripal_core_chado_get_foreign_key($table_desc,$field,$value);
         if (sizeof($results) > 1) {
           watchdog('tripal_core', 'tripal_core_chado_update: When trying to find record to update, too many records match the criteria supplied for !foreign_key foreign key constraint (!criteria)', array('!foreign_key' => $field, '!criteria' => print_r($value,TRUE)), WATCHDOG_ERROR);
         } elseif (sizeof($results) < 1) {
           //watchdog('tripal_core', 'tripal_core_chado_update: When trying to find record to update, no record matches criteria supplied for !foreign_key foreign key constraint (!criteria)', array('!foreign_key' => $field, '!criteria' => print_r($value,TRUE)), WATCHDOG_ERROR);
         } else {
           $update_matches[$field] = $results[0];
         }
      }
      else {
         $update_matches[$field] = $value;
      }
   }

   // get the values used for updating
   foreach ($values as $field => $value){
      if(is_array($value)){
         $results = tripal_core_chado_get_foreign_key($table_desc,$field,$value);
         if (sizeof($results) > 1) {
           watchdog('tripal_core', 'tripal_core_chado_update: When trying to find update values, too many records match the criteria supplied for !foreign_key foreign key constraint (!criteria)', array('!foreign_key' => $field, '!criteria' => print_r($value,TRUE)), WATCHDOG_ERROR);
         } elseif (sizeof($results) < 1) {
           //watchdog('tripal_core', 'tripal_core_chado_update: When trying to find update values, no record matches criteria supplied for !foreign_key foreign key constraint (!criteria)', array('!foreign_key' => $field, '!criteria' => print_r($value,TRUE)), WATCHDOG_ERROR);
         } else {
           $update_values[$field] = $results[0];
         }
      }
      else {
         $update_values[$field] = $value;
      }
   }

   // now build the SQL statement
   $sql = "UPDATE {$table} SET ";
   $fields = $table_desc['fields'];
   $uargs = array();
   foreach($update_values as $field => $value){
      if(strcmp($value,'__NULL__')==0){
         $sql .= " $field = NULL, ";
      }
      elseif(strcmp($fields[$field]['type'],'serial')==0 or
         strcmp($fields[$field]['type'],'int')==0){
         $sql .= " $field = %d, ";
      } else {
         $sql .= " $field = '%s', ";
      }
      array_push($uargs,$value);
   }
   $sql = substr($sql,0,-2);  // get rid of the trailing comma & space
   $sql .= " WHERE ";
   foreach($update_matches as $field => $value){
      if(strcmp($value,'__NULL__')==0){
         $sql .= " $field = NULL AND ";
      }
      elseif(strcmp($fields[$field]['type'],'serial')==0 or
         strcmp($fields[$field]['type'],'int')==0){
         $sql .= " $field = %d AND ";
      }
      else {
         $sql .= " $field = '%s' AND ";
      }
      array_push($uargs,$value);
   }
   $sql = substr($sql,0,-4);  // get rid of the trailing 'AND'

   // finally perform the update.  If successful, return the updated record
   $previous_db = tripal_db_set_active('chado');  // use chado database
   $result = db_query($sql,$uargs);
   tripal_db_set_active($previous_db);  // now use drupal database
   if($result){
      return true;
   }
   else {
      watchdog('tripal_core',"Cannot update record in $table table.  Match:" . print_r($match,1) . ". Values: ". print_r($values,1),array(),'WATCHDOG_ERROR');
      return false;
   }
   return false;
}

/**
* Provides a generic routine for selecting data from a Chado table
*
* Use this function to perform a simple select from any Chado table.
*
* @param $table
*  The name of the chado table for inserting
* @param $columns
*  An array of column names
* @param $values
*  An associative array containing the values for filtering the results. In the
*  case where multiple values for the same time are to be selected an additional
*  entry for the field should appear for each value
* @param $options
*  An associative array of additional options where the key is the option
*  and the value is the value of that option.
*
* Additional Options Include:
*  - has_record
*     Set this argument to 'true' to have this function return a numeric
*     value for the number of recrods rather than the array of records.  this
*     can be useful in 'if' statements to check the presence of particula records.
*  - return_sql
*     Set this to 'true' to have this function return an array where the first
*     element is the sql that would have been run and the second is an array of
*     arguments.
*  - case_insensitive_columns
*     An array of columns to do a case insensitive search on.
*  - regex_columns
*     An array of columns where the value passed in should be treated as a regular expression
*  - order_by
*     An associative array containing the column names of the table as keys
*     and the type of sort (i.e. ASC, DESC) as the values.  The results in the
*     query will be sorted by the key values in the direction listed by the value
*
* @return
*  A database query result resource, FALSE if the query was not executed
*  correctly, or the number of records in the dataset if $has_record is set.
*
* Example usage:
* @code
*   $columns = array('feature_id','name');
*   $values =  array(
*     'organism_id' => array(
*         'genus' => 'Citrus',
*         'species' => array('sinensis','clementina'),
*      ),
*     'uniquename' => 'orange1.1g000034m.g',
*     'type_id' => array (
*         'cv_id' => array (
*            'name' => 'sequence',
*         ),
*         'name' => 'gene',
*         'is_obsolete' => 0
*      ),
*   );
*   $result = tripal_core_chado_select('feature',$columns,$values);
* @endcode
* The above code selects a record from the feature table using the three fields
* that uniquely identify a feature.  The $columns array simply lists the columns
* to select. The $values array is nested such that the organism is identified by
* way of the organism_id foreign key constraint by specifying the genus and
* species.  The cvterm is also specified using its foreign key and the cv_id
* for the cvterm is nested as well.  In the example above, two different species
* are allowed to match
*
* @ingroup tripal_chado_api
*/
function tripal_core_chado_select($table,$columns,$values,$options = null){
    if (!is_array($options)) { $options = array(); }
    if (!$options['case_insensitive_columns']) { $options['case_insensitive_columns'] = array(); }
    if (!$options['regex_columns']) { $options['regex_columns'] = array(); }
    if (!$options['order_by']) { $options['order_by'] = array(); }

   if (!is_array($columns)){
      watchdog('tripal_core', 'the $columns argument for tripal_core_chado_select must be an array.');
      return false;
   }

   if (!is_array($values)){
      watchdog('tripal_core', 'the $values argument for tripal_core_chado_select must be an array.');
      return false;
   }

   // get the table description
   $table_desc = module_invoke_all('chado_'.$table.'_schema');

   $select = '';
   $from = '';
   $where = '';
   $args = array();
   foreach($values as $field => $value){
      $select[] = $field;
      if(is_array($value)){
         // if the user has specified multiple values for matching then this we
         // want to catch that and save them in our $where array, otherwise
         // we'll descend for a foreign key relationship
         if(array_values($value) === $value){
            $where[$field] = $value;
         } else {
            // select the value from the foreign key relationship for this value
            $foreign_options = array(
              'regex_columns' => $options['regex_columns'],
              'case_insensitive_columns' => $options['case_insensitive_columns']
            );
            $results = tripal_core_chado_get_foreign_key($table_desc,$field,$value, $foreign_options);
            if (sizeof($results) < 1) {
              // foreign key records are required
              // thus if none matched then return false and alert the admin through watchdog
              //watchdog('tripal_core',
              // 'tripal_core_chado_select: no record in the table referenced by the foreign key (!field)   exists. tripal_core_chado_select table=!table, columns=!columns, values=!values',
              // array('!table' => $table,
              //   '!columns' => '<pre>' . print_r($columns, TRUE) . '</pre>',
              //   '!values' => '<pre>' . print_r($values, TRUE) . '</pre>',
              //   '!field' => $field,
              // ),
              // WATCHDOG_WARNING);
              return false;
            } else {
              $where[$field] = $results;
            }
         }
      }
      else {
        //need to catch a 0 and make int if integer field
        if ($table_desc['fields'][$field]['type'] == 'int') {
          $where[$field][] = (int) $value;
        } else {
          $where[$field][] = $value;
        }
      }
   }

   // now build the SQL select statement
   if (empty($where)) {
     // sometimes want to select everything
     $sql  = "SELECT " . implode(',',$columns) . " ";
     $sql .= "FROM {$table} ";
   } else {
     $sql  = "SELECT " . implode(',',$columns) . " ";
     $sql .= "FROM {$table} ";
     $sql .= "WHERE ";
     foreach($where as $field => $value){
       if (count($value) > 1) {
         $sql .= "$field IN (".db_placeholders($value,'varchar').") AND ";
         foreach ($value as $v) { $args[] = $v; }
       } else {
         $operator = '=';
         if (in_array($field, $options['regex_columns'])) {
           $operator = '~*';
         }
         if (in_array($field, $options['case_insensitive_columns'])) {
           $sql .= "lower($field) $operator lower('%s') AND ";
           $args[] = $value[0];
         }  else {
           $sql .= "$field $operator '%s' AND ";
           $args[] = $value[0];
         }
       }
     }
     $sql = substr($sql,0,-4);  // get rid of the trailing 'AND '
   }
   // finally add any ordering of the results to the SQL statement
   if(count($options['order_by']) > 0){
      $sql .= " ORDER BY ";
      foreach($options['order_by'] as $field => $dir){
         $sql .= "$field $dir, ";
      }
      $sql = substr($sql,0,-2);  // get rid of the trailing ', '
   }


   // if the caller has requested the SQL rather than the results...
   // which happens in the case of wanting to use the Drupal pager, then do so
   if($options['return_sql']){
      return array('sql'=> $sql, 'args' => $args);
   }

   $previous_db = tripal_db_set_active('chado');  // use chado database
   $resource = db_query($sql,$args);
   tripal_db_set_active($previous_db);  // now use drupal database

   $results = array();
   while ($r = db_fetch_object($resource)) {
     $results[] = $r;
   }

   if(!$options['has_record']){
      return $results;
   } else{
      return count($results);
   }
}

/**
* Gets the value of a foreign key relationship
*
* This function is used by tripal_core_chado_select, tripal_core_chado_insert,
* and tripal_core_chado_update to iterate through the associate array of
* values that gets passed to each of those routines.  The values array
* is nested where foreign key contraints are used to specify a value that.  See
* documentation for any of those functions for further information.
*
* @param $table_desc
*  A table description for the table with the foreign key relationship to be identified generated by
*  hook_chado_<table name>_schema()
* @param $field
*  The field in the table that is the foreign key.
* @param $values
*  An associative array containing the values
* @param $options
*  An associative array of additional options where the key is the option
*  and the value is the value of that option. These options are passed on to tripal_core_chado_select.
*
* Additional Options Include:
*  - case_insensitive_columns
*     An array of columns to do a case insensitive search on.
*  - regex_columns
*     An array of columns where the value passed in should be treated as a regular expression
*
* @return
*  A string containg the results of the foreign key lookup, or FALSE if failed.
*
* Example usage:
* @code
*
*   $values = array(
*     'genus' => 'Citrus',
*     'species' => 'sinensis',
*   );
*   $value = tripal_core_chado_get_foreign_key('feature','organism_id',$values);
*
* @endcode
* The above code selects a record from the feature table using the three fields
* that uniquely identify a feature.  The $columns array simply lists the columns
* to select. The $values array is nested such that the organism is identified by
* way of the organism_id foreign key constraint by specifying the genus and
* species.  The cvterm is also specified using its foreign key and the cv_id
* for the cvterm is nested as well.
*
* @ingroup tripal_chado_api
*/
function tripal_core_chado_get_foreign_key($table_desc,$field,$values, $options = null){
    if (!is_array($options)) { $options = array(); }
    if (!$options['case_insensitive_columns']) { $options['case_insensitive_columns'] = array(); }
    if (!$options['regex_columns']) { $options['regex_columns'] = array(); }

   // get the list of foreign keys for this table description and
   // iterate through those until we find the one we're looking for
   $fkeys = $table_desc['foreign keys'];
   if($fkeys){
      foreach($fkeys as $name => $def){
         if (is_array($def['table'])) {
           //foreign key was described 2X
           $message = "The foreign key ".$name." was defined twice. Please check modules to determine if hook_chado_".$table_desc['table']."_schema() was implemented and defined this foreign key when it wasn't supposed to. Modules this hook was implemented in: ".implode(', ', module_implements("chado_".$table_desc['table']."_schema")).".";
           watchdog('tripal_core', $message);
           drupal_set_message($message,'error');
           continue;
         }
         $table = $def['table'];
         $columns = $def['columns'];
         // iterate through the columns of the foreign key relationship
         foreach($columns as $left => $right){
            // does the left column in the relationship match our field?
            if(strcmp($field,$left)==0){
               // the column name of the foreign key matches the field we want
               // so this is the right relationship.  Now we want to select
               $select_cols = array($right);
               $result = tripal_core_chado_select($table,$select_cols,$values, $options);
               $fields = array();
               foreach ($result as $obj) {
                 $fields[] = $obj->$right;
               }
               return $fields;
            }
         }
      }
   }
   else {
      // TODO: what do we do if we get to this point and we have a fk
      // relationship expected but we don't have any definition for one in the
      // table schema??
      $message = "There is no foreign key relationship defined for ".$field.".
         To define a foreign key relationship, determine the table this foreign
         key referrs to (<foreign table>) and then implement
         hook_chado_<foreign table>_schema(). See
         tripal_feature_chado_feature_schema for an example.";
      watchdog('tripal_core', $message);
      drupal_set_message($message,'error');
   }
   return false;
}

/**
 * Generates an object containing the full details of a record(s) in chado.
 *
 * This differs from the objects returned by tripal_core_chado_select in so far as all foreign key
 * relationships have been followed meaning you have more complete details. Thus this function
 * should be used whenever you need a full variable and tripal_core_chado_select should be used if
 * you only case about a few columns.
 *
 * @param $table
 *   The name of the base table to generate a variable for
 * @param $values
 *   A select values array that selects the records you want from the base table
 *   (this has the same form as tripal_core_chado_select)
 * @param $base_options
 *   An array containing options for the base table.  For example, an
 *   option of 'order_by' may be used to sort results in the base table
 *   if more than one are returned.  The options must be compatible with
 *   the options accepted by the tripal_core_chado_select() function.
 * @return
 *   Either an object (if only one record was selected from the base table)
 *   or an array of objects (if more than one record was selected from the base table).
 *
 * Example Usage:
 * @code
      $values = array(
        'name' => 'Medtr4g030710'
      );
      $features = tripal_core_generate_chado_var('feature', $values);
 * @endcode
 * This will return an object if there is only one feature with the name Medtr4g030710 or it will
 * return an array of feature objects if more than one feature has that name.
 *
 * Note to Module Designers: Fields can be excluded by default from these objects by implementing
 * one of the following hooks:
 *  - hook_exclude_field_from_tablename_by_default (where tablename is the name of the table):
 *      This hook allows you to add fields to be excluded on a per table basis. Simply implement
 *      this hook to return an array of fields to be excluded. For example:
 * @code
          mymodule_exclude_field_from_feature_by_default() {
            return array('residues' => TRUE);
          }
 * @endcode
 *      will ensure that feature.residues is ecluded from a feature object by default.
 *  - hook_exclude_type_by_default:
 *      This hook allows you to exclude fields from all tables that are of a given postgresql field
 *      type. Simply implement this hook to return an array of postgresql types mapped to criteria.
 *      Then all fields of that type where the criteria supplied returns TRUE will be excluded from
 *      any table. Tokens available in criteria are &gt;field_value&lt;  and &gt;field_name&lt; . For example:
 * @code
          mymodule_exclude_type_by_default() {
            return array('text' => 'length(&gt;field_value&lt; ) > 50');
          }
 * @endcode
 *      will exclude all text fields with a length > 50. Thus if $feature.residues is longer than 50 *      it will be excluded, otherwise it will be added.
 *
 * @ingroup tripal_chado_api
 */
 function tripal_core_generate_chado_var($table, $values, $base_options=array()) {

  $all = new stdClass();

  // get description for the current table----------------------------------------------------------
  $table_desc = module_invoke_all('chado_'.$table.'_schema');
  $table_primary_key = $table_desc['primary key'][0];
  $table_columns = array_keys($table_desc['fields']);

  // Expandable fields without value needed for criteria--------------------------------------------
  $all->expandable_fields = array();
  if ($table_desc['referring_tables']) {
    $all->expandable_tables = $table_desc['referring_tables'];
  } else {
    $all->expandable_tables = array();
  }
  $all->expandable_nodes = array();

  // Get fields to be removed by name.................................
  $fields_to_remove = module_invoke_all('exclude_field_from_'.$table.'_by_default');
  foreach ($fields_to_remove as $field_name => $criteria) {
    //replace &gt;field_name&lt;  with the current field name &
    $criteria = preg_replace('/&gt;field_name&lt; /', $field_name, $criteria);

    // if field_value needed we can't deal with this field yet
    if (preg_match('/&gt;field_value&lt; /', $criteria)) { break; }

    //if criteria then remove from query
    $success = drupal_eval('<?php return '.$criteria.'; ?>');
//    watchdog('tripal_core',
//      'Evaluating criteria (%criteria) for field %field in tripal_core_generate_chado_var for %table evaluated to %success',
//      array('%table' => $table, '%criteria'=>$criteria, '%field' => $field_name, '%success'=>$success),
//      WATCHDOG_NOTICE
//    );
    if ($success) {
      unset($table_columns[array_search($field_name, $table_columns)]);
      unset($fields_to_remove[$field_name]);
      $all->expandable_fields[] = $table . '.' . $field_name;
    }
  }

  //Get fields to be removed by type................................
  $types_to_remove = module_invoke_all('exclude_type_by_default');
  $field_types = array();
  foreach ($table_desc['fields'] as $field_name => $field_array) {
    $field_types[$field_array['type']][] = $field_name;
  }
  foreach ($types_to_remove as $field_type => $criteria) {
    // if there are fields of that type to remove
    if (is_array($field_types[$field_type])) {
      //replace &gt;field_name&lt;  with the current field name &
      $criteria = preg_replace('/&gt;field_name&lt; /', $field_name, $criteria);

      foreach ($field_types[$field_type] as $field_name) {
        // if field_value needed we can't deal with this field yet
        if (preg_match('/&gt;field_value&lt; /', $criteria)) {
          $fields_to_remove[$field_name] = $criteria;
          continue;
        }

        // if field_value needed we can't deal with this field yet
        if (preg_match('/&gt;field_value&lt; /', $criteria)) { break; }

        //if criteria then remove from query
        $success = drupal_eval('<?php return '.$criteria.'; ?>');
//        watchdog('tripal_core',
//          'Evaluating criteria (%criteria) for field %field of $type in tripal_core_generate_chado_var for %table evaluated to %success',
//          array('%table'=>$table, '%criteria'=>$criteria, '%field'=>$field_name, '%type'=>$field_type, '%success'=>$success),
//          WATCHDOG_NOTICE
//        );
        if ($success) {
          unset($table_columns[array_search($field_name, $table_columns)]);
          $all->expandable_fields[] = $table . '.' . $field_name;
        }
      } //end of foreach field of that type
    }
  } //end of foreach type to be removed

  // get the values for the record in the current table---------------------------------------------
  $results = tripal_core_chado_select($table, $table_columns, $values,$base_options);

  if($results){
     foreach ($results as $key => $object) {
       // Add empty expandable_x arrays
       $object->expandable_fields = $all->expandable_fields;
       $object->expandable_tables = $all->expandable_tables;
       $object->expandable_nodes = $all->expandable_nodes;

       // add curent table
       $object->tablename = $table;

       // check if the current table maps to a node type-----------------------------------------------
       // if this table is connected to a node there will be a chado_tablename table in drupal
       if (db_table_exists('chado_'.$table)) {
         // that has a foreign key to this one ($table_desc['primary key'][0]
         // and to the node table (nid)
         $sql = "SELECT %s, nid FROM chado_%s WHERE %s=%d";
         $mapping = db_fetch_object(db_query(
           $sql,
           $table_primary_key,
           $table,
           $table_primary_key,
           $object->{$table_primary_key}
         ));
         if ($mapping->{$table_primary_key}) {
           $object->nid = $mapping->nid;
           $object->expandable_nodes[] = $table;
         }
       }

       // remove any fields where criteria need to be evalulated---------------------------------------
       foreach ($fields_to_remove as $field_name => $criteria) {
         if (!isset($object->{$field_name})) { break; }
         $criteria = preg_replace('/&gt;field_value&lt; /', $object->{$field_name}, $criteria);
         //if criteria then remove from query
         $success = drupal_eval('<?php return '.$criteria.'; ?>');
   //      watchdog('tripal_core',
   //        'Evaluating criteria (%criteria) for field %field in tripal_core_generate_chado_var for   %table evaluated to %success',
   //        array('%table' => $table, '%criteria'=>$criteria, '%field' => $field_name, '%success'=>$success),
   //        WATCHDOG_NOTICE
   //      );
         if ($success) {
           unset($object->{$field_name});
           $object->expandable_fields[] = $table . '.' . $field_name;
         }
       }

       // recursively follow foreign key relationships nesting objects as we go------------------------
       if ($table_desc['foreign keys']) {
         foreach ($table_desc['foreign keys'] as $foreign_key_array) {
           $foreign_table = $foreign_key_array['table'];
           foreach ($foreign_key_array['columns'] as $foreign_key => $primary_key) {
             // Note: Foreign key is the field in the current table whereas primary_key is the field in
             // the table referenced by the foreign key

             //Dont do anything if the foreign key is empty
             if (empty($object->{$foreign_key})) {
               break;
             }

             // get the record from the foreign table
             $foreign_values = array($primary_key => $object->{$foreign_key});
             $foreign_object = tripal_core_generate_chado_var($foreign_table, $foreign_values);

             // add the foreign record to the current object in a nested manner
             $object->{$foreign_key} = $foreign_object;

             // Flatten expandable_x arrays so only in the bottom object
             if (is_array($object->{$foreign_key}->expandable_fields)) {
               $object->expandable_fields = array_merge(
                 $object->expandable_fields,
                 $object->{$foreign_key}->expandable_fields
               );
               unset($object->{$foreign_key}->expandable_fields);
             }
             if (is_array($object->{$foreign_key}->expandable_tables)) {
               $object->expandable_tables = array_merge(
                 $object->expandable_tables,
                 $object->{$foreign_key}->expandable_tables
               );
               unset($object->{$foreign_key}->expandable_tables);
             }
             if (is_array($object->{$foreign_key}->expandable_nodes)) {
               $object->expandable_nodes = array_merge(
                 $object->expandable_nodes,
                 $object->{$foreign_key}->expandable_nodes
               );
               unset($object->{$foreign_key}->expandable_nodes);
             }
           }
         }

         $results[$key] = $object;
       }
     }
  }

    // check only one result returned
  if (sizeof($results) == 1) {
    // add results to object
    return $results[0];
  } elseif (!empty($results)) {
    return $results;
  } else {
    // no results returned
  }

}

/**
 * Retrieves fields/tables/nodes that were excluded by default from a variable and adds them
 *
 * This function exists to allow tripal_core_generate_chado_var() to excldue some
 * fields/tables/nodes from the default form of a variable without making it extremely difficult for
 * the tripal admin to get at these variables if he/she wants them.
 *
 * @param $object
 *   This must be an object generated using tripal_core_generate_chado_var()
 * @param $type
 *   Must be one of 'field', 'table', 'node'. Indicates what is being expanded.
 * @param $to_expand
 *   The name of the field/table/node to be expanded
 * @param $table_options
 *   An array containing options for the base table.  For example, an
 *   option of 'order_by' may be used to sort results in the base table
 *   if more than one are returned.  The options must be compatible with
 *   the options accepted by the tripal_core_chado_select() function.
 * @return
 *   A chado object supplemented with the field/table/node requested to be expanded
 *
 * Example Usage:
 * @code
      // Get a chado object to be expanded
      $values = array(
        'name' => 'Medtr4g030710'
      );
      $features = tripal_core_generate_chado_var('feature', $values);

      // Expand the organism node
      $feature = tripal_core_expand_chado_vars($feature, 'node', 'organism');

      // Expand the feature.residues field
      $feature = tripal_core_expand_chado_vars($feature, 'field', 'feature.residues');

      // Expand the feature properties (featureprop table)
      $feature = tripal_core_expand_chado_vars($feature, 'table', 'featureprop');
 * @endcode
 *
 * @ingroup tripal_chado_api
 */
function tripal_core_expand_chado_vars ($object, $type, $to_expand,$table_options = array()) {
  $base_table = $object->tablename;

  // check to see if they are expanding an array of objects
  if (is_array($object)) {
    foreach ($object as $index => $o) {
      $object[$index] = tripal_core_expand_chado_vars($o,$type,$to_expand);
    }
    return $object;
  }


  switch ($type) {
    case "field": //--------------------------------------------------------------------------------
      if (preg_match('/(\w+)\.(\w+)/', $to_expand, $matches)) {
        $tablename = $matches[1];
        $fieldname = $matches[2];
        $table_desc = module_invoke_all('chado_'.$tablename.'_schema');

        $values = array();
        foreach($table_desc['primary key'] as $key) {
          $values[$key] = $object->{$key};
        }

        if ($base_table == $tablename) {
          //get the field
          $results = tripal_core_chado_select(
            $tablename,
            array($fieldname),
            $values
          );
          $object->{$fieldname} = $results[0]->{$fieldname};
          $object->expanded = $to_expand;
        } else {
          //We need to recurse -the field is in a nested object
          foreach ((array) $object as $field_name => $field_value) {
            if (is_object($field_value)) {
              $object->{$field_name} = tripal_core_expand_chado_vars(
                $field_value,
                'field',
                $to_expand
              );
            }
          } //end of for each field in the current object
        }
      } else {
        watchdog(
          'tripal_core',
          'tripal_core_expand_chado_vars: Field (%field) not in the right format. It should be <tablename>.<fieldname>',
          WATCHDOG_ERROR
        );
      }

    break;
    case "table": //--------------------------------------------------------------------------------
      $foreign_table = $to_expand;
      $foreign_table_desc = module_invoke_all('chado_'.$foreign_table.'_schema');

      // If it's connected to the base table
      if ($foreign_table_desc['foreign keys'][$base_table]) {
        foreach ($foreign_table_desc['foreign keys'][$base_table]['columns'] as $left => $right) {
          if (!$object->{$right}) { break; }

          if (is_array($values)) {
            $values = array_merge($values, array($left => $object->{$right}) );
          } else {
            $values = array($left => $object->{$right});
          }
          $foreign_object = tripal_core_generate_chado_var(
            $foreign_table,
            array($left => $object->{$right}),
            $table_options
          );

          if ($foreign_object) {
            // in the case where the a foreign key relationships exists more
            // than once with the same table we want to alter the
            // array structure
            if(count($foreign_table_desc['foreign keys'][$base_table]['columns']) > 1){
               $object->{$foreign_table}->{$left} = $foreign_object;
               $object->expanded = $to_expand;
            } else {
               $object->{$foreign_table} = $foreign_object;
               $object->expanded = $to_expand;
            }
          }
        }
      } else {
        //We need to recurse -the table has a relationship to one of the nested objects
        foreach ((array) $object as $field_name => $field_value) {
          // if we have a nested object ->expand the table in it
          if (is_object($field_value)) {
            $object->{$field_name} = tripal_core_expand_chado_vars(
              $field_value,
              'table',
              $foreign_table
            );
          }
        }

      }

    break;
    case "node": //---------------------------------------------------------------------------------
      //if the node to be expanded is for our base table, then just expand it
      if ($object->tablename == $to_expand) {
        $node = node_load($object->nid);
        if ($node) {
          $object->expanded = $to_expand;
          $node->expandable_fields = $object->expandable_fields;
          unset($object->expandable_fields);
          $node->expandable_tables = $object->expandable_tables;
          unset($object->expandable_tables);
          $node->expandable_nodes = $object->expandable_nodes;
          unset($object->expandable_nodes);
          $node->{$base_table} = $object;
          $object = $node;
        } else {
          watchdog(
            'tripal_core',
            'tripal_core_expand_chado_vars: No node matches the nid (%nid) supplied.',
            array('%nid'=>$object->nid),
            WATCHDOG_ERROR
          );
        } //end of if node
      } else {
        //We need to recurse -the node to expand is one of the nested objects
        foreach ((array) $object as $field_name => $field_value) {
          if (is_object($field_value)) {
            $object->{$field_name} = tripal_core_expand_chado_vars(
              $field_value,
              'node',
              $to_expand
            );
          }
        } //end of for each field in the current object
      }

    break;
    default:
     watchdog('tripal_core',
      'tripal_core_expand_chado_vars: Unrecognized type (%type). Should be one of "field", "table", "node".',
      array('%type'=>$type),
      WATCHDOG_ERROR
    );
    return FALSE;
  }

  //move extended array downwards-------------------------------------------------------------------
  if (!$object->expanded) {
    //if there's no extended field then go hunting for it
    foreach ( (array)$object as $field_name => $field_value) {
      if (is_object($field_value)) {
        if (isset($field_value->expanded)) {
          $object->expanded = $field_value->expanded;
          unset($field_value->expanded);
        }
      }
    }
  }
  //try again becasue now we might have moved it down
  if ($object->expanded) {
    $expandable_name = 'expandable_'.$type.'s';
    if ($object->{$expandable_name}) {
      $key_to_remove = array_search($object->expanded, $object->{$expandable_name});
      unset($object->{$expandable_name}[$key_to_remove]);
      unset($object->expanded);
    } else {
      // if there is an expandable array then we've reached the base object
      // if we get here and don't have anything expanded then something went wrong
//      watchdog(
//        'tripal_core',
//        'tripal_core_expand_chado_vars: Unable to expand the %type %to_expand',
//        array('%type'=>$type, '%to_expand'=>$to_expand),
//        WATCHDOG_ERROR
//      );
    } //end of it we've reached the base object
  }

  return $object;
}

/**
 * Implements hook_exclude_type_by_default()
 *
 * This hooks allows fields of a specified type that match a specified criteria to be excluded by
 * default from any table when tripal_core_generate_chado_var() is called. Keep in mind that if
 * fields are excluded by default they can always be expanded at a later date using
 * tripal_core_expand_chado_vars().
 *
 * Criteria are php strings that evaluate to either TRUE or FALSE. These strings are evaluated using
 * drupal_eval() which suppresses syntax errors and throws watchdog entries of type php. There are
 * also watchdog entries of type tripal_core stating the exact criteria evaluated. Criteria can
 * contain the following tokens:
 *   - &gt;field_name&lt;
 *       Replaced by the name of the field to be excluded
 *   - &gt;field_value&lt;
 *       Replaced by the value of the field in the current record
 * Also keep in mind that if your criteria doesn't contain the &gt;field_value&lt;  token then it will be
 * evaluated before the query is executed and if the field is excluded it won't be included in the
 * query.
 *
 * @return
 *   An array of type => criteria where the type is excluded if the criteria evaluates to TRUE
 *
 * @ingroup tripal_chado_api
 */
function tripal_core_exclude_type_by_default() {
  return array('text' => "strlen('&gt;field_value&lt; ') > 100");
}

/**
 * Implements hook_exclude_field_from_<tablename>_by_default()
 *
 * This hooks allows fields from a specified table that match a specified criteria to be excluded by
 * default from any table when tripal_core_generate_chado_var() is called. Keep in mind that if
 * fields are excluded by default they can always be expanded at a later date using
 * tripal_core_expand_chado_vars().
 *
 * Criteria are php strings that evaluate to either TRUE or FALSE. These strings are evaluated using
 * drupal_eval() which suppresses syntax errors and throws watchdog entries of type php. There are
 * also watchdog entries of type tripal_core stating the exact criteria evaluated. Criteria can
 * contain the following tokens:
 *   - &gt;field_name&lt;
 *       Replaced by the name of the field to be excluded
 *   - &gt;field_value&lt;
 *       Replaced by the value of the field in the current record
 * Also keep in mind that if your criteria doesn't contain the &gt;field_value&lt;  token then it will be
 * evaluated before the query is executed and if the field is excluded it won't be included in the
 * query.
 *
 * @return
 *   An array of type => criteria where the type is excluded if the criteria evaluates to TRUE
 *
 * @ingroup tripal_chado_api
 */
function tripal_core_exclude_field_from_feature_by_default() {
  return array();
}

/**
 *  Use this function instead of db_query() to avoid switching databases
 *  when making query to the chado database
 */
function chado_query($sql) {
	$args = func_get_args();
	array_shift($args);
	$sql = db_prefix_tables($sql);
	if (isset($args[0]) and is_array($args[0])) { // 'All arguments in one array' syntax
		$args = $args[0];
	}
	_db_query_callback($args, TRUE);
	$sql = preg_replace_callback(DB_QUERY_REGEXP, '_db_query_callback', $sql);
	$previous_db = tripal_db_set_active('chado');
	$results = _db_query($sql);
	tripal_db_set_active($previous_db);
	return $results;
}

/**
 * Get chado id for a node. E.g, if you want to get 'analysis_id' from the
 * 'analysis' table for a synced 'chado_analysis' node, use:
 * $analysis_id = chado_get_id_for_node ('analysis', $node)
 * Likewise,
 * $organism_id = chado_get_id_for_node ('organism', $node)
 * $feature_id = chado_get_id_for_node ('feature', $node)
 */
function chado_get_id_for_node ($table, $node) {
	 return db_result(db_query("SELECT $table"."_id FROM {chado_".$table."} WHERE nid = $node->nid"));
}

/**
 *  Get node id for a chado feature/organism/analysis. E.g, if you want to
 *  get the node id for an analysis, use:
 *  $nid = chado_get_node_id ('analysis', $analysis_id)
 *  Likewise,
 *  $nid = chado_get_node_id ('organism', $organism_id)
 *  $nid = chado_get_node_id ('feature', $feature_id)
 */
function chado_get_node_id ($table, $id) {
	 return db_result(db_query("SELECT nid FROM {chado_".$table."} WHERE $table"."_id = $id"));
}

/**
 * Retrieve a property for a given base table record
 *
 * @param $basetable
 *   The base table for which the property should be retrieved. Thus to retrieve a property
 *   for a feature the basetable=feature and property is retrieved from featureprop
 * @param $record_id
 *   The primary key of the basetable to retrieve properties for. This should be in integer.
 * @param $property
 *   The cvterm name describing the type of properties to be retrieved
 * @param $cv_name
 *   The name of the cv that the above cvterm is part of
 *
 * @return
 *   A chado variable with the specified properties expanded
 *
 * @ingroup tripal_chado_api
 */
function tripal_core_get_property($basetable, $record_id, $property, $cv_name){

   // get the foreign key for this property table
   $table_desc = module_invoke_all('chado_'.$basetable.'prop_schema');
   $fkcol = key($table_desc['foreign keys'][$basetable]['columns']);

   // construct the array of values to be selected
   $values = array (
      $fkcol => $record_id,
      'type_id' => array (
         'cv_id' => array (
            'name' => $cv_name,
         ),
         'name' => $property,
         'is_obsolete' => 0
      ),
   );
   $results = tripal_core_generate_chado_var($basetable.'prop',$values);
   $results = tripal_core_expand_chado_vars($results,'field',$basetable.'prop.value');
   return $results;
}
/**
 * Insert a property for a given base table.  By default if the property already
 * exists a new property is added with the next available rank.  If
 * $update_if_present argument is specified then the record will be updated if it
 * exists rather than adding a new property.
 *
 * @param $basetable
 *   The base table for which the property should be inserted. Thus to insert a property
 *   for a feature the basetable=feature and property is inserted into featureprop
 * @param $record_id
 *   The primary key of the basetable to insert a property for. This should be in integer.
 * @param $property
 *   The cvterm name describing the type of properties to be inserted
 * @param $cv_name
 *   The name of the cv that the above cvterm is part of
 * @param $value
 *   The value of the property to be inserted (can be empty)
 * @param $update_if_present
 *   A boolean indicating whether an existing record should be updated. If the
 *   property already exists and this value is not specified or is zero then
 *   a new property will be added with the next largest rank.
 *
 * @return
 *   Return True on Insert/Update and False otherwise
 *
 * @ingroup tripal_chado_api
 */
function tripal_core_insert_property($basetable, $record_id, $property,
   $cv_name, $value, $update_if_present = 0)
{
   // first see if the property already exists, if the user want's to update
   // then we can do that, but otherwise we want to increment the rank and
   // insert
   $prop = tripal_core_get_property($basetable,$record_id,$property,$cv_name);
   $rank = 0;
   if(count($prop)>0){
      if($update_if_present){
         return tripal_core_update_property($basetable,$record_id,$property,$cv_name,$value) ;
      } else {
         // iterate through the properties returned and get the largest rank
         foreach($prop as $p){
            if($p->rank > $rank){
               $rank = $p->rank;
            }
         }
         // now add 1 to the rank
         $rank++;
      }
   }

   // get the foreign key for this property table
   $table_desc = module_invoke_all('chado_'.$basetable.'prop_schema');
   $fkcol = key($table_desc['foreign keys'][$basetable]['columns']);

   // construct the array of values to be inserted
   $values = array (
      $fkcol => $record_id,
      'type_id' => array (
         'cv_id' => array (
            'name' => $cv_name,
         ),
         'name' => $property,
         'is_obsolete' => 0
      ),
      'value' => $value,
      'rank' => $rank,
   );

   return tripal_core_chado_insert($basetable.'prop',$values);
}

/**
 * Update a property for a given base table record and property name.  This
 * function should be used only if one record of the property will be present.
 * If the property name can have multiple entries (with increasing rank) then
 * use the function named tripal_core_update_property_by_id
 *
 * @param $basetable
 *   The base table for which the property should be updated. The property table
 *   is constructed using  a combination of the base table name and the suffix
 *   'prop' (e.g. basetable = feature then property tabie is featureprop).
 * @param $record_id
 *   The foreign key of the basetable to update a property for. This should be in integer.
 *   For example, if the basetable is 'feature' then the $record_id should be the feature_id
 * @param $property
 *   The cvterm name of property to be updated
 * @param $cv_name
 *   The name of the cv that the above cvterm is part of
 * @param $value
 *   The value of the property to be inserted (can be empty)
 * @param $insert_if_missing
 *   A boolean indicating whether a record should be inserted if one doesn't exist to update
 *
 * Note: The property to be updated is select via the unique combination of $record_id and
 * $property and then it is updated with the supplied value
 *
 * @return
 *   Return True on Update/Insert and False otherwise
 *
 * @ingroup tripal_chado_api
 */
function tripal_core_update_property($basetable, $record_id, $property,
   $cv_name, $value, $insert_if_missing = 0)
{

   // first see if the property is missing (we can't update a missing property
   $prop = tripal_core_get_property($basetable,$record_id,$property,$cv_name);
   if(count($prop)==0){
      if($insert_if_missing){
        return tripal_core_insert_property($basetable,$record_id,$property,$cv_name,$value);
      } else {
        return FALSE;
      }
   }

   // get the foreign key for this property table
   $table_desc = module_invoke_all('chado_'.$basetable.'prop_schema');
   $fkcol = key($table_desc['foreign keys'][$basetable]['columns']);

   // construct the array that will match the exact record to update
   $match = array (
      $fkcol => $record_id,
      'type_id' => array (
         'cv_id' => array (
            'name' => $cv_name,
         ),
         'name' => $property,
      ),
   );
   // construct the array of values to be updated
   $values = array (
      'value' => $value,
   );
   return tripal_core_chado_update($basetable.'prop',$match,$values);
}

/**
 * Update a property for a given base table record.  This function should be
 * used if multiple records of the same property will be present. Also, use this
 * function to change the property name of an existing property.
 *
 * @param $basetable
 *   The base table for which the property should be updated. The property table
 *   is constructed using  a combination of the base table name and the suffix
 *   'prop' (e.g. basetable = feature then property tabie is featureprop).
 * @param $record_id
 *   The primary key of the base table. This should be in integer.
 *   For example, if the basetable is 'feature' then the $record_id should be the featureprop_id
 * @param $property
 *   The cvterm name of property to be updated
 * @param $cv_name
 *   The name of the cv that the above cvterm is part of
 * @param $value
 *   The value of the property to be inserted (can be empty)
 *
 * @return
 *   Return True on Update/Insert and False otherwise
 *
 * @ingroup tripal_chado_api
 */
function tripal_core_update_property_by_id($basetable, $record_id, $property,
   $cv_name, $value)
{

   // get the primary key for this property table
   $table_desc = module_invoke_all('chado_'.$basetable.'prop_schema');
   $pkcol = $table_desc['primary key'][0];

   // construct the array that will match the exact record to update
   $match = array (
      $pkcol => $record_id,
   );
   // construct the array of values to be updated
   $values = array (
      'type_id' => array (
         'cv_id' => array (
            'name' => $cv_name,
         ),
         'name' => $property,
      ),
      'value' => $value,
   );
   return tripal_core_chado_update($basetable.'prop',$match,$values);
}
/**
 * Deletes a property for a given base table record using the property name
 *
 * @param $basetable
 *   The base table for which the property should be deleted. Thus to deleted a property
 *   for a feature the basetable=feature and property is deleted from featureprop
 * @param $record_id
 *   The primary key of the basetable to delete a property for. This should be in integer.
 * @param $property
 *   The cvterm name describing the type of property to be deleted
 * @param $cv_name
 *   The name of the cv that the above cvterm is part of
 *
 * Note: The property to be deleted is select via the unique combination of $record_id and $property
 *
 * @return
 *   Return True on Delete and False otherwise
 *
 * @ingroup tripal_chado_api
 */
function tripal_core_delete_property($basetable, $record_id,$property,$cv_name){
   // get the foreign key for this property table
   $table_desc = module_invoke_all('chado_'.$basetable.'prop_schema');
   $fkcol = key($table_desc['foreign keys'][$basetable]['columns']);

   // construct the array that will match the exact record to update
   $match = array (
      $fkcol => $record_id,
      'type_id' => array (
         'cv_id' => array (
            'name' => $cv_name,
         ),
         'name' => $property,
      ),
   );
   return tripal_core_chado_delete($basetable.'prop',$match);
}

/**
 * Deletes a property using the property ID
 *
 * @param $basetable
 *   The base table for which the property should be deleted. Thus to deleted a property
 *   for a feature the basetable=feature and property is deleted from featureprop
 * @param $record_id
 *   The primary key of the basetable to delete a property for. This should be in integer.
 *
 * @return
 *   Return True on Delete and False otherwise
 *
 * @ingroup tripal_chado_api
 */
function tripal_core_delete_property_by_id($basetable, $record_id){
   // get the foreign key for this property table
   $table_desc = module_invoke_all('chado_'.$basetable.'prop_schema');
   $pkcol = $table_desc['primary key'][0];

   // construct the array that will match the exact record to update
   $match = array (
      $pkcol => $record_id,
   );
   return tripal_core_chado_delete($basetable.'prop',$match);
}

/**
 * This function is typically used in the '.install' file for a Tripal module
 * Each module should call this function during installation to create
 * the module data directory which is sites/default/files/tripal/[module_name]
 * for default Drupal settings.  This directory can then be used by the module
 * for storing files.
 *
 * @param $module_name
 *   the name of the module being installed.
 *
 * @returns
 *   nothing
 *
 * @ingroup tripal_files_api
 */
function tripal_create_moddir($module_name){
   // make the data directory for this module
   $data_dir = file_directory_path() . "/tripal/$module_name";
   if(!file_check_directory($data_dir,FILE_CREATE_DIRECTORY|FILE_MODIFY_PERMISSIONS)){
      $message = "Cannot create directory $data_dir. This module may not ".
                 "behave correctly without this directory.  Please  create ".
                 "the directory manually or fix the problem and reinstall.";
      drupal_set_message($message,'error');
      watchdog('tripal_core',$message,array(),WATCHDOG_ERROR);
   }
}

/**
 * Each Tripal module has a unique data directory which was creatd using the
 * tripal_create_moddir function during installation.  This function
 * retrieves the directory path.
 *
 * @param $module_name
 *   The name of the module
 *
 * @returns
 *   The path within the Drupal installation where the data directory resides
 * @ingroup tripal_files_api
 */
function tripal_get_moddir($module_name){
   $data_dir = file_directory_path() . "/tripal/$module_name";
   return $data_dir;
}
/**
 * Set the Tripal Database
 *
 * The tripal_db_set_active function is used to prevent namespace collisions
 * when chado and drupal are installed in the same database but in different
 * schemas.  It is also used for backwards compatibility with older versions
 * of tripal or in cases where chado is located outside of the Drupal database.
 *
 * @ingroup tripal_chado_api
 */
function tripal_db_set_active($dbname){
   global $db_url, $db_type;
   $chado_exists = 0;

   // only postgres can support search paths.  So if this is MysQL then
   // just run the normal tripal_db_set_active function.
   if(strcmp($db_type,'pgsql')==0){

      // if the 'chado' database is in the $db_url variable then chado is
      // not in the same Drupal database
      if(is_array($db_url)){
         if(isset($db_url[$dbname])){
            return db_set_active($dbname);
         }
      }

      // check to make sure the chado schema exists
      $sql = "select nspname from pg_catalog.pg_namespace where nspname = 'chado'";
      if(db_fetch_object(db_query($sql))){
         $chado_exists = 1;
      }

      // here we make the assumption that the default database schema is
      // 'public'.  This will most likely always be the case but if not,
      // then this code will break
      if($chado_exists && strcmp($dbname,'chado')==0){
         db_query("set search_path to %s",'chado,public');
         return 'public,chado';
      }
      elseif($chado_exists) {
         db_query("set search_path to %s",'public,chado');
         return 'chado,public';
      }
      else {
         return db_set_active($dbname);
      }
   }
   else return db_set_active($dbname);
}

/**
 * Instantiate or Return a persistent chado connection
 *
 * NOTE: cannot use $active_db since a new connection is created each time
 * db_set_active() is called
 *
 * @return
 *   A postgresql connection object which can be used by pg_prepare, pg_execute, etc.
 */
function tripal_db_persistent_chado () {
  global $db_url;

  // get connection if it already exists
  $connection = variable_get('tripal_perisistent_chado',NULL);

  if ($connection) {
    return $connection;

  // Otherwise we need to set it
  } else {
    if (is_array($db_url) && isset($db_url['chado'])) {
      $connection = db_connect($db_url['chado']);
      variable_set('tripal_perisistent_chado', $connection);
    } else {
      $connection = db_connect($db_url);
      variable_set('tripal_perisistent_chado', $connection);
    }

    return $connection;
  }
  return FALSE;
}

/**
 * Release a persistent chado connection
 */
function tripal_db_release_persistent_chado () {
  variable_del('tripal_perisistent_chado');
}

/**
 * Purpose: Get max rank for a given set of criteria
 *   This function was developed with the many property tables in chado in mind
 *
 * @param $tablename
 *    The name of the chado table you want to select the max rank from this table must contain a
 *    rank column of type integer
 * @param $where_options
 *   where options should include the id and type for that table to correctly
 *     group a set of records together where the only difference are the value and rank
 * @code
 *  array(
 *     <column_name> => array(
 *	      'type' => <type of column: INT/STRING>,
 *		   'value' => <the value you want to filter on>,
 *			'exact' => <if TRUE use =; if FALSE use ~>,
 *		)
 *	)
 * @endcode
 * @return the maximum rank
 *
 * @ingroup tripal_chado_api
 */
function tripal_get_max_chado_rank ($tablename, $where_options) {

	$where= array();
	//generate the where clause from supplied options
	// the key is the column name
	foreach ($where_options as $key => $val_array) {
		if (preg_match('/INT/', $val_array['type'])) {
			$where[] = $key."=".$val_array['value'];
		} else {
			if ($val_array['exact']) { $operator='='; }
			else { $operator='~'; }
			$where[] = $key.$operator."'".$val_array['value']."'";
		}
	}

  $previous_db = tripal_db_set_active('chado');
  $result = db_fetch_object(db_query(
    "SELECT max(rank) as max_rank, count(rank) as count FROM %s WHERE %s",
    $tablename,
    implode(' AND ',$where)
  ));
  tripal_db_set_active($previous_db);
	//drupal_set_message("Max Rank Query=SELECT max(rank) as max_rank, count(rank) as count FROM ".$tablename." WHERE ".implode(' AND ',$where));
	if ($result->count > 0) {
	  return $result->max_rank;
	} else {
		return -1;
	}
<<<<<<< HEAD
}
=======
}
/**
 * Add a new table to the Chado schema. This function is simply a wrapper for
 * the db_create_table() function of Drupal, but ensures the table is created
 * inside the Chado schema rather than the Drupal schema.  If the table already
 * exists then it will be dropped and recreated using the schema provided.
 * Howver, it will only drop a table if it exsits in the tripal_custom_tables
 * table. This way the function cannot be used to accidentally alter existing
 * non custom tables.
 * 
 * @param $ret
 *   Array to which query results will be added.
 * @param $table
 *   The name of the table to create.
 * @param $schema 
 *   A Drupal-style Schema API definition of the table
 *
 * @return 
 *   A database query result resource for the new table, or FALSE if table was not constructed.
 *
 * @ingroup tripal_core_api
 */
function tripal_create_chado_table (&$ret,$table,$schema) {
   $ret = array();

   // If the table exits in Chado but not in the tripal_custom_tables field
   // then call an error.  if the table exits in the tripal_custom_tables but
   // not in Chado then create the table and replace the entry.
   $sql = "SELECT * FROM {tripal_custom_tables} WHERE table_name = '%s'";
   $centry = db_fetch_object(db_query($sql,$table));
   $previous_db = tripal_db_set_active('chado');  // use chado database   
   $exists = db_table_exists($table);
   tripal_db_set_active($previous_db);  // now use drupal database
   if(!$exists){
      $previous_db = tripal_db_set_active('chado');  // use chado database   
      db_create_table($ret,$table,$schema);
      tripal_db_set_active($previous_db);  // now use drupal database  
      if(count($ret)==0){
   	   watchdog('tripal_core', "Error adding custom table '!table_name'.", 
   	      array('!table_name' => $table), WATCHDOG_ERROR); 
         return FALSE;
      }       
   }
   if($exists and !$centry){
   	watchdog('tripal_core', "Could not add custom table '!table_name'. It ".
   	         "already exists but is not known to Tripal as being a custom table.", 
   	   array('!table_name' => $table), WATCHDOG_WARNING);       
   	   return FALSE;
   }
   if($exists and $centry){
      // drop the table we'll recreate it with the new schema
      $previous_db = tripal_db_set_active('chado');  // use chado database   
      db_drop_table($ret,$table);
      db_create_table($ret,$table,$schema);
      tripal_db_set_active($previous_db);  // now use drupal database        
   }
   
   // if the table creation was succesful then add an entry
   // in the tripal_custom_table
   $record = new stdClass();
   $record->table_name = $table;
   $record->schema = serialize($schema);
   // if an entry already exists then remove it
   if($centry){
      $sql = "DELETE FROM {tripal_custom_tables} WHERE table_name = '%s'";
      db_query($sql,$table);
   } 
   $success = drupal_write_record('tripal_custom_tables',$record);
   if(!$success){
	   watchdog('tripal_core', "Error adding custom table.", 
	      array('!table_name' => $table), WATCHDOG_ERROR); 
      return FALSE;
   }
   return $ret;
}
/**
 * Retrieves the schema in an array for the specified custom table.
 * 
 * @param $table
 *   The name of the table to create.
 *
 * @return 
 *   A Drupal-style Schema API array definition of the table. Returns
 *   FALSE on failure.
 *
 * @ingroup tripal_core_api
 */
function tripal_get_chado_custom_schema ($table) {
   $sql = "SELECT schema FROM {tripal_custom_tables} WHERE table_name = '%s'";
   $custom = db_fetch_object(db_query($sql,$table));
   if(!$custom){
      return FALSE;
   } 
   else {
      return unserialize($custom->schema);
   }
}

>>>>>>> cd4c9f0c
<|MERGE_RESOLUTION|>--- conflicted
+++ resolved
@@ -1889,10 +1889,8 @@
 	} else {
 		return -1;
 	}
-<<<<<<< HEAD
-}
-=======
-}
+}
+
 /**
  * Add a new table to the Chado schema. This function is simply a wrapper for
  * the db_create_table() function of Drupal, but ensures the table is created
@@ -1901,15 +1899,15 @@
  * Howver, it will only drop a table if it exsits in the tripal_custom_tables
  * table. This way the function cannot be used to accidentally alter existing
  * non custom tables.
- * 
+ *
  * @param $ret
  *   Array to which query results will be added.
  * @param $table
  *   The name of the table to create.
- * @param $schema 
+ * @param $schema
  *   A Drupal-style Schema API definition of the table
  *
- * @return 
+ * @return
  *   A database query result resource for the new table, or FALSE if table was not constructed.
  *
  * @ingroup tripal_core_api
@@ -1922,33 +1920,33 @@
    // not in Chado then create the table and replace the entry.
    $sql = "SELECT * FROM {tripal_custom_tables} WHERE table_name = '%s'";
    $centry = db_fetch_object(db_query($sql,$table));
-   $previous_db = tripal_db_set_active('chado');  // use chado database   
+   $previous_db = tripal_db_set_active('chado');  // use chado database
    $exists = db_table_exists($table);
    tripal_db_set_active($previous_db);  // now use drupal database
    if(!$exists){
-      $previous_db = tripal_db_set_active('chado');  // use chado database   
+      $previous_db = tripal_db_set_active('chado');  // use chado database
       db_create_table($ret,$table,$schema);
-      tripal_db_set_active($previous_db);  // now use drupal database  
+      tripal_db_set_active($previous_db);  // now use drupal database
       if(count($ret)==0){
-   	   watchdog('tripal_core', "Error adding custom table '!table_name'.", 
-   	      array('!table_name' => $table), WATCHDOG_ERROR); 
+   	   watchdog('tripal_core', "Error adding custom table '!table_name'.",
+   	      array('!table_name' => $table), WATCHDOG_ERROR);
          return FALSE;
-      }       
+      }
    }
    if($exists and !$centry){
    	watchdog('tripal_core', "Could not add custom table '!table_name'. It ".
-   	         "already exists but is not known to Tripal as being a custom table.", 
-   	   array('!table_name' => $table), WATCHDOG_WARNING);       
+   	         "already exists but is not known to Tripal as being a custom table.",
+   	   array('!table_name' => $table), WATCHDOG_WARNING);
    	   return FALSE;
    }
    if($exists and $centry){
       // drop the table we'll recreate it with the new schema
-      $previous_db = tripal_db_set_active('chado');  // use chado database   
+      $previous_db = tripal_db_set_active('chado');  // use chado database
       db_drop_table($ret,$table);
       db_create_table($ret,$table,$schema);
-      tripal_db_set_active($previous_db);  // now use drupal database        
-   }
-   
+      tripal_db_set_active($previous_db);  // now use drupal database
+   }
+
    // if the table creation was succesful then add an entry
    // in the tripal_custom_table
    $record = new stdClass();
@@ -1958,22 +1956,23 @@
    if($centry){
       $sql = "DELETE FROM {tripal_custom_tables} WHERE table_name = '%s'";
       db_query($sql,$table);
-   } 
+   }
    $success = drupal_write_record('tripal_custom_tables',$record);
    if(!$success){
-	   watchdog('tripal_core', "Error adding custom table.", 
-	      array('!table_name' => $table), WATCHDOG_ERROR); 
+	   watchdog('tripal_core', "Error adding custom table.",
+	      array('!table_name' => $table), WATCHDOG_ERROR);
       return FALSE;
    }
    return $ret;
 }
+
 /**
  * Retrieves the schema in an array for the specified custom table.
- * 
+ *
  * @param $table
  *   The name of the table to create.
  *
- * @return 
+ * @return
  *   A Drupal-style Schema API array definition of the table. Returns
  *   FALSE on failure.
  *
@@ -1984,10 +1983,8 @@
    $custom = db_fetch_object(db_query($sql,$table));
    if(!$custom){
       return FALSE;
-   } 
+   }
    else {
       return unserialize($custom->schema);
    }
-}
-
->>>>>>> cd4c9f0c
+}