<?php
/**
 * @file
 * The Tripal Core API
 *
 * This file provides the API needed for all other Tripal and Tripal dependent
 * modules.
 */
 
/**
 * @defgroup tripal_api Tripal API
 * @{
 * Provides an application programming interface (API) for Tripal
 *
 * The Tripal API currently provides generic insert/update/select functions for all chado content as 
 * well as some module specific functions that insert/update/delete/select specific chado content. 
 *
 * This API is currently in its infancy and some necessary functions might be missing. If you find
 * a missing function that you think should be included go to the sourceforge feature request 
 * page and request it's inclusion in the API. Such feature requests with a working function 
 * definition will be given priority.
 * @}
 */

require_once "tripal_core.schema.api.inc";

/** 
 * @defgroup tripal_chado_api Core Module Chado API
 * @{
 * Provides an application programming interface (API) to manage data withing the Chado database.
 * This includes functions for selecting, inserting, updating and deleting records 
 * in Chado tables.  The functions will ensure proper integrity contraints are met
 * for inserts and updates.  
 *
 * Also, a set of functions is provided for creating template variables.  First,
 * is the tripal_core_generate_chado_vars which is used to select one ore more
 * records from a table and return an array with foreign key relationships fully
 * populated.  For example, if selecting a feature, the organism_id and type_id
 * would be present in the returned array as a nested array with their respective
 * foreign keys also nested.  The only fields that are not included are text
 * fields (which may be very large) or many-to-many foreign key relationships.  
 * However, these fields and relationships can be expanded using the 
 * tripal_core_expand_chado_vars.
 * 
 * When a row from a chado table is selected using these two functions, it provides
 * a way for users who want to cutomize Drupal template files to access all data
 * associate with a specific record.
 *
 * Finally, the property tables in Chado generally follow the same format.  Therefore
 * there is a set of functions for inserting, updating and deleting properties for
 * any table.  This provides quick lookup of properties (provided the CV term is
 * known).
 *
 * @}
 * @ingroup tripal_api
 */

/** 
 * @defgroup tripal_files_api Core Module Files API
 * @{
 * Provides an application programming interface (API) for managing files within 
 * the Tripal data directory structure.
 *
 * @}
 * @ingroup tripal_api
 */
 
/**
* Provides a generic routine for inserting into any Chado table
*
* Use this function to insert a record into any Chado table.  The first
* argument specifies the table for inserting and the second is an array
* of values to be inserted.  The array is mutli-dimensional such that
* foreign key lookup values can be specified.  
*
* @param $table
*  The name of the chado table for inserting
* @param $values
*  An associative array containing the values for inserting.
* 
* @return
*  On success this function returns TRUE. On failure, it returns FALSE.
*
* Example usage:
* @code
*   $values =  array(
*     'organism_id' => array(
*         'genus' => 'Citrus',
*         'species' => 'sinensis',
*      ),
*     'name' => 'orange1.1g000034m.g',
*     'uniquename' => 'orange1.1g000034m.g',
*     'type_id' => array (
*         'cv_id' => array (
*            'name' => 'sequence',
*         ),
*         'name' => 'gene',
*         'is_obsolete' => 0
*      ),
*   );
*   $result = tripal_core_chado_insert('feature',$values);
* @endcode
* The above code inserts a record into the feature table.  The $values array is
* nested such that the organism is selected by way of the organism_id foreign
* key constraint by specifying the genus and species.  The cvterm is also
* specified using its foreign key and the cv_id for the cvterm is nested as
* well.
*
* @ingroup tripal_chado_api
*/
function tripal_core_chado_insert($table, $values, $options = array()){
  $chado_db = tripal_db_persistent_chado();
  
  // Determine plan of action
  if ($options['statement_name']) {
    $prepared = TRUE;
    if ($options['prepare']) {
      $build_sql = TRUE;
    } else {
      $build_sql = FALSE;
    }  
  } else {
    $build_sql = TRUE;
  }
  
  // get the table description
  $table_desc = module_invoke_all('chado_'.$table.'_schema');
  if (empty($table_desc)) {
    watchdog('tripal_core', 'tripal_core_chado_insert: There is no table description for !table_name', array('!table_name' => $table), WATCHDOG_WARNING);       
  }
  
  // iterate through the values array and create a new 'insert_values' array
  // that has all the values needed for insert with all foreign relationsihps
  // resolved.
  $insert_values = array();
  foreach($values as $field => $value){
    if(is_array($value)){
       // select the value from the foreign key relationship for this value
       $results = tripal_core_chado_get_foreign_key($table_desc,$field,$value);
       if (sizeof($results) > 1) {
         watchdog('tripal_core', 'tripal_core_chado_insert: Too many records match the criteria supplied for !foreign_key foreign key constraint (!criteria)', array('!foreign_key' => $field, '!criteria' => print_r($value,TRUE)), WATCHDOG_ERROR);         
       } elseif (sizeof($results) < 1) {
         //watchdog('tripal_core', 'tripal_core_chado_insert: no record matches criteria supplied for !foreign_key foreign key constraint (!criteria)', array('!foreign_key' => $field, '!criteria' => print_r($value,TRUE)), WATCHDOG_ERROR);
       } else {
         $insert_values[$field] = $results[0];
       }
    }  
    else {
       $insert_values[$field] = $value;
    }
  }
  
  // check for violation of any unique constraints
  $ukeys = $table_desc['unique keys'];
  $ukselect_cols = array();
  $ukselect_vals = array();
  if ($ukeys) {
   foreach($ukeys as $name => $fields){
      foreach($fields as $index => $field){
         // build the arrays for performing a select that will check the contraint
         array_push($ukselect_cols,$field);
         $ukselect_vals[$field] = $insert_values[$field];
      }
      // now check the constraint
      if(tripal_core_chado_select($table,$ukselect_cols,$ukselect_vals)){
         watchdog('tripal_core',"tripal_core_chado_insert: Cannot insert duplicate record into $table table: " . print_r($values,1),array(),'WATCHDOG_ERROR');
         return false;
      }
   }
  }
  
  // if trying to insert a field that is the primary key, make sure it also is unique
  $pkey = $table_desc['primary key'][0];
  if($insert_values[$pkey]){
    if(tripal_core_chado_select($table,array($pkey),array($pkey => $insert_values[$pkey]))){
       watchdog('tripal_core',"tripal_core_chado_insert: Cannot insert duplicate primary key into $table table: " . print_r($values,1),array(),'WATCHDOG_ERROR');
       return false;
    }
  }
  
  // make sure required fields have a value
  $fields = $table_desc['fields'];
  if (!is_array($fields)) {
   $fields = array();
   watchdog('tripal_core',"tripal_core_chado_insert: %table not defined in tripal schema api", array('%table' => $table), 'WATCHDOG WARNING');
  }
  foreach($fields as $field => $def){
    // a field is considered missing if it cannot be null and there is no default
    // value for it or it is of type 'serial'
    if($def['not null'] == 1 and !array_key_exists($field,$insert_values) and !isset($def['default']) and strcmp($def['type'],serial)!=0){
       watchdog('tripal_core',"tripal_core_chado_insert: Field $table.$field cannot be null: " . print_r($values,1),array(),'WATCHDOG_ERROR');
       return false;
    }
  }
  
  // Now build the insert SQL statement
  $ifields = array();
  $ivalues = array();
  $itypes = array();
  $iplaceholders = array();
  $i = 1;
  foreach ($insert_values as $field => $value){
    array_push($ifields,$field);
    array_push($ivalues,$value);
    array_push($iplaceholders,'$'.$i);
    $i++;
    if(strcmp($value,'__NULL__')==0){
       array_push($itypes,"NULL");
    } 
    elseif(strcmp($fields[$field]['type'],'serial')==0 or 
       strcmp($fields[$field]['type'],'int')==0){
       array_push($itypes,"%d");
    } 
    else {
       array_push($itypes,"'%s'");
    }
  }

  if ($build_sql) {   
    // prepare the statement
    if ($prepared) {
      $sql = "INSERT INTO {$table} (" . implode(", ",$ifields) . ") VALUES (". implode(", ",$iplaceholders) .")";
      
      $previous_db = tripal_db_set_active('chado');
      $status = pg_prepare($chado_db, $options['statement_name'], $sql);
      tripal_db_set_active($previous_db);
      
      if (!$status) {
        watchdog('tripal_core',"tripal_core_chado_insert: not able to prepare '%name' statement for: %sql", array('%name' => $options['statement_name'], '%sql' => $sql), 'WATCHDOG ERROR');
        return FALSE;
      }
    } else {
      $sql = "INSERT INTO {$table} (" . implode(", ",$ifields) . ") VALUES (". implode(", ",$itypes) .")";
    }
    
  }
    
  // finally perform the insert. 
  if ($prepared) {
    
      $previous_db = tripal_db_set_active('chado');
      $result = pg_execute($chado_db, $options['statement_name'], $ivalues);
      tripal_db_set_active($previous_db);
      if ($result) {
        // add primary keys to values before return
        $primary_key = array();
        if (!is_array($table_desc['primary key'])) {
          $table_desc['primary key'] = array();
          watchdog('tripal_core',"tripal_core_chado_insert: %table not defined in tripal schema api", array('%table' => $table), 'WATCHDOG WARNING');
        }
        foreach ($table_desc['primary key'] as $field) {
          $value = db_last_insert_id($table, $field);
          $values[$field] = $value;
        }
        return $values;
      } else {
        watchdog('tripal_core',"tripal_core_chado_insert: not able to execute prepared statement '%name' with values: %values", array('%name' => $options['statement_name'], '%values' => print_r($values,1)), 'WATCHDOG ERROR');
        return FALSE;
      }

  } else {
    $previous_db = tripal_db_set_active('chado');  // use chado database
    $result = db_query($sql,$ivalues);
    tripal_db_set_active($previous_db);  // now use drupal database 
    if($result){
      // add primary keys to values before return
      $primary_key = array();
      if (!is_array($table_desc['primary key'])) {
        $table_desc['primary key'] = array();
        watchdog('tripal_core',"tripal_core_chado_insert: %table not defined in tripal schema api", array('%table' => $table), 'WATCHDOG WARNING');
      }
      foreach ($table_desc['primary key'] as $field) {
        $value = db_last_insert_id($table, $field);
        $values[$field] = $value;
      }
      return $values;
    } 
    else {
      watchdog('tripal_core',"tripal_core_chado_insert: Cannot insert record into $table table: " . print_r($values,1),array(),'WATCHDOG_ERROR');
      return false;
    }
  }
  
  return false;
}

/**
 * Provides a generic function for deleting a record(s) from any chado table
 *
 * Use this function to delete a record(s) in any Chado table.  The first
 * argument specifies the table to delete from and the second is an array
 * of values to match for locating the record(s) to be deleted.  The arrays 
 * are mutli-dimensional such that foreign key lookup values can be specified.
 *
 * @param $table
 *  The name of the chado table for inserting
 * @param $match
 *  An associative array containing the values for locating a record to update.
 *
 * @return 
 *   On success this function returns TRUE. On failure, it returns FALSE.
 *
 * Example usage:
 * @code
   $umatch = array(
     'organism_id' => array(
         'genus' => 'Citrus',
         'species' => 'sinensis',
      ),
     'uniquename' => 'orange1.1g000034m.g7',
     'type_id' => array (
         'cv_id' => array (
            'name' => 'sequence',
         ),
         'name' => 'gene',
         'is_obsolete' => 0
      ),
   );
   $uvalues = array(
      'name' => 'orange1.1g000034m.g',
      'type_id' => array (
         'cv_id' => array (
            'name' => 'sequence',
         ),
         'name' => 'mRNA',
         'is_obsolete' => 0
      ),
   );
 *   $result = tripal_core_chado_update('feature',$umatch,$uvalues);
 * @endcode
 * The above code species that a feature with a given uniquename, organism_id,
 * and type_id (the unique constraint for the feature table) will be deleted.
 * The organism_id is specified as a nested array that uses the organism_id
 * foreign key constraint to lookup the specified values to find the exact 
 * organism_id. The same nested struture is also used for specifying the 
 * values to update.  The function will find all records that match the 
 * columns specified and delete them.
 *
 * @ingroup tripal_chado_api
 */
function tripal_core_chado_delete($table,$match){
   $delete_matches = array();  // contains the values for the where clause
   
   // get the table description
   $table_desc = module_invoke_all('chado_'.$table.'_schema');

   // get the values needed for matching in the SQL statement
   foreach ($match as $field => $value){
      if(is_array($value)){
         // if the user has specified an array of values to delete rather than
         // FK relationships the keep those in our match 
         if(array_values($value) === $value){
            $delete_matches[$field] = $value;
         } else {
            $results = tripal_core_chado_get_foreign_key($table_desc,$field,$value);
            if (sizeof($results) > 1) {
              watchdog('tripal_core', 'tripal_core_chado_delete: When trying to find record to delete, too many records match the criteria supplied for !foreign_key foreign key constraint (!criteria)', array('!foreign_key' => $field, '!criteria' => print_r($value,TRUE)), WATCHDOG_ERROR);         
            } elseif (sizeof($results) < 1) {
              //watchdog('tripal_core', 'tripal_core_chado_delete: When trying to find record to delete, no record matches criteria supplied for !foreign_key foreign key constraint (!criteria)', array('!foreign_key' => $field, '!criteria' => print_r($value,TRUE)), WATCHDOG_ERROR);
            } else {
              $delete_matches[$field] = $results[0];
            }
         }
      }
      else {
         $delete_matches[$field] = $value;
      }
   }
   // now build the SQL statement
   $sql = "DELETE FROM {$table} WHERE ";
   $dargs = array();
   foreach($delete_matches as $field => $value){
      if (count($value) > 1) {
         $sql .= "$field IN (".db_placeholders($value,'varchar').") AND ";
         foreach ($value as $v) { $dargs[] = $v; }
      } else {
         if(strcmp($value,'__NULL__')==0){
            $sql .= " $field = NULL AND ";
         } 
         elseif(strcmp($fields[$field]['type'],'serial')==0 or 
            strcmp($fields[$field]['type'],'int')==0){
            $sql .= " $field = %d AND ";

         } 
         else {
            $sql .= " $field = '%s' AND ";
         }
         array_push($dargs,$value);
      }
   }
   $sql = substr($sql,0,-4);  // get rid of the trailing 'AND'
   
   // finally perform the delete.  If successful, return the updated record
   $previous_db = tripal_db_set_active('chado');  // use chado database
   $result = db_query($sql,$dargs);
   tripal_db_set_active($previous_db);  // now use drupal database 
   if($result){
      return true;
   } 
   else {
      watchdog('tripal_core',"Cannot delete record in $table table.  Match:" . print_r($match,1) . ". Values: ". print_r($values,1),array(),'WATCHDOG_ERROR');
      return false;
   }
   return false;
}

/**
* Provides a generic routine for updating into any Chado table
*
* Use this function to update a record in any Chado table.  The first
* argument specifies the table for inserting, the second is an array
* of values to matched for locating the record for updating, and the third 
* argument give the values to update.  The arrays are mutli-dimensional such 
* that foreign key lookup values can be specified.  
*
* @param $table
*  The name of the chado table for inserting
* @param $match
*  An associative array containing the values for locating a record to update.
* @param $values
*  An associative array containing the values for updating.
*
* @return
*  On success this function returns TRUE. On failure, it returns FALSE.
*
* Example usage:
* @code
   $umatch = array(
     'organism_id' => array(
         'genus' => 'Citrus',
         'species' => 'sinensis',
      ),
     'uniquename' => 'orange1.1g000034m.g7',
     'type_id' => array (
         'cv_id' => array (
            'name' => 'sequence',
         ),
         'name' => 'gene',
         'is_obsolete' => 0
      ),
   );
   $uvalues = array(
      'name' => 'orange1.1g000034m.g',
      'type_id' => array (
         'cv_id' => array (
            'name' => 'sequence',
         ),
         'name' => 'mRNA',
         'is_obsolete' => 0
      ),
   );
*   $result = tripal_core_chado_update('feature',$umatch,$uvalues);
* @endcode
* The above code species that a feature with a given uniquename, organism_id,
* and type_id (the unique constraint for the feature table) will be updated.
* The organism_id is specified as a nested array that uses the organism_id
* foreign key constraint to lookup the specified values to find the exact 
* organism_id. The same nested struture is also used for specifying the 
* values to update.  The function will find the record that matches the 
* columns specified and update the record with the avlues in the $uvalues array.
*
* @ingroup tripal_chado_api
*/
function tripal_core_chado_update($table,$match,$values){
   $update_values = array();   // contains the values to be updated
   $update_matches = array();  // contains the values for the where clause
   
   // get the table description
   $table_desc = module_invoke_all('chado_'.$table.'_schema');

   // get the values needed for matching in the SQL statement
   foreach ($match as $field => $value){
      if(is_array($value)){
         $results = tripal_core_chado_get_foreign_key($table_desc,$field,$value);
         if (sizeof($results) > 1) {
           watchdog('tripal_core', 'tripal_core_chado_update: When trying to find record to update, too many records match the criteria supplied for !foreign_key foreign key constraint (!criteria)', array('!foreign_key' => $field, '!criteria' => print_r($value,TRUE)), WATCHDOG_ERROR);         
         } elseif (sizeof($results) < 1) {
           //watchdog('tripal_core', 'tripal_core_chado_update: When trying to find record to update, no record matches criteria supplied for !foreign_key foreign key constraint (!criteria)', array('!foreign_key' => $field, '!criteria' => print_r($value,TRUE)), WATCHDOG_ERROR);
         } else {
           $update_matches[$field] = $results[0];
         }
      }
      else {
         $update_matches[$field] = $value;
      }
   }

   // get the values used for updating
   foreach ($values as $field => $value){
      if(is_array($value)){
         $results = tripal_core_chado_get_foreign_key($table_desc,$field,$value);
         if (sizeof($results) > 1) {
           watchdog('tripal_core', 'tripal_core_chado_update: When trying to find update values, too many records match the criteria supplied for !foreign_key foreign key constraint (!criteria)', array('!foreign_key' => $field, '!criteria' => print_r($value,TRUE)), WATCHDOG_ERROR);         
         } elseif (sizeof($results) < 1) {
           //watchdog('tripal_core', 'tripal_core_chado_update: When trying to find update values, no record matches criteria supplied for !foreign_key foreign key constraint (!criteria)', array('!foreign_key' => $field, '!criteria' => print_r($value,TRUE)), WATCHDOG_ERROR);
         } else {
           $update_values[$field] = $results[0];
         }         
      }
      else {
         $update_values[$field] = $value;
      }
   }

   // now build the SQL statement
   $sql = "UPDATE {$table} SET ";
   $fields = $table_desc['fields'];
   $uargs = array();
   foreach($update_values as $field => $value){
      if(strcmp($value,'__NULL__')==0){
         $sql .= " $field = NULL, ";
      } 
      elseif(strcmp($fields[$field]['type'],'serial')==0 or 
         strcmp($fields[$field]['type'],'int')==0){
         $sql .= " $field = %d, ";
      } else {
         $sql .= " $field = '%s', ";
      }
      array_push($uargs,$value);
   }
   $sql = substr($sql,0,-2);  // get rid of the trailing comma & space
   $sql .= " WHERE ";
   foreach($update_matches as $field => $value){
      if(strcmp($value,'__NULL__')==0){
         $sql .= " $field = NULL AND ";
      } 
      elseif(strcmp($fields[$field]['type'],'serial')==0 or 
         strcmp($fields[$field]['type'],'int')==0){
         $sql .= " $field = %d AND ";
      } 
      else {
         $sql .= " $field = '%s' AND ";
      }
      array_push($uargs,$value);
   }
   $sql = substr($sql,0,-4);  // get rid of the trailing 'AND'
   
   // finally perform the update.  If successful, return the updated record
   $previous_db = tripal_db_set_active('chado');  // use chado database
   $result = db_query($sql,$uargs);
   tripal_db_set_active($previous_db);  // now use drupal database 
   if($result){
      return true;
   } 
   else {
      watchdog('tripal_core',"Cannot update record in $table table.  Match:" . print_r($match,1) . ". Values: ". print_r($values,1),array(),'WATCHDOG_ERROR');
      return false;
   }
   return false;
}

/**
* Provides a generic routine for selecting data from a Chado table
*
* Use this function to perform a simple select from any Chado table.  
*
* @param $table
*  The name of the chado table for inserting
* @param $columns
*  An array of column names
* @param $values
*  An associative array containing the values for filtering the results. In the 
*  case where multiple values for the same time are to be selected an additional
*  entry for the field should appear for each value
* @param $options
*  An associative array of additional options where the key is the option 
*  and the value is the value of that option.
*
* Additional Options Include:
*  - has_record
*     Set this argument to 'true' to have this function return a numeric 
*     value for the number of recrods rather than the array of records.  this
*     can be useful in 'if' statements to check the presence of particula records.
*  - return_sql
*     Set this to 'true' to have this function return an array where the first 
*     element is the sql that would have been run and the second is an array of 
*     arguments.
*  - case_insensitive_columns
*     An array of columns to do a case insensitive search on.
*  - regex_columns
*     An array of columns where the value passed in should be treated as a regular expression
*  - order_by
*     An associative array containing the column names of the table as keys
*     and the type of sort (i.e. ASC, DESC) as the values.  The results in the
*     query will be sorted by the key values in the direction listed by the value
* 
* @return
*  A database query result resource, FALSE if the query was not executed 
*  correctly, or the number of records in the dataset if $has_record is set.
*
* Example usage:
* @code
*   $columns = array('feature_id','name');
*   $values =  array(
*     'organism_id' => array(
*         'genus' => 'Citrus',
*         'species' => array('sinensis','clementina'),
*      ),
*     'uniquename' => 'orange1.1g000034m.g',
*     'type_id' => array (
*         'cv_id' => array (
*            'name' => 'sequence',
*         ),
*         'name' => 'gene',
*         'is_obsolete' => 0
*      ),
*   );
*   $result = tripal_core_chado_select('feature',$columns,$values);
* @endcode
* The above code selects a record from the feature table using the three fields 
* that uniquely identify a feature.  The $columns array simply lists the columns
* to select. The $values array is nested such that the organism is identified by 
* way of the organism_id foreign key constraint by specifying the genus and 
* species.  The cvterm is also specified using its foreign key and the cv_id 
* for the cvterm is nested as well.  In the example above, two different species
* are allowed to match
*
* @ingroup tripal_chado_api
*/
function tripal_core_chado_select($table,$columns,$values,$options = null){
    if (!is_array($options)) { $options = array(); }
    if (!$options['case_insensitive_columns']) { $options['case_insensitive_columns'] = array(); }
    if (!$options['regex_columns']) { $options['regex_columns'] = array(); }
    if (!$options['order_by']) { $options['order_by'] = array(); }
    
   if (!is_array($columns)){
      watchdog('tripal_core', 'the $columns argument for tripal_core_chado_select must be an array.');
      return false;
   }

   if (!is_array($values)){
      watchdog('tripal_core', 'the $values argument for tripal_core_chado_select must be an array.');
      return false;
   }

   // get the table description
   $table_desc = module_invoke_all('chado_'.$table.'_schema');

   $select = '';
   $from = ''; 
   $where = '';
   $args = array();
   foreach($values as $field => $value){
      $select[] = $field;
      if(is_array($value)){
         // if the user has specified multiple values for matching then this we
         // want to catch that and save them in our $where array, otherwise
         // we'll descend for a foreign key relationship
         if(array_values($value) === $value){
            $where[$field] = $value;
         } else {
            // select the value from the foreign key relationship for this value
            $foreign_options = array(
              'regex_columns' => $options['regex_columns'],
              'case_insensitive_columns' => $options['case_insensitive_columns']
            );
            $results = tripal_core_chado_get_foreign_key($table_desc,$field,$value, $foreign_options);
            if (sizeof($results) < 1) {
              // foreign key records are required
              // thus if none matched then return false and alert the admin through watchdog
              //watchdog('tripal_core', 
              // 'tripal_core_chado_select: no record in the table referenced by the foreign key (!field)   exists. tripal_core_chado_select table=!table, columns=!columns, values=!values', 
              // array('!table' => $table, 
              //   '!columns' => '<pre>' . print_r($columns, TRUE) . '</pre>', 
              //   '!values' => '<pre>' . print_r($values, TRUE) . '</pre>',
              //   '!field' => $field,
              // ), 
              // WATCHDOG_WARNING);
              return false;           
            } else {
              $where[$field] = $results;
            }
         }
      } 
      else {
        //need to catch a 0 and make int if integer field
        if ($table_desc['fields'][$field]['type'] == 'int') {
          $where[$field][] = (int) $value;
        } else {
          $where[$field][] = $value;
        }
      }
   }

   // now build the SQL select statement
   if (empty($where)) {
     // sometimes want to select everything
     $sql  = "SELECT " . implode(',',$columns) . " ";
     $sql .= "FROM {$table} ";
   } else {
     $sql  = "SELECT " . implode(',',$columns) . " ";
     $sql .= "FROM {$table} ";
     $sql .= "WHERE ";
     foreach($where as $field => $value){
       if (count($value) > 1) {
         $sql .= "$field IN (".db_placeholders($value,'varchar').") AND ";
         foreach ($value as $v) { $args[] = $v; }
       } else {
         $operator = '=';
         if (in_array($field, $options['regex_columns'])) {
           $operator = '~*';
         }
         if (in_array($field, $options['case_insensitive_columns'])) {
           $sql .= "lower($field) $operator lower('%s') AND ";
           $args[] = $value[0];
         }  else {
           $sql .= "$field $operator '%s' AND ";
           $args[] = $value[0];
         }
       }
     }
     $sql = substr($sql,0,-4);  // get rid of the trailing 'AND '
   }
   // finally add any ordering of the results to the SQL statement
   if(count($options['order_by']) > 0){
      $sql .= " ORDER BY ";
      foreach($options['order_by'] as $field => $dir){
         $sql .= "$field $dir, ";
      }
      $sql = substr($sql,0,-2);  // get rid of the trailing ', '
   }


   // if the caller has requested the SQL rather than the results...
   // which happens in the case of wanting to use the Drupal pager, then do so
   if($options['return_sql']){
      return array('sql'=> $sql, 'args' => $args);
   }

   $previous_db = tripal_db_set_active('chado');  // use chado database
   $resource = db_query($sql,$args);
   tripal_db_set_active($previous_db);  // now use drupal database   

   $results = array();
   while ($r = db_fetch_object($resource)) {
     $results[] = $r;    
   }
   
   if(!$options['has_record']){
      return $results;
   } else{
      return count($results);
   }
}

/**
* Gets the value of a foreign key relationship
*
* This function is used by tripal_core_chado_select, tripal_core_chado_insert,
* and tripal_core_chado_update to iterate through the associate array of
* values that gets passed to each of those routines.  The values array
* is nested where foreign key contraints are used to specify a value that.  See
* documentation for any of those functions for further information.
*
* @param $table_desc
*  A table description for the table with the foreign key relationship to be identified generated by 
*  hook_chado_<table name>_schema()
* @param $field
*  The field in the table that is the foreign key.
* @param $values
*  An associative array containing the values 
* @param $options
*  An associative array of additional options where the key is the option 
*  and the value is the value of that option. These options are passed on to tripal_core_chado_select.
*
* Additional Options Include:
*  - case_insensitive_columns
*     An array of columns to do a case insensitive search on.
*  - regex_columns
*     An array of columns where the value passed in should be treated as a regular expression
* 
* @return
*  A string containg the results of the foreign key lookup, or FALSE if failed.
*
* Example usage:
* @code
*
*   $values = array(
*     'genus' => 'Citrus',
*     'species' => 'sinensis',
*   );
*   $value = tripal_core_chado_get_foreign_key('feature','organism_id',$values);
*
* @endcode
* The above code selects a record from the feature table using the three fields 
* that uniquely identify a feature.  The $columns array simply lists the columns
* to select. The $values array is nested such that the organism is identified by 
* way of the organism_id foreign key constraint by specifying the genus and 
* species.  The cvterm is also specified using its foreign key and the cv_id 
* for the cvterm is nested as well.
*
* @ingroup tripal_chado_api
*/
function tripal_core_chado_get_foreign_key($table_desc,$field,$values, $options = null){
    if (!is_array($options)) { $options = array(); }
    if (!$options['case_insensitive_columns']) { $options['case_insensitive_columns'] = array(); }
    if (!$options['regex_columns']) { $options['regex_columns'] = array(); }
    
   // get the list of foreign keys for this table description and
   // iterate through those until we find the one we're looking for
   $fkeys = $table_desc['foreign keys'];
   if($fkeys){
      foreach($fkeys as $name => $def){
         if (is_array($def['table'])) {
           //foreign key was described 2X
           $message = "The foreign key ".$name." was defined twice. Please check modules to determine if hook_chado_".$table_desc['table']."_schema() was implemented and defined this foreign key when it wasn't supposed to. Modules this hook was implemented in: ".implode(', ', module_implements("chado_".$table_desc['table']."_schema")).".";
           watchdog('tripal_core', $message);
           drupal_set_message($message,'error');
           continue;
         }
         $table = $def['table'];
         $columns = $def['columns'];
         // iterate through the columns of the foreign key relationship
         foreach($columns as $left => $right){
            // does the left column in the relationship match our field?
            if(strcmp($field,$left)==0){
               // the column name of the foreign key matches the field we want 
               // so this is the right relationship.  Now we want to select
               $select_cols = array($right);
               $result = tripal_core_chado_select($table,$select_cols,$values, $options);
               $fields = array();
               foreach ($result as $obj) {
                 $fields[] = $obj->$right;
               }
               return $fields;
            }
         }
      } 
   } 
   else {
      // TODO: what do we do if we get to this point and we have a fk 
      // relationship expected but we don't have any definition for one in the
      // table schema??
      $message = "There is no foreign key relationship defined for ".$field.". 
         To define a foreign key relationship, determine the table this foreign 
         key referrs to (<foreign table>) and then implement 
         hook_chado_<foreign table>_schema(). See 
         tripal_feature_chado_feature_schema for an example.";
      watchdog('tripal_core', $message);
      drupal_set_message($message,'error');      
   }
   return false;
}

/** 
 * Generates an object containing the full details of a record(s) in chado. 
 *
 * This differs from the objects returned by tripal_core_chado_select in so far as all foreign key 
 * relationships have been followed meaning you have more complete details. Thus this function 
 * should be used whenever you need a full variable and tripal_core_chado_select should be used if 
 * you only case about a few columns.
 *
 * @param $table
 *   The name of the base table to generate a variable for
 * @param $values
 *   A select values array that selects the records you want from the base table
 *   (this has the same form as tripal_core_chado_select)
 * @param $base_options
 *   An array containing options for the base table.  For example, an
 *   option of 'order_by' may be used to sort results in the base table
 *   if more than one are returned.  The options must be compatible with
 *   the options accepted by the tripal_core_chado_select() function.
 * @return
 *   Either an object (if only one record was selected from the base table) 
 *   or an array of objects (if more than one record was selected from the base table).
 *
 * Example Usage:
 * @code
      $values = array(
        'name' => 'Medtr4g030710'
      );
      $features = tripal_core_generate_chado_var('feature', $values);
 * @endcode
 * This will return an object if there is only one feature with the name Medtr4g030710 or it will 
 * return an array of feature objects if more than one feature has that name.
 *
 * Note to Module Designers: Fields can be excluded by default from these objects by implementing 
 * one of the following hooks:
 *  - hook_exclude_field_from_tablename_by_default (where tablename is the name of the table):
 *      This hook allows you to add fields to be excluded on a per table basis. Simply implement 
 *      this hook to return an array of fields to be excluded. For example:  
 * @code
          mymodule_exclude_field_from_feature_by_default() {
            return array('residues' => TRUE);
          }
 * @endcode
 *      will ensure that feature.residues is ecluded from a feature object by default.
 *  - hook_exclude_type_by_default:
 *      This hook allows you to exclude fields from all tables that are of a given postgresql field 
 *      type. Simply implement this hook to return an array of postgresql types mapped to criteria.
 *      Then all fields of that type where the criteria supplied returns TRUE will be excluded from 
 *      any table. Tokens available in criteria are &gt;field_value&lt;  and &gt;field_name&lt; . For example:
 * @code
          mymodule_exclude_type_by_default() {
            return array('text' => 'length(&gt;field_value&lt; ) > 50');
          }
 * @endcode
 *      will exclude all text fields with a length > 50. Thus if $feature.residues is longer than 50 *      it will be excluded, otherwise it will be added.
 *
 * @ingroup tripal_chado_api
 */
 function tripal_core_generate_chado_var($table, $values, $base_options=array()) {

  $all = new stdClass();
  
  // get description for the current table----------------------------------------------------------
  $table_desc = module_invoke_all('chado_'.$table.'_schema');
  $table_primary_key = $table_desc['primary key'][0];
  $table_columns = array_keys($table_desc['fields']);

  // Expandable fields without value needed for criteria--------------------------------------------
  $all->expandable_fields = array();
  if ($table_desc['referring_tables']) {
    $all->expandable_tables = $table_desc['referring_tables'];
  } else {
    $all->expandable_tables = array();
  }
  $all->expandable_nodes = array();
    
  // Get fields to be removed by name.................................
  $fields_to_remove = module_invoke_all('exclude_field_from_'.$table.'_by_default');
  foreach ($fields_to_remove as $field_name => $criteria) {
    //replace &gt;field_name&lt;  with the current field name & 
    $criteria = preg_replace('/&gt;field_name&lt; /', $field_name, $criteria);

    // if field_value needed we can't deal with this field yet
    if (preg_match('/&gt;field_value&lt; /', $criteria)) { break; }

    //if criteria then remove from query
    $success = drupal_eval('<?php return '.$criteria.'; ?>');
//    watchdog('tripal_core', 
//      'Evaluating criteria (%criteria) for field %field in tripal_core_generate_chado_var for %table evaluated to %success',
//      array('%table' => $table, '%criteria'=>$criteria, '%field' => $field_name, '%success'=>$success),
//      WATCHDOG_NOTICE
//    );
    if ($success) {
      unset($table_columns[array_search($field_name, $table_columns)]);
      unset($fields_to_remove[$field_name]);
      $all->expandable_fields[] = $table . '.' . $field_name;
    }
  }
  
  //Get fields to be removed by type................................
  $types_to_remove = module_invoke_all('exclude_type_by_default');
  $field_types = array();
  foreach ($table_desc['fields'] as $field_name => $field_array) {
    $field_types[$field_array['type']][] = $field_name; 
  }
  foreach ($types_to_remove as $field_type => $criteria) {
    // if there are fields of that type to remove
    if (is_array($field_types[$field_type])) {
      //replace &gt;field_name&lt;  with the current field name & 
      $criteria = preg_replace('/&gt;field_name&lt; /', $field_name, $criteria);
      
      foreach ($field_types[$field_type] as $field_name) {
        // if field_value needed we can't deal with this field yet
        if (preg_match('/&gt;field_value&lt; /', $criteria)) { 
          $fields_to_remove[$field_name] = $criteria;
          continue; 
        }

        // if field_value needed we can't deal with this field yet
        if (preg_match('/&gt;field_value&lt; /', $criteria)) { break; }

        //if criteria then remove from query
        $success = drupal_eval('<?php return '.$criteria.'; ?>');
//        watchdog('tripal_core', 
//          'Evaluating criteria (%criteria) for field %field of $type in tripal_core_generate_chado_var for %table evaluated to %success',
//          array('%table'=>$table, '%criteria'=>$criteria, '%field'=>$field_name, '%type'=>$field_type, '%success'=>$success),
//          WATCHDOG_NOTICE
//        );
        if ($success) {
          unset($table_columns[array_search($field_name, $table_columns)]);
          $all->expandable_fields[] = $table . '.' . $field_name;
        }
      } //end of foreach field of that type
    }
  } //end of foreach type to be removed
  
  // get the values for the record in the current table---------------------------------------------
  $results = tripal_core_chado_select($table, $table_columns, $values,$base_options);   
  
  if($results){
     foreach ($results as $key => $object) {
       // Add empty expandable_x arrays
       $object->expandable_fields = $all->expandable_fields;
       $object->expandable_tables = $all->expandable_tables;
       $object->expandable_nodes = $all->expandable_nodes;
       
       // add curent table
       $object->tablename = $table;
       
       // check if the current table maps to a node type-----------------------------------------------
       // if this table is connected to a node there will be a chado_tablename table in drupal
       if (db_table_exists('chado_'.$table)) {
         // that has a foreign key to this one ($table_desc['primary key'][0] 
         // and to the node table (nid)
         $sql = "SELECT %s, nid FROM chado_%s WHERE %s=%d";
         $mapping = db_fetch_object(db_query(
           $sql,
           $table_primary_key,
           $table,
           $table_primary_key, 
           $object->{$table_primary_key}
         ));
         if ($mapping->{$table_primary_key}) {
           $object->nid = $mapping->nid;
           $object->expandable_nodes[] = $table;
         }
       }

       // remove any fields where criteria need to be evalulated---------------------------------------
       foreach ($fields_to_remove as $field_name => $criteria) {
         if (!isset($object->{$field_name})) { break; }
         $criteria = preg_replace('/&gt;field_value&lt; /', $object->{$field_name}, $criteria);
         //if criteria then remove from query
         $success = drupal_eval('<?php return '.$criteria.'; ?>');
   //      watchdog('tripal_core', 
   //        'Evaluating criteria (%criteria) for field %field in tripal_core_generate_chado_var for   %table evaluated to %success',
   //        array('%table' => $table, '%criteria'=>$criteria, '%field' => $field_name, '%success'=>$success),
   //        WATCHDOG_NOTICE
   //      );
         if ($success) {
           unset($object->{$field_name});
           $object->expandable_fields[] = $table . '.' . $field_name;
         }      
       }
       
       // recursively follow foreign key relationships nesting objects as we go------------------------
       if ($table_desc['foreign keys']) {
         foreach ($table_desc['foreign keys'] as $foreign_key_array) {
           $foreign_table = $foreign_key_array['table'];
           foreach ($foreign_key_array['columns'] as $foreign_key => $primary_key) {
             // Note: Foreign key is the field in the current table whereas primary_key is the field in 
             // the table referenced by the foreign key
             
             //Dont do anything if the foreign key is empty
             if (empty($object->{$foreign_key})) {
               break;
             }
             
             // get the record from the foreign table
             $foreign_values = array($primary_key => $object->{$foreign_key});
             $foreign_object = tripal_core_generate_chado_var($foreign_table, $foreign_values);
       
             // add the foreign record to the current object in a nested manner
             $object->{$foreign_key} = $foreign_object;
             
             // Flatten expandable_x arrays so only in the bottom object
             if (is_array($object->{$foreign_key}->expandable_fields)) {
               $object->expandable_fields = array_merge(
                 $object->expandable_fields, 
                 $object->{$foreign_key}->expandable_fields
               );
               unset($object->{$foreign_key}->expandable_fields);
             }
             if (is_array($object->{$foreign_key}->expandable_tables)) {
               $object->expandable_tables = array_merge(
                 $object->expandable_tables, 
                 $object->{$foreign_key}->expandable_tables
               );
               unset($object->{$foreign_key}->expandable_tables);
             }
             if (is_array($object->{$foreign_key}->expandable_nodes)) {
               $object->expandable_nodes = array_merge(
                 $object->expandable_nodes, 
                 $object->{$foreign_key}->expandable_nodes
               );
               unset($object->{$foreign_key}->expandable_nodes);
             }
           }
         }    
         
         $results[$key] = $object;
       }
     }
  }
  
    // check only one result returned
  if (sizeof($results) == 1) {
    // add results to object
    return $results[0];
  } elseif (!empty($results)) {
    return $results;
  } else {
    // no results returned
  } 
  
}

/**
 * Retrieves fields/tables/nodes that were excluded by default from a variable and adds them
 *
 * This function exists to allow tripal_core_generate_chado_var() to excldue some 
 * fields/tables/nodes from the default form of a variable without making it extremely difficult for 
 * the tripal admin to get at these variables if he/she wants them.
 *
 * @param $object
 *   This must be an object generated using tripal_core_generate_chado_var()
 * @param $type
 *   Must be one of 'field', 'table', 'node'. Indicates what is being expanded.
 * @param $to_expand
 *   The name of the field/table/node to be expanded
 * @param $table_options
 *   An array containing options for the base table.  For example, an
 *   option of 'order_by' may be used to sort results in the base table
 *   if more than one are returned.  The options must be compatible with
 *   the options accepted by the tripal_core_chado_select() function.
 * @return
 *   A chado object supplemented with the field/table/node requested to be expanded
 *
 * Example Usage:
 * @code
      // Get a chado object to be expanded
      $values = array(
        'name' => 'Medtr4g030710'
      );
      $features = tripal_core_generate_chado_var('feature', $values);
      
      // Expand the organism node
      $feature = tripal_core_expand_chado_vars($feature, 'node', 'organism');
      
      // Expand the feature.residues field
      $feature = tripal_core_expand_chado_vars($feature, 'field', 'feature.residues');
      
      // Expand the feature properties (featureprop table)
      $feature = tripal_core_expand_chado_vars($feature, 'table', 'featureprop');
 * @endcode
 *
 * @ingroup tripal_chado_api
 */
function tripal_core_expand_chado_vars ($object, $type, $to_expand,$table_options = array()) {
  $base_table = $object->tablename;
  
  // check to see if they are expanding an array of objects
  if (is_array($object)) {
    foreach ($object as $index => $o) {
      $object[$index] = tripal_core_expand_chado_vars($o,$type,$to_expand);
    }
    return $object;
  }
  
  
  switch ($type) {
    case "field": //--------------------------------------------------------------------------------
      if (preg_match('/(\w+)\.(\w+)/', $to_expand, $matches)) {
        $tablename = $matches[1];
        $fieldname = $matches[2];
        $table_desc = module_invoke_all('chado_'.$tablename.'_schema');

        $values = array();
        foreach($table_desc['primary key'] as $key) {
          $values[$key] = $object->{$key};
        }
        
        if ($base_table == $tablename) {
          //get the field
          $results = tripal_core_chado_select(
            $tablename, 
            array($fieldname), 
            $values
          );
          $object->{$fieldname} = $results[0]->{$fieldname};
          $object->expanded = $to_expand;
        } else {
          //We need to recurse -the field is in a nested object
          foreach ((array) $object as $field_name => $field_value) {
            if (is_object($field_value)) {
              $object->{$field_name} = tripal_core_expand_chado_vars(
                $field_value,
                'field',
                $to_expand
              );
            }
          } //end of for each field in the current object          
        }
      } else {
        watchdog(
          'tripal_core',
          'tripal_core_expand_chado_vars: Field (%field) not in the right format. It should be <tablename>.<fieldname>',
          WATCHDOG_ERROR
        );
      }
    
    break;
    case "table": //--------------------------------------------------------------------------------
      $foreign_table = $to_expand;
      $foreign_table_desc = module_invoke_all('chado_'.$foreign_table.'_schema');
      
      // If it's connected to the base table
      if ($foreign_table_desc['foreign keys'][$base_table]) {
        foreach ($foreign_table_desc['foreign keys'][$base_table]['columns'] as $left => $right) {
          if (!$object->{$right}) { break; }
          
          if (is_array($values)) { 
            $values = array_merge($values, array($left => $object->{$right}) );
          } else {
            $values = array($left => $object->{$right});
          }
          $foreign_object = tripal_core_generate_chado_var(
            $foreign_table,
            array($left => $object->{$right}),
            $table_options
          );
  
          if ($foreign_object) {
            // in the case where the a foreign key relationships exists more 
            // than once with the same table we want to alter the 
            // array structure
            if(count($foreign_table_desc['foreign keys'][$base_table]['columns']) > 1){
               $object->{$foreign_table}->{$left} = $foreign_object;
               $object->expanded = $to_expand;
            } else {
               $object->{$foreign_table} = $foreign_object;
               $object->expanded = $to_expand;
            }
          }
        }
      } else {
        //We need to recurse -the table has a relationship to one of the nested objects
        foreach ((array) $object as $field_name => $field_value) {
          // if we have a nested object ->expand the table in it
          if (is_object($field_value)) {
            $object->{$field_name} = tripal_core_expand_chado_vars(
              $field_value,
              'table',
              $foreign_table
            );
          }
        }
        
      }
      
    break;
    case "node": //---------------------------------------------------------------------------------
      //if the node to be expanded is for our base table, then just expand it
      if ($object->tablename == $to_expand) {
        $node = node_load($object->nid);
        if ($node) {
          $object->expanded = $to_expand;
          $node->expandable_fields = $object->expandable_fields;
          unset($object->expandable_fields);
          $node->expandable_tables = $object->expandable_tables;
          unset($object->expandable_tables);
          $node->expandable_nodes = $object->expandable_nodes;
          unset($object->expandable_nodes);
          $node->{$base_table} = $object;
          $object = $node;
        } else {
          watchdog(
            'tripal_core',
            'tripal_core_expand_chado_vars: No node matches the nid (%nid) supplied.',
            array('%nid'=>$object->nid),
            WATCHDOG_ERROR
          );
        } //end of if node
      } else {
        //We need to recurse -the node to expand is one of the nested objects
        foreach ((array) $object as $field_name => $field_value) {
          if (is_object($field_value)) {
            $object->{$field_name} = tripal_core_expand_chado_vars(
              $field_value,
              'node',
              $to_expand
            );
          }
        } //end of for each field in the current object
      }
      
    break;
    default:
     watchdog('tripal_core',
      'tripal_core_expand_chado_vars: Unrecognized type (%type). Should be one of "field", "table", "node".',
      array('%type'=>$type),
      WATCHDOG_ERROR
    );
    return FALSE;
  }

  //move extended array downwards-------------------------------------------------------------------
  if (!$object->expanded) {
    //if there's no extended field then go hunting for it
    foreach ( (array)$object as $field_name => $field_value) {
      if (is_object($field_value)) {
        if (isset($field_value->expanded)) {
          $object->expanded = $field_value->expanded;
          unset($field_value->expanded);
        }
      }
    }  
  }
  //try again becasue now we might have moved it down
  if ($object->expanded) {
    $expandable_name = 'expandable_'.$type.'s';
    if ($object->{$expandable_name}) {
      $key_to_remove = array_search($object->expanded, $object->{$expandable_name});
      unset($object->{$expandable_name}[$key_to_remove]);
      unset($object->expanded);
    } else {
      // if there is an expandable array then we've reached the base object
      // if we get here and don't have anything expanded then something went wrong
//      watchdog(
//        'tripal_core',
//        'tripal_core_expand_chado_vars: Unable to expand the %type %to_expand',
//        array('%type'=>$type, '%to_expand'=>$to_expand),
//        WATCHDOG_ERROR
//      );
    } //end of it we've reached the base object
  }
  
  return $object;
}

/**
 * Implements hook_exclude_type_by_default()
 *
 * This hooks allows fields of a specified type that match a specified criteria to be excluded by 
 * default from any table when tripal_core_generate_chado_var() is called. Keep in mind that if
 * fields are excluded by default they can always be expanded at a later date using 
 * tripal_core_expand_chado_vars(). 
 *
 * Criteria are php strings that evaluate to either TRUE or FALSE. These strings are evaluated using 
 * drupal_eval() which suppresses syntax errors and throws watchdog entries of type php. There are 
 * also watchdog entries of type tripal_core stating the exact criteria evaluated. Criteria can 
 * contain the following tokens:
 *   - &gt;field_name&lt; 
 *       Replaced by the name of the field to be excluded
 *   - &gt;field_value&lt; 
 *       Replaced by the value of the field in the current record
 * Also keep in mind that if your criteria doesn't contain the &gt;field_value&lt;  token then it will be 
 * evaluated before the query is executed and if the field is excluded it won't be included in the 
 * query.
 *
 * @return
 *   An array of type => criteria where the type is excluded if the criteria evaluates to TRUE
 *
 * @ingroup tripal_chado_api
 */
function tripal_core_exclude_type_by_default() {
  return array('text' => "strlen('&gt;field_value&lt; ') > 100");
}

/**
 * Implements hook_exclude_field_from_<tablename>_by_default()
 *
 * This hooks allows fields from a specified table that match a specified criteria to be excluded by 
 * default from any table when tripal_core_generate_chado_var() is called. Keep in mind that if
 * fields are excluded by default they can always be expanded at a later date using 
 * tripal_core_expand_chado_vars(). 
 *
 * Criteria are php strings that evaluate to either TRUE or FALSE. These strings are evaluated using 
 * drupal_eval() which suppresses syntax errors and throws watchdog entries of type php. There are 
 * also watchdog entries of type tripal_core stating the exact criteria evaluated. Criteria can 
 * contain the following tokens:
 *   - &gt;field_name&lt; 
 *       Replaced by the name of the field to be excluded
 *   - &gt;field_value&lt; 
 *       Replaced by the value of the field in the current record
 * Also keep in mind that if your criteria doesn't contain the &gt;field_value&lt;  token then it will be 
 * evaluated before the query is executed and if the field is excluded it won't be included in the 
 * query.
 *
 * @return
 *   An array of type => criteria where the type is excluded if the criteria evaluates to TRUE
 *
 * @ingroup tripal_chado_api
 */
function tripal_core_exclude_field_from_feature_by_default() {
  return array();
}

/**
 *  Use this function instead of db_query() to avoid switching databases
 *  when making query to the chado database
 */
function chado_query($sql) {
	$args = func_get_args();
	array_shift($args);
	$sql = db_prefix_tables($sql);
	if (isset($args[0]) and is_array($args[0])) { // 'All arguments in one array' syntax
		$args = $args[0];
	}
	_db_query_callback($args, TRUE);
	$sql = preg_replace_callback(DB_QUERY_REGEXP, '_db_query_callback', $sql);
	$previous_db = tripal_db_set_active('chado');
	$results = _db_query($sql);
	tripal_db_set_active($previous_db);
	return $results;
}

/**
 * Get chado id for a node. E.g, if you want to get 'analysis_id' from the 
 * 'analysis' table for a synced 'chado_analysis' node, use:
 * $analysis_id = chado_get_id_for_node ('analysis', $node)
 * Likewise,
 * $organism_id = chado_get_id_for_node ('organism', $node)
 * $feature_id = chado_get_id_for_node ('feature', $node)
 */
function chado_get_id_for_node ($table, $node) {
	 return db_result(db_query("SELECT $table"."_id FROM {chado_".$table."} WHERE nid = $node->nid"));
}

/**
 *  Get node id for a chado feature/organism/analysis. E.g, if you want to
 *  get the node id for an analysis, use:
 *  $nid = chado_get_node_id ('analysis', $analysis_id)
 *  Likewise,
 *  $nid = chado_get_node_id ('organism', $organism_id)
 *  $nid = chado_get_node_id ('feature', $feature_id) 
 */
function chado_get_node_id ($table, $id) {
	 return db_result(db_query("SELECT nid FROM {chado_".$table."} WHERE $table"."_id = $id"));
}

/**
 * Retrieve a property for a given base table record
 *
 * @param $basetable
 *   The base table for which the property should be retrieved. Thus to retrieve a property
 *   for a feature the basetable=feature and property is retrieved from featureprop
 * @param $record_id
 *   The primary key of the basetable to retrieve properties for. This should be in integer.
 * @param $property
 *   The cvterm name describing the type of properties to be retrieved
 * @param $cv_name
 *   The name of the cv that the above cvterm is part of
 *
 * @return
 *   A chado variable with the specified properties expanded
 *
 * @ingroup tripal_chado_api
 */
function tripal_core_get_property($basetable, $record_id, $property, $cv_name){

   // get the foreign key for this property table
   $table_desc = module_invoke_all('chado_'.$basetable.'prop_schema');
   $fkcol = key($table_desc['foreign keys'][$basetable]['columns']);

   // construct the array of values to be selected  
   $values = array (
      $fkcol => $record_id,
      'type_id' => array ( 
         'cv_id' => array (
            'name' => $cv_name,
         ),
         'name' => $property,
         'is_obsolete' => 0
      ),
   );
   $results = tripal_core_generate_chado_var($basetable.'prop',$values);
   $results = tripal_core_expand_chado_vars($results,'field',$basetable.'prop.value');
   return $results;
}
/**
 * Insert a property for a given base table.  By default if the property already
 * exists a new property is added with the next available rank.  If 
 * $update_if_present argument is specified then the record will be updated if it
 * exists rather than adding a new property.
 *
 * @param $basetable
 *   The base table for which the property should be inserted. Thus to insert a property
 *   for a feature the basetable=feature and property is inserted into featureprop
 * @param $record_id
 *   The primary key of the basetable to insert a property for. This should be in integer.
 * @param $property
 *   The cvterm name describing the type of properties to be inserted
 * @param $cv_name
 *   The name of the cv that the above cvterm is part of
 * @param $value
 *   The value of the property to be inserted (can be empty)
 * @param $update_if_present
 *   A boolean indicating whether an existing record should be updated. If the
 *   property already exists and this value is not specified or is zero then
 *   a new property will be added with the next largest rank.
 *
 * @return
 *   Return True on Insert/Update and False otherwise
 *
 * @ingroup tripal_chado_api
 */
function tripal_core_insert_property($basetable, $record_id, $property, 
   $cv_name, $value, $update_if_present = 0)
{
   // first see if the property already exists, if the user want's to update
   // then we can do that, but otherwise we want to increment the rank and
   // insert
   $prop = tripal_core_get_property($basetable,$record_id,$property,$cv_name);
   $rank = 0;
   if(count($prop)>0){ 
      if($update_if_present){
         return tripal_core_update_property($basetable,$record_id,$property,$cv_name,$value) ;
      } else {
         // iterate through the properties returned and get the largest rank
         foreach($prop as $p){
            if($p->rank > $rank){
               $rank = $p->rank;
            }
         }
         // now add 1 to the rank
         $rank++;
      }
   }

   // get the foreign key for this property table
   $table_desc = module_invoke_all('chado_'.$basetable.'prop_schema');
   $fkcol = key($table_desc['foreign keys'][$basetable]['columns']);

   // construct the array of values to be inserted  
   $values = array (
      $fkcol => $record_id,
      'type_id' => array ( 
         'cv_id' => array (
            'name' => $cv_name,
         ),
         'name' => $property,
         'is_obsolete' => 0
      ),
      'value' => $value, 
      'rank' => $rank,
   );

   return tripal_core_chado_insert($basetable.'prop',$values);
}

/**
 * Update a property for a given base table record and property name.  This 
 * function should be used only if one record of the property will be present.
 * If the property name can have multiple entries (with increasing rank) then
 * use the function named tripal_core_update_property_by_id
 *
 * @param $basetable
 *   The base table for which the property should be updated. The property table 
 *   is constructed using  a combination of the base table name and the suffix 
 *   'prop' (e.g. basetable = feature then property tabie is featureprop).
 * @param $record_id
 *   The foreign key of the basetable to update a property for. This should be in integer.
 *   For example, if the basetable is 'feature' then the $record_id should be the feature_id
 * @param $property
 *   The cvterm name of property to be updated
 * @param $cv_name
 *   The name of the cv that the above cvterm is part of
 * @param $value
 *   The value of the property to be inserted (can be empty)
 * @param $insert_if_missing
 *   A boolean indicating whether a record should be inserted if one doesn't exist to update
 *
 * Note: The property to be updated is select via the unique combination of $record_id and
 * $property and then it is updated with the supplied value
 *
 * @return
 *   Return True on Update/Insert and False otherwise
 *
 * @ingroup tripal_chado_api
 */
function tripal_core_update_property($basetable, $record_id, $property, 
   $cv_name, $value, $insert_if_missing = 0)
{

   // first see if the property is missing (we can't update a missing property
   $prop = tripal_core_get_property($basetable,$record_id,$property,$cv_name);
   if(count($prop)==0){
      if($insert_if_missing){
        return tripal_core_insert_property($basetable,$record_id,$property,$cv_name,$value);
      } else {
        return FALSE;
      }
   }

   // get the foreign key for this property table
   $table_desc = module_invoke_all('chado_'.$basetable.'prop_schema');
   $fkcol = key($table_desc['foreign keys'][$basetable]['columns']);

   // construct the array that will match the exact record to update
   $match = array (
      $fkcol => $record_id,
      'type_id' => array ( 
         'cv_id' => array (
            'name' => $cv_name,
         ),
         'name' => $property,
      ),
   );
   // construct the array of values to be updated
   $values = array (      
      'value' => $value, 
   );
   return tripal_core_chado_update($basetable.'prop',$match,$values);
}

/**
 * Update a property for a given base table record.  This function should be 
 * used if multiple records of the same property will be present. Also, use this
 * function to change the property name of an existing property.
 *
 * @param $basetable
 *   The base table for which the property should be updated. The property table 
 *   is constructed using  a combination of the base table name and the suffix 
 *   'prop' (e.g. basetable = feature then property tabie is featureprop).
 * @param $record_id
 *   The primary key of the base table. This should be in integer.
 *   For example, if the basetable is 'feature' then the $record_id should be the featureprop_id
 * @param $property
 *   The cvterm name of property to be updated
 * @param $cv_name
 *   The name of the cv that the above cvterm is part of
 * @param $value
 *   The value of the property to be inserted (can be empty)
 *
 * @return
 *   Return True on Update/Insert and False otherwise
 *
 * @ingroup tripal_chado_api
 */
function tripal_core_update_property_by_id($basetable, $record_id, $property, 
   $cv_name, $value)
{

   // get the primary key for this property table
   $table_desc = module_invoke_all('chado_'.$basetable.'prop_schema');
   $pkcol = $table_desc['primary key'][0];

   // construct the array that will match the exact record to update
   $match = array (
      $pkcol => $record_id,
   );
   // construct the array of values to be updated
   $values = array (      
      'type_id' => array ( 
         'cv_id' => array (
            'name' => $cv_name,
         ),
         'name' => $property,
      ),
      'value' => $value, 
   );
   return tripal_core_chado_update($basetable.'prop',$match,$values);
}
/**
 * Deletes a property for a given base table record using the property name
 *
 * @param $basetable
 *   The base table for which the property should be deleted. Thus to deleted a property
 *   for a feature the basetable=feature and property is deleted from featureprop
 * @param $record_id
 *   The primary key of the basetable to delete a property for. This should be in integer.
 * @param $property
 *   The cvterm name describing the type of property to be deleted
 * @param $cv_name
 *   The name of the cv that the above cvterm is part of
 *
 * Note: The property to be deleted is select via the unique combination of $record_id and $property 
 *
 * @return
 *   Return True on Delete and False otherwise
 *
 * @ingroup tripal_chado_api
 */
function tripal_core_delete_property($basetable, $record_id,$property,$cv_name){
   // get the foreign key for this property table
   $table_desc = module_invoke_all('chado_'.$basetable.'prop_schema');
   $fkcol = key($table_desc['foreign keys'][$basetable]['columns']);

   // construct the array that will match the exact record to update
   $match = array (
      $fkcol => $record_id,
      'type_id' => array ( 
         'cv_id' => array (
            'name' => $cv_name,
         ),
         'name' => $property,
      ),
   );
   return tripal_core_chado_delete($basetable.'prop',$match);
}

/**
 * Deletes a property using the property ID
 *
 * @param $basetable
 *   The base table for which the property should be deleted. Thus to deleted a property
 *   for a feature the basetable=feature and property is deleted from featureprop
 * @param $record_id
 *   The primary key of the basetable to delete a property for. This should be in integer.
 *
 * @return
 *   Return True on Delete and False otherwise
 *
 * @ingroup tripal_chado_api
 */
function tripal_core_delete_property_by_id($basetable, $record_id){
   // get the foreign key for this property table
   $table_desc = module_invoke_all('chado_'.$basetable.'prop_schema');
   $pkcol = $table_desc['primary key'][0];

   // construct the array that will match the exact record to update
   $match = array (
      $pkcol => $record_id,
   );
   return tripal_core_chado_delete($basetable.'prop',$match);
}

/**
 * This function is typically used in the '.install' file for a Tripal module
 * Each module should call this function during installation to create
 * the module data directory which is sites/default/files/tripal/[module_name] 
 * for default Drupal settings.  This directory can then be used by the module 
 * for storing files.
 *
 * @param $module_name
 *   the name of the module being installed.
 *
 * @returns
 *   nothing
 *
 * @ingroup tripal_files_api
 */
function tripal_create_moddir($module_name){
   // make the data directory for this module
   $data_dir = file_directory_path() . "/tripal/$module_name";
   if(!file_check_directory($data_dir,FILE_CREATE_DIRECTORY|FILE_MODIFY_PERMISSIONS)){
      $message = "Cannot create directory $data_dir. This module may not ".
                 "behave correctly without this directory.  Please  create ".
                 "the directory manually or fix the problem and reinstall.";
      drupal_set_message($message,'error');      
      watchdog('tripal_core',$message,array(),WATCHDOG_ERROR);
   }
}

/**
 * Each Tripal module has a unique data directory which was creatd using the
 * tripal_create_moddir function during installation.  This function 
 * retrieves the directory path.
 *
 * @param $module_name
 *   The name of the module
 *
 * @returns
 *   The path within the Drupal installation where the data directory resides
 * @ingroup tripal_files_api
 */
function tripal_get_moddir($module_name){
   $data_dir = file_directory_path() . "/tripal/$module_name";
   return $data_dir;
}
/**
 * Set the Tripal Database
 *
 * The tripal_db_set_active function is used to prevent namespace collisions
 * when chado and drupal are installed in the same database but in different
 * schemas.  It is also used for backwards compatibility with older versions
 * of tripal or in cases where chado is located outside of the Drupal database.
 *
 * @ingroup tripal_chado_api
 */
function tripal_db_set_active($dbname){
   global $db_url, $db_type;
   $chado_exists = 0;

   // only postgres can support search paths.  So if this is MysQL then
   // just run the normal tripal_db_set_active function.
   if(strcmp($db_type,'pgsql')==0){

      // if the 'chado' database is in the $db_url variable then chado is 
      // not in the same Drupal database
      if(is_array($db_url)){ 
         if(isset($db_url[$dbname])){
            return db_set_active($dbname);
         } 
      }

      // check to make sure the chado schema exists
      $sql = "select nspname from pg_catalog.pg_namespace where nspname = 'chado'";
      if(db_fetch_object(db_query($sql))){
         $chado_exists = 1;
      }

      // here we make the assumption that the default database schema is
      // 'public'.  This will most likely always be the case but if not,
      // then this code will break
      if($chado_exists && strcmp($dbname,'chado')==0){
         db_query("set search_path to %s",'chado,public');  
         return 'public,chado';
      } 
      elseif($chado_exists) {
         db_query("set search_path to %s",'public,chado');  
         return 'chado,public';
      }
      else {
         return db_set_active($dbname);
      }
   }
   else return db_set_active($dbname);
}

/**
 * Instantiate or Return a persistent chado connection
 *
 * NOTE: cannot use $active_db since a new connection is created each time 
 * db_set_active() is called
 *
 * @return
 *   A postgresql connection object which can be used by pg_prepare, pg_execute, etc.
 */
function tripal_db_persistent_chado () {
  global $db_url;
  
  // get connection if it already exists
  $connection = variable_get('tripal_perisistent_chado',NULL);
  
  if ($connection) {
    return $connection;
  
  // Otherwise we need to set it
  } else {
    if (is_array($db_url) && isset($db_url['chado'])) {
      $connection = db_connect($db_url['chado']);
      variable_set('tripal_perisistent_chado', $connection); 
    } else {
      $connection = db_connect($db_url);
      variable_set('tripal_perisistent_chado', $connection); 
    }
    
    return $connection;
  }
  return FALSE;
}

/**
 * Release a persistent chado connection
 */
function tripal_db_release_persistent_chado () {
  variable_del('tripal_perisistent_chado');
}

/**
 * Purpose: Get max rank for a given set of criteria
 *   This function was developed with the many property tables in chado in mind
 *
 * @param $tablename
 *    The name of the chado table you want to select the max rank from this table must contain a 
 *    rank column of type integer
 * @param $where_options
 *   where options should include the id and type for that table to correctly
 *     group a set of records together where the only difference are the value and rank
 * @code 
 *  array(
 *     <column_name> => array(
 *	      'type' => <type of column: INT/STRING>,
 *		   'value' => <the value you want to filter on>,
 *			'exact' => <if TRUE use =; if FALSE use ~>,
 *		)
 *	)
 * @endcode
 * @return the maximum rank
 *
 * @ingroup tripal_chado_api
 */
function tripal_get_max_chado_rank ($tablename, $where_options) {

	$where= array();
	//generate the where clause from supplied options
	// the key is the column name
	foreach ($where_options as $key => $val_array) {
		if (preg_match('/INT/', $val_array['type'])) {
			$where[] = $key."=".$val_array['value'];
		} else {
			if ($val_array['exact']) { $operator='='; }
			else { $operator='~'; }
			$where[] = $key.$operator."'".$val_array['value']."'";
		}
	}
	
  $previous_db = tripal_db_set_active('chado');
  $result = db_fetch_object(db_query(
    "SELECT max(rank) as max_rank, count(rank) as count FROM %s WHERE %s",
    $tablename,
    implode(' AND ',$where)
  ));
  tripal_db_set_active($previous_db);
	//drupal_set_message("Max Rank Query=SELECT max(rank) as max_rank, count(rank) as count FROM ".$tablename." WHERE ".implode(' AND ',$where));
	if ($result->count > 0) {
	  return $result->max_rank;
	} else {
		return -1;
	}
<<<<<<< HEAD
}
=======
}
/**
 * Add a new table to the Chado schema. This function is simply a wrapper for
 * the db_create_table() function of Drupal, but ensures the table is created
 * inside the Chado schema rather than the Drupal schema.  If the table already
 * exists then it will be dropped and recreated using the schema provided.
 * Howver, it will only drop a table if it exsits in the tripal_custom_tables
 * table. This way the function cannot be used to accidentally alter existing
 * non custom tables.
 * 
 * @param $ret
 *   Array to which query results will be added.
 * @param $table
 *   The name of the table to create.
 * @param $schema 
 *   A Drupal-style Schema API definition of the table
 *
 * @return 
 *   A database query result resource for the new table, or FALSE if table was not constructed.
 *
 * @ingroup tripal_core_api
 */
function tripal_create_chado_table (&$ret,$table,$schema) {
   $ret = array();

   // If the table exits in Chado but not in the tripal_custom_tables field
   // then call an error.  if the table exits in the tripal_custom_tables but
   // not in Chado then create the table and replace the entry.
   $sql = "SELECT * FROM {tripal_custom_tables} WHERE table_name = '%s'";
   $centry = db_fetch_object(db_query($sql,$table));
   $previous_db = tripal_db_set_active('chado');  // use chado database   
   $exists = db_table_exists($table);
   tripal_db_set_active($previous_db);  // now use drupal database
   if(!$exists){
      $previous_db = tripal_db_set_active('chado');  // use chado database   
      db_create_table($ret,$table,$schema);
      tripal_db_set_active($previous_db);  // now use drupal database  
      if(count($ret)==0){
   	   watchdog('tripal_core', "Error adding custom table '!table_name'.", 
   	      array('!table_name' => $table), WATCHDOG_ERROR); 
         return FALSE;
      }       
   }
   if($exists and !$centry){
   	watchdog('tripal_core', "Could not add custom table '!table_name'. It ".
   	         "already exists but is not known to Tripal as being a custom table.", 
   	   array('!table_name' => $table), WATCHDOG_WARNING);       
   	   return FALSE;
   }
   if($exists and $centry){
      // drop the table we'll recreate it with the new schema
      $previous_db = tripal_db_set_active('chado');  // use chado database   
      db_drop_table($ret,$table);
      db_create_table($ret,$table,$schema);
      tripal_db_set_active($previous_db);  // now use drupal database        
   }
   
   // if the table creation was succesful then add an entry
   // in the tripal_custom_table
   $record = new stdClass();
   $record->table_name = $table;
   $record->schema = serialize($schema);
   // if an entry already exists then remove it
   if($centry){
      $sql = "DELETE FROM {tripal_custom_tables} WHERE table_name = '%s'";
      db_query($sql,$table);
   } 
   $success = drupal_write_record('tripal_custom_tables',$record);
   if(!$success){
	   watchdog('tripal_core', "Error adding custom table.", 
	      array('!table_name' => $table), WATCHDOG_ERROR); 
      return FALSE;
   }
   return $ret;
}
/**
 * Retrieves the schema in an array for the specified custom table.
 * 
 * @param $table
 *   The name of the table to create.
 *
 * @return 
 *   A Drupal-style Schema API array definition of the table. Returns
 *   FALSE on failure.
 *
 * @ingroup tripal_core_api
 */
function tripal_get_chado_custom_schema ($table) {
   $sql = "SELECT schema FROM {tripal_custom_tables} WHERE table_name = '%s'";
   $custom = db_fetch_object(db_query($sql,$table));
   if(!$custom){
      return FALSE;
   } 
   else {
      return unserialize($custom->schema);
   }
}

>>>>>>> d0475de3
<|MERGE_RESOLUTION|>--- conflicted
+++ resolved
@@ -108,180 +108,120 @@
 *
 * @ingroup tripal_chado_api
 */
-function tripal_core_chado_insert($table, $values, $options = array()){
-  $chado_db = tripal_db_persistent_chado();
-  
-  // Determine plan of action
-  if ($options['statement_name']) {
-    $prepared = TRUE;
-    if ($options['prepare']) {
-      $build_sql = TRUE;
-    } else {
-      $build_sql = FALSE;
-    }  
-  } else {
-    $build_sql = TRUE;
-  }
-  
-  // get the table description
-  $table_desc = module_invoke_all('chado_'.$table.'_schema');
-  if (empty($table_desc)) {
-    watchdog('tripal_core', 'tripal_core_chado_insert: There is no table description for !table_name', array('!table_name' => $table), WATCHDOG_WARNING);       
-  }
-  
-  // iterate through the values array and create a new 'insert_values' array
-  // that has all the values needed for insert with all foreign relationsihps
-  // resolved.
-  $insert_values = array();
-  foreach($values as $field => $value){
-    if(is_array($value)){
-       // select the value from the foreign key relationship for this value
-       $results = tripal_core_chado_get_foreign_key($table_desc,$field,$value);
-       if (sizeof($results) > 1) {
-         watchdog('tripal_core', 'tripal_core_chado_insert: Too many records match the criteria supplied for !foreign_key foreign key constraint (!criteria)', array('!foreign_key' => $field, '!criteria' => print_r($value,TRUE)), WATCHDOG_ERROR);         
-       } elseif (sizeof($results) < 1) {
-         //watchdog('tripal_core', 'tripal_core_chado_insert: no record matches criteria supplied for !foreign_key foreign key constraint (!criteria)', array('!foreign_key' => $field, '!criteria' => print_r($value,TRUE)), WATCHDOG_ERROR);
-       } else {
-         $insert_values[$field] = $results[0];
-       }
-    }  
-    else {
-       $insert_values[$field] = $value;
-    }
-  }
-  
-  // check for violation of any unique constraints
-  $ukeys = $table_desc['unique keys'];
-  $ukselect_cols = array();
-  $ukselect_vals = array();
-  if ($ukeys) {
-   foreach($ukeys as $name => $fields){
-      foreach($fields as $index => $field){
-         // build the arrays for performing a select that will check the contraint
-         array_push($ukselect_cols,$field);
-         $ukselect_vals[$field] = $insert_values[$field];
-      }
-      // now check the constraint
-      if(tripal_core_chado_select($table,$ukselect_cols,$ukselect_vals)){
-         watchdog('tripal_core',"tripal_core_chado_insert: Cannot insert duplicate record into $table table: " . print_r($values,1),array(),'WATCHDOG_ERROR');
+function tripal_core_chado_insert($table,$values){
+   $insert_values = array();
+   
+   // get the table description
+   $table_desc = module_invoke_all('chado_'.$table.'_schema');
+   if (empty($table_desc)) {
+   	watchdog('tripal_core', 'tripal_core_chado_insert: There is no table description for !table_name', array('!table_name' => $table), WATCHDOG_WARNING);       
+   }
+
+   // iterate through the values array and create a new 'insert_values' array
+   // that has all the values needed for insert with all foreign relationsihps
+   // resolved.
+   foreach($values as $field => $value){
+      if(is_array($value)){
+         // select the value from the foreign key relationship for this value
+         $results = tripal_core_chado_get_foreign_key($table_desc,$field,$value);
+         if (sizeof($results) > 1) {
+           watchdog('tripal_core', 'tripal_core_chado_insert: Too many records match the criteria supplied for !foreign_key foreign key constraint (!criteria)', array('!foreign_key' => $field, '!criteria' => print_r($value,TRUE)), WATCHDOG_ERROR);         
+         } elseif (sizeof($results) < 1) {
+           //watchdog('tripal_core', 'tripal_core_chado_insert: no record matches criteria supplied for !foreign_key foreign key constraint (!criteria)', array('!foreign_key' => $field, '!criteria' => print_r($value,TRUE)), WATCHDOG_ERROR);
+         } else {
+           $insert_values[$field] = $results[0];
+         }
+      }  
+      else {
+         $insert_values[$field] = $value;
+      }
+   }
+
+   // check for violation of any unique constraints
+   $ukeys = $table_desc['unique keys'];
+   $ukselect_cols = array();
+   $ukselect_vals = array();
+   if ($ukeys) {
+     foreach($ukeys as $name => $fields){
+        foreach($fields as $index => $field){
+           // build the arrays for performing a select that will check the contraint
+           array_push($ukselect_cols,$field);
+           $ukselect_vals[$field] = $insert_values[$field];
+        }
+        // now check the constraint
+        if(tripal_core_chado_select($table,$ukselect_cols,$ukselect_vals)){
+           watchdog('tripal_core',"tripal_core_chado_insert: Cannot insert duplicate record into $table table: " . print_r($values,1),array(),'WATCHDOG_ERROR');
+           return false;
+        }
+     }
+   }
+
+   // if trying to insert a field that is the primary key, make sure it also is unique
+   $pkey = $table_desc['primary key'][0];
+   if($insert_values[$pkey]){
+      if(tripal_core_chado_select($table,array($pkey),array($pkey => $insert_values[$pkey]))){
+         watchdog('tripal_core',"tripal_core_chado_insert: Cannot insert duplicate primary key into $table table: " . print_r($values,1),array(),'WATCHDOG_ERROR');
          return false;
       }
    }
-  }
-  
-  // if trying to insert a field that is the primary key, make sure it also is unique
-  $pkey = $table_desc['primary key'][0];
-  if($insert_values[$pkey]){
-    if(tripal_core_chado_select($table,array($pkey),array($pkey => $insert_values[$pkey]))){
-       watchdog('tripal_core',"tripal_core_chado_insert: Cannot insert duplicate primary key into $table table: " . print_r($values,1),array(),'WATCHDOG_ERROR');
-       return false;
-    }
-  }
-  
-  // make sure required fields have a value
-  $fields = $table_desc['fields'];
-  if (!is_array($fields)) {
-   $fields = array();
-   watchdog('tripal_core',"tripal_core_chado_insert: %table not defined in tripal schema api", array('%table' => $table), 'WATCHDOG WARNING');
-  }
-  foreach($fields as $field => $def){
-    // a field is considered missing if it cannot be null and there is no default
-    // value for it or it is of type 'serial'
-    if($def['not null'] == 1 and !array_key_exists($field,$insert_values) and !isset($def['default']) and strcmp($def['type'],serial)!=0){
-       watchdog('tripal_core',"tripal_core_chado_insert: Field $table.$field cannot be null: " . print_r($values,1),array(),'WATCHDOG_ERROR');
-       return false;
-    }
-  }
-  
-  // Now build the insert SQL statement
-  $ifields = array();
-  $ivalues = array();
-  $itypes = array();
-  $iplaceholders = array();
-  $i = 1;
-  foreach ($insert_values as $field => $value){
-    array_push($ifields,$field);
-    array_push($ivalues,$value);
-    array_push($iplaceholders,'$'.$i);
-    $i++;
-    if(strcmp($value,'__NULL__')==0){
-       array_push($itypes,"NULL");
-    } 
-    elseif(strcmp($fields[$field]['type'],'serial')==0 or 
-       strcmp($fields[$field]['type'],'int')==0){
-       array_push($itypes,"%d");
-    } 
-    else {
-       array_push($itypes,"'%s'");
-    }
-  }
-
-  if ($build_sql) {   
-    // prepare the statement
-    if ($prepared) {
-      $sql = "INSERT INTO {$table} (" . implode(", ",$ifields) . ") VALUES (". implode(", ",$iplaceholders) .")";
-      
-      $previous_db = tripal_db_set_active('chado');
-      $status = pg_prepare($chado_db, $options['statement_name'], $sql);
-      tripal_db_set_active($previous_db);
-      
-      if (!$status) {
-        watchdog('tripal_core',"tripal_core_chado_insert: not able to prepare '%name' statement for: %sql", array('%name' => $options['statement_name'], '%sql' => $sql), 'WATCHDOG ERROR');
-        return FALSE;
-      }
-    } else {
-      $sql = "INSERT INTO {$table} (" . implode(", ",$ifields) . ") VALUES (". implode(", ",$itypes) .")";
-    }
-    
-  }
-    
-  // finally perform the insert. 
-  if ($prepared) {
-    
-      $previous_db = tripal_db_set_active('chado');
-      $result = pg_execute($chado_db, $options['statement_name'], $ivalues);
-      tripal_db_set_active($previous_db);
-      if ($result) {
-        // add primary keys to values before return
-        $primary_key = array();
-        if (!is_array($table_desc['primary key'])) {
-          $table_desc['primary key'] = array();
-          watchdog('tripal_core',"tripal_core_chado_insert: %table not defined in tripal schema api", array('%table' => $table), 'WATCHDOG WARNING');
-        }
-        foreach ($table_desc['primary key'] as $field) {
-          $value = db_last_insert_id($table, $field);
-          $values[$field] = $value;
-        }
-        return $values;
-      } else {
-        watchdog('tripal_core',"tripal_core_chado_insert: not able to execute prepared statement '%name' with values: %values", array('%name' => $options['statement_name'], '%values' => print_r($values,1)), 'WATCHDOG ERROR');
-        return FALSE;
-      }
-
-  } else {
-    $previous_db = tripal_db_set_active('chado');  // use chado database
-    $result = db_query($sql,$ivalues);
-    tripal_db_set_active($previous_db);  // now use drupal database 
-    if($result){
+
+   // make sure required fields have a value
+   $fields = $table_desc['fields'];
+   if (!is_array($fields)) {
+   	 $fields = array();
+   	 watchdog('tripal_core',"tripal_core_chado_insert: %table not defined in tripal schema api", array('%table' => $table), 'WATCHDOG WARNING');
+   }
+   foreach($fields as $field => $def){
+      // a field is considered missing if it cannot be null and there is no default
+      // value for it or it is of type 'serial'
+      if($def['not null'] == 1 and !array_key_exists($field,$insert_values) and !isset($def['default']) and strcmp($def['type'],serial)!=0){
+         watchdog('tripal_core',"tripal_core_chado_insert: Field $table.$field cannot be null: " . print_r($values,1),array(),'WATCHDOG_ERROR');
+         return false;
+      }
+   }
+
+   // Now build the insert SQL statement
+   $ifields = array();
+   $ivalues = array();
+   $itypes = array();
+   foreach ($insert_values as $field => $value){
+      array_push($ifields,$field);
+      array_push($ivalues,$value);
+      if(strcmp($value,'__NULL__')==0){
+         array_push($itypes,"NULL");
+      } 
+      elseif(strcmp($fields[$field]['type'],'serial')==0 or 
+         strcmp($fields[$field]['type'],'int')==0){
+         array_push($itypes,"%d");
+      } 
+      else {
+         array_push($itypes,"'%s'");
+      }
+   }
+   $sql = "INSERT INTO {$table} (" . implode(", ",$ifields) . ") VALUES (". implode(", ",$itypes) .")";
+
+   // finally perform the insert. 
+   $previous_db = tripal_db_set_active('chado');  // use chado database
+   $result = db_query($sql,$ivalues);
+   tripal_db_set_active($previous_db);  // now use drupal database 
+   if($result){
       // add primary keys to values before return
       $primary_key = array();
       if (!is_array($table_desc['primary key'])) {
-        $table_desc['primary key'] = array();
-        watchdog('tripal_core',"tripal_core_chado_insert: %table not defined in tripal schema api", array('%table' => $table), 'WATCHDOG WARNING');
+      	$table_desc['primary key'] = array();
+      	watchdog('tripal_core',"tripal_core_chado_insert: %table not defined in tripal schema api", array('%table' => $table), 'WATCHDOG WARNING');
       }
       foreach ($table_desc['primary key'] as $field) {
         $value = db_last_insert_id($table, $field);
         $values[$field] = $value;
       }
       return $values;
-    } 
-    else {
+   } 
+   else {
       watchdog('tripal_core',"tripal_core_chado_insert: Cannot insert record into $table table: " . print_r($values,1),array(),'WATCHDOG_ERROR');
       return false;
-    }
-  }
-  
-  return false;
+   }
+   return false;
 }
 
 /**
@@ -655,7 +595,7 @@
               'case_insensitive_columns' => $options['case_insensitive_columns']
             );
             $results = tripal_core_chado_get_foreign_key($table_desc,$field,$value, $foreign_options);
-            if (sizeof($results) < 1) {
+            if (count($results) ==0) {
               // foreign key records are required
               // thus if none matched then return false and alert the admin through watchdog
               //watchdog('tripal_core', 
@@ -819,10 +759,12 @@
                $select_cols = array($right);
                $result = tripal_core_chado_select($table,$select_cols,$values, $options);
                $fields = array();
-               foreach ($result as $obj) {
-                 $fields[] = $obj->$right;
+               if(count($result) > 0){
+                  foreach ($result as $obj) {
+                    $fields[] = $obj->$right;
+                  }
+                  return $fields;
                }
-               return $fields;
             }
          }
       } 
@@ -1419,19 +1361,22 @@
  *   The base table for which the property should be retrieved. Thus to retrieve a property
  *   for a feature the basetable=feature and property is retrieved from featureprop
  * @param $record_id
- *   The primary key of the basetable to retrieve properties for. This should be in integer.
+ *   The foriegn key field of the base table. This should be in integer.
  * @param $property
  *   The cvterm name describing the type of properties to be retrieved
  * @param $cv_name
  *   The name of the cv that the above cvterm is part of
  *
  * @return
- *   A chado variable with the specified properties expanded
+ *   An array in the same format as that generated by the function
+ *   tripal_core_generate_chado_var().  If only one record is returned it
+ *   is a single object.  If more than one record is returned then it is an array
+ *   of objects
  *
  * @ingroup tripal_chado_api
  */
 function tripal_core_get_property($basetable, $record_id, $property, $cv_name){
-
+  
    // get the foreign key for this property table
    $table_desc = module_invoke_all('chado_'.$basetable.'prop_schema');
    $fkcol = key($table_desc['foreign keys'][$basetable]['columns']);
@@ -1447,6 +1392,7 @@
          'is_obsolete' => 0
       ),
    );
+
    $results = tripal_core_generate_chado_var($basetable.'prop',$values);
    $results = tripal_core_expand_chado_vars($results,'field',$basetable.'prop.value');
    return $results;
@@ -1461,7 +1407,7 @@
  *   The base table for which the property should be inserted. Thus to insert a property
  *   for a feature the basetable=feature and property is inserted into featureprop
  * @param $record_id
- *   The primary key of the basetable to insert a property for. This should be in integer.
+ *   The foriegn key field of the base table. This should be in integer. 
  * @param $property
  *   The cvterm name describing the type of properties to be inserted
  * @param $cv_name
@@ -1484,16 +1430,24 @@
    // first see if the property already exists, if the user want's to update
    // then we can do that, but otherwise we want to increment the rank and
    // insert
-   $prop = tripal_core_get_property($basetable,$record_id,$property,$cv_name);
+   $props = tripal_core_get_property($basetable,$record_id,$property,$cv_name);
+   if(!is_array($props)) { 
+    $props = array($props); 
+   }   
    $rank = 0;
-   if(count($prop)>0){ 
+   if(count($props)>0){       
       if($update_if_present){
-         return tripal_core_update_property($basetable,$record_id,$property,$cv_name,$value) ;
+         return tripal_core_update_property($basetable, $record_id, $property, $cv_name, $value) ;
       } else {
-         // iterate through the properties returned and get the largest rank
-         foreach($prop as $p){
+         // iterate through the properties returned and check to see if the
+         // property with this value already exists if not, get the largest rank
+         // and insert the same property but with this new value
+         foreach($props as $p){
             if($p->rank > $rank){
                $rank = $p->rank;
+            }
+            if(strcmp($p->value,$value)==0){
+               return TRUE;
             }
          }
          // now add 1 to the rank
@@ -1791,47 +1745,6 @@
    }
    else return db_set_active($dbname);
 }
-
-/**
- * Instantiate or Return a persistent chado connection
- *
- * NOTE: cannot use $active_db since a new connection is created each time 
- * db_set_active() is called
- *
- * @return
- *   A postgresql connection object which can be used by pg_prepare, pg_execute, etc.
- */
-function tripal_db_persistent_chado () {
-  global $db_url;
-  
-  // get connection if it already exists
-  $connection = variable_get('tripal_perisistent_chado',NULL);
-  
-  if ($connection) {
-    return $connection;
-  
-  // Otherwise we need to set it
-  } else {
-    if (is_array($db_url) && isset($db_url['chado'])) {
-      $connection = db_connect($db_url['chado']);
-      variable_set('tripal_perisistent_chado', $connection); 
-    } else {
-      $connection = db_connect($db_url);
-      variable_set('tripal_perisistent_chado', $connection); 
-    }
-    
-    return $connection;
-  }
-  return FALSE;
-}
-
-/**
- * Release a persistent chado connection
- */
-function tripal_db_release_persistent_chado () {
-  variable_del('tripal_perisistent_chado');
-}
-
 /**
  * Purpose: Get max rank for a given set of criteria
  *   This function was developed with the many property tables in chado in mind
@@ -1883,9 +1796,6 @@
 	} else {
 		return -1;
 	}
-<<<<<<< HEAD
-}
-=======
 }
 /**
  * Add a new table to the Chado schema. This function is simply a wrapper for
@@ -1984,4 +1894,3 @@
    }
 }
 
->>>>>>> d0475de3
