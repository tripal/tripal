--- conflicted
+++ resolved
@@ -133,9 +133,9 @@
  *  @return
  *  If the permission for the specified operation is not set then return FALSE. If the
  *  permission is set then return NULL as this allows other modules to disable
- *  access.  The only exception is when the $op == 'create'.  We will always
+ *  access.  The only exception is when the $op == 'create'.  We will always 
  *  return TRUE if the permission is set.
- *
+ *  
  * @ingroup tripal_feature
  */
 function chado_feature_access($op, $node, $account) {
@@ -181,14 +181,14 @@
     'access arguments' => array('access chado_feature content'),
     'type' => MENU_CALLBACK,
   );
-
+  
   $items['find/sequences/ajax'] = array(
     'title' => 'Sequence Retrieval',
     'page callback' => 'tripal_feature_seq_extract_form_ahah_update',
     'access arguments' => array('access chado_feature content'),
     'type' => MENU_CALLBACK,
   );
-
+  
   // the administative settings menu
   $items['admin/tripal/tripal_feature'] = array(
     'title' => 'Features',
@@ -331,7 +331,7 @@
       'arguments' =>  array(NULL),
       'path' => drupal_get_path('module', 'tripal_feature') . '/theme'
     ),
-
+    
     // themed forms
     'tripal_feature_seq_extract_form' => array(
        'arguments' => array('form'),
@@ -500,7 +500,7 @@
     'type_id' => $type[0]->cvterm_id,
   );
   $feature = tripal_core_chado_select('feature', array('feature_id'), $values);
-
+    
   // add the genbank accession and synonyms
   chado_feature_add_synonyms($node->synonyms, $feature[0]->feature_id);
 
@@ -561,7 +561,7 @@
     );
     $options = array('return_record' => TRUE);
     $status = tripal_core_chado_update('feature', $match, $values, $options);
-
+    
     // add the genbank synonyms
     chado_feature_add_synonyms($node->synonyms, $feature_id);
   }
@@ -573,7 +573,7 @@
     WATCHDOG_WARNING
     );
   }
-
+  
 
 }
 /**
@@ -830,8 +830,8 @@
 
   // get the sequence ontology CV ID
   $values = array('name' => 'sequence');
-  $cv = tripal_core_chado_select('cv', array('cv_id'), $values);
-  $cv_id = $cv[0]->cv_id;
+  $cv = tripal_core_chado_select('cv', array('cv_id'), $values); 
+  $cv_id = $cv[0]->cv_id; 
 
   $form['feature_type'] = array(
    '#title'       => t('Feature Type'),
@@ -906,11 +906,11 @@
  */
 function chado_feature_validate($node) {
   $result = 0;
-
+  
   // make sure the feature type is a real sequence ontology term
   $type = tripal_cv_get_cvterm_by_name($node->feature_type, NULL, 'sequence');
   if (!$type) {
-     form_set_error('feature_type', t("The feature type is not a valid name from the Sequence Ontology."));
+     form_set_error('feature_type', t("The feature type is not a valid name from the Sequence Ontology."));	
   }
 
   // if this is an update, we want to make sure that a different feature for
@@ -969,10 +969,10 @@
     if (strcmp($feature->name, $feature->uniquename)==0) {
       $node->title = $feature->name . " (" . $feature->type_id->name . ") " . $feature->organism_id->genus . " " . $feature->organism_id->species ;
     }
-    // in previous version of Tripal, the feature title was simply the unique name.
+    // in previous version of Tripal, the feature title was simply the unique name. 
     // so, we recreate the title just to be sure all of our feature pages are consistent
     else {
-      $node->title = $feature->name . ", " . $feature->uniquename . " (" . $feature->type_id->name . ") " . $feature->organism_id->genus . " " . $feature->organism_id->species ;
+      $node->title = $feature->name . ", " . $feature->uniquename . " (" . $feature->type_id->name . ") " . $feature->organism_id->genus . " " . $feature->organism_id->species ;  
     }
   }
   // set the title to be the feature name or uniquename as configured
@@ -980,7 +980,7 @@
     $node->title = $feature->name;
   }
   if($title_type == 'feature_unique_name') {
-    $node->title = $feature->uniquename;
+    $node->title = $feature->uniquename;  
   }
 
   $additions = new stdClass();
@@ -1839,23 +1839,23 @@
  * @ingroup tripal_feature
  */
 function tripal_feature_nodeapi(&$node, $op, $teaser, $page) {
-
+  
   switch ($op) {
-
+    
      // set the title to ensure it is always unique
     case 'presave':
       switch ($node->type) {
         case 'chado_feature':
-
+          
           $values = array('organism_id' => $node->organism_id);
           $organism = tripal_core_chado_select('organism', array('genus','species'), $values);
           $node->title = $node->fname . ', ' . $node->uniquename . ' (' . $node->feature_type . ') ' . $organism[0]->genus . ' ' . $organism[0]->species;
           break;
       }
       break;
-
-    // set the URL path after inserting.  We do it here because we do not
-    // know the feature_id in the presave
+      
+    // set the URL path after inserting.  We do it here because we do not 
+    // know the feature_id in the presave  
     case 'insert':
       switch ($node->type) {
         case 'chado_feature':
@@ -1865,34 +1865,34 @@
             $node->feature_id = $chado_feature->feature_id;
           }
 
-
+          
           // remove any previous alias
           db_query("DELETE FROM {url_alias} WHERE src = '%s'", "node/$node->nid");
-
+          
           // set the URL for this feature page
           $url_alias = tripal_feature_get_feature_url($node);
           path_set_alias("node/$node->nid", $url_alias);
           break;
       }
       break;
-
-    // set the URL path after inserting.  We do it here because we do not
-    // know the feature_id in the presave
+      
+    // set the URL path after inserting.  We do it here because we do not 
+    // know the feature_id in the presave  
     case 'update':
       switch ($node->type) {
         case 'chado_feature':
-
+          
           // remove any previous alias
           db_query("DELETE FROM {url_alias} WHERE src = '%s'", "node/$node->nid");
-
+          
           // set the URL for this feature page
           $url_alias = tripal_feature_get_feature_url($node);
           path_set_alias("node/$node->nid", $url_alias);
           break;
       }
       break;
-
-
+      
+      
     // add items to other nodes, build index and search results
     case 'view':
       switch ($node->type) {
@@ -2303,8 +2303,7 @@
  * features is shown.
  */
 function tripal_feature_match_features_page($id) {
-<<<<<<< HEAD
-
+  
   // if the URL alias configuration is set such that the URL
   // always begins with 'feature' then we want to use the ID as it is and
   // forward it on. Otherwise, try to find the matching feature.
@@ -2315,21 +2314,6 @@
   $url_alias = preg_replace('/^\//', '', $url_alias); // remove any preceeding forward slash
   if (preg_match('/^feature\//', $url_alias)) {
     drupal_goto($id);
-=======
-  
-  // first check to see if the URL (e.g. /feature/$id) is already
-  // assigned to a node. If so, then just go there.  Otherwise, 
-  // try to find the feature.
-  $sql = "
-    SELECT src 
-    FROM {url_alias}
-    WHERE dst = '%s'
-  ";
-  $match = db_fetch_object(db_query($sql, "feature/$id"));
-  if ($match) {
-    drupal_goto($match->src);
-    return;
->>>>>>> 280e58db
   }
 
   $sql = "
@@ -2392,16 +2376,16 @@
 }
 
 /**
- *
+ * 
  * @param unknown_type $form
  * @param unknown_type $form_state
  * @param unknown_type $form_id
  */
 function tripal_feature_form_alter(&$form, &$form_state, $form_id) {
-  if ($form_id == "tripal_feature_seq_extract_form") {
+  if ($form_id == "tripal_feature_seq_extract_form") {    
     // updating the form through the ahah callback sets the action of
     // the form to the ahah callback URL. We need to set it back
     // to the normal form URL
     $form['#action'] = url("find/sequences");
   }
-}+} 