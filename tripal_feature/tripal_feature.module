<?php

/**
 * @file
 * @todo Add file header description
 */

/**
 * @defgroup tripal_feature Feature Module
 * @ingroup tripal_modules
 * @{
 * Provides functions for managing chado features including creating details pages for each feature
 * @}
 */

require_once "api/tripal_feature.api.inc";
require_once "includes/tripal_feature.admin.inc";
require_once "includes/tripal_feature.sync_features.inc";
require_once "includes/fasta_loader.inc";
require_once "includes/gff_loader.inc";
require_once "includes/seq_extract.inc";
require_once "includes/tripal_feature-delete.inc";

/**
 *
 * @ingroup tripal_feature
 */
function tripal_feature_init() {

  drupal_add_css(drupal_get_path('module', 'tripal_feature') . '/theme/css/tripal_feature.css');
  drupal_add_js(drupal_get_path('module', 'tripal_feature') . '/theme/js/tripal_feature.js');
}

/**
 * Implements hook_views_api()
 *
 * Purpose: Essentially this hook tells drupal that there is views support for
 *  for this module which then includes tripal_db.views.inc where all the
 *  views integration code is
 *
 * @ingroup tripal_feature
 */
function tripal_feature_views_api() {
  return array(
    'api' => 2.0,
  );
}

/**
 * Implements hook_help()
 * Purpose: Adds a help page to the module list
 */
function tripal_feature_help ($path, $arg) {
  if ($path == 'admin/help#tripal_feature') {
    return theme('tripal_feature_help', array());
  }
}

/**
 *  Provide information to drupal about the node types that we're creating
 *  in this module
 *
 * @ingroup tripal_feature
 */
function tripal_feature_node_info() {
  $nodes = array();

  $nodes['chado_feature'] = array(
    'name'        => t('Feature'),
    'base'        => 'chado_feature',
    'description' => t('A feature from the chado database'),
    'has_title'   => FALSE,
    'title_label' => t('Feature'),
    'has_body'    => FALSE,
    'body_label'  => t('Feature Description'),
    'locked'      => TRUE
  );
  return $nodes;
}

/**
 *  Set the permission types that the chado module uses.  Essentially we
 *  want permissionis that protect creation, editing and deleting of chado
 *  data objects
 *
 * @ingroup tripal_feature
 */
function tripal_feature_permissions() {
  return array(
    'access chado_feature content' => array(
      'title' => t('View Features'),
      'description' => t('Allow users to view feature pages.'),
    ),
    'create chado_feature content' => array(
      'title' => t('Create Features'),
      'description' => t('Allow users to create new feature pages.'),
    ),
    'delete chado_feature content' => array(
      'title' => t('Delete Features'),
      'description' => t('Allow users to delete feature pages.'),
    ),
    'edit chado_feature content' => array(
      'title' => t('Edit Features'),
      'description' => t('Allow users to edit feature pages.'),
    ),
    'adminster tripal feature' => array(
      'title' => t('Administer Features'),
      'description' => t('Allow users to administer all features.'),
    ),
  );
}

/**
 * Implement hook_access().
 *
 * This hook allows node modules to limit access to the node types they define.
 *
 *  @param $node
 *  The node on which the operation is to be performed, or, if it does not yet exist, the
 *  type of node to be created
 *
 *  @param $op
 *  The operation to be performed
 *
 *  @param $account
 *  A user object representing the user for whom the operation is to be performed
 *
 *  @return
 *  If the permission for the specified operation is not set then return FALSE. If the
 *  permission is set then return NULL as this allows other modules to disable
 *  access.  The only exception is when the $op == 'create'.  We will always
 *  return TRUE if the permission is set.
 *
 * @ingroup tripal_feature
 */
function chado_feature_node_access($node, $op, $account) {
  if ($op == 'create') {
    if (!user_access('create chado_feature content', $account)) {
      return FALSE;
    }
    return TRUE;
  }

  if ($op == 'update') {
    if (!user_access('edit chado_feature content', $account)) {
      return FALSE;
    }
  }
  if ($op == 'delete') {
    if (!user_access('delete chado_feature content', $account)) {
      return FALSE;
    }
  }
  if ($op == 'view') {
    if (!user_access('access chado_feature content', $account)) {
      return FALSE;
    }
  }
  return NULL;
}
/**
 *  Menu items are automatically added for the new node types created
 *  by this module to the 'Create Content' Navigation menu item.  This function
 *  adds more menu items needed for this module.
 *
 * @ingroup tripal_feature
 */
function tripal_feature_menu() {
  $items = array();

  // the administative settings menu
  $items['find/sequences'] = array(
    'title' => 'Sequence Retrieval',
    'description' => 'Download a file of sequences',
    'page callback' => 'tripal_feature_seq_extract_page',
    'access arguments' => array('access chado_feature content'),
    'type' => MENU_CALLBACK,
  );

  $items['find/sequences/ajax'] = array(
    'title' => 'Sequence Retrieval',
    'page callback' => 'tripal_feature_seq_extract_form_ahah_update',
    'access arguments' => array('access chado_feature content'),
    'type' => MENU_CALLBACK,
  );

  // the administative settings menu
  $items['admin/tripal/tripal_feature'] = array(
    'title' => 'Features',
    'description' => 'Basic Description of Tripal Organism Module Functionality',
    'page callback' => 'theme',
    'page arguments' => array('tripal_feature_help'),
    'access arguments' => array('administer tripal features'),
    'type' => MENU_NORMAL_ITEM,
  );
  $items['admin/tripal/tripal_feature/configuration'] = array(
    'title' => 'Configuration',
    'description' => 'Configure the Tripal Feature module.',
    'page callback' => 'drupal_get_form',
    'page arguments' => array('tripal_feature_help'),
    'access arguments' => array('administer tripal features'),
    'type' => MENU_NORMAL_ITEM,
  );
  $items['admin/tripal/tripal_feature/fasta_loader'] = array(
    'title' => 'Import a multi-FASTA file',
    'description' => 'Load sequences from a multi-FASTA file into Chado',
    'page callback' => 'drupal_get_form',
    'page arguments' => array('tripal_feature_fasta_load_form'),
    'access arguments' => array('administer tripal features'),
    'type' => MENU_NORMAL_ITEM,
  );
  $items['admin/tripal/tripal_feature/gff3_load'] = array(
    'title' => 'Import a GFF3 file',
    'description' => 'Import a GFF3 file into Chado',
    'page callback' => 'drupal_get_form',
    'page arguments' => array('tripal_feature_gff3_load_form'),
    'access arguments' => array('administer tripal features'),
    'type' => MENU_NORMAL_ITEM,
  );

  $items['admin/tripal/tripal_feature/delete'] = array(
    'title' => ' Delete Features',
    'description' => 'Delete multiple features from Chado',
    'page callback' => 'drupal_get_form',
    'page arguments' => array('tripal_feature_delete_form'),
    'access arguments' => array('administer tripal features'),
    'type' => MENU_NORMAL_ITEM,
  );

  $items['admin/tripal/tripal_feature/sync'] = array(
    'title' => ' Sync Features',
    'description' => 'Sync features from Chado with Drupal',
    'page callback' => 'drupal_get_form',
    'page arguments' => array('tripal_feature_sync_form'),
    'access arguments' => array('administer tripal features'),
    'type' => MENU_NORMAL_ITEM,
  );

  // the menu link for addressing any feature (by name, uniquename, synonym)
  $items['feature/%'] = array(
    'page callback' => 'tripal_feature_match_features_page',
    'page arguments' => array(1),
    'access arguments' => array('access chado_feature content'),
    'type' => MENU_LOCAL_TASK,
  );

  return $items;
}
/**
 *  We need to let drupal know about our theme functions and their arguments.
 *  We create theme functions to allow users of the module to customize the
 *  look and feel of the output generated in this module
 *
 * @ingroup tripal_feature
 */
function tripal_feature_theme() {
  $theme_path = drupal_get_path('module', 'tripal_feature') . '/theme';
  $items = array(
    // themed functions
    'tripal_feature_seq_extract_form' => array(
      'arguments' => array('form'),
    ),
    'tripal_feature_search_index' => array(
      'arguments' => array('node'),
    ),
    'tripal_feature_search_results' => array(
      'arguments' => array('node'),
    ),
    // tripal_organism templates
    'tripal_organism_feature_browser' => array(
      'arguments' => array('node' => NULL),
      'template' => 'tripal_organism_feature_browser',
      'path' => "$theme_path/tripal_organism",
    ),
    'tripal_organism_feature_counts' => array(
      'arguments' => array('node' => NULL),
      'template' => 'tripal_organism_feature_counts',
      'path' => "$theme_path/tripal_organism",
    ),
    // tripal_feature templates
    'tripal_feature_base' => array(
      'arguments' => array('node' => NULL),
      'template' => 'tripal_feature_base',
      'path' => "$theme_path/tripal_feature",
    ),
    'tripal_feature_sequence' => array(
      'arguments' => array('node' => NULL),
      'template' => 'tripal_feature_sequence',
      'path' => "$theme_path/tripal_feature",
    ),
    'tripal_feature_proteins' => array(
      'arguments' => array('node' => NULL),
      'template' => 'tripal_feature_proteins',
      'path' => "$theme_path/tripal_feature",
    ),
    'tripal_feature_synonyms' => array(
      'arguments' => array('node' => NULL),
      'template' => 'tripal_feature_synonyms',
      'path' => "$theme_path/tripal_feature",
    ),
    'tripal_feature_phenotypes' => array(
      'arguments' => array('node' => NULL),
      'template' => 'tripal_feature_phenotypes',
      'path' => "$theme_path/tripal_feature",
    ),
    'tripal_feature_featurepos' => array(
      'arguments' => array('node' => NULL),
      'template' => 'tripal_feature_featurepos',
      'path' => "$theme_path/tripal_feature",
    ),
    'tripal_feature_featureloc_sequences' => array(
      'arguments' => array('node' => NULL),
      'template' => 'tripal_feature_featureloc_sequences',
      'path' => "$theme_path/tripal_feature",
    ),
    'tripal_feature_references' => array(
      'arguments' => array('node' => NULL),
      'template' => 'tripal_feature_references',
      'path' => "$theme_path/tripal_feature",
    ),
    'tripal_feature_properties' => array(
      'arguments' => array('node' => NULL),
      'template' => 'tripal_feature_properties',
      'path' => "$theme_path/tripal_feature",
    ),
    'tripal_feature_terms' => array(
      'arguments' => array('node' => NULL),
      'template' => 'tripal_feature_terms',
      'path' => "$theme_path/tripal_feature",
    ),
    'tripal_feature_alignments' => array(
      'arguments' => array('node' => NULL),
      'template' => 'tripal_feature_alignments',
      'path' => "$theme_path/tripal_feature",
    ),
    'tripal_feature_relationships' => array(
      'arguments' => array('node' => NULL),
      'template' => 'tripal_feature_relationships',
      'path' => "$theme_path/tripal_feature",
    ),
    'tripal_feature_help' => array(
      'template' => 'tripal_feature_help',
      'arguments' =>  array(NULL),
      'path' => $theme_path
    ),

<<<<<<< HEAD
=======
    // themed forms
    'tripal_feature_seq_extract_form' => array(
       'arguments' => array('form'),
    )
>>>>>>> 6b3cf60a
  );
  return $items;
}
/**
 *
 *
 * @ingroup tripal_feature
 */
function tripal_feature_block_info() {

  $blocks['references']['info'] = t('Tripal Feature References');
  $blocks['references']['cache'] = DRUPAL_NO_CACHE;

  $blocks['base']['info'] = t('Tripal Feature Details');
  $blocks['base']['cache'] = DRUPAL_NO_CACHE;

  $blocks['sequence']['info'] = t('Tripal Feature Sequence');
  $blocks['sequence']['cache'] = DRUPAL_NO_CACHE;

  $blocks['featureloc_sequences']['info'] = t('Tripal Feature Annotated Sequence');
  $blocks['featureloc_sequences']['cache'] = DRUPAL_NO_CACHE;

  $blocks['synonyms']['info'] = t('Tripal Feature Synonyms');
  $blocks['synonyms']['cache'] = DRUPAL_NO_CACHE;

  $blocks['properties']['info'] = t('Tripal Feature Properties');
  $blocks['properties']['cache'] = DRUPAL_NO_CACHE;;

  $blocks['terms']['info'] = t('Tripal Annotated Terms');
  $blocks['terms']['cache'] = DRUPAL_NO_CACHE;;

  $blocks['alignments']['info'] = t('Tripal Feature Alignments');
  $blocks['alignments']['cache'] = DRUPAL_NO_CACHE;

  $blocks['relationships']['info'] = t('Tripal Feature Relationships');
  $blocks['relationships']['cache'] = DRUPAL_NO_CACHE;

  $blocks['org_feature_counts']['info'] = t('Tripal Organism Feature Counts');
  $blocks['org_feature_counts']['cache'] = DRUPAL_NO_CACHE;

  $blocks['org_feature_browser']['info'] = t('Tripal Organism Feature Browser');
  $blocks['org_feature_browser']['cache'] = DRUPAL_NO_CACHE;

  return $blocks;
}
/**
 *
 *
 * @ingroup tripal_feature
 */
function tripal_feature_block_view($delta = '') {

  if (user_access('access chado_feature content') and arg(0) == 'node' and is_numeric(arg(1))) {
    $nid = arg(1);
    $node = node_load($nid);

    $block = array();
    switch ($delta) {
      case 'references':
        $block['subject'] = t('References');
        $block['content'] = theme('tripal_feature_references', $node);
        break;
      case 'base':
        $block['subject'] = t('Feature Details');
        $block['content'] = theme('tripal_feature_base', $node);
        break;
      case 'synonyms':
        $block['subject'] = t('Synonyms');
        $block['content'] = theme('tripal_feature_synonyms', $node);
        break;
      case 'properties':
        $block['subject'] = t('Properties');
        $block['content'] = theme('tripal_feature_properties', $node);
        break;
      case 'terms':
        $block['subject'] = t('Annotated Terms');
        $block['content'] = theme('tripal_feature_terms', $node);
        break;
      case 'sequence':
        $block['subject'] = t('Sequence');
        $block['content'] = theme('tripal_feature_sequence', $node);
        break;
      case 'featureloc_sequences':
        $block['subject'] = t('Formatted Sequences');
        $block['content'] = theme('tripal_feature_featureloc_sequences', $node);
        break;
      case 'alignments':
        $block['subject'] = t('Alignments');
        $block['content'] = theme('tripal_feature_alignments', $node);
        break;
      case 'relationships':
        $block['subject'] = t('Relationships');
        $block['content'] = theme('tripal_feature_relationships', $node);
        break;
      case 'org_feature_counts':
        $block['subject'] = t('Feature Type Summary');
        $block['content'] = theme('tripal_organism_feature_counts', $node);
        break;
      case 'org_feature_browser':
        $block['subject'] = t('Feature Browser');
        $block['content'] = theme('tripal_organism_feature_browser', $node);
        break;
      case 'library_feature_browser':
        $block['subject'] = t('Library Feature Browser');
        $block['content'] = theme('tripal_library_feature_browser', $node);
        break;
      case 'analysis_feature_browser':
        $block['subject'] = t('Analysis Feature Browser');
        $block['content'] = theme('tripal_analysis_feature_browser', $node);
        break;
      default :
    }
    return $block;
  }
}
/**
 *  When a new chado_feature node is created we also need to add information
 *  to our chado_feature table.  This function is called on insert of a new node
 *  of type 'chado_feature' and inserts the necessary information.
 *
 * @ingroup tripal_feature
 */
function chado_feature_insert($node) {
  // remove spaces, newlines from residues
  $residues = preg_replace("/[\n\r\s]/", "", $node->residues);
  $obsolete = 'FALSE';
  if ($node->is_obsolete) {
    $obsolete = 'TRUE';
  }

  // check to see if we are inserting a duplicate record.
  $values = array(
    'cv_id' => array(
      'name' => 'sequence'
    ),
    'name' => $node->feature_type
  );
  $type = tripal_core_chado_select('cvterm', array('cvterm_id'), $values);
  $values = array(
    'organism_id' => $node->organism_id,
    'name' => $node->fname,
    'uniquename' => $node->uniquename,
    'residues' => $residues,
    'seqlen' => drupal_strlen($residues),
    'is_obsolete' => $obsolete,
    'type_id' => $type[0]->cvterm_id,
    'md5checksum' => md5($residues)
  );
  $options = array('is_duplicate' => TRUE, 'has_record' => TRUE);
  $exists = tripal_core_chado_select('feature', array('*'), $values, $options);

  // if the record is not a duplicate then add it
  if (!$exists) {
    $istatus = tripal_core_chado_insert('feature', $values);
    if (!$istatus) {
      drupal_set_message(t('Unable to add feature.'), 'warning');
      watchdog('tripal_feature', 'Insert feature: Unable to create feature where values: %values',
        array('%values' => print_r($values, TRUE)), WATCHDOG_WARNING);
    }
  }

  // now get the newly added record
  $values = array(
    'organism_id' => $node->organism_id,
    'uniquename' => $node->uniquename,
    'type_id' => $type[0]->cvterm_id,
  );
  $feature = tripal_core_chado_select('feature', array('feature_id'), $values);

  // add the genbank accession and synonyms
  chado_feature_add_synonyms($node->synonyms, $feature[0]->feature_id);

  // make sure the entry for this feature doesn't already exist in the chado_feature table
  // if it doesn't exist then we want to add it.
  $node_check_sql = "
    SELECT * FROM {chado_feature}
    WHERE feature_id = :feature_id
  ";
  $node_check = db_query($node_check_sql, array(':feature_id' => $feature[0]->feature_id))->fetchObject();
  if (!$node_check) {
    // next add the item to the drupal table
    $sql = "
      INSERT INTO {chado_feature} (nid, vid, feature_id, sync_date)
      VALUES (:nid, :vid, :feature_id, :time)
    ";
    db_query($sql, array(':nid' => $node->nid, ':vid' => $node->vid,
      ':feature_id' => $feature[0]->feature_id, ':time' => REQUEST_TIME));
  }
}

/**
 *
 *
 * @ingroup tripal_feature
 */
function chado_feature_update($node) {
  if ($node->revision) {
    // there is no way to handle revisions in Chado but leave
    // this here just to make not we've addressed it.
  }

  $residues = preg_replace("/[\n\r\s]/", "", $node->residues);
  $obsolete = 'FALSE';
  if ($node->is_obsolete) {
    $obsolete = 'TRUE';
  }

  // get the feature type id
  $values = array(
    'cv_id' => array(
      'name' => 'sequence'
      ),
    'name' => $node->feature_type
  );
  $type = tripal_core_chado_select('cvterm', array('cvterm_id'), $values);

  $feature_id = chado_get_id_for_node('feature', $node->nid) ;

  if (sizeof($type) > 0) {
    $match = array(
      'feature_id' => $feature_id,
    );
    $values = array(
      'organism_id' => $node->organism_id,
      'name' => $node->fname,
      'uniquename' => $node->uniquename,
      'residues' => $residues,
      'seqlen' => drupal_strlen($residues),
      'is_obsolete' => $obsolete,
      'type_id' => $type[0]->cvterm_id,
      'md5checksum' => md5($residues)
    );
    $options = array('return_record' => TRUE);
    $status = tripal_core_chado_update('feature', $match, $values, $options);

    // add the genbank synonyms
    chado_feature_add_synonyms($node->synonyms, $feature_id);
  }
  else {
    drupal_set_message(t('Unable to update feature.'), 'warning');
    watchdog('tripal_feature',
    'Update feature: Unable to update feature where values: %values',
    array('%values' => print_r($values, TRUE)),
    WATCHDOG_WARNING
    );
  }


}
/**
 *
 *
 * @ingroup tripal_feature
 */
function chado_feature_delete($node) {

  $feature_id  = chado_get_id_for_node('feature', $node->nid);

  // if we don't have a library id for this node then this isn't a node of
  // type chado_library or the entry in the chado_library table was lost.
  if (!$feature_id) {
    return;
  }

  // remove the drupal content
  $sql_del = "DELETE FROM {chado_feature} WHERE nid = :nid AND vid = :vid";
  db_query($sql_del, array(':nid' => $node->nid, ':vid' => $node->vid));
  $sql_del = "DELETE FROM {node} WHERE nid = :nid AND vid = :vid";
  db_query($sql_del, array(':nid' => $node->nid, ':vid' => $node->vid));
  $sql_del = "DELETE FROM {node_revision} WHERE nid = :nid AND vid = :vid";
  db_query($sql_del, array(':nid' => $node->nid, ':vid' => $node->vid));


  // Remove data from feature tables of chado database.  This will
  // cause a cascade delete and remove all data in referencing tables
  // for this feature
  chado_query("DELETE FROM {feature} WHERE feature_id = :feature_id", array(':feature_id' => $feature_id));

  drupal_set_message(t("The feature and all associated data were removed from") .
  "chado");

}
/**
 *
 *
 * @ingroup tripal_feature
 */
function chado_feature_add_synonyms($synonyms, $feature_id) {

  // separate synomys by carriage returns
  $synonyms = preg_replace("/[\n\r]+/", " ", $synonyms);
  // split the synonyms into an array based on a space as the delimieter
  $syn_array = array();
  $syn_array = explode(" ", $synonyms);


  // remove any old synonyms
  $feature_syn_dsql = "DELETE FROM {feature_synonym} WHERE feature_id = :feature_id";
  if (!chado_query($feature_syn_dsql, array(':feature_id' => $feature_id))) {
    $error .= "Could not remove synonyms from feature. ";
  }

  // return if we don't have any synonmys to add
  if (!$synonyms) {
    return;
  }
  // iterate through each synonym and add it to the database
  foreach ($syn_array as $syn) {
    // skip this item if it's empty
    if (!$syn) {
    break; }

    // check to see if we have this accession number already in the database
    // if so then don't add it again. it messes up drupal if the insert fails.
    // It is possible for the accession number to be present and not the feature
    $synonym_sql = "SELECT synonym_id FROM {synonym} WHERE name = :name";
    $synonym = chado_query($synonym_sql, array(':name' => $syn))->fetchObject();
    if (!$synonym) {
      $synonym_isql = "
        INSERT INTO {synonym} (name, synonym_sgml, type_id)
        VALUES (:name, :synonym_sgml,
          (SELECT cvterm_id
           FROM {CVTerm} CVT
             INNER JOIN CV ON CVT.cv_id = CV.cv_id
           WHERE CV.name = 'feature_property' and CVT.name = 'synonym')
          )
      ";
      if (!chado_query($synonym_isql, array(':name' => $syn, ':synonym_sgml' => $syn))) {
        $error .= "Could not add synonym. ";
      }
      // now get the synonym we just added
      $synonym_sql = "SELECT synonym_id FROM {synonym} WHERE name = :name";
      $synonym = chado_query($synonym_sql, array(':name' => $syn))->fetchObject();
    }

    // now add in our new sysnonym
    $feature_syn_isql = "
      INSERT INTO {feature_synonym} (synonym_id,feature_id,pub_id)
      VALUES (:synonym_id, :feature_id, :pub_id)";
    $args = array(':synonym_id' => $synonym->synonym_id, ':feature_id' => $feature_id, ':pub_id'=> 1);
    if (!chado_query($feature_syn_isql, $args)) {
      $error .= "Could not add synonyms to feature. ";
    }
  }

  // return to the drupal database
  return $error;

}
/**
 *
 *
 * @ingroup tripal_feature
 */
function chado_feature_add_gbaccession($accession, $feature_id) {

  // use chado database

  // remove any old accession from genbank dbEST
  $fdbxref_dsql = "
    DELETE FROM {feature_dbxref}
    WHERE feature_id = :feature_id and dbxref_id IN
      (SELECT DBX.dbxref_id
       FROM {dbxref} DBX
         INNER JOIN DB  ON DB.db_id = DBX.db_id
         INNER JOIN feature_dbxref FDBX ON DBX.dbxref_id = FDBX.dbxref_id
       WHERE DB.name = 'DB:Genbank' and FDBX.feature_id = :feature_id
      )
  ";
  if (!chado_query($fdbxref_dsql, array(':feature_id' => $feature_id))) {
    $error .= "Could not remove accession from feature. ";
  }

  // if we don't have an accession number to add then just return
  if (!$accession) {
    return;
  }
  // get the db_id
  $db_sql = "SELECT db_id FROM {DB} WHERE name = 'DB:Genbank_est'";
  $db = chado_query($db_sql)->fetchObject();

  // check to see if we have this accession number already in the database
  // if so then don't add it again. it messes up drupal if the insert fails.
  // It is possible for the accession number to be present and not the feature
  $dbxref_sql = "SELECT dbxref_id FROM {dbxref} WHERE db_id = :db_id and accession = :accession";
  $dbxref = chado_query($dbxref_sql, array(':db_id' => $db->db_id, ':accession' => $accession))->fetchObject();
  if (!$dbxref) {
    // add the accession number
    $dbxref_isql = "INSERT INTO {dbxref} (db_id, accession) VALUES (:db_id, :accession) ";
    if (!chado_query($dbxref_isql, array(':db_id' => $db->db_id, ':accession' => $accession))) {
      $error .= 'Could not add accession as a database reference ';
    }
    // get the dbxref_id for the just added accession number
    $dbxref_sql = "SELECT dbxref_id FROM {dbxref} WHERE db_id = :db_id and accession = :accession";
    $dbxref = chado_query($dbxref_sql, array(':db_id' => $db->db_id, ':accession' => $accession))->fetchObject();
  }


  // associate the accession number with the feature
  $feature_dbxref_isql = "INSERT INTO {feature_dbxref} (feature_id, dbxref_id) VALUES (:feature_id, :dbxref_id) ";
  if (!chado_query($feature_dbxref_isql, array(':feature_id' => $feature_id, ':dbxref_id' => $dbxref->dbxref_id))) {
    $error .= 'Could not add feature database reference. ';
  }

  return $error;
}

/**
 *
 *
 * @ingroup tripal_feature
 */
function chado_feature_form($node, $param) {

  $form = array();

  $feature = $node->feature;

  // add the residues to the feature object
  $feature = tripal_core_expand_chado_vars($feature, 'field', 'feature.residues');

  // if the node has synonyms then use that as the form may be returning
  // from an error.  Otherwise try to find synonyms from the database
  $synonyms = $node->synonyms;
  $feature = tripal_core_expand_chado_vars($feature, 'table', 'feature_synonym');
  $feature_synonyms = $feature->feature_synonym;
  if (!$synonyms) {
    if (!is_array($feature_synonyms)) {
      $synonyms = $feature_synonyms->synonym_id->name;
    }
    elseif (is_array($feature_synonyms)) {
      foreach ($feature_synonyms as $index => $synonym) {
        $synonyms .= $synonym->synonym_id->name . "\n";
      }
    }
  }

  $analyses = $node->analyses;
  $references = $node->references;

  // We need to pass above variables for preview to show
  $form['feature'] = array(
    '#type' => 'value',
    '#value' => $feature
  );
  // This field is read when previewing a node
  $form['synonyms'] = array(
    '#type' => 'value',
    '#value' => $synonyms
  );
  // This field is read when previewing a node
  $form['analyses'] = array(
    '#type' => 'value',
    '#value' => $analyses
  );
  // This field is read when previewing a node
  $form['references'] = array(
    '#type' => 'value',
    '#value' => $references
  );

  // keep track of the feature id if we have one.  If we do have one then
  // this would indicate an update as opposed to an insert.
  $form['feature_id'] = array(
    '#type' => 'value',
    '#value' => $feature->feature_id,
  );

  /*
  $form['title']= array(
    '#type' => 'textfield',
    '#title' => t('Title'),
    '#required' => TRUE,
    '#default_value' => $node->title,
    '#description' => t('The title must be a unique identifier for this feature.  It is recommended to use a combination of uniquename, organism and feature type in the title as this is guranteed to be unique.'),
    '#maxlength' => 255
  );*/

  $form['uniquename']= array(
    '#type' => 'textfield',
    '#title' => t('Unique Feature Name'),
    '#required' => TRUE,
    '#default_value' => $feature->uniquename,
    '#description' => t('Enter a unique name for this feature.  This name must be unique for the organism and feature type.'),
    '#maxlength' => 255
  );

  $form['fname']= array(
    '#type' => 'textfield',
    '#title' => t('Feature Name'),
    '#required' => TRUE,
    '#default_value' => $feature->name,
    '#description' => t('Enter the name used by humans to refer to this feature.'),
    '#maxlength' => 255
  );

  // get the sequence ontology CV ID
  $values = array('name' => 'sequence');
  $cv = tripal_core_chado_select('cv', array('cv_id'), $values);
  $cv_id = $cv[0]->cv_id;

  $form['feature_type'] = array(
   '#title'       => t('Feature Type'),
   '#type'        => 'textfield',
   '#description' => t("Choose the feature type."),
   '#required'    => TRUE,
   '#default_value' => $feature->type_id->name,
   '#autocomplete_path' => "admin/tripal/tripal_cv/cvterm/auto_name/$cv_id",
  );

  // get the list of organisms
  $sql = "SELECT * FROM {Organism} ORDER BY genus, species";
  $org_rset = chado_query($sql);
  $organisms = array();
  $organisms[''] = '';
  while ($organism = $org_rset->fetchObject()) {
    $organisms[$organism->organism_id] = "$organism->genus $organism->species ($organism->common_name)";
  }
  $form['organism_id'] = array(
    '#title'       => t('Organism'),
    '#type'        => t('select'),
    '#description' => t("Choose the organism with which this feature is associated"),
    '#required'    => TRUE,
    '#default_value' => $feature->organism_id->organism_id,
    '#options'     => $organisms,
  );

  // Get synonyms
  if ($synonyms) {
    if (is_array($synonyms)) {
      foreach ($synonyms as $synonym) {
        $syn_text .= "$synonym->name\n";
      }
    }
    else {
      $syn_text = $synonyms;
    }
  }
  $form['synonyms']= array(
    '#type' => 'textarea',
    '#title' => t('Synonyms'),
    '#required' => FALSE,
    '#default_value' => $syn_text,
    '#description' => t('Enter alternate names (synonmys) for this feature to help in searching and identification. You may enter as many alternate names as needed each on different lines.'),
  );

  $form['residues']= array(
    '#type' => 'textarea',
    '#title' => t('Residues'),
    '#required' => FALSE,
    '#default_value' => $feature->residues,
    '#description' => t('Enter the nucelotide sequences for this feature'),
  );

  $checked = '';
  if ($feature->is_obsolete == 't') {
    $checked = '1';
  }
  $form['is_obsolete']= array(
    '#type' => 'checkbox',
    '#title' => t('Is Obsolete'),
    '#required' => FALSE,
    '#default_value' => $checked,
    '#description' => t('Check this box if this sequence should be retired and no longer included in further analysis.'),
  );
  return $form;
}
/**
 *
 *
 * @ingroup tripal_feature
 */
function chado_feature_validate($node) {
  $result = 0;

  // make sure the feature type is a real sequence ontology term
  $type = tripal_cv_get_cvterm_by_name($node->feature_type, NULL, 'sequence');
  if (!$type) {
    form_set_error('feature_type', t("The feature type is not a valid name from the Sequence Ontology."));
  }

  // if this is an update, we want to make sure that a different feature for
  // the organism doesn't already have this uniquename. We don't want to give
  // two sequences the same uniquename
  if ($node->feature_id) {
    $sql = "
      SELECT *
      FROM {feature} F
        INNER JOIN {cvterm} CVT ON F.type_id = CVT.cvterm_id
      WHERE
        F.uniquename     = :uname AND
        F.organism_id    = :orgnism_id AND
        CVT.name         = :cvtname AND
        NOT f.feature_id = :feature_id
    ";
    $args = array(':uname' => $node->uniquename, ':organism_id' => $node->organism_id,
      ':cvtname' => $node->feature_type, ':feature_id' => $node->feature_id);
    $result = chado_query($sql, $args)->fetchObject();
    if ($result) {
      form_set_error('uniquename', t("Feature update cannot proceed. The feature name '$node->uniquename' is not unique for this organism. Please provide a unique name for this feature."));
    }
  }

  // if this is an insert then we just need to make sure this name doesn't
  // already exist for this organism if it does then we need to throw an error
  else {
    $sql = "
      SELECT *
      FROM {feature} F
        INNER JOIN {cvterm} CVT ON F.type_id = CVT.cvterm_id
      WHERE
        F.uniquename  = :name AND
        F.organism_id = :organism_id AND
        CVT.name      = :cvtname
    ";
    $args = array(':name' => $node->uniquename, ':organism_id' => $node->organism_id, ':cvtname' => $node->feature_type);
    $result = chado_query($sql, $args)->fetchObject();
    if ($result) {
      form_set_error('uniquename', t("Feature insert cannot proceed. The feature name '$node->uniquename' already exists for this organism. Please provide a unique name for this feature."));
    }
  }

  // we don't allow a genbank accession number for a contig
  if ($node->feature_type == 'contig' and $node->gbaccession) {
    form_set_error('gbaccession', t("Contigs cannot have a genbank accession number.  Please change the feature type or remove the accession number"));
  }
}
/**
 *  When a node is requested by the user this function is called to allow us
 *  to add auxiliary data to the node object.
 *
 * @ingroup tripal_feature
 */
function chado_feature_load($node) {

  // get the feature details from chado
  $feature_id = chado_get_id_for_node('feature', $node->nid);

  $values = array('feature_id' => $feature_id);
  $feature = tripal_core_generate_chado_var('feature', $values);

  // by default, the titles are saved using the unique constraint.  We will
  // keep it the same, but remove the duplicate name if the unique name and name
  // are identical
  $title_type = variable_get('chado_feature_title', 'unique_constraint');
  if ($title_type == 'unique_constraint') {
    if (strcmp($feature->name, $feature->uniquename)==0) {
      $node->title = $feature->name . " (" . $feature->type_id->name . ") " . $feature->organism_id->genus . " " . $feature->organism_id->species ;
    }
    // in previous version of Tripal, the feature title was simply the unique name.
    // so, we recreate the title just to be sure all of our feature pages are consistent
    else {
      $node->title = $feature->name . ", " . $feature->uniquename . " (" . $feature->type_id->name . ") " . $feature->organism_id->genus . " " . $feature->organism_id->species ;
    }
  }
  // set the title to be the feature name or uniquename as configured
  if ($title_type == 'feature_name') {
    $node->title = $feature->name;
  }
  if ($title_type == 'feature_unique_name') {
    $node->title = $feature->uniquename;
  }

  $additions = new stdClass();
  $additions->feature = $feature;
  return $additions;
}
/**
 *
 *
 * @ingroup tripal_feature
 */
function tripal_feature_load_organism($organism_id) {
  // add organism details
  $sql = "SELECT * FROM {organism} WHERE organism_id = :organism_id";
  $organism = chado_query($sql, array(':organism_id' => $organism_id))->fetchObject();
  return $organism;
}
/**
 *
 *
 * @ingroup tripal_feature
 */
function tripal_feature_load_synonyms($feature_id) {

  $sql = "
    SELECT S.name
    FROM {feature_synonym} FS
      INNER JOIN {synonym} S  ON FS.synonym_id = S.Synonym_id
    WHERE FS.feature_id = :feature_id
    ORDER BY S.name
   ";
  $results = chado_query($sql, array(':feature_id' => $feature_id));
  $synonyms = array();
  $i=0;
  while ($synonym = $results->fetchObject()) {
    $synonyms[$i++] = $synonym;
  }
  return $synonyms;
}
/**
 *
 *
 * @ingroup tripal_feature
 */
function tripal_feature_load_properties($feature_id) {

  $sql = "
    SELECT
      CVT.name as cvname, CVT.definition, CVT.is_obsolete,
      FS.type_id, FS.value, FS.rank,
      DBX.dbxref_id,DBX.accession,DB.name as dbname,
      DB.urlprefix, DB.description as db_description, DB.url
    FROM {featureprop} FS
      INNER JOIN {cvterm} CVT ON FS.type_id    = CVT.cvterm_id
      INNER JOIN {dbxref} DBX ON CVT.dbxref_id = DBX.dbxref_id
      INNER JOIN {db} DB      ON DB.db_id      = DBX.db_id
    WHERE
      FS.feature_id = :feature_id
    ORDER BY FS.rank ASC
  ";
  $results = chado_query($sql, array(':feature_id' => $feature_id));
  $i=0;
  $properties = array();
  while ($property = $results->fetchObject()) {
    $properties[$i++] = $property;
  }
  return $properties;
}
/**
 *
 *
 * @ingroup tripal_feature
 */
function tripal_feature_load_references($feature_id) {

  $sql = "
    SELECT
       F.uniquename, F.Feature_id,
       DB.description as dbdesc, DB.db_id, DB.name as db_name, DB.urlprefix,
       DBX.accession, DBX.dbxref_id
    FROM {feature} F
      INNER JOIN {feature_dbxref} FDBX ON F.feature_id  = FDBX.feature_id
      INNER JOIN {dbxref} DBX          ON DBX.dbxref_id = FDBX.dbxref_id
      INNER JOIN {db}                  ON DB.db_id      = DBX.db_id
    WHERE
      F.feature_id = :feature_id
    ORDER BY DB.name
  ";
  $results = chado_query($sql, array(':feature_id' => $feature_id));
  $references = array();
  $i=0;
  while ($accession = $results->fetchObject()) {
    $references[$i++] = $accession;
  }
  return $references;
}
/**
 *
 *
 * @ingroup tripal_feature
 */
function tripal_feature_load_featurelocs($feature_id, $side = 'as_parent', $aggregate = 1) {

  $sql = "
    SELECT
       F.name, F.feature_id, F.uniquename,
       FS.name as src_name, FS.feature_id as src_feature_id, FS.uniquename as src_uniquename,
       CVT.name as cvname, CVT.cvterm_id,
       CVTS.name as src_cvname, CVTS.cvterm_id as src_cvterm_id,
       FL.fmin, FL.fmax, FL.is_fmin_partial, FL.is_fmax_partial,FL.strand, FL.phase
     FROM {featureloc} FL
       INNER JOIN {feature} F   ON FL.feature_id = F.feature_id
       INNER JOIN {feature} FS  ON FS.feature_id = FL.srcfeature_id
       INNER JOIN {cvterm} CVT  ON F.type_id     = CVT.cvterm_id
       INNER JOIN {cvterm} CVTS ON FS.type_id    = CVTS.cvterm_id
   ";
  if (strcmp($side, 'as_parent')==0) {
    $sql .= "WHERE FL.srcfeature_id = :feature_id ";
  }
  if (strcmp($side, 'as_child')==0) {
    $sql .= "WHERE FL.feature_id = :feature_id ";
  }

  $flresults = chado_query($sql, array(':feature_id' => $feature_id));

  // copy the results into an array
  $i=0;
  $featurelocs = array();
  while ($loc = $flresults->fetchObject()) {
    // if a drupal node exists for this feature then add the nid to the
    // results object
    $sql = 'SELECT nid FROM {chado_feature} WHERE feature_id = :feature_id';

    $ffeature = db_query($sql, array(':feature_id' => $loc->feature_id))->fetchObject();
    $sfeature = db_query($sql, array(':feature_id' => $loc->src_feature_id))->fetchObject();
    $loc->fnid = $ffeature->nid;
    $loc->snid = $sfeature->nid;
    // add the result to the array
    $featurelocs[$i++] = $loc;
  }

  // Add the relationship feature locs if aggregate is turned on
  if ($aggregate and strcmp($side, 'as_parent')==0) {
    // get the relationships for this feature without substituting any children
    // for the parent. We want all relationships
    $relationships = tripal_feature_get_aggregate_relationships($feature_id, 0);
    foreach ($relationships as $rindex => $rel) {
      // get the featurelocs for each of the relationship features
      $rel_featurelocs = tripal_feature_load_featurelocs($rel->subject_id, 'as_child', 0);
      foreach ($rel_featurelocs as $findex => $rfloc) {
        $featurelocs[$i++] = $rfloc;
      }
    }
  }

  usort($featurelocs, 'tripal_feature_sort_locations');
  return $featurelocs;
}
/**
 *  used to sort the feature locs by start position
 *
 * @ingroup tripal_feature
 */
function tripal_feature_sort_locations($a, $b) {
  return strnatcmp($a->fmin, $b->fmin);
}
/**
 *
 *
 * @ingroup tripal_feature
 */
function tripal_feature_load_relationships($feature_id, $side = 'as_subject') {
  // get the relationships for this feature.  The query below is used for both
  // querying the object and subject relationships
  $sql = "
    SELECT
      FS.name as subject_name, FS.uniquename as subject_uniquename,
      CVTS.name as subject_type, CVTS.cvterm_id as subject_type_id,
      FR.subject_id, FR.type_id as relationship_type_id, FR.object_id, FR.rank,
      CVT.name as rel_type,
      FO.name as object_name, FO.uniquename as object_uniquename,
      CVTO.name as object_type, CVTO.cvterm_id as object_type_id
    FROM {feature_relationship} FR
     INNER JOIN {cvterm} CVT  ON FR.type_id    = CVT.cvterm_id
     INNER JOIN {feature} FS  ON FS.feature_id = FR.subject_id
     INNER JOIN {feature} FO  ON FO.feature_id = FR.object_id
     INNER JOIN {cvterm} CVTO ON FO.type_id    = CVTO.cvterm_id
     INNER JOIN {cvterm} CVTS ON FS.type_id    = CVTS.cvterm_id
  ";
  if (strcmp($side, 'as_object')==0) {
    $sql .= " WHERE FR.object_id = :feature_id";
  }
  if (strcmp($side, 'as_subject')==0) {
    $sql .= " WHERE FR.subject_id = :feature_id";
  }
  $sql .= " ORDER BY FR.rank";

  // get the relationships
  $results = chado_query($sql, array(':feature_id' => $feature_id));


  // iterate through the relationships, put these in an array and add
  // in the Drupal node id if one exists
  $i=0;
  $nodesql = "SELECT nid FROM {chado_feature} WHERE feature_id = :feature_id";
  $relationships = array();
  while ($rel = $results->fetchObject()) {
    $node = db_query($nodesql, array(':feature_id' => $rel->subject_id))->fetchObject();
    if ($node) {
      $rel->subject_nid = $node->nid;
    }
    $node = db_query($nodesql, array(':feature_id' => $rel->object_id))->fetchObject();
    if ($node) {
      $rel->object_nid = $node->nid;
    }
    $relationships[$i++] = $rel;
  }
  return $relationships;
}
/**
 *
 *
 * @ingroup tripal_feature
 */
function tripal_feature_get_aggregate_relationships($feature_id, $substitute=1,
  $levels=0, $base_type_id=NULL, $depth=0) {

  // we only want to recurse to as many levels deep as indicated by the
  // $levels variable, but only if this variable is > 0. If 0 then we
  // recurse until we reach the end of the relationships tree.
  if ($levels > 0 and $levels == $depth) {
    return NULL;
  }

  // first get the relationships for this feature
  return tripal_feature_load_relationships($feature_id, 'as_object');

}
/**
 *
 *
 * @ingroup tripal_feature
 */
function tripal_feature_load_featureloc_sequences($feature_id, $featurelocs) {

  // if we don't have any featurelocs then no point in continuing
  if (!$featurelocs) {
    return array();
  }

  // get the list of relationships (including any aggregators) and iterate
  // through each one to find information needed to color-code the reference sequence
  $relationships = tripal_feature_get_aggregate_relationships($feature_id);
  if (!$relationships) {
    return array();
  }


  // iterate through each of the realtionships features and get their
  // locations
  foreach ($relationships as $rindex => $rel) {
    // get the featurelocs for each of the relationship features
    $rel_featurelocs = tripal_feature_load_featurelocs($rel->subject_id, 'as_child', 0);
    foreach ($rel_featurelocs as $rfindex => $rel_featureloc) {
      // keep track of this unique source feature
      $src = $rel_featureloc->src_feature_id . "-" . $rel_featureloc->src_cvterm_id;

      // copy over the results to the relationship object.  Since there can
      // be more than one feature location for each relationship feature we
      // use the '$src' variable to keep track of these.
      $rel->featurelocs = new stdClass();
      $rel->featurelocs->$src = new stdClass();
      $rel->featurelocs->$src->src_uniquename = $rel_featureloc->src_uniquename;
      $rel->featurelocs->$src->src_cvterm_id  = $rel_featureloc->src_cvterm_id;
      $rel->featurelocs->$src->src_cvname     = $rel_featureloc->src_cvname;
      $rel->featurelocs->$src->fmin           = $rel_featureloc->fmin;
      $rel->featurelocs->$src->fmax           = $rel_featureloc->fmax;
      $rel->featurelocs->$src->src_name       = $rel_featureloc->src_name;

      // keep track of the individual parts for each relationship
      $start = $rel->featurelocs->$src->fmin;
      $end   = $rel->featurelocs->$src->fmax;
      $type  = $rel->subject_type;
      $rel_locs[$src]['parts'][$start][$type]['start'] = $start;
      $rel_locs[$src]['parts'][$start][$type]['end']   = $end;
      $rel_locs[$src]['parts'][$start][$type]['type']  = $type;
    }
  }

  // the featurelocs array provided to the function contains the locations
  // where this feature is found.   We want to get the sequence for each
  // location and then annotate it with the parts found from the relationships
  // locations determiend above.
  $sql = "
    SELECT substring(residues from :start for :size) as residues
    FROM {feature}
    WHERE feature_id = :feature_id
  ";
  $floc_sequences = array();
  foreach ($featurelocs as $featureloc) {

    // build the src name so we can keep track of the different parts for each feature
    $src = $featureloc->srcfeature_id->feature_id . "-" . $featureloc->srcfeature_id->type_id->cvterm_id;

    // orient the parts to the beginning of the feature sequence
    if (!empty($rel_locs[$src]['parts'])) {
      $parts = $rel_locs[$src]['parts'];
      $rparts = array();  // we will fill this up if we're on the reverse strand

      foreach ($parts as $start => $types) {
        foreach ($types as $type_name => $type) {
          if ($featureloc->strand >= 0) {
             // this is on the forward strand.  We need to convert the start on the src feature to the
             // start on this feature's sequence
             $parts[$start][$type_name]['start'] = $parts[$start][$type_name]['start'] - $featureloc->fmin;
             $parts[$start][$type_name]['end']   = $parts[$start][$type_name]['end'] - $featureloc->fmin;
             $parts[$start][$type_name]['type']  = $type_name;
          }
          else {
             // this is on the reverse strand.  We need to swap the start and stop and calculate from the
             // begining of the reverse sequence
             $size = ($featureloc->fmax - $featureloc->fmin);
             $start_orig = $parts[$start][$type_name]['start'];
             $end_orig = $parts[$start][$type_name]['end'];
             $new_start = $size - ($end_orig - $featureloc->fmin);
             $new_end = $size - ($start_orig - $featureloc->fmin);

             $rparts[$new_start][$type_name]['start'] = $new_start;
             $rparts[$new_start][$type_name]['end']   = $new_end;
             $rparts[$new_start][$type_name]['type']  = $type_name;
          }
        }
      }

      // now sort the parts
      // if we're on the reverse strand we need to resort
      if ($featureloc->strand >= 0) {
        usort($parts, 'tripal_feature_sort_rel_parts_by_start');
      }
      else {
        usort($rparts, 'tripal_feature_sort_rel_parts_by_start');
        $parts = $rparts;
      }

      $floc_sequences[$src]['src'] = $src;
      $floc_sequences[$src]['type'] = $featureloc->feature_id->type_id->name;
      $args = array(':start' => $featureloc->fmin + 1, ':size' => ($featureloc->fmax - $featureloc->fmin), ':feature_id' => $featureloc->srcfeature_id->feature_id);
      $sequence = chado_query($sql, $args)->fetchObject();
      $residues = $sequence->residues;
      if ($featureloc->strand < 0) {
         $residues = tripal_feature_reverse_complement($residues);
      }
      $strand = '.';
      if ($featureloc->strand == 1) {
        $strand = '+';
      }
      elseif ($featureloc->strand == -1) {
        $strand = '-';
      }
      $defline = $featureloc->feature_id->name . " " . $featureloc->srcfeature_id->name . ":" . ($featureloc->fmin + 1) . ".." . $featureloc->fmax . " " . $strand;
      $floc_sequences[$src]['formatted_seq'] =  tripal_feature_color_sequence($residues, $parts, $defline);
    }
  }
  return $floc_sequences;
}
/**
 *
 *
 * @ingroup tripal_feature
 */
function tripal_feature_get_matched_alignments($feature) {
  // This function is for features that align through an intermediate such
  // as 'EST_match' or 'match'.  This occurs in the case where two sequences
  // align but where one does not align perfectly.  Some ESTs may be in a contig
  // but not all of the EST.  Portions may overhang and not be included in the
  // consensus if quality is bad.
  // For example:
  //
  //    Feature 1: Contig --------------------
  //    Feature 2: EST_match           -------
  //    Feature 3: EST                 ---------
  //
  // The feature provided to the function will always be the feature 1.  The
  // featureloc columns prefixed with 'right' (e.g. right_fmin) belong to the
  // alignment of feature 3 with feature 2
  //
  // Features may align to more than one feature and are not matches. We do
  // not want to include these, so we have to filter on the SO terms:
  // match, or %_match
  //
   $sql = "
     SELECT
       FL1.featureloc_id    as left_featureloc_id,
       FL1.srcfeature_id    as left_srcfeature_id,
       FL1.feature_id       as left_feature_id,
       FL1.fmin             as left_fmin,
       FL1.is_fmin_partial  as left_is_fmin_partial,
       FL1.fmax             as left_fmax,
       FL1.is_fmax_partial  as left_is_fmax_partial,
       FL1.strand           as left_strand,
       FL1.phase            as left_phase,
       FL1.locgroup         as left_locgroup,
       FL1.rank             as left_rank,
       FL2.featureloc_id    as right_featureloc_id,
       FL2.srcfeature_id    as right_srcfeature_id,
       FL2.feature_id       as right_feature_id,
       FL2.fmin             as right_fmin,
       FL2.is_fmin_partial  as right_is_fmin_partial,
       FL2.fmax             as right_fmax,
       FL2.is_fmax_partial  as right_is_fmax_partial,
       FL2.strand           as right_strand,
       FL2.phase            as right_phase,
       FL2.locgroup         as right_locgroup,
       FL2.rank             as right_rank
     FROM {feature} F1
       INNER JOIN {featureloc} FL1 on FL1.srcfeature_id = F1.feature_id
       INNER JOIN {feature} F2 on FL1.feature_id = F2.feature_id
       INNER JOIN {featureloc} FL2 on FL2.feature_id = F2.feature_id
       INNER JOIN {cvterm} CVT2 on F2.type_id = CVT2.cvterm_id
     WHERE
       F1.feature_id = :feature_id  AND
       (CVT2.name = 'match' or CVT2.name like '%_match')
     ORDER BY FL1.fmin
   ";

   $results = chado_query($sql, array(':feature_id' => $feature->feature_id));

   // iterate through the results and add them to our featurelocs array
   $featurelocs = array();
   while ($fl = $results->fetchObject()) {
     // ignore featurelocs where the left and right srcfeature is the same
     if (strcmp($fl->left_srcfeature_id, $fl->right_srcfeature_id) == 0) {
       continue;
     }
     $featurelocs[] = $fl ;
   }
   return $featurelocs;
}
/**
 *
 *
 * @ingroup tripal_feature
 */
function tripal_feature_load_organism_feature_counts($organism) {

  // don't show the browser if the settings in the admin page is turned off
  // instead return the array indicating the status of the browser
  $show_counts = variable_get('tripal_feature_summary_setting', 'show_feature_summary');
  if (strcmp($show_counts, 'show_feature_summary')!=0) {
    return array('enabled' => FALSE );
  }
  $args = array();
  $names = array();
  $order = array();

  // build the where clause for the SQL statement if we have a custom term list
  // we'll also keep track of the names the admin provided (if any) and the
  // order that the terms should appear.
  $is_custom = 0;
  $temp = rtrim(variable_get('tripal_feature_summary_report_mapping', ''));
  $where = '';
  if ($temp) {
    $is_custom = 1;
    $temp = explode("\n", $temp);
    $i = 0;
    foreach ($temp as $key => $value) {
      // separate the key value pairs
      $temp2 = explode("=", $value);
      $feature_type = rtrim($temp2[0]);
      $args[] = $feature_type;
      $order[] = $feature_type;
      // if a new name is provided then use that otherwise just
      // use the feature type
      if (count($temp2) == 2) {
        $names[":name$i"] = rtrim($temp2[1]);
      }
      else {
        $names[":name$i"] = $feature_type;
      }
      $where .= " OFC.feature_type = :name$i OR ";
      $i++;
    }
    if ($where) {
      $where = drupal_substr($where, 0, -5);  # remove OR from the end
      $where = "($where) AND";
    }
  }

  // get the feature counts.  This is dependent on a materialized view
  // installed with the organism module
  $sql = "
    SELECT OFC.num_features,OFC.feature_type,CVT.definition
    FROM {organism_feature_count} OFC
      INNER JOIN {cvterm} CVT on OFC.cvterm_id = CVT.cvterm_id
    WHERE $where organism_id = :organism_id
    ORDER BY num_features desc
  ";
  $args[':organism_id'] = $organism->organism_id;
  $org_features = chado_query($sql, $args);

  // iterate through the types
  $types = array();
  while ($type = $org_features->fetchObject()) {
    $types[$type->feature_type] = $type;
    // if we don't have an order this means we didn't go through the loop
    // above to set the names, so do that now
    if (!$is_custom) {
      $names[] = $type->feature_type;
      $order[] = $type->feature_type;
    }
  }

  # now reorder the types
  $ordered_types = array();
  foreach ($order as $type) {
    $ordered_types[] = $types[$type];
  }
  return array( 'types' => $ordered_types, 'names' => $names, 'enabled' => TRUE );
}
/**
 *
 *
 * @ingroup tripal_feature
 */
function tripal_feature_load_organism_feature_browser($organism) {

  if (!$organism) {
    return array();
  }

  // don't show the browser if the settings in the admin page is turned off
  // instead return the array indicating the status of the browser
  $show_browser = variable_get('tripal_feature_browse_setting', 'show_feature_browser');
  if (strcmp($show_browser, 'show_feature_browser')!=0) {
    return array('enabled' => FALSE);
  }

  // get the list of available sequence ontology terms for which
  // we will build drupal pages from features in chado.  If a feature
  // is not one of the specified typse we won't build a node for it.
  $allowed_types = variable_get('chado_browser_feature_types', 'EST contig');
  $allowed_types = preg_replace("/[\s\n\r]+/", " ", $allowed_types);
  $so_terms = split(' ', $allowed_types);

  // perform the query
  $values = array(
    'organism_id' => $organism->organism_id,
    'type_id' => array(
      'name' => $so_terms
    ),
  );
  $columns = array('feature_id', 'name', 'uniquename', 'type_id');
  $options = array(
    'pager' => array('limit' => 10, 'element' => 0),
    'order_by' => array('name' => 'ASC'),
  );
  $features = tripal_core_chado_select('feature', $columns, $values, $options);
  $pager = theme('pager');

  // add the node ids and types
  $nsql = "SELECT nid FROM {chado_feature} WHERE feature_id = :feature_id";
  $tsql = "SELECT name FROM {cvterm} WHERE cvterm_id = :cvterm_id";
  foreach ($features as $feature) {
    $node = db_query($nsql, array(':feature_id' => $feature->feature_id))->fetchObject();
    $type = chado_query($tsql, array(':cvterm_id' => $feature->type_id))->fetchObject();
    $feature->nid = $node->nid;
    $feature->type_name = $type->name;
  }

  return array( 'features' => $features, 'pager' => $pager, 'enabled' => TRUE );
}

/**
 * This generates the Feature Browser which can optionally be included on library pages
 * and shows all features belonging to the given library. This Browse can be shown/hidden
 * on the Feature Configuration page.
 *
 * @ingroup tripal_feature
 */
function tripal_feature_load_library_feature_browser($library) {

  // don't show the browser if the settings in the admin page is turned off
  // instead return the array indicating the status of the browser
  $show_browser = variable_get('tripal_library_feature_browse_setting', 'show_feature_browser');
  if (strcmp($show_browser, 'show_feature_browser')!=0) {
    return array('enabled' => FALSE);
  }

  // get a list of feature types to include in the browser
  $allowed_types = variable_get('chado_browser_feature_types', 'EST contig');
  $allowed_types = preg_replace("/[\s\n\r]+/", " ", $allowed_types);
  $so_terms = split(' ', $allowed_types);
  $where_cvt = "";
  $args = array();
  $i = 0;
  foreach ($so_terms as $term) {
    $where_cvt .= "CVT.name = :cvtname$i OR ";
    $args[':cvtname$i'] = $term;
    $i++;
  }
  $where_cvt = drupal_substr($where_cvt, 0, drupal_strlen($where_cvt)-3);  # strip trailing 'OR'

  // get the features for this library
  $sql  = "
    SELECT F.name, F.feature_id, F.uniquename, CVT.name as cvname
    FROM {feature} F
      INNER JOIN {cvterm} CVT         ON F.type_id = CVT.cvterm_id
      INNER JOIN {library_feature} LF ON F.feature_id = LF.feature_id
      INNER JOIN {library} L          ON LF.library_id = L.library_id
    WHERE LF.library_id = :library_id and ($where_cvt)
    ORDER BY feature_id ASC
  ";
  $args[':library_id'] = $library->libary_id;

  // the counting SQL
  $csql  = "
    SELECT count(*)
    FROM {feature} F
      INNER JOIN {cvterm} CVT on F.type_id = CVT.cvterm_id
      INNER JOIN {library_feature} LF on F.feature_id = LF.feature_id
      INNER JOIN {library} L on LF.library_id = L.library_id
    WHERE LF.library_id = :library_id and ($where_cvt)
      GROUP BY L.library_id ";

  $org_features = chado_pager_query($sql, 10, 0, $csql, $args);
  $pager = theme('pager');

  // prepare the query that will lookup node ids
  $sql = "SELECT nid FROM {chado_feature} WHERE feature_id = :feature_id";
  $i=0;
  $features = array();
  while ($feature = $org_features->fetchObject()) {
    $node = db_query($sql, array(':feature_id' => $feature->feature_id))->fetchObject();
    $feature->nid = $node->nid;
    $features[$i++] = $feature;
  }

  return array( 'features' => $features, 'pager' => $pager, 'enabled' => TRUE );
}
/**
 * This generates the Feature Browse which can optionally be included on library pages
 * and shows all features belonging to the given library. This Browse can be shown/hidden
 * on the Feature Configuration page.
 *
 * @ingroup tripal_feature
 */
function tripal_feature_load_analysis_feature_browser($analysis) {

  // don't show the browser if the settings in the admin page is turned off
  // instead return the array indicating the status of the browser
  $show_browser = variable_get('tripal_analysis_feature_browse_setting', 'show_feature_browser');
  if (strcmp($show_browser, 'show_feature_browser')!=0) {
    return array('enabled' => FALSE);
  }

  // get a list of feature types to include in the browser
  $allowed_types = variable_get('chado_browser_feature_types', 'EST contig');
  $allowed_types = preg_replace("/[\s\n\r]+/", " ", $allowed_types);
  $so_terms = split(' ', $allowed_types);
  $where_cvt = "";
  $i = 0;
  $args = array();
  foreach ($so_terms as $term) {
    $where_cvt .= "CVT.name = :aname$i OR ";
    $args[":aname$i"] = $term;
    $i++;
  }
  $where_cvt = drupal_substr($where_cvt, 0, drupal_strlen($where_cvt)-3);  # strip trailing 'OR'

  // get the features for this library
  $sql  = "
    SELECT F.name,F.feature_id,F.uniquename,CVT.name as cvname
    FROM {feature} F
      INNER JOIN {cvterm} CVT on F.type_id = CVT.cvterm_id
      INNER JOIN {analysisfeature} AF on F.feature_id = AF.feature_id
      INNER JOIN {analysis} A on AF.analysis_id = A.analysis_id
    WHERE A.analysis_id = :analysis_id and ($where_cvt)
    ORDER BY feature_id ASC
  ";
  $args[':analysis_id'] = $analysis->analysis_id;

  // the counting SQL
  $csql  = "
    SELECT count(*)
    FROM {feature} F
      INNER JOIN {cvterm} CVT on F.type_id = CVT.cvterm_id
      INNER JOIN {analysisfeature} AF on F.feature_id = AF.feature_id
      INNER JOIN {analysis} A on AF.analysis_id = A.analysis_id
    WHERE A.analysis_id = %d and ($where_cvt)
    GROUP BY A.analysis_id
  ";

  $org_features = chado_pager_query($sql, 10, 0, $csql, $args);
  $pager = theme('pager');

  // prepare the query that will lookup node ids
  $sql = "SELECT nid FROM {chado_feature} WHERE feature_id = :feature_id";
  $i=0;
  $features = array();
  while ($feature = $org_features->fetchObject()) {
    $node = db_query($sql, array(':feature_id' => $feature->feature_id))->fetchObject();
    $feature->nid = $node->nid;
    $features[$i++] = $feature;
  }

  return array( 'features' => $features, 'pager' => $pager, 'enabled' => TRUE );
}

/**
 *  used to sort the list of relationship objects by start position
 *
 * @ingroup tripal_feature
 */
function tripal_feature_sort_rel_objects($a, $b) {
  return strnatcmp($a->fmin, $b->fmin);
}

/**
 *  used to sort the list of relationship parts by start position
 *
 * @ingroup tripal_feature
 */
function tripal_feature_sort_rel_parts_by_start($a, $b) {
  foreach ($a as $type_name => $details) {
     $astart = $a[$type_name]['start'];
     break;
  }
  foreach ($b as $type_name => $details) {
     $bstart = $b[$type_name]['start'];
     break;
  }
  return strnatcmp($astart, $bstart);
}

/**
 *  used to sort the list of relationship parts by start position
 *
 * @ingroup tripal_feature
 */
function tripal_feature_sort_rel_parts_by_end($a, $b) {
  $val = strnatcmp($b['end'], $a['end']);
  if ($val == 0) {
     return strcmp($a['type'], $b['type']);
  }
  return $val;
}

/**
 *
 *
 * @ingroup tripal_feature
 */
function tripal_feature_color_sequence($sequence, $parts, $defline) {


  $types = array();
  // first get the list of types so we can create a color legend
  foreach ($parts as $index => $t) {
    foreach ($t as $type_name => $details) {
       $types[$type_name] = 1;
    }
  }

  $newseq .= "<div id=\"tripal_feature-featureloc_sequence-legend\">Legend: ";
  foreach ($types as $type_name => $present) {
    $newseq .= "<span id=\"tripal_feature-legend-$type_name\" class=\"tripal_feature-legend-item tripal_feature-featureloc_sequence-$type_name\" script=\"\">$type_name</span>";
  }
  $newseq .= "</div>Hold the cursor over a type above to highlight its positions in the sequence below. The colors in the sequence below merge when types overlap.";


  // set the background color of the rows based on the type
  $pos = 0;
  $newseq .= "<pre id=\"tripal_feature-featureloc_sequence\">";
  $newseq .= ">$defline\n";

  // iterate through the parts. They should be in order.
  $ends = array();
  foreach ($parts as $index => $types) {

    // get the start for this part.  All types in this part start at the
    // same position so we only need the first record
    foreach ($types as $type => $child) {
      $start = $child['start'];
      break;
    }

    // add in the sequence up to the start of this part
    for ($i = $pos; $i < $start; $i++) {
      $newseq .= $sequence{$pos};
      $seqcount++;
      if ($seqcount % 50 == 0) {
        $newseq .= "\n";
      }
      if (array_key_exists($pos, $ends)) {
        foreach ($ends[$pos] as $end) {
          $newseq .= "</span>";
        }
      }
      $pos++;
    }

    // we want to sort the parts by their end. We want the span tag to
    // to be added in the order the parts end.
    usort($types, 'tripal_feature_sort_rel_parts_by_end');

    // now add the child span for all types that start at this position
    foreach ($types as $type) {
      $class = "tripal_feature-featureloc_sequence-" . $type['type'];
      $newseq .= "<span class=\"$class\">";
      // add the end position
      $end = $type['end'];
      $ends[$end][] = $end;
    }
  }

  // add in rest of the sequence
  for ($i = $pos; $i <= strlen($sequence); $i++) {
    $newseq .= $sequence{$pos};
    $seqcount++;
    if ($seqcount % 50 == 0) {
      $newseq .= "\n";
    }
    if (array_key_exists($pos, $ends)) {
      foreach ($ends[$pos] as $end) {
        $newseq .= "</span>";
      }
    }
    $pos++;
  }

  $newseq .= "</pre>";
  return $newseq;
}

/**
 *
 * @ingroup tripal_feature
 */
function tripal_feature_node_presave($node) {

  // set the title to ensure it is always unique
  switch ($node->type) {
    case 'chado_feature':

      $values = array('organism_id' => $node->organism_id);
      $organism = tripal_core_chado_select('organism', array('genus', 'species'), $values);
      $node->title = $node->fname . ', ' . $node->uniquename . ' (' . $node->feature_type . ') ' . $organism[0]->genus . ' ' . $organism[0]->species;
      break;
  }
}

/**
 *
 * @ingroup tripal_feature
 */
function tripal_feature_node_insert($node) {

  // set the URL path after inserting.  We do it here because we do not
  // know the feature_id in the presave
  switch ($node->type) {
    case 'chado_feature':
      if (!$node->feature_id) {
        $sql = "SELECT * FROM {chado_feature} WHERE nid = :nid";
        $chado_feature = db_query($sql, array(':nid' => $node->nid))->fetchObject();
        $node->feature_id = $chado_feature->feature_id;
      }

      // remove any previous alias
      db_query("DELETE FROM {url_alias} WHERE src = :src", array(':src' => "node/$node->nid"));

      // set the URL for this feature page
      $url_alias = tripal_feature_get_feature_url($node);
      path_set_alias("node/$node->nid", $url_alias);
      break;
  }
}
/**
 *
 * @ingroup tripal_feature
 */
function tripal_feature_node_view($node, $view_mode, $langcode) {
  switch ($node->type) {
    case 'chado_organism':
      // Show feature browser and counts
      if ($view_mode == 'full') {
        $node->content['tripal_organism_feature_counts'] = array(
          '#value' => theme('tripal_organism_feature_counts', $node),
        );
        $node->content['tripal_organism_feature_browser'] = array(
          '#value' => theme('tripal_organism_feature_browser', $node),
        );
      }
      break;
    // TODO: handle these node types. Should we also have a feature browser?
    case 'chado_library':
      break;
    case 'chado_stock':
      break;
    case 'chado_analysis':
      break;
  }
}
/**
 *
 * @ingroup tripal_feature
 */
function tripal_feature_node_update($node) {

  // add items to other nodes, build index and search results
  switch ($node->type) {
    case 'chado_feature':
      // remove any previous alias
      db_query("DELETE FROM {url_alias} WHERE src = :src", array(':src' => "node/$node->nid"));

      // set the URL for this feature page
      $url_alias = tripal_feature_get_feature_url($node);
      path_set_alias("node/$node->nid", $url_alias);
      break;
  }
}


/**
 *
 *
 * @ingroup tripal_feature
 */
function tripal_feature_preprocess_tripal_feature_relationships(&$variables) {
  // we want to provide a new variable that contains the matched features.
  $feature = $variables['node']->feature;

  if (!$feature->all_relationships) {
    $feature->all_relationships = tripal_feature_get_feature_relationships($feature);
  }
}

/**
 *
 *
 * @ingroup tripal_feature
 */
function tripal_feature_preprocess_tripal_feature_proteins(&$variables) {
  // we want to provide a new variable that contains the matched features.
  $feature = $variables['node']->feature;

  if (!$feature->all_relationships) {
    $feature->all_relationships = tripal_feature_get_feature_relationships($feature);
  }
}
/**
 *
 *
 * @ingroup tripal_feature
 */
function tripal_feature_preprocess_tripal_feature_alignments(&$variables) {

  // we want to provide a new variable that contains the matched features.
  $feature = $variables['node']->feature;
  $feature = tripal_core_expand_chado_vars($feature, 'table', 'featureloc');

  // get alignments as child
  $cfeaturelocs = $feature->featureloc->feature_id;
  if (!$cfeaturelocs) {
     $cfeaturelocs = array();
  }
  elseif (!is_array($cfeaturelocs)) {
     $cfeaturelocs = array($cfeaturelocs);
  }
  // get alignment as parent
  $pfeaturelocs = $feature->featureloc->srcfeature_id;
  if (!$pfeaturelocs) {
     $pfeaturelocs = array();
  }
  elseif (!is_array($pfeaturelocs)) {
     $pfeaturelocs = array($pfeaturelocs);
  }

  // get matched alignments (those with an itermediate 'match' or 'EST_match', etc
  $mfeaturelocs = tripal_feature_get_matched_alignments($feature);
  $feature->matched_featurelocs = mfeaturelocs;

  // combine all three alignments into a single array for printing together in
  // a single list
  $alignments = array();
  foreach ($pfeaturelocs as $featureloc) {
     // if type is a 'match' then ignore it. We will handle those below
     if (preg_match('/(^match$|^.*?_match|match_part)$/', $featureloc->feature_id->type_id->name)) {
        continue;
     }
     $alignment = new stdClass();
     $alignment->record = $featureloc;
     $alignment->name = $featureloc->feature_id->name;
     $alignment->nid = $featureloc->feature_id->nid;
     $alignment->type = $featureloc->feature_id->type_id->name;
     $alignment->fmin = $featureloc->fmin;
     $alignment->fmax = $featureloc->fmax;
     $alignment->phase = $featureloc->phase;
     $alignment->strand = $featureloc->strand;
     $alignments[] = $alignment;
  }
  foreach ($cfeaturelocs as $featureloc) {
     // if type is a 'match' then ignore it. We will handle those below
     if (preg_match('/(^match$|^.*?_match|match_part)$/', $featureloc->feature_id->type_id->name)) {
        continue;
     }
     $alignment = new stdClass();
     $alignment->record = $featureloc;
     $alignment->name = $featureloc->srcfeature_id->name;
     $alignment->nid = $featureloc->srcfeature_id->nid;
     $alignment->type = $featureloc->srcfeature_id->type_id->name;
     $alignment->fmin = $featureloc->fmin;
     $alignment->is_fmin_partial = $featureloc->is_fmin_partial;
     $alignment->fmax = $featureloc->fmax;
     $alignment->is_fmax_partial = $featureloc->is_fmax_partial;
     $alignment->phase = $featureloc->phase;
     $alignment->strand = $featureloc->strand;
     $alignments[] = $alignment;
  }
  // in matching features, the left feature is always the feature
  // provided to this function.
  foreach ($mfeaturelocs as $featureloc) {
     // get more information about the right feature
     $select = array('feature_id' => $featureloc->right_srcfeature_id);
     $rfeature = tripal_core_generate_chado_var('feature', $select);
     // now add to the list
     $alignment = new stdClass();
     $alignment->record = $featureloc;
     $alignment->right_feature = $rfeature;
     $alignment->name = $rfeature->name;
     $alignment->nid = $rfeature->nid;
     $alignment->type = $rfeature->type_id->name;
     $alignment->fmin = $featureloc->left_fmin;
     $alignment->is_fmin_partial = $featureloc->left_is_fmin_partial;
     $alignment->fmax = $featureloc->left_fmax;
     $alignment->is_fmax_partial = $featureloc->left_is_fmax_partial;
     $alignment->phase = $featureloc->left_phase;
     $alignment->strand = $featureloc->left_strand;
     $alignment->right_fmin = $featureloc->right_fmin;
     $alignment->right_is_fmin_partial = $featureloc->right_is_fmin_partial;
     $alignment->right_fmax = $featureloc->right_fmax;
     $alignment->right_is_fmax_partial = $featureloc->right_is_fmax_partial;
     $alignment->right_phase = $featureloc->right_phase;
     $alignment->right_strand = $featureloc->right_strand;
     $alignments[] = $alignment;
  }
  $feature->all_featurelocs = $alignments;
}
/**
 *
 *
 * @ingroup tripal_feature
 */
function tripal_feature_preprocess_tripal_organism_feature_counts(&$variables) {
  $organism = $variables['node']->organism;
  $organism->feature_counts = tripal_feature_load_organism_feature_counts($organism);
}

/**
 *
 *
 * @ingroup tripal_feature
 */
function tripal_feature_preprocess_tripal_organism_feature_browser(&$variables) {
  $organism = $variables['node']->organism;
  $organism->feature_browser = tripal_feature_load_organism_feature_browser($organism);
}

/**
 * Preprocessor function for the Library Feature Browser
 *
 * @ingroup tripal_feature
 */
function tripal_feature_preprocess_tripal_library_feature_browser(&$variables) {
  $library = $variables['node']->library;
  $library->feature_browser = tripal_feature_load_library_feature_browser($library);
}

/**
 * Preprocessor function for the Analysis Feature Browser
 *
 * @ingroup tripal_feature
 */
function tripal_feature_preprocess_tripal_analysis_feature_browser(&$variables) {
  $analysis = $variables['node']->analysis;
  $analysis->feature_browser = tripal_feature_load_analysis_feature_browser($analysis);
}

/**
 *
 *
 * @ingroup tripal_feature
 */
function tripal_feature_cv_chart($chart_id) {

  // we only want the chart to show feature types setup by the admin
  $temp = rtrim(variable_get('tripal_feature_summary_report_mapping', ''));
  $where = '';
  if ($temp) {
    $temp = explode("\n", $temp);
    foreach ($temp as $key => $value) {
      $temp2 = explode("=", $value);
      $feature_type = rtrim($temp2[0]);
      $where .= "CNT.feature_type = '$feature_type' OR \n";
    }
    if ($where) {
      $where = drupal_substr($where, 0, -5);  # remove OR from the end
      $where = "($where) AND";
    }
  }

  $organism_id = preg_replace("/^tripal_feature_cv_chart_(\d+)$/", "$1", $chart_id);

  // The CV module will create the JSON array necessary for buillding a
  // pie chart using jgChart and Google Charts.  We have to pass to it
  // a table that contains count information, tell it which column
  // contains the cvterm_id and provide a filter for getting the
  // results we want from the table.
  $options = array(
    count_mview      => 'organism_feature_count',
    cvterm_id_column => 'cvterm_id',
    count_column     => 'num_features',
    size             => '550x200',
    filter           => "$where CNT.organism_id = $organism_id",
  );
  return $options;
}

/**
 *
 *
 * @ingroup tripal_feature
 */
function tripal_feature_cv_tree($tree_id) {

  // The CV module will create the JSON array necessary for buillding a
  // pie chart using jgChart and Google Charts.  We have to pass to it
  // a table that contains count information, tell it which column
  // contains the cvterm_id and provide a filter for getting the
  // results we want from the table.
  $organism_id = preg_replace("/^tripal_feature_cv_tree_(\d+)$/", "$1", $tree_id);
  $options = array(
    cv_id            => tripal_cv_get_cv_id('sequence'),
    count_mview      => 'organism_feature_count',
    cvterm_id_column => 'cvterm_id',
    count_column     => 'num_features',
    filter           => "CNT.organism_id = $organism_id",
    label            => 'Features',
  );
  return $options;
}



/**
 *
 *
 * @ingroup tripal_feature
 */
function tripal_feature_del_vocabulary() {
  //include the file containing the required functions for adding taxonomy vocabs
  module_load_include('inc', 'taxonomy', 'taxonomy.admin');

  // get the vocabularies
  $vocabularies = taxonomy_get_vocabularies();

  // These taxonomic terms are hard coded because we
  // know we have these relationships in the chado tables
  // through foreign key relationships.  The tripal
  // modules that correspond to these chado "modules" don't
  // need to be installed for the taxonomy to work.
  foreach ($vocabularies as $vocab) {
    if ($vocab->name == 'Feature Type') {
      taxonomy_vocabulary_delete($vocab->vid);
    }
    if ($vocab->name == 'Organism') {
      taxonomy_vocabulary_delete($vocab->vid);
    }
    if ($vocab->name == 'Library') {
      taxonomy_vocabulary_delete($vocab->vid);
    }
    if ($vocab->name == 'Analysis') {
      taxonomy_vocabulary_delete($vocab->vid);
    }
  }

}



/**
 *
 *
 * @ingroup tripal_feature
 */
function tripal_feature_return_fasta($feature, $desc) {
  $fasta  = ">" . variable_get('chado_feature_accession_prefix', 'FID') . "$feature->feature_id|$feature->name";
  $fasta .= " $desc\n";
  $fasta .= wordwrap($feature->residues, 50, "\n", TRUE);
  $fasta .= "\n\n";
  return $fasta;
}
/**
 *
 *
 * @ingroup tripal_feature
 */
function tripal_feature_job_describe_args($callback, $args) {

  $new_args = array();
  if ($callback == 'tripal_feature_load_fasta') {
    $new_args['FASTA file'] = $args[0];
    $organism = tripal_core_chado_select('organism', array('genus', 'species'), array('organism_id' => $args[1]));
    $new_args['Organism'] = $organism[0]->genus . " " . $organism[0]->species;
    $new_args['Sequence Type'] = $args[2];
    $new_args['Name Match Type'] = $args[14];
    $new_args['Name RE'] = $args[4];
    $new_args['Unique Name RE'] = $args[5];

    // add in the relationship arguments
    $new_args['Relationship Type'] = $args[8];
    $new_args['Relationship Parent RE'] = $args[9];
    $new_args['Relationship Parent Type'] = $args[10];

    // add in the database reference arguments
    if ($args[7]) {
      $db = tripal_core_chado_select('db', array('name'), array('db_id' => $args[7]));
    }
    $new_args['Database Reference'] = $db[0]->name;
    $new_args['Accession RE'] = $args[6];
    $new_args['Method'] = $args[11];

    // add in the analysis
    if ($args[13]) {
      $analysis = tripal_core_chado_select('analysis', array('name'), array('analysis_id' => $args[13]));
    }
    $new_args['Analysis'] = $analysis[0]->name;
  }
  if ($callback == 'tripal_feature_delete_features') {
    if ($args[0]) {
      $organism = tripal_core_chado_select('organism', array('genus', 'species'), array('organism_id' => $args[0]));
      $new_args['Organism'] = $organism[0]->genus . " " . $organism[0]->species;
    }
    else {
      $new_args['Organism'] = '';
    }

    if ($args[1]) {
      $analysis = tripal_core_chado_select('analysis', array('name'), array('analysis_id' => $args[1]));
      $new_args['Analysis'] = $analysis[0]->name;
    }
    else {
      $new_args['Analysis'] = '';
    }

    $new_args['Sequence Type'] = $args[2];
    $new_args['Is Unique Name'] = $args[3];
    $new_args['Features Names'] = $args[4];

  }
  elseif ($callback == 'tripal_feature_load_gff3') {

    $new_args['GFF File'] = $args[0];
    $organism = tripal_core_chado_select('organism', array('genus', 'species'), array('organism_id' => $args[1]));
    $new_args['Organism'] = $organism[0]->genus . " " . $organism[0]->species;
    $analysis = tripal_core_chado_select('analysis', array('name'), array('analysis_id' => $args[2]));
    $new_args['Analysis'] = $analysis[0]->name;
    $new_args['Use a Transaction'] = ($args[7] == 1) ? "Yes" : "No";
    $new_args['Import only new features'] = ($args[3] == 1) ? "Yes" : "No";
    $new_args['Import all and update'] = ($args[4] == 1) ? "Yes" : "No";
    $new_args['Import all and replace'] = ($args[5] == 1) ? "Yes" : "No";
    $new_args['Delete features'] = ($args[6] == 1) ? "Yes" : "No";
    $target_organism = tripal_core_chado_select('organism', array('genus', 'species'), array('organism_id' => $args[8]));
    $new_args['Target organism'] = $target_organism[0]->genus . " " . $target_organism[0]->species;
    $new_args['Target type'] = $args[9];
    $new_args['Create target'] = ($args[10] == 1) ? "Yes" : "No";
    $new_args['Starting line'] = $args[11];
    $new_args['Landmark Type'] = $args[12];
    $new_args['Alternate ID attribute'] = $args[13];
    $new_args['Create Organism'] = ($args[14] == 1) ? "Yes" : "No";
  }
  if ($callback == 'tripal_feature_sync_features') {
    if ($args[0]) {
      $organism = tripal_core_chado_select('organism', array('genus', 'species'), array('organism_id' => $args[0]));
      $new_args['Organism'] = $organism[0]->genus . " " . $organism[0]->species;
    }
    else {
      $new_args['Organism'] = '';
    }
    $new_args['Feature Types'] = $args[1];
  }
  return $new_args;
}

/**
 * Implements hook_coder_ignore().
 * Defines the path to the file (tripal_core.coder_ignores.txt) where ignore rules for coder are stored
 */
function tripal_feature_coder_ignore() {
  return array(
    'path' => drupal_get_path('module', 'tripal_feature'),
    'line prefix' => drupal_get_path('module', 'tripal_feature'),
  );
}

/*
 * Uses the value provided in the $id argument to find all features that match
 * that ID by name, featurename or synonym.  If it matches uniquenly to a single
 * feature it will redirect to that feature page, otherwise, a list of matching
 * features is shown.
 */
function tripal_feature_match_features_page($id) {

  // if the URL alias configuration is set such that the URL
  // always begins with 'feature' then we want to use the ID as it is and
  // forward it on. Otherwise, try to find the matching feature.
  $url_alias = variable_get('chado_feature_url_string', '/feature/[genus]/[species]/[type]/[uniquename]');
  if (!$url_alias) {
    $url_alias = '/feature/[genus]/[species]/[type]/[uniquename]';
  }
  $url_alias = preg_replace('/^\//', '', $url_alias); // remove any preceeding forward slash
  if (preg_match('/^feature\//', $url_alias)) {
    drupal_goto($id);
  }

  $sql = "
    SELECT
      F.name, F.uniquename, F.feature_id,
      O.genus, O.species, O.organism_id,
      CVT.cvterm_id, CVT.name as type_name,
      CF.nid,
      array_agg(S.name) as synonyms
    FROM {feature} F
      INNER JOIN {organism} O on F.organism_id = O.organism_id
      INNER JOIN {cvterm} CVT on CVT.cvterm_id = F.type_id
      LEFT JOIN {feature_synonym} FS on FS.feature_id = F.feature_id
      LEFT JOIN {synonym} S on S.synonym_id = FS.synonym_id
      INNER JOIN public.chado_feature CF on CF.feature_id = F.feature_id
    WHERE
      F.uniquename = :uname or
      F.name = :fname' or
      S.name = :sname
    GROUP BY F.name, F.uniquename, F.feature_id, O.genus, O.species,
      O.organism_id, CVT.cvterm_id, CVT.name, CF.nid
  ";
  $results = chado_query($sql, array(':uname' => $id, ':fname' => $id, ':sname' => $id));

  $num_matches = 0;

  // iterate through the matches and build the table for showing matches
  $header = array('Uniquename', 'Name', 'Type', 'Species', 'Synonyms');
  $rows = array();
  $curr_match;
  while ($match = $results->fetchObject()) {
    $curr_match = $match;
    $synonyms = $match->synonyms;
    $synonyms = preg_replace('/[\"\{\}]/', '', $synonyms);
    $rows[] = array(
       $match->uniquename,
       "<a href=\"" . url("node/" . $match->nid) . "\">" . $match->name . "</a>",
       $match->type_name,
       '<i>' . $match->genus . ' ' . $match->species . '</i>',
       $synonyms,
    );
    $num_matches++;
  }

  // if we have more than one match then generate the table, otherwise, redirect
  // to the matched feature
  if ($num_matches == 1) {
    drupal_goto("node/" . $curr_match->nid);
  }
  if ($num_matches == 0) {
    return "<p>No features matched the given name '$id'</p>";
  }

  $table_attrs = array(
    'class' => 'tripal-table tripal-table-horz'
  );
  $output = "<p>The following features match the name '$id'.</p>";
  $output .= theme_table($header, $rows, $table_attrs, $caption);
  return $output;
}

/**
 *
 * @param unknown_type $form
 * @param unknown_type $form_state
 * @param unknown_type $form_id
 */
function tripal_feature_form_alter(&$form, &$form_state, $form_id) {
  if ($form_id == "tripal_feature_seq_extract_form") {
    // updating the form through the ahah callback sets the action of
    // the form to the ahah callback URL. We need to set it back
    // to the normal form URL
    $form['#action'] = url("find/sequences");
  }
}<|MERGE_RESOLUTION|>--- conflicted
+++ resolved
@@ -47,13 +47,26 @@
 }
 
 /**
- * Implements hook_help()
- * Purpose: Adds a help page to the module list
- */
-function tripal_feature_help ($path, $arg) {
-  if ($path == 'admin/help#tripal_feature') {
-    return theme('tripal_feature_help', array());
-  }
+ * Display help and module information
+ *
+ * @param
+ *   path which path of the site we're displaying help
+ * @param
+ *   arg array that holds the current path as would be returned from arg() function
+ *
+ * @return
+ *   help text for the path
+ *
+ * @ingroup tripal_feature
+ */
+function tripal_feature_help($path, $arg) {
+  $output = '';
+  switch ($path) {
+  case "admin/help#tripal_feature":
+    $output='<p>' . t("Displays links to nodes created on this date") . '</p>';
+    break;
+  }
+  return $output;
 }
 
 /**
@@ -118,7 +131,7 @@
  *  @param $node
  *  The node on which the operation is to be performed, or, if it does not yet exist, the
  *  type of node to be created
- *
+ *  
  *  @param $op
  *  The operation to be performed
  *
@@ -128,9 +141,9 @@
  *  @return
  *  If the permission for the specified operation is not set then return FALSE. If the
  *  permission is set then return NULL as this allows other modules to disable
- *  access.  The only exception is when the $op == 'create'.  We will always
+ *  access.  The only exception is when the $op == 'create'.  We will always 
  *  return TRUE if the permission is set.
- *
+ *  
  * @ingroup tripal_feature
  */
 function chado_feature_node_access($node, $op, $account) {
@@ -176,20 +189,20 @@
     'access arguments' => array('access chado_feature content'),
     'type' => MENU_CALLBACK,
   );
-
+  
   $items['find/sequences/ajax'] = array(
     'title' => 'Sequence Retrieval',
     'page callback' => 'tripal_feature_seq_extract_form_ahah_update',
     'access arguments' => array('access chado_feature content'),
     'type' => MENU_CALLBACK,
   );
-
+  
   // the administative settings menu
   $items['admin/tripal/tripal_feature'] = array(
     'title' => 'Features',
     'description' => 'Basic Description of Tripal Organism Module Functionality',
     'page callback' => 'theme',
-    'page arguments' => array('tripal_feature_help'),
+    'page arguments' => array('tripal_feature_admin'),
     'access arguments' => array('administer tripal features'),
     'type' => MENU_NORMAL_ITEM,
   );
@@ -197,7 +210,7 @@
     'title' => 'Configuration',
     'description' => 'Configure the Tripal Feature module.',
     'page callback' => 'drupal_get_form',
-    'page arguments' => array('tripal_feature_help'),
+    'page arguments' => array('tripal_feature_admin'),
     'access arguments' => array('administer tripal features'),
     'type' => MENU_NORMAL_ITEM,
   );
@@ -254,105 +267,84 @@
  * @ingroup tripal_feature
  */
 function tripal_feature_theme() {
-  $theme_path = drupal_get_path('module', 'tripal_feature') . '/theme';
-  $items = array(
-    // themed functions
-    'tripal_feature_seq_extract_form' => array(
-      'arguments' => array('form'),
-    ),
+  return array(
     'tripal_feature_search_index' => array(
       'arguments' => array('node'),
     ),
     'tripal_feature_search_results' => array(
-      'arguments' => array('node'),
+       'arguments' => array('node'),
     ),
-    // tripal_organism templates
     'tripal_organism_feature_browser' => array(
-      'arguments' => array('node' => NULL),
-      'template' => 'tripal_organism_feature_browser',
-      'path' => "$theme_path/tripal_organism",
+       'arguments' => array('node' => NULL),
+       'template' => 'tripal_organism_feature_browser',
     ),
     'tripal_organism_feature_counts' => array(
-      'arguments' => array('node' => NULL),
-      'template' => 'tripal_organism_feature_counts',
-      'path' => "$theme_path/tripal_organism",
+       'arguments' => array('node' => NULL),
+       'template' => 'tripal_organism_feature_counts',
     ),
-    // tripal_feature templates
     'tripal_feature_base' => array(
-      'arguments' => array('node' => NULL),
-      'template' => 'tripal_feature_base',
-      'path' => "$theme_path/tripal_feature",
+       'arguments' => array('node' => NULL),
+       'template' => 'tripal_feature_base',
     ),
     'tripal_feature_sequence' => array(
-      'arguments' => array('node' => NULL),
-      'template' => 'tripal_feature_sequence',
-      'path' => "$theme_path/tripal_feature",
+       'arguments' => array('node' => NULL),
+       'template' => 'tripal_feature_sequence',
     ),
     'tripal_feature_proteins' => array(
-      'arguments' => array('node' => NULL),
-      'template' => 'tripal_feature_proteins',
-      'path' => "$theme_path/tripal_feature",
+       'arguments' => array('node' => NULL),
+       'template' => 'tripal_feature_proteins',
     ),
     'tripal_feature_synonyms' => array(
-      'arguments' => array('node' => NULL),
-      'template' => 'tripal_feature_synonyms',
-      'path' => "$theme_path/tripal_feature",
+       'arguments' => array('node' => NULL),
+       'template' => 'tripal_feature_synonyms',
     ),
     'tripal_feature_phenotypes' => array(
-      'arguments' => array('node' => NULL),
-      'template' => 'tripal_feature_phenotypes',
-      'path' => "$theme_path/tripal_feature",
+       'arguments' => array('node' => NULL),
+       'template' => 'tripal_feature_phenotypes',
     ),
     'tripal_feature_featurepos' => array(
-      'arguments' => array('node' => NULL),
-      'template' => 'tripal_feature_featurepos',
-      'path' => "$theme_path/tripal_feature",
+       'arguments' => array('node' => NULL),
+       'template' => 'tripal_feature_featurepos',
     ),
     'tripal_feature_featureloc_sequences' => array(
-      'arguments' => array('node' => NULL),
-      'template' => 'tripal_feature_featureloc_sequences',
-      'path' => "$theme_path/tripal_feature",
+       'arguments' => array('node' => NULL),
+       'template' => 'tripal_feature_featureloc_sequences',
     ),
     'tripal_feature_references' => array(
-      'arguments' => array('node' => NULL),
-      'template' => 'tripal_feature_references',
-      'path' => "$theme_path/tripal_feature",
+       'arguments' => array('node' => NULL),
+       'template' => 'tripal_feature_references',
     ),
     'tripal_feature_properties' => array(
-      'arguments' => array('node' => NULL),
-      'template' => 'tripal_feature_properties',
-      'path' => "$theme_path/tripal_feature",
+       'arguments' => array('node' => NULL),
+       'template' => 'tripal_feature_properties',
     ),
     'tripal_feature_terms' => array(
-      'arguments' => array('node' => NULL),
-      'template' => 'tripal_feature_terms',
-      'path' => "$theme_path/tripal_feature",
+       'arguments' => array('node' => NULL),
+       'template' => 'tripal_feature_terms',
     ),
     'tripal_feature_alignments' => array(
-      'arguments' => array('node' => NULL),
-      'template' => 'tripal_feature_alignments',
-      'path' => "$theme_path/tripal_feature",
+       'arguments' => array('node' => NULL),
+       'template' => 'tripal_feature_alignments',
     ),
     'tripal_feature_relationships' => array(
-      'arguments' => array('node' => NULL),
-      'template' => 'tripal_feature_relationships',
-      'path' => "$theme_path/tripal_feature",
+       'arguments' => array('node' => NULL),
+       'template' => 'tripal_feature_relationships',
     ),
-    'tripal_feature_help' => array(
-      'template' => 'tripal_feature_help',
+    'tripal_feature_edit_ALL_properties_form' => array(
+      'arguments' => array('form' => NULL),
+      'function' => 'theme_tripal_feature_edit_ALL_properties_form',
+    ),
+    'tripal_feature_admin' => array(
+      'template' => 'tripal_feature_admin',
       'arguments' =>  array(NULL),
-      'path' => $theme_path
+      'path' => drupal_get_path('module', 'tripal_feature') . '/theme'
     ),
-
-<<<<<<< HEAD
-=======
+    
     // themed forms
     'tripal_feature_seq_extract_form' => array(
        'arguments' => array('form'),
     )
->>>>>>> 6b3cf60a
-  );
-  return $items;
+  );
 }
 /**
  *
@@ -362,37 +354,37 @@
 function tripal_feature_block_info() {
 
   $blocks['references']['info'] = t('Tripal Feature References');
-  $blocks['references']['cache'] = DRUPAL_NO_CACHE;
+  $blocks['references']['cache'] = BLOCK_NO_CACHE;
 
   $blocks['base']['info'] = t('Tripal Feature Details');
-  $blocks['base']['cache'] = DRUPAL_NO_CACHE;
+  $blocks['base']['cache'] = BLOCK_NO_CACHE;
 
   $blocks['sequence']['info'] = t('Tripal Feature Sequence');
-  $blocks['sequence']['cache'] = DRUPAL_NO_CACHE;
+  $blocks['sequence']['cache'] = BLOCK_NO_CACHE;
 
   $blocks['featureloc_sequences']['info'] = t('Tripal Feature Annotated Sequence');
-  $blocks['featureloc_sequences']['cache'] = DRUPAL_NO_CACHE;
+  $blocks['featureloc_sequences']['cache'] = BLOCK_NO_CACHE;
 
   $blocks['synonyms']['info'] = t('Tripal Feature Synonyms');
-  $blocks['synonyms']['cache'] = DRUPAL_NO_CACHE;
+  $blocks['synonyms']['cache'] = BLOCK_NO_CACHE;
 
   $blocks['properties']['info'] = t('Tripal Feature Properties');
-  $blocks['properties']['cache'] = DRUPAL_NO_CACHE;;
+  $blocks['properties']['cache'] = BLOCK_NO_CACHE;;
 
   $blocks['terms']['info'] = t('Tripal Annotated Terms');
-  $blocks['terms']['cache'] = DRUPAL_NO_CACHE;;
+  $blocks['terms']['cache'] = BLOCK_NO_CACHE;;
 
   $blocks['alignments']['info'] = t('Tripal Feature Alignments');
-  $blocks['alignments']['cache'] = DRUPAL_NO_CACHE;
+  $blocks['alignments']['cache'] = BLOCK_NO_CACHE;
 
   $blocks['relationships']['info'] = t('Tripal Feature Relationships');
-  $blocks['relationships']['cache'] = DRUPAL_NO_CACHE;
+  $blocks['relationships']['cache'] = BLOCK_NO_CACHE;
 
   $blocks['org_feature_counts']['info'] = t('Tripal Organism Feature Counts');
-  $blocks['org_feature_counts']['cache'] = DRUPAL_NO_CACHE;
+  $blocks['org_feature_counts']['cache'] = BLOCK_NO_CACHE;
 
   $blocks['org_feature_browser']['info'] = t('Tripal Organism Feature Browser');
-  $blocks['org_feature_browser']['cache'] = DRUPAL_NO_CACHE;
+  $blocks['org_feature_browser']['cache'] = BLOCK_NO_CACHE;
 
   return $blocks;
 }
@@ -402,11 +394,11 @@
  * @ingroup tripal_feature
  */
 function tripal_feature_block_view($delta = '') {
-
+  
   if (user_access('access chado_feature content') and arg(0) == 'node' and is_numeric(arg(1))) {
     $nid = arg(1);
     $node = node_load($nid);
-
+  
     $block = array();
     switch ($delta) {
       case 'references':
@@ -519,24 +511,24 @@
     'type_id' => $type[0]->cvterm_id,
   );
   $feature = tripal_core_chado_select('feature', array('feature_id'), $values);
-
+    
   // add the genbank accession and synonyms
   chado_feature_add_synonyms($node->synonyms, $feature[0]->feature_id);
 
   // make sure the entry for this feature doesn't already exist in the chado_feature table
   // if it doesn't exist then we want to add it.
   $node_check_sql = "
-    SELECT * FROM {chado_feature}
+    SELECT * FROM {chado_feature} 
     WHERE feature_id = :feature_id
   ";
   $node_check = db_query($node_check_sql, array(':feature_id' => $feature[0]->feature_id))->fetchObject();
   if (!$node_check) {
     // next add the item to the drupal table
     $sql = "
-      INSERT INTO {chado_feature} (nid, vid, feature_id, sync_date)
+      INSERT INTO {chado_feature} (nid, vid, feature_id, sync_date) 
       VALUES (:nid, :vid, :feature_id, :time)
     ";
-    db_query($sql, array(':nid' => $node->nid, ':vid' => $node->vid,
+    db_query($sql, array(':nid' => $node->nid, ':vid' => $node->vid, 
       ':feature_id' => $feature[0]->feature_id, ':time' => REQUEST_TIME));
   }
 }
@@ -585,7 +577,7 @@
     );
     $options = array('return_record' => TRUE);
     $status = tripal_core_chado_update('feature', $match, $values, $options);
-
+    
     // add the genbank synonyms
     chado_feature_add_synonyms($node->synonyms, $feature_id);
   }
@@ -597,7 +589,7 @@
     WATCHDOG_WARNING
     );
   }
-
+  
 
 }
 /**
@@ -670,11 +662,11 @@
     $synonym = chado_query($synonym_sql, array(':name' => $syn))->fetchObject();
     if (!$synonym) {
       $synonym_isql = "
-        INSERT INTO {synonym} (name, synonym_sgml, type_id)
-        VALUES (:name, :synonym_sgml,
-          (SELECT cvterm_id
-           FROM {CVTerm} CVT
-             INNER JOIN CV ON CVT.cv_id = CV.cv_id
+        INSERT INTO {synonym} (name, synonym_sgml, type_id) 
+        VALUES (:name, :synonym_sgml, 
+          (SELECT cvterm_id 
+           FROM {CVTerm} CVT 
+             INNER JOIN CV ON CVT.cv_id = CV.cv_id 
            WHERE CV.name = 'feature_property' and CVT.name = 'synonym')
           )
       ";
@@ -688,7 +680,7 @@
 
     // now add in our new sysnonym
     $feature_syn_isql = "
-      INSERT INTO {feature_synonym} (synonym_id,feature_id,pub_id)
+      INSERT INTO {feature_synonym} (synonym_id,feature_id,pub_id) 
       VALUES (:synonym_id, :feature_id, :pub_id)";
     $args = array(':synonym_id' => $synonym->synonym_id, ':feature_id' => $feature_id, ':pub_id'=> 1);
     if (!chado_query($feature_syn_isql, $args)) {
@@ -711,12 +703,12 @@
 
   // remove any old accession from genbank dbEST
   $fdbxref_dsql = "
-    DELETE FROM {feature_dbxref}
-    WHERE feature_id = :feature_id and dbxref_id IN
-      (SELECT DBX.dbxref_id
-       FROM {dbxref} DBX
-         INNER JOIN DB  ON DB.db_id = DBX.db_id
-         INNER JOIN feature_dbxref FDBX ON DBX.dbxref_id = FDBX.dbxref_id
+    DELETE FROM {feature_dbxref} 
+    WHERE feature_id = :feature_id and dbxref_id IN 
+      (SELECT DBX.dbxref_id 
+       FROM {dbxref} DBX 
+         INNER JOIN DB  ON DB.db_id = DBX.db_id 
+         INNER JOIN feature_dbxref FDBX ON DBX.dbxref_id = FDBX.dbxref_id 
        WHERE DB.name = 'DB:Genbank' and FDBX.feature_id = :feature_id
       )
   ";
@@ -849,8 +841,8 @@
 
   // get the sequence ontology CV ID
   $values = array('name' => 'sequence');
-  $cv = tripal_core_chado_select('cv', array('cv_id'), $values);
-  $cv_id = $cv[0]->cv_id;
+  $cv = tripal_core_chado_select('cv', array('cv_id'), $values); 
+  $cv_id = $cv[0]->cv_id; 
 
   $form['feature_type'] = array(
    '#title'       => t('Feature Type'),
@@ -925,7 +917,7 @@
  */
 function chado_feature_validate($node) {
   $result = 0;
-
+  
   // make sure the feature type is a real sequence ontology term
   $type = tripal_cv_get_cvterm_by_name($node->feature_type, NULL, 'sequence');
   if (!$type) {
@@ -940,13 +932,13 @@
       SELECT *
       FROM {feature} F
         INNER JOIN {cvterm} CVT ON F.type_id = CVT.cvterm_id
-      WHERE
-        F.uniquename     = :uname AND
-        F.organism_id    = :orgnism_id AND
-        CVT.name         = :cvtname AND
+      WHERE 
+        F.uniquename     = :uname AND 
+        F.organism_id    = :orgnism_id AND 
+        CVT.name         = :cvtname AND 
         NOT f.feature_id = :feature_id
     ";
-    $args = array(':uname' => $node->uniquename, ':organism_id' => $node->organism_id,
+    $args = array(':uname' => $node->uniquename, ':organism_id' => $node->organism_id, 
       ':cvtname' => $node->feature_type, ':feature_id' => $node->feature_id);
     $result = chado_query($sql, $args)->fetchObject();
     if ($result) {
@@ -961,9 +953,9 @@
       SELECT *
       FROM {feature} F
         INNER JOIN {cvterm} CVT ON F.type_id = CVT.cvterm_id
-      WHERE
-        F.uniquename  = :name AND
-        F.organism_id = :organism_id AND
+      WHERE 
+        F.uniquename  = :name AND 
+        F.organism_id = :organism_id AND 
         CVT.name      = :cvtname
     ";
     $args = array(':name' => $node->uniquename, ':organism_id' => $node->organism_id, ':cvtname' => $node->feature_type);
@@ -1000,10 +992,10 @@
     if (strcmp($feature->name, $feature->uniquename)==0) {
       $node->title = $feature->name . " (" . $feature->type_id->name . ") " . $feature->organism_id->genus . " " . $feature->organism_id->species ;
     }
-    // in previous version of Tripal, the feature title was simply the unique name.
+    // in previous version of Tripal, the feature title was simply the unique name. 
     // so, we recreate the title just to be sure all of our feature pages are consistent
     else {
-      $node->title = $feature->name . ", " . $feature->uniquename . " (" . $feature->type_id->name . ") " . $feature->organism_id->genus . " " . $feature->organism_id->species ;
+      $node->title = $feature->name . ", " . $feature->uniquename . " (" . $feature->type_id->name . ") " . $feature->organism_id->genus . " " . $feature->organism_id->species ;  
     }
   }
   // set the title to be the feature name or uniquename as configured
@@ -1011,7 +1003,7 @@
     $node->title = $feature->name;
   }
   if ($title_type == 'feature_unique_name') {
-    $node->title = $feature->uniquename;
+    $node->title = $feature->uniquename;  
   }
 
   $additions = new stdClass();
@@ -1037,11 +1029,11 @@
 function tripal_feature_load_synonyms($feature_id) {
 
   $sql = "
-    SELECT S.name
-    FROM {feature_synonym} FS
-      INNER JOIN {synonym} S  ON FS.synonym_id = S.Synonym_id
+    SELECT S.name 
+    FROM {feature_synonym} FS 
+      INNER JOIN {synonym} S  ON FS.synonym_id = S.Synonym_id 
     WHERE FS.feature_id = :feature_id
-    ORDER BY S.name
+    ORDER BY S.name 
    ";
   $results = chado_query($sql, array(':feature_id' => $feature_id));
   $synonyms = array();
@@ -1059,16 +1051,16 @@
 function tripal_feature_load_properties($feature_id) {
 
   $sql = "
-    SELECT
-      CVT.name as cvname, CVT.definition, CVT.is_obsolete,
-      FS.type_id, FS.value, FS.rank,
+    SELECT 
+      CVT.name as cvname, CVT.definition, CVT.is_obsolete, 
+      FS.type_id, FS.value, FS.rank,      
       DBX.dbxref_id,DBX.accession,DB.name as dbname,
       DB.urlprefix, DB.description as db_description, DB.url
     FROM {featureprop} FS
       INNER JOIN {cvterm} CVT ON FS.type_id    = CVT.cvterm_id
       INNER JOIN {dbxref} DBX ON CVT.dbxref_id = DBX.dbxref_id
       INNER JOIN {db} DB      ON DB.db_id      = DBX.db_id
-    WHERE
+    WHERE 
       FS.feature_id = :feature_id
     ORDER BY FS.rank ASC
   ";
@@ -1088,17 +1080,17 @@
 function tripal_feature_load_references($feature_id) {
 
   $sql = "
-    SELECT
+    SELECT 
        F.uniquename, F.Feature_id,
        DB.description as dbdesc, DB.db_id, DB.name as db_name, DB.urlprefix,
-       DBX.accession, DBX.dbxref_id
-    FROM {feature} F
-      INNER JOIN {feature_dbxref} FDBX ON F.feature_id  = FDBX.feature_id
-      INNER JOIN {dbxref} DBX          ON DBX.dbxref_id = FDBX.dbxref_id
-      INNER JOIN {db}                  ON DB.db_id      = DBX.db_id
-    WHERE
+       DBX.accession, DBX.dbxref_id 
+    FROM {feature} F 
+      INNER JOIN {feature_dbxref} FDBX ON F.feature_id  = FDBX.feature_id 
+      INNER JOIN {dbxref} DBX          ON DBX.dbxref_id = FDBX.dbxref_id 
+      INNER JOIN {db}                  ON DB.db_id      = DBX.db_id 
+    WHERE 
       F.feature_id = :feature_id
-    ORDER BY DB.name
+    ORDER BY DB.name 
   ";
   $results = chado_query($sql, array(':feature_id' => $feature_id));
   $references = array();
@@ -1134,7 +1126,7 @@
   if (strcmp($side, 'as_child')==0) {
     $sql .= "WHERE FL.feature_id = :feature_id ";
   }
-
+  
   $flresults = chado_query($sql, array(':feature_id' => $feature_id));
 
   // copy the results into an array
@@ -1193,7 +1185,7 @@
       FR.subject_id, FR.type_id as relationship_type_id, FR.object_id, FR.rank,
       CVT.name as rel_type,
       FO.name as object_name, FO.uniquename as object_uniquename,
-      CVTO.name as object_type, CVTO.cvterm_id as object_type_id
+      CVTO.name as object_type, CVTO.cvterm_id as object_type_id      
     FROM {feature_relationship} FR
      INNER JOIN {cvterm} CVT  ON FR.type_id    = CVT.cvterm_id
      INNER JOIN {feature} FS  ON FS.feature_id = FR.subject_id
@@ -1306,8 +1298,8 @@
   // location and then annotate it with the parts found from the relationships
   // locations determiend above.
   $sql = "
-    SELECT substring(residues from :start for :size) as residues
-    FROM {feature}
+    SELECT substring(residues from :start for :size) as residues 
+    FROM {feature} 
     WHERE feature_id = :feature_id
   ";
   $floc_sequences = array();
@@ -1403,37 +1395,37 @@
   // match, or %_match
   //
    $sql = "
-     SELECT
-       FL1.featureloc_id    as left_featureloc_id,
-       FL1.srcfeature_id    as left_srcfeature_id,
-       FL1.feature_id       as left_feature_id,
-       FL1.fmin             as left_fmin,
-       FL1.is_fmin_partial  as left_is_fmin_partial,
-       FL1.fmax             as left_fmax,
-       FL1.is_fmax_partial  as left_is_fmax_partial,
-       FL1.strand           as left_strand,
-       FL1.phase            as left_phase,
-       FL1.locgroup         as left_locgroup,
-       FL1.rank             as left_rank,
-       FL2.featureloc_id    as right_featureloc_id,
-       FL2.srcfeature_id    as right_srcfeature_id,
-       FL2.feature_id       as right_feature_id,
-       FL2.fmin             as right_fmin,
-       FL2.is_fmin_partial  as right_is_fmin_partial,
-       FL2.fmax             as right_fmax,
-       FL2.is_fmax_partial  as right_is_fmax_partial,
-       FL2.strand           as right_strand,
-       FL2.phase            as right_phase,
-       FL2.locgroup         as right_locgroup,
-       FL2.rank             as right_rank
-     FROM {feature} F1
-       INNER JOIN {featureloc} FL1 on FL1.srcfeature_id = F1.feature_id
-       INNER JOIN {feature} F2 on FL1.feature_id = F2.feature_id
-       INNER JOIN {featureloc} FL2 on FL2.feature_id = F2.feature_id
-       INNER JOIN {cvterm} CVT2 on F2.type_id = CVT2.cvterm_id
-     WHERE
-       F1.feature_id = :feature_id  AND
-       (CVT2.name = 'match' or CVT2.name like '%_match')
+     SELECT  
+       FL1.featureloc_id    as left_featureloc_id, 
+       FL1.srcfeature_id    as left_srcfeature_id, 
+       FL1.feature_id       as left_feature_id, 
+       FL1.fmin             as left_fmin, 
+       FL1.is_fmin_partial  as left_is_fmin_partial, 
+       FL1.fmax             as left_fmax, 
+       FL1.is_fmax_partial  as left_is_fmax_partial, 
+       FL1.strand           as left_strand,  
+       FL1.phase            as left_phase, 
+       FL1.locgroup         as left_locgroup, 
+       FL1.rank             as left_rank, 
+       FL2.featureloc_id    as right_featureloc_id, 
+       FL2.srcfeature_id    as right_srcfeature_id, 
+       FL2.feature_id       as right_feature_id, 
+       FL2.fmin             as right_fmin, 
+       FL2.is_fmin_partial  as right_is_fmin_partial, 
+       FL2.fmax             as right_fmax, 
+       FL2.is_fmax_partial  as right_is_fmax_partial, 
+       FL2.strand           as right_strand,  
+       FL2.phase            as right_phase, 
+       FL2.locgroup         as right_locgroup, 
+       FL2.rank             as right_rank 
+     FROM {feature} F1 
+       INNER JOIN {featureloc} FL1 on FL1.srcfeature_id = F1.feature_id 
+       INNER JOIN {feature} F2 on FL1.feature_id = F2.feature_id 
+       INNER JOIN {featureloc} FL2 on FL2.feature_id = F2.feature_id 
+       INNER JOIN {cvterm} CVT2 on F2.type_id = CVT2.cvterm_id 
+     WHERE 
+       F1.feature_id = :feature_id  AND 
+       (CVT2.name = 'match' or CVT2.name like '%_match') 
      ORDER BY FL1.fmin
    ";
 
@@ -1616,24 +1608,24 @@
 
   // get the features for this library
   $sql  = "
-    SELECT F.name, F.feature_id, F.uniquename, CVT.name as cvname
-    FROM {feature} F
-      INNER JOIN {cvterm} CVT         ON F.type_id = CVT.cvterm_id
-      INNER JOIN {library_feature} LF ON F.feature_id = LF.feature_id
-      INNER JOIN {library} L          ON LF.library_id = L.library_id
-    WHERE LF.library_id = :library_id and ($where_cvt)
+    SELECT F.name, F.feature_id, F.uniquename, CVT.name as cvname 
+    FROM {feature} F 
+      INNER JOIN {cvterm} CVT         ON F.type_id = CVT.cvterm_id 
+      INNER JOIN {library_feature} LF ON F.feature_id = LF.feature_id 
+      INNER JOIN {library} L          ON LF.library_id = L.library_id 
+    WHERE LF.library_id = :library_id and ($where_cvt) 
     ORDER BY feature_id ASC
   ";
   $args[':library_id'] = $library->libary_id;
-
+  
   // the counting SQL
   $csql  = "
-    SELECT count(*)
+    SELECT count(*) 
     FROM {feature} F
-      INNER JOIN {cvterm} CVT on F.type_id = CVT.cvterm_id
-      INNER JOIN {library_feature} LF on F.feature_id = LF.feature_id
-      INNER JOIN {library} L on LF.library_id = L.library_id
-    WHERE LF.library_id = :library_id and ($where_cvt)
+      INNER JOIN {cvterm} CVT on F.type_id = CVT.cvterm_id 
+      INNER JOIN {library_feature} LF on F.feature_id = LF.feature_id 
+      INNER JOIN {library} L on LF.library_id = L.library_id 
+    WHERE LF.library_id = :library_id and ($where_cvt) 
       GROUP BY L.library_id ";
 
   $org_features = chado_pager_query($sql, 10, 0, $csql, $args);
@@ -1683,25 +1675,25 @@
 
   // get the features for this library
   $sql  = "
-    SELECT F.name,F.feature_id,F.uniquename,CVT.name as cvname
-    FROM {feature} F
-      INNER JOIN {cvterm} CVT on F.type_id = CVT.cvterm_id
-      INNER JOIN {analysisfeature} AF on F.feature_id = AF.feature_id
-      INNER JOIN {analysis} A on AF.analysis_id = A.analysis_id
-    WHERE A.analysis_id = :analysis_id and ($where_cvt)
+    SELECT F.name,F.feature_id,F.uniquename,CVT.name as cvname 
+    FROM {feature} F 
+      INNER JOIN {cvterm} CVT on F.type_id = CVT.cvterm_id 
+      INNER JOIN {analysisfeature} AF on F.feature_id = AF.feature_id 
+      INNER JOIN {analysis} A on AF.analysis_id = A.analysis_id 
+    WHERE A.analysis_id = :analysis_id and ($where_cvt) 
     ORDER BY feature_id ASC
   ";
   $args[':analysis_id'] = $analysis->analysis_id;
 
   // the counting SQL
   $csql  = "
-    SELECT count(*)
+    SELECT count(*) 
     FROM {feature} F
-      INNER JOIN {cvterm} CVT on F.type_id = CVT.cvterm_id
-      INNER JOIN {analysisfeature} AF on F.feature_id = AF.feature_id
-      INNER JOIN {analysis} A on AF.analysis_id = A.analysis_id
-    WHERE A.analysis_id = %d and ($where_cvt)
-    GROUP BY A.analysis_id
+      INNER JOIN {cvterm} CVT on F.type_id = CVT.cvterm_id 
+      INNER JOIN {analysisfeature} AF on F.feature_id = AF.feature_id 
+      INNER JOIN {analysis} A on AF.analysis_id = A.analysis_id 
+    WHERE A.analysis_id = %d and ($where_cvt) 
+    GROUP BY A.analysis_id 
   ";
 
   $org_features = chado_pager_query($sql, 10, 0, $csql, $args);
@@ -1851,11 +1843,11 @@
  * @ingroup tripal_feature
  */
 function tripal_feature_node_presave($node) {
-
+  
   // set the title to ensure it is always unique
   switch ($node->type) {
     case 'chado_feature':
-
+      
       $values = array('organism_id' => $node->organism_id);
       $organism = tripal_core_chado_select('organism', array('genus', 'species'), $values);
       $node->title = $node->fname . ', ' . $node->uniquename . ' (' . $node->feature_type . ') ' . $organism[0]->genus . ' ' . $organism[0]->species;
@@ -1868,9 +1860,9 @@
  * @ingroup tripal_feature
  */
 function tripal_feature_node_insert($node) {
-
-  // set the URL path after inserting.  We do it here because we do not
-  // know the feature_id in the presave
+  
+  // set the URL path after inserting.  We do it here because we do not 
+  // know the feature_id in the presave 
   switch ($node->type) {
     case 'chado_feature':
       if (!$node->feature_id) {
@@ -1878,10 +1870,10 @@
         $chado_feature = db_query($sql, array(':nid' => $node->nid))->fetchObject();
         $node->feature_id = $chado_feature->feature_id;
       }
-
+      
       // remove any previous alias
       db_query("DELETE FROM {url_alias} WHERE src = :src", array(':src' => "node/$node->nid"));
-
+      
       // set the URL for this feature page
       $url_alias = tripal_feature_get_feature_url($node);
       path_set_alias("node/$node->nid", $url_alias);
@@ -1918,14 +1910,14 @@
  *
  * @ingroup tripal_feature
  */
-function tripal_feature_node_update($node) {
-
+function tripal_feature_node_update($node) { 
+  
   // add items to other nodes, build index and search results
   switch ($node->type) {
     case 'chado_feature':
       // remove any previous alias
       db_query("DELETE FROM {url_alias} WHERE src = :src", array(':src' => "node/$node->nid"));
-
+      
       // set the URL for this feature page
       $url_alias = tripal_feature_get_feature_url($node);
       path_set_alias("node/$node->nid", $url_alias);
@@ -2323,15 +2315,15 @@
  * features is shown.
  */
 function tripal_feature_match_features_page($id) {
-
+  
   // if the URL alias configuration is set such that the URL
   // always begins with 'feature' then we want to use the ID as it is and
   // forward it on. Otherwise, try to find the matching feature.
-  $url_alias = variable_get('chado_feature_url_string', '/feature/[genus]/[species]/[type]/[uniquename]');
+  $url_alias = variable_get('chado_feature_url_string', '/feature/[genus]/[species]/[type]/[uniquename]'); 
   if (!$url_alias) {
     $url_alias = '/feature/[genus]/[species]/[type]/[uniquename]';
-  }
-  $url_alias = preg_replace('/^\//', '', $url_alias); // remove any preceeding forward slash
+  } 
+  $url_alias = preg_replace('/^\//', '', $url_alias); // remove any preceeding forward slash  
   if (preg_match('/^feature\//', $url_alias)) {
     drupal_goto($id);
   }
@@ -2396,16 +2388,16 @@
 }
 
 /**
- *
+ * 
  * @param unknown_type $form
  * @param unknown_type $form_state
  * @param unknown_type $form_id
  */
 function tripal_feature_form_alter(&$form, &$form_state, $form_id) {
-  if ($form_id == "tripal_feature_seq_extract_form") {
+  if ($form_id == "tripal_feature_seq_extract_form") {    
     // updating the form through the ahah callback sets the action of
     // the form to the ahah callback URL. We need to set it back
     // to the normal form URL
     $form['#action'] = url("find/sequences");
   }
-}+} 