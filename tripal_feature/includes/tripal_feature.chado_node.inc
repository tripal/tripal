--- conflicted
+++ resolved
@@ -703,7 +703,6 @@
       $uname = '';
       $type = '';
       $organism_id = null;
-<<<<<<< HEAD
       if(property_exists($node, 'uniquename')) {
         $organism_id = $node->organism_id;
         $name        = $node->name;
@@ -718,22 +717,8 @@
         $values = array('cvterm_id' => $type_id);
         $ftype = tripal_core_chado_select('cv', array('name'), $values);
         $type = $ftype[0]->name;
-=======
-      if(property_exists($node, 'feature')) {
-        $organism_id = $node->feature->organism_id->organism_id;
-        $name        = $node->feature->name;
-        $uname       = $node->feature->uniquename;
-        $type_id     = $node->feature->type_id->cvterm_id;
-        $type        = $node->feature->type_id->name;
-
-      }
-      else {
-        $organism_id = $node->organism_id;
-        $name = $node->name;
-        $uname = $node->uniquename;
-        $type = $node->feature_type;
->>>>>>> a6ca2cc6
-      }
+      }
+     
       $values = array('organism_id' => $organism_id);
       $organism = tripal_core_chado_select('organism', array('genus', 'species'), $values);
       $node->title = "$name, $uname ($type) " . $organism[0]->genus . ' ' . $organism[0]->species;
@@ -860,11 +845,11 @@
         $node->content['tripal_feature_base'] = array(
           '#markup' => theme('tripal_feature_base', array('node' => $node)),
           '#tripal_toc_id'    => 'base',
-          '#tripal_toc_title' => 'Details',
+          '#tripal_toc_title' => 'Overview',
           '#weight' => -100,
         );
         $node->content['tripal_feature_featurepos'] = array(
-          '#markup' => theme('tripal_feature_featurepos', array('node' => $node)),
+          '#markup' => theme('tripal_feature_featurepos', array('node' => $node)),          
           '#tripal_toc_id'    => 'featurepos',
           '#tripal_toc_title' => 'Maps',
         );
