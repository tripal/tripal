<?php
/**
 * @file
 * Administration of features
 */

/**
 * Launchpad for feature administration.
 *
 * @ingroup tripal_feature
 */
function tripal_feature_admin_feature_view() {
  $output = '';

  // set the breadcrumb
  $breadcrumb = array();
  $breadcrumb[] = l('Home', '<front>');
  $breadcrumb[] = l('Administration', 'admin');
  $breadcrumb[] = l('Tripal', 'admin/tripal');
  $breadcrumb[] = l('Chado', 'admin/tripal/chado');
  $breadcrumb[] = l('Features', 'admin/tripal/chado/tripal_feature');
  drupal_set_breadcrumb($breadcrumb);

  // Add the view
  $view = views_embed_view('tripal_feature_admin_features','default');
  if (isset($view)) {
    $output .= $view;
  }
  else {
    $output .= '<p>The Feature module uses primarily views to provide an '
      . 'administrative interface. Currently one or more views needed for this '
      . 'administrative interface are disabled. <strong>Click each of the following links to '
      . 'enable the pertinent views</strong>:</p>';
    $output .= '<ul>';
      $output .= '<li>'.l('Features View', 'admin/tripal/chado/tripal_feature/views/features/enable').'</li>';
    $output .= '</ul>';
  }

  // Add a summary chart.
  //-----------------------------------
  // We are using the organism_feature_count materialized view as the source for our data.
  // Thus grab all the records from this materialized view.
  $organism_feature_count = chado_select_record(
    'organism_feature_count',
    array('*'),
    array(),
    array('order_by' => array('genus' => 'ASC', 'species' => 'ASC', 'feature_type' => 'ASC', 'num_features' => 'DESC'))
  );

  // Initialize variables.
  $chart = array();
  $type_names = array();
  $organism_names = array();
  $max_bar_height = 0;

  // Process each row of the materialzied view into the chart array.
  // Note: it's first keyed by type since each type will be a bar. Each type will have
  // a "bars" array with the start (y0) and end (y1) height on the bar for a given
  // organism. Finally we keep a record of the names of the types & organisms
  // for axis' and legend generation respectively.
  foreach ($organism_feature_count as $row) {

    // Build up the easy details for the current row's type. These will be overridden
    // multiple times but that's more efficient than checking each time.
    $chart[$row->cvterm_id]['cvterm_id'] = $row->cvterm_id;
    $chart[$row->cvterm_id]['name'] = str_replace('_', ' ', $row->feature_type);

    // Save the name of the type and organism into their respective arrays
    // for generation of axis' and legends for the chart.
    $type_names[$row->cvterm_id] = $row->feature_type;
    $organism_names[$row->organism_id] = $row->genus . ' ' . $row->species;

    // Save information about the current organism. This isn't actually used by the
    // chart but can be used to debug the bar generation to follow.
    $chart[$row->cvterm_id]['organisms'][] = array(
      'name' => $row->genus . ' ' . $row->species,
      'value' => (int) $row->num_features
    );

    // Now to build the bar array with the start (y0) and end (y1) height on the
    // bar for a given organism.
    // NOTE: we cannot assume the types are all in order so store y0 & y1 in the
    // $chart[type] array.
    // If y0 has not yet been set for this type then we're starting with the first
    // chunk (organism) on the bar.
    if (!isset($chart[$row->cvterm_id]['y0'])) {
      $chart[$row->cvterm_id]['y0'] = 0;
      $chart[$row->cvterm_id]['y1'] = $row->num_features;
    }
    // Otherwise, add the next chunk (organism) on top of the pre-existing bar.
    else {
      $chart[$row->cvterm_id]['y0'] = $chart[$row->cvterm_id]['y1'];
      $chart[$row->cvterm_id]['y1'] = $chart[$row->cvterm_id]['y0'] + $row->num_features;
    }
    // Now save the bar chunk we just determined.
    $chart[$row->cvterm_id]['bars'][] = array(
      'name' => $row->genus . ' ' . $row->species,
      'y0' => $chart[$row->cvterm_id]['y0'],
      'y1' => $chart[$row->cvterm_id]['y1'],
    );

    // We also need to keep track of the total number of features for a single bar (Type).
    $chart[$row->cvterm_id]['total_features'] = $chart[$row->cvterm_id]['y1'];
    // And the maximum "height" for all bars.
    if ($max_bar_height < $chart[$row->cvterm_id]['total_features']) {
      $max_bar_height = $chart[$row->cvterm_id]['total_features'];
    }
  }

  // Sort based on the total number of features.
  // NOTE: This changes the keys so it's no longer the organism/type_id.
  usort($chart, 'tripal_feature_admin_summary_sort');
  sort($type_names);
  sort($organism_names);

  // We also need to add information about the materialized views
  // so that admin can update it and know how recent the data is.
  $mview = db_query('
    SELECT mview_id, name, last_update
    FROM tripal_mviews
    WHERE mv_table=:mv_table',
    array(':mv_table' => 'organism_feature_count')
  )->fetchObject();

  // Save everything we just determined as a Drupal JS settings so that we have access to
  // it in our js script.
  drupal_add_js(array('tripalFeature' => array('admin' => array(
    'summary' => $chart,
    'types' => $type_names,
    'organisms' => $organism_names,
    'maxBarHeight' => $max_bar_height,
    'mviewUrl' => url('admin/tripal/schema/mviews/update/' . $mview->mview_id),
    'mviewUable' => $mview->name,
<<<<<<< HEAD
    'mviewLastUpdate' => format_date($mview->last_update),
    'figureDesc' => '<span class="figure-title">Feature Composition</span>: This figure depicts the type and source organism of features in your Tripal site. It is populated from the <em>'.$mview->name.'</em> materialized view which was last updated on <em>'.format_date($mview->last_update).'</em>. <strong><em>To update this chart, <a href="'.url('admin/tripal/schema/mviews/update/' . $mview->mview_id).'">submit a job to update the materialized view</a></em></strong>.'
=======
    'mviewLastUpdate' => $mview->last_update ? format_date($mview->last_update) : '',
>>>>>>> abadb9e1
  ))), 'setting');

  // Finally add all the javascript and css needed to render the chart.
  tripal_add_d3js();
  drupal_add_css(drupal_get_path('module','tripal_feature') . '/theme/css/tripal_feature.css');
  drupal_add_js(drupal_get_path('module','tripal_feature') . '/theme/js/tripalFeature.adminChart.js');

  return $output;
}

/**
 * Feature Settings page
 *
 * @ingroup tripal_feature
 */
function tripal_feature_admin() {

  // FEATURE PAGE TITLES
  // Using the Chado Node: Title & Path API
  $details = array(
    'module' => 'tripal_feature',
    'content_type' => 'chado_feature',
      // An array of options to use under "Page Titles"
      // the key should be the token and the value should be the human-readable option
    'options' => array(
      '[feature.name]' => 'Feature Name Only',
      '[feature.uniquename]' => 'Feature Unique Name Only',
      // there should always be one options matching the unique constraint.
      '[feature.name], [feature.uniquename] ([feature.type_id>cvterm.name]) [feature.organism_id>organism.genus] [feature.organism_id>organism.species]' => 'Unique Contraint: Includes the name, uniquename, type and scientific name'
    ),
    // the token indicating the unique constraint in the options array
    'unique_option' => '[feature.name], [feature.uniquename] ([feature.type_id>cvterm.name]) [feature.organism_id>organism.genus] [feature.organism_id>organism.species]'
  );
  // This call adds the configuration form to your current form
  // This sub-form handles it's own validation & submit
  chado_add_admin_form_set_title($form, $form_state, $details);

  // FEATURE NODE URL
  // Using the Chado Node: Title & Path API
  $details = array(
    'module' => 'tripal_feature',
    'content_type' => 'chado_feature',
      // An array of options to use under "Page URL"
      // the key should be the token and the value should be the human-readable option
    'options' => array(
      '/feature/[feature.feature_id]' => 'Feature ID',
        // there should always be one options matching the unique constraint.
      '/feature/[feature.organism_id>organism.genus]/[feature.organism_id>organism.species]/[feature.type_id>cvterm.name]/[feature.uniquename]' => 'Unique Contraint: Includes the name, uniquename, type and scientific name'
    )
  );
  // This call adds the configuration form to your current form
  // This sub-form handles it's own validation & submit
  chado_add_admin_form_set_url($form, $form_state, $details);

  // FEATURE BROWSER
  $form['browser'] = array(
     '#type' => 'fieldset',
     '#title' => t('Feature Browser'),
     '#collapsible' => TRUE,
     '#collapsed' => TRUE,
  );
  $form['browser']['browser_desc'] = array(
     '#markup' => t('<font color="red">NOTE: the feature browser will be removed in a future Tripal version. It remains to give time for sites to cycle it out.</font> A feature browser can be added to an organism page to allow users to quickly ' .
        'access a feature.  This will most likely not be the ideal mechanism for accessing feature ' .
        'information, especially for large sites, but it will alow users exploring the site (such ' .
        'as students) to better understand the data types available on the site.'),

  );
  $form['browser']['feature_types'] = array(
     '#title'       => t('Feature Types'),
     '#type'        => 'textarea',
     '#description' => t("Enter the Sequence Ontology (SO) terms for the feature types that " .
                         "will be shown in the feature browser."),
     '#default_value' => variable_get('chado_browser_feature_types'),
  );


  $form['browser']['set_browse_button'] = array(
     '#type' => 'submit',
     '#value' => t('Set Browser'),
     '#weight' => 2,
  );

  // FEATURE SUMMARY REPORT
  $form['summary'] = array(
     '#type' => 'fieldset',
     '#title' => t('Feature Summary Report'),
     '#collapsible' => TRUE,
     '#collapsed' => TRUE,
  );
  $form['summary']['feature_mapping'] = array(
     '#title' => 'Map feature types',
     '#description' => t('You may specify which Sequence Ontology (SO) terms to show in the ' .
        'feature summary report by listing them in the following text area.   Enter one per line. ' .
        'If left blank, all SO terms for all features will be shown in the report. Only those terms ' .
        'listed below will be shown in the report. Terms will appear in the report in the same order listed. To rename a ' .
        'SO term to be more human readable form, use an \'=\' sign after the SO term (e.g. \'polypeptide = Protein\')'),
     '#type' => 'textarea',
     '#rows' => 15,
     '#default_value' => variable_get('tripal_feature_summary_report_mapping', ''),
  );
  $form['summary']['set_summary_button'] = array(
     '#type' => 'submit',
     '#value' => t('Set Summary'),
     '#weight' => 2,
  );

  return system_settings_form($form);
}

/**
 * Validate the feature settings forms
 *
 * @ingroup tripal_feature
 */
function tripal_feature_admin_validate($form, &$form_state) {
  global $user;  // we need access to the user info
  $job_args = array();

  variable_set('chado_browser_feature_types', $form_state['values']['feature_types']);

  switch ($form_state['values']['op']) {

    case t('Set Summary') :
      variable_set('tripal_feature_summary_report_mapping', $form_state['values']['feature_mapping']);
      break;

  }

}

/**
 * USort function for the admin summary chart.
 * Not meant to be called directly.
 */
function tripal_feature_admin_summary_sort($a, $b) {
  if ($a['total_features'] == $b['total_features']) return 0;
  return $b['total_features'] - $a['total_features'];
}<|MERGE_RESOLUTION|>--- conflicted
+++ resolved
@@ -124,6 +124,7 @@
 
   // Save everything we just determined as a Drupal JS settings so that we have access to
   // it in our js script.
+  $last_updated = $mview->last_update ? format_date($mview->last_update) : '';
   drupal_add_js(array('tripalFeature' => array('admin' => array(
     'summary' => $chart,
     'types' => $type_names,
@@ -131,12 +132,8 @@
     'maxBarHeight' => $max_bar_height,
     'mviewUrl' => url('admin/tripal/schema/mviews/update/' . $mview->mview_id),
     'mviewUable' => $mview->name,
-<<<<<<< HEAD
-    'mviewLastUpdate' => format_date($mview->last_update),
-    'figureDesc' => '<span class="figure-title">Feature Composition</span>: This figure depicts the type and source organism of features in your Tripal site. It is populated from the <em>'.$mview->name.'</em> materialized view which was last updated on <em>'.format_date($mview->last_update).'</em>. <strong><em>To update this chart, <a href="'.url('admin/tripal/schema/mviews/update/' . $mview->mview_id).'">submit a job to update the materialized view</a></em></strong>.'
-=======
-    'mviewLastUpdate' => $mview->last_update ? format_date($mview->last_update) : '',
->>>>>>> abadb9e1
+    'mviewLastUpdate' => $last_updated,
+    'figureDesc' => '<span class="figure-title">Feature Composition</span>: This figure depicts the type and source organism of features in your Tripal site. It is populated from the <em>'.$mview->name.'</em> materialized view which was last updated on <em>'.$last_updated.'</em>. <strong><em>To update this chart, <a href="'.url('admin/tripal/schema/mviews/update/' . $mview->mview_id).'">submit a job to update the materialized view</a></em></strong>.'
   ))), 'setting');
 
   // Finally add all the javascript and css needed to render the chart.
@@ -199,7 +196,7 @@
      '#collapsed' => TRUE,
   );
   $form['browser']['browser_desc'] = array(
-     '#markup' => t('<font color="red">NOTE: the feature browser will be removed in a future Tripal version. It remains to give time for sites to cycle it out.</font> A feature browser can be added to an organism page to allow users to quickly ' .
+     '#markup' => t('A feature browser can be added to an organism page to allow users to quickly ' .
         'access a feature.  This will most likely not be the ideal mechanism for accessing feature ' .
         'information, especially for large sites, but it will alow users exploring the site (such ' .
         'as students) to better understand the data types available on the site.'),
@@ -210,7 +207,7 @@
      '#type'        => 'textarea',
      '#description' => t("Enter the Sequence Ontology (SO) terms for the feature types that " .
                          "will be shown in the feature browser."),
-     '#default_value' => variable_get('chado_browser_feature_types'),
+     '#default_value' => variable_get('chado_browser_feature_types', 'gene mRNA'),
   );
 
 
