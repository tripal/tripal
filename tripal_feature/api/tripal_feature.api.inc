--- conflicted
+++ resolved
@@ -640,20 +640,9 @@
           
           $sql = "EXECUTE sequence_by_parent (%d, %d, %d)";
 
-<<<<<<< HEAD
-          // if the feature is the only child then we need to get the upstream and downstream at the same time
-          // this if statement can handle both in either up or downstream
-          if ($i == 0 and $i == $num_children->num_children - 1) {
-            $q = chado_query($sql, $upstream, $downstream, $child->feature_id);
-          }
-          // if the first sub feature we need to include the upstream bases. first check if 
-          // the feature is in the foward direction or the reverse.
-          elseif ($i == 0 and $parent->strand >= 0) {  // forward direction
-=======
           // if the first sub feature we need to include the upstream bases. first check if 
           // the feature is in the foward direction or the reverse.
           if ($i == 0 and $parent->strand >= 0) {  // forward direction
->>>>>>> cbe8a86b
             // -------------------------- ref
             //    ....---->  ---->        
             //     up    1       2         
@@ -665,17 +654,10 @@
             //    down  1       2
             $q = chado_query($sql, 0, $downstream, $child->feature_id);
           }
-<<<<<<< HEAD
-          
-          // if the last sub feature we need to include the downstream bases. first check if
-          // the feature is in teh forward direction or the reverse
-          elseif ($i == $num_children->num_children - 1 and $parent->strand >= 0) {  // forward direction
-=======
                     
           // Next, if the last sub feature we need to include the downstream bases. first check if
           // the feature is in teh forward direction or the reverse
           if ($i == $num_children->num_children - 1 and $parent->strand >= 0) {  // forward direction
->>>>>>> cbe8a86b
             // -------------------------- ref
             //        ---->  ---->....
             //          1       2 down
@@ -686,14 +668,14 @@
             //        <----  <----....
             //          1       2  up
             $q = chado_query($sql, $upstream, 0, $child->feature_id);
-          }                   
-          	
+          }
+          
           // for internal sub features we don't want upstream or downstream bases
           else {         
             $sql = "EXECUTE sequence_by_parent (%d, %d, %d)";
             $q = chado_query($sql, 0, 0, $child->feature_id);
           }
-                    
+          
           while ($subseq = db_fetch_object($q)) {
             // concatenate the sequences of all the sub features            
             if ($subseq->srcfeature_id == $parent->srcfeature_id) {
