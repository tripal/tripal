##
# Base Tripal Admin Menu.
##

tripal.admin:
  path: 'admin/tripal'
  defaults:
    _controller: '\Drupal\system\Controller\SystemController::systemAdminMenuBlockPage'
    _title: 'Tripal'
  requirements:
    _permission: 'administer tripal'

# Tripal registration form.
tripal.admin_register:
  path: 'admin/tripal/register'
  defaults:
    _form: '\Drupal\tripal\Form\Register'
    _title: 'Registration'
  requirements:
    _permission: 'administer tripal'

##
# Tripal Extensions.
##

tripal.storage:
  path: 'admin/tripal/storage'
  defaults:
    _controller: '\Drupal\system\Controller\SystemController::systemAdminMenuBlockPage'
    _title: 'Data Storage'
  requirements:
    _permission: 'administer tripal'

tripal.extension:
  path: 'admin/tripal/extension'
  defaults:
    _controller: '\Drupal\tripal\Controller\TripalController::tripalExtensions'
    _title: 'Extensions'
  requirements:
    _permission: 'administer tripal'

##
# Jobs Management
##

tripal.jobs:
  path: 'admin/tripal/tripal_jobs'
  defaults:
    _controller: '\Drupal\tripal\Controller\TripalJobController::tripalJobs'
    _title: 'Jobs'
  requirements:
    _permission: 'administer tripal'

tripal.jobs_cancel:
  path: 'admin/tripal/tripal_jobs/cancel/{id}'
  defaults:
    _controller: '\Drupal\tripal\Controller\TripalJobController::tripalJobsCancel'
    _title: 'Cancel a pending job'
  requirements:
    _permission: 'administer tripal'

tripal.jobs_rerun:
  path: 'admin/tripal/tripal_jobs/rerun/{id}'
  defaults:
    _controller: '\Drupal\tripal\Controller\TripalJobController::tripalJobsRerun'
    _title: 'Re-run an existing job'
  requirements:
    _permission: 'administer tripal'

tripal.jobs_view:
  path: 'admin/tripal/tripal_jobs/view/{id}'
  defaults:
    _controller: '\Drupal\tripal\Controller\TripalJobController::tripalJobsView'
    _title: 'Job details.'
  requirements:
    _permission: 'administer tripal'

tripal.jobs_execute:
  path: 'admin/tripal/tripal_jobs/execute/{id}'
  defaults:
    _controller: '\Drupal\tripal\Controller\TripalJobController::tripalJobsExecute'
    _title: 'Execute an existing job'
  requirements:
    _permission: 'administer tripal'

##
# Dashboard.
##

# Legacy Tripal Dashboard
tripal.dashboard:
  path: 'admin/dashboard'
  defaults:
    _controller: '\Drupal\tripal\Controller\TripalController::tripalDashboard'
    _title: 'Dashboard'
  requirements:
    _permission: 'administer tripal'

# Dashboard Action Item callbacks
tripal.dashboard_disable_notification:
  path: 'admin/disable/notification/{id}'
  defaults:
    _controller: '\Drupal\tripal\Controller\TripalController::tripalDisableNotification'
    _title: 'Disable Notifications'
  requirements:
    _permission: 'administer tripal'

tripal.dashboard_admin_notification_field:
  path: 'admin/import/field/{field_name_note}/{bundle_id}/{module}/{field_or_instance}'
  defaults:
    _controller: '\Drupal\tripal\Controller\TripalController::tripalFieldNotification'
    _title: 'Fields available for import notification'
  requirements:
    _permission: 'administer tripal'

##
# Tripal Content
##

# Tripal Content:

# entity.tripal_entity_type.canonical:
#   path: "/bio_data/{tripal_entity}",
# entity.tripal_entity_type.add-page:
#   path: "/bio_data/add",
# entity.tripal_entity_type.add-form:
#   path: "/bio_data/add/{tripal_entity_type}",
# entity.tripal_entity_type.edit-form:
#   path: "/bio_data/{tripal_entity}/edit",
# entity.tripal_entity_type.delete-form:
#   path: "/bio_data/{tripal_entity}/delete",
# entity.tripal_entity_type.collection:
#   path: "/admin/content/bio_data",

# Tripal Content Types:

# entity.tripal_entity_type.canonical:
#   path: '/admin/structure/bio_data/{tripal_entity_type}'
# entity.tripal_entity_type.add-form:
#   path: '/admin/structure/bio_data/add'
# entity.tripal_entity_type.edit-form:
#   path: '/admin/structure/bio_data/manage/{tripal_entity_type}'
# entity.tripal_entity_type.delete-form:
#   path: '/admin/structure/bio_data/manage/{tripal_entity_type}/delete'

entity.tripal_entity.add_page:
  path: bio_data/add
  defaults:
    _controller: '\Drupal\tripal\Controller\TripalEntityUIController::tripalContentAddPage'
    _title: 'Add Biological Data'
    _description: 'Add biological data provided by Tripal.'
  options:
    _admin_route: 'TRUE'
  requirements:
    _permission: 'add tripal content entities+administer tripal content'

# tripal_unpublish_orphans_form
tripal.content_bio_data_unpublish:
  path: 'admin/content/bio_data/unpublish'
  defaults:
    _controller: '\Drupal\tripal\Controller\TripalController::tripalContentUnpublishOrphans'
    _title: 'Unpublish Orphaned Content'
    _description: 'Unpublish content that has no associated records in the data store.'
  requirements:
    _permission: 'publish tripal content+administer tripal content'

# Bio Data Ajax Callbacks
tripal.content_bio_data_field_attach:
  path: 'bio_data/ajax/field_attach/{id}'
  defaults:
    _controller: '\Drupal\tripal\Controller\TripalController::tripalAttachField'
    _title: 'Attach a Field to a Content Type'
  requirements:
    _permission: 'administer tripal'

# Adds a +Check for new fields link on the 'Tripal Content Types' page.
tripal.content_bio_data_field_check:
  path: 'admin/structure/bio_data/manage/{tripal_entity_type}/fields/check'
  defaults:
    _controller: '\Drupal\tripal\Controller\TripalEntityUIController::tripalCheckForFields'
    _title: 'Check for new fields'
  options:
    parameters:
      tripal_entity_type:
        type: entity:tripal_entity_type
  requirements:
    _permission: 'administer tripal'

##
# Controlled Vocabularies.
##

# Term Lookup
tripal.cv_lookup:
  path: 'cv/lookup'
  defaults:
    _controller: '\Drupal\tripal\Controller\TripalController::tripalCvLookup'
    _title: 'Controlled Vocabularies'
  requirements:
    _permission: 'administer tripal'

tripal.cv_lookup_term:
  path: 'cv/lookup/{vocabulary}/{accession}'
  defaults:
    _controller: '\Drupal\tripal\Controller\TripalController::tripalCVTerm'
    _title: 'Vocabulary Term Lookup'
  requirements:
    _permission: 'access content'

tripal.cv_lookup_term_children:
  path: 'cv/lookup/{vocabulary}/{accession}/children'
  defaults:
    _controller: '\Drupal\tripal\Controller\TripalController::tripalCVTermChildren'
    _title: 'Vocabulary Term Lookup Children'
  requirements:
    _permission: 'access content'


##
# Data Loaders.
##

tripal.data_loaders:
  path: 'admin/tripal/loaders'
  defaults:
    _controller: '\Drupal\system\Controller\SystemController::systemAdminMenuBlockPage'
    _title: 'Data Loaders'
  requirements:
    _permission: 'administer tripal'
#route_callbacks:
#  - '\Drupal\tripal\Routing\TripalRoutes::importerRoutes'



tripal.data_loaders_tripalimporter:
  path: 'admin/tripal/loaders/{plugin_id}'
  defaults:
    _form: '\Drupal\tripal\Form\TripalImporterForm'
    _title: 'Tripal Importer'
  requirements:
    _permission: 'allow tripal import'

# AJAX callback to upload files.
tripal.upload:
  path: 'tripal/upload/{type}/{filename}/{action}'
  defaults:
    _controller: '\Drupal\tripal\Controller\TripalController::tripalFileUpload'
    _title: 'Upload Files'
  requirements:
    _permission: 'upload files'

tripal.upload.chunk:
  path: 'tripal/upload/{type}/{filename}/{action}/{chunk}'
  defaults:
    _controller: '\Drupal\tripal\Controller\TripalController::tripalFileUpload'
    _title: 'Upload File Chunk'
  requirements:
    _permission: 'upload files'

##
# Data Collections.
##

# tripal_user_collections_delete_form
tripal.data_collections_delete:
  path: 'user/{user}/data-collections/{collection_id}/delete'
  defaults:
    _controller: '\Drupal\tripal\Form\TripalDataCollectionsDelete'
    _title: 'Delete a Collections'
  options:
    parameters:
      user:
        type: entity:user
  requirements:
    _permission: 'manage tripal data collections'
    _tripal_own_content_access_check: 'TRUE'

tripal.data_collections_view:
  path: 'user/{user}/data-collections/{collection_id}/view'
  defaults:
    _controller: '\Drupal\tripal\Controller\TripalController::tripalDataCollectionsView'
    _title: 'View a Collections'
  options:
    parameters:
      user:
        type: entity:user
  requirements:
    _permission: 'manage tripal data collections'
    _tripal_own_content_access_check: 'TRUE'

# tripal_user_collections_generate_file_form
tripal.data_collections_generate:
  path: 'user/{user}/data-collections/generate/{collection_id}'
  defaults:
    _controller: '\Drupal\tripal\Form\TripalDataCollectionsGenerate'
    _title: 'Generate a file for download of a Collections'
  options:
    parameters:
      user:
        type: entity:user
  requirements:
    _permission: 'manage tripal data collections'
    _tripal_own_content_access_check: 'TRUE'

##
# User File Management.
##

tripal.data_collections:
  path: 'admin/tripal/data-collections'
  defaults:
    _controller: '\Drupal\tripal\Controller\TripalController::tripalDataCollections'
    _title: 'Data Collections'
  requirements:
    _permission: 'administer tripal'

# tripal_admin_manage_files_form
tripal.files:
  path: 'admin/tripal/files'
  defaults:
    _controller: '\Drupal\system\Controller\SystemController::systemAdminMenuBlockPage'
    _title: 'Tripal'
  requirements:
    _permission: 'administer tripal'

tripal.files_file_usage:
  path: 'admin/tripal/files/manage'
  defaults:
    _form: '\Drupal\tripal\Form\TripalAdminManageFilesForm'
    _title: 'Manage Usage'
  requirements:
    _permission: 'administer tripal'

# tripal_admin_add_custom_form
tripal.files_quota_add:
  path: 'admin/tripal/files/quota/add'
  defaults:
    _form: '\Drupal\tripal\Form\TripalAdminManageQuotaForm'
    _title: 'Add Custom Quota'
  requirements:
    _permission: 'administer tripal'

tripal.files_usage:
  path: 'admin/tripal/files/usage'
  defaults:
    _controller: '\Drupal\tripal\Controller\TripalController::tripalFilesUsage'
    _title: 'File Usage'
  requirements:
    _permission: 'administer tripal'

# tripal_admin_manage_quota_form
tripal.files_quota:
  path: 'admin/tripal/files/quota'
  defaults:
    _form: '\Drupal\tripal\Form\TripalFileQuota'
    _title: 'User Quotas'
  requirements:
    _permission: 'administer tripal'

# tripal_admin_remove_quota_form
tripal.files_quota_remove:
  path: 'admin/tripal/files/quota/remove/{uid}'
  defaults:
    _form: '\Drupal\tripal\Form\TripalAdminRemoveQuota'
    _title: 'Remove custom user quota'
  requirements:
    _permission: 'administer tripal'


# tripal_admin_edit_quota_form
tripal.files_quota_user_edit:
  path: 'admin/tripal/files/quota/edit/{uid}'
  defaults:
    _form: '\Drupal\tripal\Form\TripalFileQuotaCustomEdit'
    _title: 'Edit Custom Quota'
  requirements:
    _permission: 'administer tripal'

# tripal_users_autocomplete
tripal.files_quota_user_autocomplete:
  path: 'admin/tripal/files/quota/user/autocomplete'
  defaults:
    _controller: '\Drupal\tripal\Controller\TripalFileQuotaUserAutocomplete::index'
    _title: 'Autocomplete for existing users'
  requirements:
    _permission: 'administer tripal'

# User Files
tripal.user_files:
  path: 'user/{user}/files'
  defaults:
    _controller: '\Drupal\tripal\Controller\TripalController::tripalUserFiles'
    _title: 'Files'
  options:
    parameters:
      user:
        type: entity:user
  requirements:
    _permission: 'manage tripal files'
    _tripal_own_content_access_check: 'TRUE'

tripal.user_files_details:
  path: 'user/{user}/files/{file_id}'
  defaults:
    _controller: '\Drupal\tripal\Controller\TripalController::tripalUserFileDetails'
    _title: 'File Details'
  options:
    parameters:
      user:
        type: entity:user
  requirements:
    _permission: 'manage tripal files'
    _tripal_own_content_access_check: 'TRUE'

tripal.user_files_renew:
  path: 'user/{user}/files/{file_id}/renew'
  defaults:
    _controller: '\Drupal\tripal\Controller\TripalController::tripalUserFileRenew'
    _title: 'File Renew'
  options:
    parameters:
      user:
        type: entity:user
  requirements:
    _permission: 'manage tripal files'
    _tripal_own_content_access_check: 'TRUE'

tripal.user_files_download:
  path: 'user/{user}/files/{file_id}/download'
  defaults:
    _controller: '\Drupal\tripal\Controller\TripalController::tripalUserFileDownload'
    _title: 'File Download'
  options:
    parameters:
      user:
        type: entity:user
  requirements:
    _permission: 'manage tripal files'
    _tripal_own_content_access_check: 'TRUE'

#tripal_delete_file_form
tripal.user_files_delete:
  path: 'user/{user}/files/{file_id}/delete'
  defaults:
    _controller: '\Drupal\tripal\Form\TripalUserFileDelete'
    _title: 'Delete File'
  options:
    parameters:
      user:
        type: entity:user
  requirements:
<<<<<<< HEAD
    _permission: 'manage tripal files'
    _tripal_own_content_access_check: 'TRUE'
=======
    _tripal_access_check: 'TRUE'

    
entity.tripal_content_terms.collection:
  path: '/admin/tripal/config/terms'
  defaults:
    _entity_list: 'tripal_content_terms'
    _title: 'Tripal Content Terms Configuration'
  requirements:
    _permission: 'administer tripal'

entity.tripal_content_terms.add_form:
  path: '/admin/tripal/config/terms/add'
  defaults:
    _entity_form: 'tripal_content_terms.add'
    _title: 'Add Term'
  requirements:
    _permission: 'administer tripal'

entity.tripal_content_terms.edit_form:
  path: '/admin/tripal/config/terms/{tripal_content_terms}'
  defaults:
    _entity_form: 'tripal_content_terms.edit'
    _title: 'Edit Term'
  requirements:
    _permission: 'administer tripal'

entity.tripal_content_terms.delete_form:
  path: '/admin/tripal/config/terms/{tripal_content_terms}/delete'
  defaults:
    _entity_form: 'tripal_content_terms.delete'
    _title: 'Delete Term'
  requirements:
    _permission: 'administer tripal'
    
>>>>>>> f7d2cf0b
<|MERGE_RESOLUTION|>--- conflicted
+++ resolved
@@ -449,13 +449,9 @@
       user:
         type: entity:user
   requirements:
-<<<<<<< HEAD
     _permission: 'manage tripal files'
     _tripal_own_content_access_check: 'TRUE'
-=======
-    _tripal_access_check: 'TRUE'
-
-    
+
 entity.tripal_content_terms.collection:
   path: '/admin/tripal/config/terms'
   defaults:
@@ -486,6 +482,4 @@
     _entity_form: 'tripal_content_terms.delete'
     _title: 'Delete Term'
   requirements:
-    _permission: 'administer tripal'
-    
->>>>>>> f7d2cf0b
+    _permission: 'administer tripal'