##
# Base Tripal Admin Menu.
##

tripal.admin:
  path: 'admin/tripal'
  defaults:
    _controller: '\Drupal\system\Controller\SystemController::systemAdminMenuBlockPage'
    _title: 'Tripal'
  requirements:
    _permission: 'administer tripal'

# Tripal registration form.
tripal.admin_register:
  path: 'admin/tripal/register'
  defaults:
<<<<<<< HEAD
    _form: '\Drupal\tripal\Form\Register'
    _title: 'Registration'
=======
    _controller: '\Drupal\tripal\Form\Register'
    _title: 'Tripal Registration'
>>>>>>> 7fc01819
  requirements:
    _permission: 'administer tripal'

##
# Tripal Extensions.
##

tripal.storage:
  path: 'admin/tripal/storage'
  defaults:
    _controller: '\Drupal\tripal\Controller\TripalController::tripalStorage'
    _title: 'Data Storage'
  requirements:
    _permission: 'administer tripal'

tripal.extension:
  path: 'admin/tripal/extension'
  defaults:
    _controller: '\Drupal\tripal\Controller\TripalController::tripalExtensions'
    _title: 'Extensions'
  requirements:
    _permission: 'administer tripal'

##
# Jobs Management
##

tripal.jobs:
  path: 'admin/tripal/tripal_jobs'
  defaults:
    _controller: '\Drupal\tripal\Controller\TripalController::tripalJobs'
    _title: 'Jobs'
  requirements:
    _permission: 'administer tripal'

tripal.jobs_help:
  path: 'admin/tripal/tripal_jobs/help'
  defaults:
    _controller: '\Drupal\tripal\Controller\TripalController::tripalJobsHelp'
    _title: 'Help'
  requirements:
    _permission: 'administer tripal'

tripal.jobs_enable:
  path: 'admin/tripal/tripal_jobs/views/jobs/enable'
  defaults:
    _controller: '\Drupal\tripal\Controller\TripalController::tripalJobsEnable'
    _title: 'Enable Jobs Administrative View'
  requirements:
    _permission: 'administer tripal'

# Jobs Management Ajax callbacks
tripal.jobs_cancel:
  path: 'admin/tripal/tripal_jobs/cancel/{id}'
  defaults:
    _controller: '\Drupal\tripal\Controller\TripalController::tripalJobsCancel'
    _title: 'Cancel a pending job'
  requirements:
    _permission: 'administer tripal'

tripal.jobs_status:
  path: 'admin/tripal/tripal_jobs/status/{id}'
  defaults:
    _controller: '\Drupal\tripal\Controller\TripalController::tripalJobsStatus'
    _title: 'Status of a job'
  requirements:
    _permission: 'administer tripal'

tripal.jobs_rerun:
  path: 'admin/tripal/tripal_jobs/rerun/{id}'
  defaults:
    _controller: '\Drupal\tripal\Controller\TripalController::tripalJobsRerun'
    _title: 'Re-run an existing job'
  requirements:
    _permission: 'administer tripal'

tripal.jobs_view:
  path: 'admin/tripal/tripal_jobs/view/{id}'
  defaults:
    _controller: '\Drupal\tripal\Controller\TripalController::tripalJobsView'
    _title: 'View job details.'
  requirements:
    _permission: 'administer tripal'

tripal.jobs_execute:
  path: 'admin/tripal/tripal_jobs/execute/{id}'
  defaults:
    _controller: '\Drupal\tripal\Controller\TripalController::tripalJobsExecute'
    _title: 'Execute an existing job'
  requirements:
    _permission: 'administer tripal'

##
# Dashboard.
##

# Dashboard Action Item callbacks
tripal.dashboard_disable_notification:
  path: 'admin/disable/notification/{id}'
  defaults:
    _controller: '\Drupal\tripal\Controller\TripalController::tripalDisableNotification'
    _title: 'Disable Notifications'
  requirements:
    _permission: 'administer tripal'

tripal.dashboard_admin_notification_field:
  path: 'admin/import/field/{field_name_note}/{bundle_id}/{module}/{field_or_instance}'
  defaults:
    _controller: '\Drupal\tripal\Controller\TripalController::tripalFieldNotification'
    _title: 'Fields available for import notification'
  requirements:
    _permission: 'administer tripal'

##
# Tripal Content
##

# Tripal Content:

# entity.tripal_entity_type.canonical:
#   path: "/bio_data/{tripal_entity}",
# entity.tripal_entity_type.add-page:
#   path: "/bio_data/add",
# entity.tripal_entity_type.add-form:
#   path: "/bio_data/add/{tripal_entity_type}",
# entity.tripal_entity_type.edit-form:
#   path: "/bio_data/{tripal_entity}/edit",
# entity.tripal_entity_type.delete-form:
#   path: "/bio_data/{tripal_entity}/delete",
# entity.tripal_entity_type.collection:
#   path: "/admin/content/bio_data",

# Tripal Content Types:

# entity.tripal_entity_type.canonical:
#   path: '/admin/structure/bio_data/{tripal_entity_type}'
# entity.tripal_entity_type.add-form:
#   path: '/admin/structure/bio_data/add'
# entity.tripal_entity_type.edit-form:
#   path: '/admin/structure/bio_data/manage/{tripal_entity_type}'
# entity.tripal_entity_type.delete-form:
#   path: '/admin/structure/bio_data/manage/{tripal_entity_type}/delete'

entity.tripal_entity.add_page:
  path: bio_data/add
  defaults:
    _controller: '\Drupal\tripal\Controller\TripalEntityUIController::tripalContentAddPage'
    _title: 'Add Biological Data'
    _description: 'Add biological data provided by Tripal.'
  options:
    _admin_route: 'TRUE'
  requirements:
    _permission: 'administer tripal'

# tripal_unpublish_orphans_form
tripal.content_bio_data_unpublish:
  path: 'admin/content/bio_data/unpublish'
  defaults:
    _controller: '\Drupal\tripal\Form\TripalContentUnpublishOrphans'
    _title: 'Unpublish Orphaned Content'
    _description: 'Unpublish content that has no associated records in the data store.'
  requirements:
    _permission: 'administer tripal'

# Bio Data Ajax Callbacks
tripal.content_bio_data_field_attach:
  path: 'bio_data/ajax/field_attach/{id}'
  defaults:
    _controller: '\Drupal\tripal\Controller\TripalController::tripalAttachField'
    _title: 'Attach a Field to a Content Type'
  requirements:
    _permission: 'administer tripal'

# Adds a +Check for new fields link on the 'Tripal Content Types' page.
tripal.content_bio_data_field_check:
  path: 'admin/structure/bio_data/manage/{tripal_entity_type}/fields/check'
  defaults:
    _controller: '\Drupal\tripal\Controller\TripalEntityUIController::tripalCheckForFields'
    _title: 'Check for new fields'
  options:
    parameters:
      tripal_entity_type:
        type: entity:tripal_entity_type
  requirements:
    _permission: 'administer tripal'

##
# Controlled Vocabularies.
##

# TripalVocab:

# entity.tripal_vocab.canonical:
#   path: /admin/structure/tripal_vocab/{tripal_vocab}
# entity.tripal_vocab.add-form:
#   path: '/admin/structure/tripal_vocab/add'
# entity.tripal_vocab.edit-form:
#   path: '/admin/structure/tripal_vocab/{tripal_vocab}/edit'
# entity.tripal_vocab.delete-form:
#   path: '/admin/structure/tripal_vocab/{tripal_vocab}/delete'
entity.tripal_vocab.collection:
  path: '/admin/structure/tripal_vocab'
  defaults:
    _entity_list: 'tripal_vocab'
    _title: 'Tripal Controlled Vocabularies'
  requirements:
    _permission: 'view controlled vocabulary entities'

# TripalTerm:

# entity.tripal_term.canonical:
#   path: /admin/structure/tripal_term/{tripal_term}
# entity.tripal_term.add-form:
#   path: '/admin/structure/tripal_term/add'
# entity.tripal_term.edit-form:
#   path: '/admin/structure/tripal_term/{tripal_term}/edit'
# entity.tripal_term.delete-form:
#   path: '/admin/structure/tripal_term/{tripal_term}/delete'
entity.tripal_term.collection:
  path: '/admin/structure/tripal_term'
  defaults:
    _entity_list: 'tripal_term'
    _title: 'Tripal Controlled Vocabulary Terms'
  requirements:
    _permission: 'view controlled vocabulary term entities'

# Term Lookup
tripal.cv_lookup:
  path: 'cv/lookup'
  defaults:
    _controller: '\Drupal\tripal\Controller\TripalController::tripalCvLookup'
    _title: 'Controlled Vocabularies'
  requirements:
    _permission: 'administer tripal'

tripal.cv_lookup_term:
  path: 'cv/lookup/{vocabulary}/{accession}'
  defaults:
    _controller: '\Drupal\tripal\Controller\TripalController::tripalCVTerm'
    _title: 'Vocabulary Term Lookup'
  requirements:
    _permission: 'access content'

tripal.cv_lookup_term_children:
  path: 'cv/lookup/{vocabulary}/{accession}/children'
  defaults:
    _controller: '\Drupal\tripal\Controller\TripalController::tripalCVTermChildren'
    _title: 'Vocabulary Term Lookup Children'
  requirements:
    _permission: 'access content'


##
# Data Loaders.
##

tripal.data_loaders:
  path: 'admin/tripal/loaders'
  defaults:
    _controller: '\Drupal\tripal\Controller\TripalController::tripalDataLoaders'
    _title: 'Data Loaders'
  requirements:
    _permission: 'administer tripal'

route_callbacks:
  - '\Drupal\tripal\Routing\TripalRoutes::dataLoaders'

# AJAX callback to upload files.
tripal.upload:
  path: 'tripal/upload'
  defaults:
    _controller: '\Drupal\tripal\Controller\TripalController::tripalFileUpload'
    _title: 'Upload Files'
  requirements:
    _permission: 'upload files'

##
# Data Collections.
##

# tripal_user_collections_delete_form
tripal.data_collections_delete:
  path: 'user/{uid}/data-collections/{collection_id}/delete'
  defaults:
    _controller: '\Drupal\tripal\Form\TripalDataCollectionsDelete'
    _title: 'Delete a Collections'
  requirements:
    _tripal_access_check: 'TRUE'

tripal.data_collections_view:
  path: 'user/{uid}/data-collections/{collection_id}/view'
  defaults:
    _controller: '\Drupal\tripal\Controller\TripalController::tripalDataCollectionsView'
    _title: 'View a Collections'
  requirements:
    _tripal_access_check: 'TRUE'

# tripal_user_collections_generate_file_form
tripal.data_collections_generate:
  path: 'user/{uid}/data-collections/generate/{collection_id}'
  defaults:
    _controller: '\Drupal\tripal\Form\TripalDataCollectionsGenerate'
    _title: 'Generate a file for download of a Collections'
  requirements:
    _tripal_access_check: 'TRUE'

##
# User File Management.
##

tripal.data_collections:
  path: 'admin/tripal/data-collections'
  defaults:
    _controller: '\Drupal\tripal\Form\TripalDataCollections'
    _title: 'Data Collections'
  requirements:
    _permission: 'administer tripal'

# tripal_admin_manage_files_form
tripal.files:
  path: 'admin/tripal/files'
  defaults:
    _controller: '\Drupal\system\Controller\SystemController::systemAdminMenuBlockPage'
    _title: 'Tripal'
  requirements:
    _permission: 'administer tripal'

tripal.files_file_usage:
  path: 'admin/tripal/files/manage'
  defaults:
    _form: '\Drupal\tripal\Form\TripalAdminManageFilesForm'
    _title: 'Manage Usage'
  requirements:
    _permission: 'administer tripal'

# tripal_admin_add_custom_form
tripal.files_quota_add:
  path: 'admin/tripal/files/quota/add'
  defaults:
    _form: '\Drupal\tripal\Form\TripalAdminManageQuotaForm'
    _title: 'Add Custom Quota'
  requirements:
    _permission: 'administer tripal'

tripal.files_usage:
  path: 'admin/tripal/files/usage'
  defaults:
    _controller: '\Drupal\tripal\Controller\TripalController::tripalFilesUsage'
    _title: 'File Usage'
  requirements:
    _permission: 'administer tripal'

# tripal_admin_manage_quota_form
tripal.files_quota:
  path: 'admin/tripal/files/quota'
  defaults:
    _form: '\Drupal\tripal\Form\TripalFileQuota'
    _title: 'User Quotas'
  requirements:
    _permission: 'administer tripal'

# tripal_admin_remove_quota_form
tripal.files_quota_remove:
  path: 'admin/tripal/files/quota/remove/{uid}'
  defaults:
    _form: '\Drupal\tripal\Form\TripalAdminRemoveQuota'
    _title: 'Remove custom user quota'
  requirements:
    _permission: 'administer tripal'


# tripal_admin_edit_quota_form
tripal.files_quota_user_edit:
  path: 'admin/tripal/files/quota/edit/{uid}'
  defaults:
    _form: '\Drupal\tripal\Form\TripalFileQuotaCustomEdit'
    _title: 'Edit Custom Quota'
  requirements:
    _permission: 'administer tripal'

# tripal_users_autocomplete
tripal.files_quota_user_autocomplete:
  path: 'admin/tripal/files/quota/user/autocomplete'
  defaults:
    _controller: '\Drupal\tripal\Controller\TripalFileQuotaUserAutocomplete::index'
    _title: 'Autocomplete for existing users'
  requirements:
    _permission: 'administer tripal'

# User Files
tripal.user_files:
  path: 'user/{user}/files'
  defaults:
    _controller: '\Drupal\tripal\Controller\TripalController::tripalUserFiles'
    _title: 'Files'
  requirements:
    _tripal_access_check: 'TRUE'

tripal.user_files_details:
  path: 'user/{uid}/files/{file_id}'
  defaults:
    _controller: '\Drupal\tripal\Controller\TripalController::tripalUserFileDetails'
    _title: 'File Details'
  requirements:
    _tripal_access_check: 'TRUE'

tripal.user_files_renew:
  path: 'user/{uid}/files/{file_id}/renew'
  defaults:
    _controller: '\Drupal\tripal\Controller\TripalController::tripalUserFileRenew'
    _title: 'File Renew'
  requirements:
    _tripal_access_check: 'TRUE'

tripal.user_files_download:
  path: 'user/{uid}/files/{file_id}/download'
  defaults:
    _controller: '\Drupal\tripal\Controller\TripalController::tripalUserFileDownload'
    _title: 'File Download'
  requirements:
    _tripal_access_check: 'TRUE'

#tripal_delete_file_form
tripal.user_files_delete:
  path: 'user/{uid}/files/{file_id}/delete'
  defaults:
    _controller: '\Drupal\tripal\Form\TripalUserFileDelete'
    _title: 'Delete File'
  requirements:
    _tripal_access_check: 'TRUE'<|MERGE_RESOLUTION|>--- conflicted
+++ resolved
@@ -14,13 +14,8 @@
 tripal.admin_register:
   path: 'admin/tripal/register'
   defaults:
-<<<<<<< HEAD
     _form: '\Drupal\tripal\Form\Register'
-    _title: 'Registration'
-=======
-    _controller: '\Drupal\tripal\Form\Register'
     _title: 'Tripal Registration'
->>>>>>> 7fc01819
   requirements:
     _permission: 'administer tripal'
 
