<?php

class TripalEntityCollection {

  /**
   * The name of the bundles (i.e. content type) to which the entities belong.
   */
  protected $bundles = array();

  /**
   * The collection ID
   */
  protected $collection_id = NULL;

  /**
   * The name of this collection.
   */
  protected $collection_name = '';
  /**
   * An array of numeric entities IDs.
   */
  protected $ids = array();
  /**
   * An array of field IDs.
   */
  protected $fields = array();
  /**
   * The user object of the user that owns the collection.
   */
  protected $user = array();
  /**
   * The date that the collection was created.
   */
  protected $create_date = '';

  /**
   * The list of downloaders available for this bundle.
   */
  protected $formatters = array();

  /**
   * The description for this collection.
   */
  protected $description = '';

  /**
   * Constructs a new instance of the TripalEntityCollection class.
   */
  public function __construct() {

  }

  /**
   * Deletes the current collection
   */
  public function delete() {

    if (!$this->collection_id) {
      throw new Exception('This data collection object has not yet been loaded. Cannot delete.');
    }

    try {
      // Delete from the tripal collection table.
      db_delete('tripal_collection')
        ->condition('collection_id', $this->collection_id)
        ->execute();

      // Delete the field groups from the tripal_bundle_collection table.
      db_delete('tripal_collection_bundle')
        ->condition('collection_id', $this->collection_id)
        ->execute();

      // Remove any files that may have been created
      foreach ($this->formatters as $class_name => $label) {
        tripal_load_include_downloader_class($class_name);
        $outfile = $this->getOutfile($class_name);
        $downloader = new $class_name($this->collection_id, $outfile);
        $downloader->delete();
      }

      // Reset the class to defaults.
      $this->collection_id = NULL;
      $this->collection_name = '';
      $this->create_date = '';
      $this->description = '';

    }
    catch (Exception $e) {
      throw new Exception('Cannot delete collection: ' . $e->getMessage());
    }
  }

  /**
   * Loads an existing collection using a collection ID.
   *
   * @param $collection_id
   *   The ID of the collection to load.
   *
   * @throws Exception
   */
  public function load($collection_id) {

    // Make sure we have a numeric job_id.
    if (!$collection_id or !is_numeric($collection_id)) {
      throw new Exception("You must provide the collection_id to load the collection.");
    }

    $collection = db_select('tripal_collection', 'tc')
      ->fields('tc')
      ->condition('collection_id', $collection_id)
      ->execute()
      ->fetchObject();

    if (!$collection) {
      throw new Exception("Cannot find a collection with the ID provided.");
    }

    // Fix the date/time fields.
    $this->collection_name = $collection->collection_name;
    $this->create_date = $collection->create_date;
    $this->user = user_load($collection->uid);
    $this->description = $collection->description;
    $this->collection_id = $collection->collection_id;

    // Now get the bundles in this collection.
    $bundles = db_select('tripal_collection_bundle', 'tcb')
      ->fields('tcb')
      ->condition('collection_id', $collection->collection_id)
      ->execute();

    // If more than one bundle plop into associative array.
    while ($bundle = $bundles->fetchObject()) {
      $bundle_name = $bundle->bundle_name;
      $this->bundles[$bundle_name] = $bundle;
      $this->ids[$bundle_name] = unserialize($bundle->ids);
      $this->fields[$bundle_name] = unserialize($bundle->fields);
    }

    // Iterate through the fields and find out what download formats are
    // supported for this basket.
    $this->formatters = $this->setFormatters();
  }

  /**
   * Creates a new data collection.
   *
   * To add bundles with entities and fields to a collection, use the
   * addBundle() function after the collection is created.
   *
   * @param  $details
   *   An association array containing the details for a collection. The
   *   details must include the following key/value pairs:
   *   - uid:  The ID of the user that owns the collection
   *   - collection_name:  The name of the collection
   *   - description:  A user supplied description for the collection.
   *
   * @throws Exception
   */
  public function create($details) {
    if (!$details['uid']) {
      throw new Exception("Must provide a 'uid' key to TripalEntityCollection::create().");
    }
    if (!$details['collection_name']) {
      throw new Exception("Must provide a 'collection_name' key to TripalEntityCollection::create().");
    }


    // Before inserting the new collection make sure we don't violate the unique
    // constraint that a user can only have one collection of the give name.
    $has_match = db_select('tripal_collection', 'tc')
      ->fields('tc', array('collection_id'))
      ->condition('uid', $details['uid'])
      ->condition('collection_name', $details['collection_name'])
      ->execute()
      ->fetchField();
    if ($has_match) {
      throw new Exception('Cannot create the collection. One with this name already exists');
    }

    try {
      $collection_id = db_insert('tripal_collection')
        ->fields(array(
          'collection_name' => $details['collection_name'],
          'create_date' => time(),
          'uid' => $details['uid'],
          'description' => array_key_exists('description', $details) ? $details['description'] : '',
        ))
        ->execute();

      // Now load the job into this object.
      $this->load($collection_id);
    }
    catch (Exception $e) {
      throw new Exception('Cannot create collection: ' . $e->getMessage());
    }
  }

  /**
   * Creates a new tripal_collection_bundle entry.
   *
   * @param  $details
   *   An association array containing the details for a collection. The
   *   details must include the following key/value pairs:
   *   - bundle_name:  The name of the TripalEntity content type.
   *   - ids:  An array of the entity IDs that form the collection.
   *   - fields: An array of the field IDs that the collection is limited to.
   *
   * @throws Exception
   */
  public function addBundle($details) {
<<<<<<< HEAD
=======
    $collection_id = $this->collection_id;

>>>>>>> 0274de25
    if (!$details['bundle_name']) {
      throw new Exception("Must provide a 'bundle_name' to TripalEntityCollection::addFields().");
    }
    if (!$details['ids']) {
      throw new Exception("Must provide a 'ids' to TripalEntityCollection::addFields().");
    }
    if (!$details['fields']) {
      throw new Exception("Must provide a 'fields' to TripalEntityCollection::addFields().");
    }

    try {

      $collection_bundle_id = db_insert('tripal_collection_bundle')
        ->fields(array(
          'bundle_name' => $details['bundle_name'],
          'ids' => serialize($details['ids']),
          'fields' => serialize($details['fields']),
          'collection_id' => $this->collection_id,
        ))
        ->execute();

      // Now load the job into this object.
      $this->load($this->collection_id);
    }
    catch (Exception $e) {
      throw new Exception('Cannot create collection: ' . $e->getMessage());
    }
  }

  /**
   * Retrieves the list of bundles associated with the collection.
   *
   * @return
   *   An array of bundles.
   */
  public function getBundles() {
    return $this->bundles;
  }

  /**
   * Retrieves the site id for this specific bundle fo the collection.
   *
   * @return
   *   A remote site ID, or an empty string if the bundle is local.
   */
  public function getBundleSiteId($bundle_name) {
    return $this->bundles[$bundle_name]->site_id;
  }

  /**
   * Retrieves the list of appropriate download formatters for the basket.
   *
   * @return
   *   An associative array where the key is the TripalFieldDownloader class
   *   name and the value is the human-readable lable for the formatter.
   */
  private function setFormatters() {

    $downloaders = array();
    // Iterate through the fields and find out what download formats are
    // supported for this basket.
    foreach ($this->fields as $bundle_name => $field_ids) {

      // Need the site ID from the tripal_collection_bundle table.
      $site_id = $this->getBundleSiteId($bundle_name);

      foreach ($field_ids as $field_id) {
        // If this is a field from a remote site then get it's formatters
        if ($site_id and module_exists('tripal_ws')) {
          $formatters = tripal_get_remote_field_formatters($site_id, $bundle_name, $field_id);
          $this->formatters += $formatters;
        }
        else {
          $field_info = field_info_field_by_id($field_id);
          if (!$field_info) {
            continue;
          }
          $field_name = $field_info['field_name'];
          $instance = field_info_instance('TripalEntity', $field_name, $bundle_name);
          $formatters = tripal_get_field_field_formatters($field_info, $instance);
          $this->formatters += $formatters;
        }
      }
    }
    $this->formatters = array_unique($this->formatters);
    return $this->formatters;
  }

  /**
   * Retrieves the list of appropriate download formatters for the basket.
   *
   * @return
   *   An associative array where the key is the TripalFieldDownloader class
   *   name and the value is the human-readable lable for the formatter.
   */
  public function getFormatters() {
    return $this->formatters;
  }

  /**
   * Retrieves the list of entity IDs.
   *
   * @return
   *   An array of numeric entity IDs.
   */
  public function getEntityIDs($bundle_name) {
    return $this->ids[$bundle_name];
  }

  /**
   * Retrieves the list of fields in the basket.
   *
   * @return
   *   An array of numeric field IDs.
   */
  public function getFieldIDs($bundle_name) {
    return $this->fields[$bundle_name];
  }

  /**
   * Retrieves the date that the basket was created.
   *
   * @param $formatted
   *   If TRUE then the date time will be formatted for human readability.
   * @return
   *   A UNIX time stamp string containing the date or a human-readable
   *   string if $formatted = TRUE.
   */
  public function getCreateDate($formatted = TRUE) {
    if ($formatted) {
      return format_date($this->create_date);
    }
    return $this->create_date;
  }

  /**
   * Retrieves the name of the collection.
   *
   * @return
   *   A string containing the name of the collection.
   */
  public function getName() {
    return $this->collection_name;
  }

  /**
   * Retrieves the collection ID.
   *
   * @return
   *   A numeric ID for this collection.
   */
  public function getCollectionID(){
    return $this->collection_id;
  }

  /**
   * Retrieves the collection description
   *
   * @return
   *   A string containing the description of the collection.
   */
  public function getDescription() {
    return $this->description;
  }

  /**
   * Retrieves the user object of the user that owns the collection
   *
   * @return
   *   A Drupal user object.
   */
  public function getUser() {
    return $this->user;
  }

  /**
   * Retrieves the ID of the user that owns the collection
   *
   * @return
   *   The numeric User ID.
   */
  public function getUserID() {
    if ($this->user) {
      return $this->user->uid;
    }
    return NULL;
  }

  /**
   * Retrieves the output filename for the desired formatter.
   *
   * @param $formatter
   *   The class name of the formatter to use.  The formatter must
   *   be compatible with the data collection.
   *
   * @throws Exception
   */
  public function getOutfile($formatter) {
    if(!$this->isFormatterCompatible($formatter)) {
      throw new Exception(t('The formatter, "%formatter", is not compatible with this data collection.', array('%formatter' => $formatter)));
    }

    if (!tripal_load_include_downloader_class($formatter)) {
      throw new Exception(t('Cannot find the formatter named "@formatter".', array('@formatter', $formatter)));
    }

    $extension = $formatter::$default_extension;
    $create_date = $this->getCreateDate(FALSE);
    $outfile = preg_replace('/[^\w]/', '_', ucwords($this->collection_name)) . '_collection' . '_' . $create_date . '.' . $extension;
    return $outfile;
  }

  /**
   * Indicates if the given formatter is compatible with the data collection.
   *
   * @param $formatter
   *   The class name of the formatter to check.
   * @return boolean
   *   TRUE if the formatter is compatible, FALSE otherwise.
   */
  protected function isFormatterCompatible($formatter) {
    foreach ($this->formatters as $class_name => $label) {
      if ($class_name == $formatter) {
        return TRUE;
      }
    }
    return FALSE;
  }

  /**
   * Retrieves the URL for the downloadable file.
   *
   * @param $formatter
   *   The name of the class
   */
  public function getOutfileURL($formatter) {
    $outfile = $this->getOutfilePath($formatter);
  }

  /**
   * Retrieves the path for the downloadable file.
   *
   * The path is in the Drupal URI format.
   *
   * @param $formatter
   *   The name of the class
   */
  public function getOutfilePath($formatter) {
    if (!$this->isFormatterCompatible($formatter)) {
      throw new Exception(t('The formatter, "@formatter", is not compatible with this data collection.', array('@formatter' => $formatter)));
    }
    if (!tripal_load_include_downloader_class($formatter)) {
      throw new Exception(t('Cannot find the formatter named "@formatter".', array('@formatter', $formatter)));
    }

    $outfile = $this->getOutfile($formatter);
    // Make sure the user directory exists
    $user_dir = 'public://tripal/users/' . $this->user->uid;
    $outfilePath = $user_dir. '/' . $outfile;
    return $outfilePath;
  }

  /**
   * Writes the collection to a file using a given formatter.
   *
   * @param formatter
   *   The name of the formatter class to use (e.g. TripalTabDownloader). The
   *   formatter must be compatible with the data collection.  If no
   *   formatter is supplied then all file formats supported by this
   *   data collection will be created.
   * @param $job
   *    If this function is run as a Tripal Job then this argument can be
   *    set to the Tripaljob object for keeping track of progress.
   * @throws Exception
   */
  public function write($formatter = NULL, TripalJob $job = NULL) {

    // Initialize the downloader classes and initialize the files for writing.
    $formatters = array();
    foreach ($this->formatters as $class => $label) {
      if (!$this->isFormatterCompatible($class)) {
        throw new Exception(t('The formatter, "@formatter", is not compatible with this data collection.', array('@formatter' => $formatter)));
      }
      if (!tripal_load_include_downloader_class($class)) {
        throw new Exception(t('Cannot find the formatter named "@formatter".', array('@formatter', $formatter)));
      }
      $outfile = $this->getOutfile($class);
      if (!$formatter or ($formatter == $class)) {
        $formatters[$class] = new $class($this->collection_id, $outfile);
        $formatters[$class]->writeInit($job);
        if ($job) {
          $job->logMessage("Writing " . lcfirst($class::$full_label) . " file.");
        }
      }
    }

    // Count the total number of entities
    $total_entities = 0;
    $bundle_collections = $this->collection_bundles;
    foreach ($this->bundles as $bundle) {
      $bundle_name = $bundle->bundle_name;
      $entity_ids  = $this->getEntityIDs($bundle_name);
      $total_entities += count($entity_ids);
    }
    if ($job) {
      $job->setTotalItems($total_entities);
    }

    // Iterate through the bundles in this collection and get the entities.
    foreach ($this->bundles as $bundle) {
      $bundle_name = $bundle->bundle_name;
      $site_id = $bundle->site_id;
      $entity_ids  = array_unique($this->getEntityIDs($bundle_name));
      $field_ids = array_unique($this->getFieldIDs($bundle_name));

      // Clear any cached @context or API docs.
      if ($site_id and module_exists('tripal_ws')) {
        tripal_clear_remote_cache($site_id);
      }

      // We want to load entities in batches to speed up performance.
      $num_eids = count($entity_ids);
      $bundle_eids_handled = 0;
      $slice_size = 100;
      while ($bundle_eids_handled < $num_eids) {
        // Get a bantch of $slice_size elements from the entities array.
        $slice = array_slice($entity_ids, $bundle_eids_handled, $slice_size);
        if ($job) {
          $job->logMessage('Getting entities for ids !start to !end of !total',
              array('!start' => $bundle_eids_handled,
                    '!end' => $bundle_eids_handled + count($slice),
                    '!total' => $num_eids));
        }
        $bundle_eids_handled += count($slice);

        // If the bundle is from a remote site then call the appropriate
        // function, otherwise, call the local function.
        if ($site_id and module_exists('tripal_ws')) {
          $entities = tripal_load_remote_entities($slice, $site_id, $bundle_name, $field_ids);
        }
        else {
          $entities = tripal_load_entity('TripalEntity', $slice, FALSE, $field_ids, FALSE);
        }
        $job->logMessage('Got !count entities.', array('!count' => count($entities)));

        // Now write each entity one at a time to the files.
        foreach ($entities as $entity_id => $entity) {

          // Write the same entity to all the formatters that are supported.
          foreach ($formatters as $class => $formatter) {
            //if ($class == 'TripalTabDownloader') {
              $formatter->writeEntity($entity, $job);
            //}
          }
        }
        if ($job) {
          $job->setItemsHandled($num_handled + count($slice));
        }
      }
    }

    // Now close up all the files
    foreach ($formatters as $class => $formatter) {
      $formatter->writeDone($job);
    }
  }


}<|MERGE_RESOLUTION|>--- conflicted
+++ resolved
@@ -208,11 +208,6 @@
    * @throws Exception
    */
   public function addBundle($details) {
-<<<<<<< HEAD
-=======
-    $collection_id = $this->collection_id;
-
->>>>>>> 0274de25
     if (!$details['bundle_name']) {
       throw new Exception("Must provide a 'bundle_name' to TripalEntityCollection::addFields().");
     }
@@ -224,7 +219,6 @@
     }
 
     try {
-
       $collection_bundle_id = db_insert('tripal_collection_bundle')
         ->fields(array(
           'bundle_name' => $details['bundle_name'],
