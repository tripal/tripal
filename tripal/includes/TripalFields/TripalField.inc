--- conflicted
+++ resolved
@@ -50,21 +50,6 @@
     // Set to TRUE if the site admin is not allowed to change the term
     // type, otherwise the admin can change the term mapped to a field.
     'term_fixed' => FALSE,
-<<<<<<< HEAD
-  );
-
-  // Indicates the download formats for this field.  The list must be the
-  // name of a child class of the TripalFieldDownloader.
-  public static $download_formatters = array(
-    'TripalTabDownloader',
-    'TripalCSVDownloader',
-=======
-    // Indicates the download formats for this field.  The list must be the
-    // name of a child class of the TripalFieldDownloader.
-    'download_formatters' => array(
-      'TripalTabDownloader',
-      'TripalCSVDownloader',
-    ),
     // Set to TRUE if the field should be automatically attached to an entity
     // when it is loaded. Otherwise, the callee must attach the field
     // manually.  This is useful to prevent really large fields from slowing
@@ -73,7 +58,13 @@
     // attached to determine which are empty.  It should always work with
     // web services.
     'auto_attach' => TRUE,
->>>>>>> 0a433f59
+  );
+
+  // Indicates the download formats for this field.  The list must be the
+  // name of a child class of the TripalFieldDownloader.
+  public static $download_formatters = array(
+    'TripalTabDownloader',
+    'TripalCSVDownloader',
   );
 
   // The default widget for this field.
