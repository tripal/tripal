<?php


/**
 * Implement hook_entity_info().
 *
 * See the following for documentaiton of this type setup for Entities:
 *
 * http://www.bluespark.com/blog/drupal-entities-part-3-programming-hello-drupal-entity
 * http://dikini.net/31.08.2010/entities_bundles_fields_and_field_instances
 */
function tripal_entity_info() {
  $entities = [];

  // The TripalVocab entity is meant to house vocabularies.  It is these
  // vocabs that are used by the TripalTerm entities.  The storage backend
  // is responsible for setting the values of this entity.
  //
  $entities['TripalVocab'] = [
    // A human readable label to identify our entity.
    'label' => 'Controlled Vocabulary',
    'plural label' => 'Controlled Vocabularies',

    // The entity class and controller class extend the classes provided by the
    // Entity API.
    'entity class' => 'TripalVocab',
    'controller class' => 'TripalVocabController',

    // Adds Views integration for this entity.
    'views controller class' => 'TripalVocabViewsController',

    // The table for this entity defined in hook_schema()
    'base table' => 'tripal_vocab',

    // If fieldable == FALSE, we can't attach fields.
    'fieldable' => TRUE,

    // entity_keys tells the controller what database fields are used for key
    // functions. It is not required if we don't have bundles or revisions.
    // Here we do not support a revision, so that entity key is omitted.
    'entity keys' => [
      'id' => 'id',
    ],

    // Callback function for access to this entity.
    'access callback' => 'tripal_entity_access',

    // FALSE disables caching. Caching functionality is handled by Drupal core.
    'static cache' => TRUE,

    // Caching of fields
    'field cache' => TRUE,

    // This entity doesn't support bundles.
    'bundles' => [],

    'view modes' => [
      'full' => [
        'label' => t('Full content'),
        'custom settings' => FALSE,
      ],
      'teaser' => [
        'label' => t('Teaser'),
        'custom settings' => TRUE,
      ],
    ],
  ];

  //
  // The TripalTerm entity is meant to house vocabulary terms.  It is these
  // terms that are used by the TripalEntity entities.  The storage backend
  // is responsible for setting the values of this entity.
  //
  $entities['TripalTerm'] = [
    // A human readable label to identify our entity.
    'label' => 'Controlled Vocabulary Term',
    'plural label' => 'Controlled Vocabulary Terms',

    // The entity class and controller class extend the classes provided by the
    // Entity API.
    'entity class' => 'TripalTerm',
    'controller class' => 'TripalTermController',

    // Adds Views integration for this entity.
    'views controller class' => 'TripalTermViewsController',

    // The table for this entity defined in hook_schema()
    'base table' => 'tripal_term',

    // If fieldable == FALSE, we can't attach fields.
    'fieldable' => TRUE,

    // entity_keys tells the controller what database fields are used for key
    // functions. It is not required if we don't have bundles or revisions.
    // Here we do not support a revision, so that entity key is omitted.
    'entity keys' => [
      'id' => 'id',
    ],

    // Callback function for access to this entity.
    'access callback' => 'tripal_entity_access',

    // FALSE disables caching. Caching functionality is handled by Drupal core.
    'static cache' => FALSE,

    // This entity doesn't support bundles.
    'bundles' => [],

    'view modes' => [
      'full' => [
        'label' => t('Full content'),
        'custom settings' => FALSE,
      ],
      'teaser' => [
        'label' => t('Teaser'),
        'custom settings' => TRUE,
      ],
    ],
  ];

  //
  // The TripalEntity is used for all data. It links data from a storage
  // back-end to a TripalTerm entity.
  //
  $entities['TripalEntity'] = [
    // A human readable label to identify our entity.
    'label' => 'Tripal Content',
    'plural label' => 'Tripal Content',

    // The entity class and controller class extend the classes provided by the
    // Entity API.
    'entity class' => 'TripalEntity',
    'controller class' => 'TripalEntityController',

    // Adds Views integration for this entity.
    'views controller class' => 'TripalEntityViewsController',

    // The table for this entity defined in hook_schema()
    'base table' => 'tripal_entity',

    // Returns the uri elements of an entity.
    'uri callback' => 'tripal_entity_uri',

    // IF fieldable == FALSE, we can't attach fields.
    'fieldable' => TRUE,

    // entity_keys tells the controller what database fields are used for key
    // functions. It is not required if we don't have bundles or revisions.
    // Here we do not support a revision, so that entity key is omitted.
    'entity keys' => [
      'id' => 'id',
      'bundle' => 'bundle',
    ],
    'bundle keys' => [
      'bundle' => 'name',
    ],

    // Callback function for access to this entity.
    'access callback' => 'tripal_entity_access',

    // FALSE disables caching. Caching functionality is handled by Drupal core.
    'static cache' => TRUE,

    // Caching of fields
    'field cache' => TRUE,

    // Bundles are added dynamically below.
    'bundles' => [],

    'label callback' => 'tripal_entity_label',

    // The information below is used by the TripalEntityUIController
    // (which extends the EntityDefaultUIController). The admin_ui
    // key here is mean to appear on the 'Find Content' page of the
    // administrative menu.
    'admin ui' => [
      'path' => 'admin/content/bio_data',
      'controller class' => 'TripalEntityUIController',
      'menu wildcard' => '%TripalEntity',
      'file' => 'includes/TripalEntityUIController.inc',
    ],
    'view modes' => [
      'full' => [
        'label' => t('Full content'),
        'custom settings' => FALSE,
      ],
      'teaser' => [
        'label' => t('Teaser'),
        'custom settings' => TRUE,
      ],
    ],
  ];

  // Search integration
  if (module_exists('search')) {
    $entities['TripalEntity']['view modes'] += [
      'search_index' => [
        'label' => t('Search index'),
        'custom settings' => FALSE,
      ],
      'search_result' => [
        'label' => t('Search result highlighting input'),
        'custom settings' => FALSE,
      ],
    ];
  }

  // The TripalBundle entity is used manage the bundle types.  The 'bundle of'
  // attribute links this to the TripalEntity and allows the UI provided
  // by the entity module to work for each TripalEntity bundle.
  //
  $entities['TripalBundle'] = [
    'label' => 'Tripal Content Type',
    'entity class' => 'TripalBundle',
    'controller class' => 'TripalBundleController',
    'views controller class' => 'TripalBundleViewsController',
    'base table' => 'tripal_bundle',
    'fieldable' => FALSE,
    'bundle of' => 'TripalEntity',
    'exportable' => FALSE,
    'entity keys' => [
      'id' => 'id',
      'name' => 'name',
      'label' => 'label',
    ],
    'access callback' => 'tripal_bundle_access',
    'module' => 'tripal',
    // Enable the entity API's admin UI.
    'admin ui' => [
      'path' => 'admin/structure/bio_data',
      'controller class' => 'TripalBundleUIController',
      'file' => 'includes/TripalBundleUIController.inc',
      'menu wildcard' => '%TripalBundle',
    ],
  ];

  return $entities;
}

/**
 * Implements the Entity URI callback function.
 */
function tripal_entity_uri($entity) {
<<<<<<< HEAD
  return array(
    'path' => 'bio_data/' . $entity->id,
    'options' => array(),
  );
=======
  return [
    'path' => 'bio-data/' . $entity->id,
    'options' => [],
  ];
>>>>>>> dd88e9fa
}

/**
 * Implements hook_entities_info_alter().
 *
 * Add in the bundles (entity types) to the TripalEntity entity.
 */
function tripal_entity_info_alter(&$entity_info) {

  if (array_key_exists('TripalEntity', $entity_info)) {
    // Dynamically add in the bundles. Bundles are alternative groups of fields
    // or configuration associated with an entity type .We want to dynamically
    // add the bundles to the entity.
    $bundles = db_select('tripal_bundle', 'tb')
      ->fields('tb')
      ->execute();
    while ($bundle = $bundles->fetchObject()) {
      $bundle_name = $bundle->name;
      $term_id = $bundle->term_id;
      $term = entity_load('TripalTerm', ['id' => $term_id]);
      $term = reset($term);
      $label = preg_replace('/_/', ' ', ucwords($term->name));

      $entity_info['TripalEntity']['bundles'][$bundle_name] = [
        'label' => $label,
        'admin' => [
          'path' => 'admin/structure/bio_data/manage/%TripalBundle',
          'real path' => 'admin/structure/bio_data/manage/' . $bundle_name,
          'bundle argument' => 4,
          'access arguments' => [
            'manage tripal content types',
          ],
        ],
      ];
    }
  }
}

/**
 * Implements hook_entity_property_info_alter().
 *
 * For some reason not all our TripalFields end up in the properties field for
 * each bundle. This becomes a problem with Search API integration because only
 * fields listed in the properties for a bundle are available to be indexed.
 * Thus we are altering the property info to add any fields attached to
 * TripalEntities which may have been missed.
 *
 * Furthermore, there are some pecularities with how TripalFields store their
 * value that causes the default getter callback difficulties in some edge
 * cases. Thus we are overriding that function below.
 */
function tripal_entity_property_info_alter(&$info) {

  // Sometimes this function is called when there are no Tripal Entities.
  // Don't bother to do anything in this case.
  if (!isset($info['TripalEntity']['bundles'])) {
    return TRUE;
  }

  // For each Tripal Content Type, we want to ensure all attached fields
  // are added to the bundle properties.
  foreach ($info['TripalEntity']['bundles'] as $bundle_name => $bundle) {

    // Retrieve information for all fields attached to this Tripal Content Type.
    $fields = field_info_instances('TripalEntity', $bundle_name);
    foreach ($fields as $field_name => $field_info) {

      // If there is a field attached to the current Tripal Content Type that
      // is not listed in properties, then add it. We use the full defaults here
      // just in case it's not a TripalField or ChadoField.
      if (!isset($info['TripalEntity']['bundles'][$bundle_name]['properties'][$field_name])) {
        $info['TripalEntity']['bundles'][$bundle_name]['properties'][$field_name] = [
          'label' => $field_info['label'],
          'type' => 'text',
          'description' => $field_info['description'],
          'getter callback' => 'entity_metadata_field_property_get',
          'setter callback' => 'entity_metadata_field_property_set',
          'access callback' => 'entity_metadata_field_access_callback',
          'query callback' => 'entity_metadata_field_query',
          'translatable' => FALSE,
          'field' => TRUE,
          'required' => $field_info['required'],
        ];
      }

      // Now, if it's a TripalField or a ChadoField, then we want to use a custom
      // getter callback in order to ensure values are retrieved properly.
      // ASSUMPTION: All TripalFields and ChadoFields have an ontology term
      // defining them.
      if (isset($field_info['settings']['term_accession'])) {
        $info['TripalEntity']['bundles'][$bundle_name]['properties'][$field_name]['getter callback'] = 'tripal_field_property_get';
      }
    }
  }
}

/**
 * Callback for getting TripalField and ChadoField property values.
 *
 * This function retrieves the value from a field. Since the value has already
 * been set by the Tripal/ChadoField class at this point, it should just be a
 * matter of grabbing the value.
 *
 * @param $entity
 *   The fully-loaded entity object to be indexed.
 * @param $options
 *   Options that can be ued when retrieving the value.
 * @param $field_name
 *   The machine name of the field we want to retrieve.
 * @param $entity_type
 *   The type of entity (ie: TripalEntity).
 *
 * @return
 *   The rendered value of the field specified by $field_name.
 */
function tripal_field_property_get($entity, array $options, $field_name, $entity_type, $info) {

  // Retrieve information for the field.
  $field = field_info_field($field_name);

  // Retrieve the language code.
  $langcode = isset($options['language']) ? $options['language']->language : LANGUAGE_NONE;
  $langcode = entity_metadata_field_get_language($entity_type, $entity, $field, $langcode, TRUE);

  $values = [];
  if (isset($entity->{$field_name}[$langcode])) {
    // For each value of the field... (this will be multiple if cardinality is > 1).
    foreach ($entity->{$field_name}[$langcode] as $delta => $data) {

      // All Tripal/ChadoFields should have a value key. Only the information
      // stored in this value key should be displayed on the page, available
      // via web services or indexed for searching. This is there is no value
      // key, we will not index anything.
      if (!isset($data['value'])) {
        return NULL;
      }

      // Sometimes TripalFields may return multiple pieces of information in the
      // value field. In this case, the key should be an ontology term describing
      // what each piece of data is and the value should be the data.
      if (is_array($data['value'])) {

        // Just include all the pieces of information seperated by spaces
        // so they are tokenized out later on.
        $tmp = $data['value'];
        if (isset($tmp['entity'])) {
          unset($tmp['entity']);
        }
        foreach ($tmp as $k => $v) {
          $tmp[$k] = strip_tags($v);
        }
        $curr_val = implode(' ', $tmp);
      }
      else {

        // Otherwise, assume the value is a single piece of information
        // and add that directly to be indexed.
        $curr_val = strip_tags($data['value']);

        // Ensure that we have a clean boolean data type.
        if ($info['type'] == 'boolean' || $info['type'] == 'list<boolean>') {
          $curr_val = (boolean) $curr_val;
        }
      }

      // Only add the current value if it's not empty.
      if (!empty(trim($curr_val))) {
        $values[$delta] = $curr_val;
      }
    }
  }

  // For an empty single-valued field, we have to return NULL.
  return $field['cardinality'] == 1 ? ($values ? reset($values) : NULL) : $values;
}

/**
 * Checks access permissions for a given entity.
 *
 * This function is set for TripalEntity access checking in the
 * tripal_entity_info() under the 'access callback' element.
 *
 * @param $op
 *   The operation. One of: create, view, edit, delete.
 * @param $entity
 *   The entity to check access for.
 * @param $account
 *   The user account.
 * @param $entity_type
 *   The type of entity (will always be TripalEntity).
 */
function tripal_entity_access($op, $entity = NULL, $account = NULL, $entity_type = NULL) {
  global $user;
  $cache = &drupal_static(__FUNCTION__, NULL);

  if (!isset($account)) {
    $account = $user;
  }

  if (is_object($entity)) {
    $bundle_name = $entity->bundle;
  }
  elseif (intval($entity) !== 0) {
    if (!isset($cache)) {
      $cache = cache_get("tripal_entity_access_cache");
      if (isset($cache->data)) {
        $cache = $cache->data;
      }
    }

    if (empty($cache)) {
      $cache = [];
    }

    if (isset($cache[$entity])) {
      $bundle_name = $cache[$entity];
    }
    else {
      $sql = 'SELECT {bundle} FROM tripal_entity WHERE id = :id';
      $bundle_name = db_query($sql, [':id' => $entity])->fetchField();
      $cache[$entity] = $bundle_name;
      cache_set("tripal_entity_access_cache", $cache);
    }
  }
  else {
    return FALSE;
  }

  if (!$entity_type) {
    if (is_object($entity)) {
      $entity_type = $entity->type;
    }
    else {
      $entity_type = 'TripalEntity';
    }
  }

  // See if other modules want to adust permissions.
  $results = module_invoke_all($entity_type . '_access', $entity, $op, $account);
  if (in_array(TRUE, $results)) {
    return TRUE;
  }

  switch ($op) {
    case 'create':
      return user_access('create ' . $bundle_name, $account);
    case 'view':
      return user_access('view ' . $bundle_name, $account);
    case 'edit':
      return user_access('edit ' . $bundle_name, $account);
    case 'delete':
      return user_access('delete ' . $bundle_name, $account);
  }

  return FALSE;
}

/**
 * Implements hook_entity_prepare_view
 *
 * This function is called before building the content array for an entity. It
 * allows us to load any unattached fields if AJAX is turned off.
 */
function tripal_entity_prepare_view($entities, $type, $langcode) {

  // This is for only TripalEntity content types.
  if ($type != 'TripalEntity') {
    return;
  }

  // Iterate through the entities and instances and if AJAX loading is turned
  // off then we need to load those fields that were not auto attached.
  foreach ($entities as $entity_id => &$entity) {
    $bundle = tripal_load_bundle_entity(['name' => $entity->bundle]);
    $use_ajax = tripal_get_bundle_variable('ajax_field', $bundle->id);
    $instances = field_info_instances('TripalEntity', $entity->bundle);
    foreach ($instances as $instance) {
      $field_name = $instance['field_name'];
      $field = field_info_field($field_name);

      $auto_attach = array_key_exists('auto_attach', $instance['settings']) ? $instance['settings']['auto_attach'] : TRUE;
      $processed = $entity->{$field_name}['#processed'];

      // If the field is not ajax loadable and the field is not auto attached
      // then we need to add the value.
      if (!$use_ajax and $auto_attach == FALSE and $processed == FALSE) {
        $temp = tripal_load_entity('TripalEntity', [$entity_id], TRUE, [$field['id']]);
        reset($temp);
        $entity->{$field_name} = $temp[$entity_id]->{$field_name};
        $items = field_get_items('TripalEntity', $entity, $field_name);
      }
    }
  }
}

/**
 * Implements hook_entity_view.
 *
 * Here we want to overwrite unattached fields with a div box that will be
 * recognized by JavaScript that will then use AJAX to load the field.
 * The tripal_ajax_attach_field() function is called by an AJAX call to
 * retrieve the field.  We also remove empty fields that were auto attached.
 */
function tripal_entity_view($entity, $type, $view_mode, $langcode) {

  // This is for only TripalEntity content types.
  if ($type != 'TripalEntity') {
    return;
  }

  $bundle = tripal_load_bundle_entity(['name' => $entity->bundle]);
  $hide_empty = tripal_get_bundle_variable('hide_empty_field', $bundle->id);
  $use_ajax = tripal_get_bundle_variable('ajax_field', $bundle->id);

  // Iterate through the fields attached to this entity and add IDs to them
  // as well as some classes for ajax loading.
  foreach (element_children($entity->content) as $child_name) {

    // Surround the field with a <div> box for AJAX loading if this
    // field is unattached.  this will allow JS code to automatically load
    // the field.
    $instance = field_info_instance('TripalEntity', $child_name, $entity->bundle);
    if (!$instance) {
      continue;
    }
    $field = field_info_field($instance['field_name']);

    // Check if this is an AJAX loadable field, and if so set the class.
    $class = '';
    $auto_attach = array_key_exists('auto_attach', $instance['settings']) ? $instance['settings']['auto_attach'] : TRUE;
    $processed = $entity->{$child_name}['#processed'];
    if ($use_ajax and $auto_attach == FALSE and $processed == FALSE) {
      $class = 'class="tripal-entity-unattached"';
    }

    // Set the prefix and suffix.
    if (!array_key_exists('#prefix', $entity->content[$child_name])) {
      $entity->content[$child_name]['#prefix'] = '';
    }
    if (!array_key_exists('#suffix', $entity->content[$child_name])) {
      $entity->content[$child_name]['#suffix'] = '';
    }
    $entity->content[$child_name]['#prefix'] .= '<div id="tripal-entity-' . $entity->id . '--' . $child_name . '" ' . $class . '>';
    $entity->content[$child_name]['#suffix'] .= '</div>';

    // Remove any auto attached fields if they are empty.
    if ($hide_empty and $processed) {
      $items = field_get_items('TripalEntity', $entity, $child_name);
      if (tripal_field_is_empty($field, $items)) {
        unset($entity->content[$child_name]);
      }
    }
  }

  // Add some settings for AJAX to deal with fields.
  $settings = [
    'tripal_display' => [
      'hide_empty' => $hide_empty,
      'use_ajax' => $use_ajax,
    ],
  ];
  drupal_add_js($settings, 'setting');
}

/**
 * Responds to an AJAX call for populating a field.
 *
 * @param $id
 *   The ID of the HTML div box where the field is housed. The ID contains the
 *   entity ID and field name.
 */
function tripal_ajax_attach_field($id) {

  $matches = [];
  if (preg_match('/^tripal-entity-(\d+)--(.+)$/', $id, $matches)) {
    $entity_id = $matches[1];
    $field_name = $matches[2];
    $field = field_info_field($field_name);
    $result = tripal_load_entity('TripalEntity', [$entity_id], FALSE, [$field['id']]);
    reset($result);
    $entity = $result[$entity_id];

    // Get the element render array for this field and turn off the label
    // display. It's already on the page.  We need to get the display from the
    // instance and pass it into the field_view_field. Otherwise it uses the
    // instance default display settings. Not sure why it does this. It needs
    // more investigation.
    $instance = field_info_instance('TripalEntity', $field_name, $entity->bundle);
    $items = field_get_items('TripalEntity', $entity, $field_name);
    $element = field_view_field('TripalEntity', $entity, $field_name, $instance['display']['default']);
    $element['#label_display'] = 'hidden';

    $content = drupal_render($element);
    return drupal_json_output([
      'id' => $id,
      'content' => $content,
      'is_empty' => tripal_field_is_empty($field, $items),
    ]);
  }
}<|MERGE_RESOLUTION|>--- conflicted
+++ resolved
@@ -241,17 +241,10 @@
  * Implements the Entity URI callback function.
  */
 function tripal_entity_uri($entity) {
-<<<<<<< HEAD
-  return array(
+  return [
     'path' => 'bio_data/' . $entity->id,
-    'options' => array(),
-  );
-=======
-  return [
-    'path' => 'bio-data/' . $entity->id,
     'options' => [],
   ];
->>>>>>> dd88e9fa
 }
 
 /**
