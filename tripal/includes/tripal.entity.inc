<?php


/**
 * Implement hook_entity_info().
 *
 * See the following for documentaiton of this type setup for Entities:
 *
 * http://www.bluespark.com/blog/drupal-entities-part-3-programming-hello-drupal-entity
 * http://dikini.net/31.08.2010/entities_bundles_fields_and_field_instances
 */
function tripal_entity_info() {
  $entities = array();

  // The TripalVocab entity is meant to house vocabularies.  It is these
  // vocabs that are used by the TripalTerm entities.  The storage backend
  // is responsible for setting the values of this entity.
  //
  $entities['TripalVocab'] = array(
    // A human readable label to identify our entity.
    'label' => 'Controlled Vocabulary',
    'plural label' => 'Controlled Vocabularies',

    // The entity class and controller class extend the classes provided by the
    // Entity API.
    'entity class' => 'TripalVocab',
    'controller class' => 'TripalVocabController',

    // Adds Views integration for this entity.
    'views controller class' => 'TripalVocabViewsController',

    // The table for this entity defined in hook_schema()
    'base table' => 'tripal_vocab',

    // If fieldable == FALSE, we can't attach fields.
    'fieldable' => TRUE,

    // entity_keys tells the controller what database fields are used for key
    // functions. It is not required if we don't have bundles or revisions.
    // Here we do not support a revision, so that entity key is omitted.
    'entity keys' => array (
      'id' => 'id',
    ),

    // Callback function for access to this entity.
    'access callback' => 'tripal_entity_access',

    // FALSE disables caching. Caching functionality is handled by Drupal core.
    'static cache' => TRUE,

    // Caching of fields
    'field cache' => TRUE,

    // This entity doesn't support bundles.
    'bundles' => array (),

    'view modes' => array (
      'full' => array (
        'label' => t ('Full content'),
        'custom settings' => FALSE
      ),
      'teaser' => array (
        'label' => t ('Teaser'),
        'custom settings' => TRUE
      ),
    ),
  );

  //
  // The TripalTerm entity is meant to house vocabulary terms.  It is these
  // terms that are used by the TripalEntity entities.  The storage backend
  // is responsible for setting the values of this entity.
  //
  $entities['TripalTerm'] = array(
    // A human readable label to identify our entity.
    'label' => 'Controlled Vocabulary Term',
    'plural label' => 'Controlled Vocabulary Terms',

    // The entity class and controller class extend the classes provided by the
    // Entity API.
    'entity class' => 'TripalTerm',
    'controller class' => 'TripalTermController',

    // Adds Views integration for this entity.
    'views controller class' => 'TripalTermViewsController',

    // The table for this entity defined in hook_schema()
    'base table' => 'tripal_term',

    // If fieldable == FALSE, we can't attach fields.
    'fieldable' => TRUE,

    // entity_keys tells the controller what database fields are used for key
    // functions. It is not required if we don't have bundles or revisions.
    // Here we do not support a revision, so that entity key is omitted.
    'entity keys' => array (
      'id' => 'id',
    ),

    // Callback function for access to this entity.
    'access callback' => 'tripal_entity_access',

    // FALSE disables caching. Caching functionality is handled by Drupal core.
    'static cache' => FALSE,

    // This entity doesn't support bundles.
    'bundles' => array (),

    'view modes' => array (
      'full' => array (
        'label' => t ('Full content'),
        'custom settings' => FALSE
      ),
      'teaser' => array (
        'label' => t ('Teaser'),
        'custom settings' => TRUE
      ),
    ),
  );

  //
  // The TripalEntity is used for all data. It links data from a storage
  // back-end to a TripalTerm entity.
  //
  $entities['TripalEntity'] = array (
    // A human readable label to identify our entity.
    'label' => 'Tripal Content',
    'plural label' => 'Tripal Content',

    // The entity class and controller class extend the classes provided by the
    // Entity API.
    'entity class' => 'TripalEntity',
    'controller class' => 'TripalEntityController',

    // Adds Views integration for this entity.
    'views controller class' => 'TripalEntityViewsController',

    // The table for this entity defined in hook_schema()
    'base table' => 'tripal_entity',

    // Returns the uri elements of an entity.
    'uri callback' => 'tripal_entity_uri',

    // IF fieldable == FALSE, we can't attach fields.
    'fieldable' => TRUE,

    // entity_keys tells the controller what database fields are used for key
    // functions. It is not required if we don't have bundles or revisions.
    // Here we do not support a revision, so that entity key is omitted.
    'entity keys' => array (
      'id' => 'id',
      'bundle' => 'bundle'
    ),
    'bundle keys' => array (
      'bundle' => 'name'
    ),

    // Callback function for access to this entity.
    'access callback' => 'tripal_entity_access',

    // FALSE disables caching. Caching functionality is handled by Drupal core.
    'static cache' => TRUE,

    // Caching of fields
    'field cache' => TRUE,

    // Bundles are added dynamically below.
    'bundles' => array (),

    'label callback' => 'tripal_entity_label',

    // The information below is used by the TripalEntityUIController
    // (which extends the EntityDefaultUIController). The admin_ui
    // key here is mean to appear on the 'Find Content' page of the
    // administrative menu.
    'admin ui' => array (
      'path' => 'admin/content/bio_data',
      'controller class' => 'TripalEntityUIController',
      'menu wildcard' => '%TripalEntity',
      'file' => 'includes/TripalEntityUIController.inc',
    ),
    'view modes' => array (
      'full' => array (
        'label' => t ('Full content'),
        'custom settings' => FALSE
      ),
      'teaser' => array (
        'label' => t ('Teaser'),
        'custom settings' => TRUE
      )
    )
  );

  // Search integration
  if (module_exists('search')) {
    $entities['TripalEntity']['view modes'] += array(
      'search_index' => array(
        'label' => t('Search index'),
        'custom settings' => FALSE,
      ),
      'search_result' => array(
        'label' => t('Search result highlighting input'),
        'custom settings' => FALSE,
      ),
    );
  }

  // The TripalBundle entity is used manage the bundle types.  The 'bundle of'
  // attribute links this to the TripalEntity and allows the UI provided
  // by the entity module to work for each TripalEntity bundle.
  //
  $entities['TripalBundle'] = array (
    'label' => 'Tripal Content Type',
    'entity class' => 'TripalBundle',
    'controller class' => 'TripalBundleController',
    'views controller class' => 'TripalBundleViewsController',
    'base table' => 'tripal_bundle',
    'fieldable' => FALSE,
    'bundle of' => 'TripalEntity',
    'exportable' => FALSE,
    'entity keys' => array (
      'id' => 'id',
      'name' => 'name',
      'label' => 'label'
    ),
    'access callback' => 'tripal_bundle_access',
    'module' => 'tripal',
    // Enable the entity API's admin UI.
    'admin ui' => array (
      'path' => 'admin/structure/bio_data',
      'controller class' => 'TripalBundleUIController',
      'file' => 'includes/TripalBundleUIController.inc',
      'menu wildcard' => '%TripalBundle',
    )
  );

  return $entities;
}

/**
 * Implements the Entity URI callback function.
 */
function tripal_entity_uri($entity) {
  return array(
    'path' => 'bio-data/' . $entity->id,
    'options' => array(),
  );
}

/**
 * Implements hook_entities_info_alter().
 *
 * Add in the bundles (entity types) to the TripalEntity entity.
 */
function tripal_entity_info_alter(&$entity_info){

  if (array_key_exists('TripalEntity', $entity_info)) {
    // Dynamically add in the bundles. Bundles are alternative groups of fields
    // or configuration associated with an entity type .We want to dynamically
    // add the bundles to the entity.
    $bundles = db_select('tripal_bundle', 'tb')
      ->fields('tb')
      ->execute();
    while ($bundle = $bundles->fetchObject()) {
      $bundle_name = $bundle->name;
      $term_id = $bundle->term_id;
      $term = entity_load('TripalTerm', array('id' => $term_id));
      $term = reset($term);
      $label = preg_replace('/_/', ' ', ucwords($term->name));

      $entity_info['TripalEntity']['bundles'][$bundle_name] = array (
        'label' => $label,
        'admin' => array (
          'path' => 'admin/structure/bio_data/manage/%TripalBundle',
          'real path' => 'admin/structure/bio_data/manage/' . $bundle_name,
          'bundle argument' => 4,
          'access arguments' => array (
            'manage tripal content types'
          )
        )
      );
    }
  }
}

/**
 * Implements hook_entity_property_info_alter().
 *
 * For some reason not all our TripalFields end up in the properties field for
 * each bundle. This becomes a problem with Search API integration because only
 * fields listed in the properties for a bundle are available to be indexed.
 * Thus we are altering the property info to add any fields attached to
 * TripalEntities which may have been missed.
 *
 * Furthermore, there are some pecularities with how TripalFields store their
 * value that causes the default getter callback difficulties in some edge cases.
 * Thus we are overriding that function below.
 */
function tripal_entity_property_info_alter(&$info) {

  // Sometimes this function is called when there are no Tripal Entities.
  // Don't bother to do anything in this case.
  if (!isset($info['TripalEntity']['bundles'])) { return TRUE; }

  // For each Tripal Content Type, we want to ensure all attached fields
  // are added to the bundle properties.
  foreach ($info['TripalEntity']['bundles'] as $bundle_name => $bundle) {

    // Retrieve information for all fields attached to this Tripal Content Type.
    $fields = field_info_instances('TripalEntity', $bundle_name);
    foreach ($fields as $field_name => $field_info) {

      // If there is a field attached to the current Tripal Content Type that
      // is not listed in properties, then add it. We use the full defaults here
      // just in case it's not a TripalField or ChadoField.
      if (!isset($info['TripalEntity']['bundles'][$bundle_name]['properties'][$field_name])) {
        $info['TripalEntity']['bundles'][$bundle_name]['properties'][$field_name] = array(
          'label' => $field_info['label'],
          'type' => 'text',
          'description' => $field_info['description'],
          'getter callback' => 'entity_metadata_field_property_get',
          'setter callback' => 'entity_metadata_field_property_set',
          'access callback' => 'entity_metadata_field_access_callback',
          'query callback' => 'entity_metadata_field_query',
          'translatable' => FALSE,
          'field' => TRUE,
          'required' => $field_info['required'],
        );
      }

      // Now, if it's a TripalField or a ChadoField, then we want to use a custom
      // getter callback in order to ensure values are retrieved properly.
      // ASSUMPTION: All TripalFields and ChadoFields have an ontology term
      // defining them.
      if (isset($field_info['settings']['term_accession'])) {
        $info['TripalEntity']['bundles'][$bundle_name]['properties'][$field_name]['getter callback'] = 'tripal_field_property_get';
      }
    }
  }
}

/**
 * Callback for getting TripalField and ChadoField property values.
 *
 * This function retrieves the value from a field. Since the value has already
 * been set by the Tripal/ChadoField class at this point, it should just be a
 * matter of grabbing the value.
 *
 * @param $entity
 *   The fully-loaded entity object to be indexed.
 * @param $options
 *   Options that can be ued when retrieving the value.
 * @param $field_name
 *   The machine name of the field we want to retrieve.
 * @param $entity_type
 *   The type of entity (ie: TripalEntity).
 *
 * @return
 *   The rendered value of the field specified by $field_name.
 */
function tripal_field_property_get($entity, array $options, $field_name, $entity_type, $info) {

  // Retrieve information for the field.
  $field = field_info_field($field_name);

  // Retrieve the language code.
  $langcode = isset($options['language']) ? $options['language']->language : LANGUAGE_NONE;
  $langcode = entity_metadata_field_get_language($entity_type, $entity, $field, $langcode, TRUE);

  $values = array();
  if (isset($entity->{$field_name}[$langcode])) {
    // For each value of the field... (this will be multiple if cardinality is > 1).
    foreach ($entity->{$field_name}[$langcode] as $delta => $data) {

      // All Tripal/ChadoFields should have a value key. Only the information
      // stored in this value key should be displayed on the page, available
      // via web services or indexed for searching. This is there is no value
      // key, we will not index anything.
      if (!isset($data['value'])) {
        return NULL;
      }

      // Sometimes TripalFields may return multiple pieces of information in the
      // value field. In this case, the key should be an ontology term describing
      // what each piece of data is and the value should be the data.
      if (is_array($data['value'])) {

        // Just include all the pieces of information seperated by spaces
        // so they are tokenized out later on.
        $tmp = $data['value'];
        if (isset($tmp['entity'])) { unset($tmp['entity']); }
        foreach ($tmp as $k => $v) { $tmp[$k] = strip_tags($v); }
        $curr_val = implode(' ', $tmp);
      }
      else {

        // Otherwise, assume the value is a single piece of information
        // and add that directly to be indexed.
        $curr_val = strip_tags($data['value']);

        // Ensure that we have a clean boolean data type.
        if ($info['type'] == 'boolean' || $info['type'] == 'list<boolean>') {
          $curr_val = (boolean) $curr_val;
        }
      }

      // Only add the current value if it's not empty.
      if (!empty(trim($curr_val))) {
        $values[$delta] = $curr_val;
      }
    }
  }

  // For an empty single-valued field, we have to return NULL.
  return $field['cardinality'] == 1 ? ($values ? reset($values) : NULL) : $values;
}

/**
 * Checks access permissions for a given entity.
 *
 * This function is set for TripalEntity access checking in the
 * tripal_entity_info() under the 'access callback' element.
 *
 * @param $op
 *   The operation. One of: create, view, edit, delete.
 * @param $entity
 *   The entity to check access for.
 * @param $account
 *   The user account.
 * @param $entity_type
 *   The type of entity (will always be TripalEntity).
 */
function tripal_entity_access($op, $entity = NULL, $account = NULL, $entity_type = NULL) {
  global $user;
  $cache = &drupal_static(__FUNCTION__, NULL);

  if (!isset($account)) {
    $account = $user;
  }

  if (is_object($entity)) {
    $bundle_name = $entity->bundle;
  }
  elseif (intval($entity) !== 0) {
    if (!isset($cache)) {
      $cache = cache_get("tripal_entity_access_cache");
      if (isset($cache->data)) {
        $cache = $cache->data;
      }
    }

    if (empty($cache)) {
      $cache = [];
    }

    if (isset($cache[$entity])) {
      $bundle_name = $cache[$entity];
    }
    else {
      $sql = 'SELECT {bundle} FROM tripal_entity WHERE id = :id';
      $bundle_name = db_query($sql, [':id' => $entity])->fetchField();
      $cache[$entity] = $bundle_name;
      cache_set("tripal_entity_access_cache", $cache);
    }
  }
  else {
    return FALSE;
  }

  if (!$entity_type) {
    if (is_object($entity)) {
      $entity_type = $entity->type;
    }
    else {
      $entity_type = 'TripalEntity';
    }
  }

  // See if other modules want to adust permissions.
  $results = module_invoke_all($entity_type . '_access', $entity, $op, $account);
  if (in_array(TRUE, $results)) {
    return TRUE;
  }

  switch ($op) {
    case 'create':
      return user_access('create ' . $bundle_name, $account);
    case 'view':
      return user_access('view ' . $bundle_name, $account);
    case 'edit':
      return user_access('edit ' . $bundle_name, $account);
    case 'delete':
      return user_access('delete ' . $bundle_name, $account);
  }

  return FALSE;
}


/**
 * Implements hook_entity_view.
 *
 * Here we want to overwite unattached fields with a div box that will be
 * recognized by JavaScript that will then use AJAX to load the field.
 *
 * The tripal_ajax_attach_field() function is called by an AJAX call to
 * retrieve the field.
 */
function tripal_entity_view($entity, $type, $view_mode, $langcode) {

  if ($type == 'TripalEntity') {

    foreach (element_children($entity->content) as $child_name) {

      // Initailize the prefix and suffix for this field.
      if (!array_key_exists('#prefix', $entity->content[$child_name])) {
        $entity->content[$child_name]['#prefix'] = '';
      }
      if (!array_key_exists('#suffix', $entity->content[$child_name])) {
        $entity->content[$child_name]['#suffix'] = '';
      }

      // Surround the field with a <div> box for AJAX loading if this
      // field is unattached.  this will allow JS code to automatically load
      // the field.
      $instance = field_info_instance('TripalEntity', $child_name, $entity->bundle);
      if ($instance and array_key_exists('settings', $instance)) {
        $class = '';
        if (array_key_exists('auto_attach', $instance['settings']) and
            $instance['settings']['auto_attach'] == FALSE and
            $entity->{$child_name}['#processed'] == FALSE) {
          // If the field is empty then try to use ajax to load it.
          $items = field_get_items('TripalEntity', $entity, $child_name);
          if (count($items) == 0 or empty($items[0]['value'])) {
            $class = 'class="tripal-entity-unattached"';
          }
        }
        $entity->content[$child_name]['#prefix'] .= '<div id="tripal-entity-' . $entity->id . '--' . $child_name . '" ' . $class . '>';
        $entity->content[$child_name]['#suffix'] .= '</div>';
      }
    }
  }
}

/**
 * Responds to an AJAX call for populating a field.
 *
 * @param $id
 *   The ID of the HTML div box where the field is housed. The ID contains the
 *   entity ID and field name.
 */
function tripal_ajax_attach_field($id) {

  $matches = [];
  if (preg_match('/^tripal-entity-(\d+)--(.+)$/', $id, $matches)) {
    $entity_id = $matches[1];
    $field_name = $matches[2];
    $field = field_info_field($field_name);
    $result = tripal_load_entity('TripalEntity', [$entity_id], FALSE, [$field['id']]);
    reset($result);
    $entity = $result[$entity_id];

    // Settings for whether to hide fields for this content type.
    $bundle_info = tripal_load_bundle_entity(array('name' => $entity->bundle));
    $hide_variable = tripal_get_bundle_variable('hide_empty_field', $bundle_info->id);

    // Get the element render array for this field and turn off the label
    // display. It's already on the page.  We need to get the display from the
    // instance and pass it into the field_view_field. Otherwise it uses the
    // instance default display settings. Not sure why it does this. It needs
    // more investigation.
    $instance = field_info_instance('TripalEntity', $field_name, $entity->bundle);
    $items = field_get_items('TripalEntity', $entity, $field_name);
<<<<<<< HEAD
    if(count($items) > 0 && tripal_field_is_empty($field, $items)) {
=======
    if($hide_variable && count($items) > 0 && tripal_field_is_empty($items[0], $field)) {
>>>>>>> 5c3855be
      return drupal_json_output([
        'id' => $id,
        'content' => '',
      ]);
    }
    $element = field_view_field('TripalEntity', $entity, $field_name, $instance['display']['default']);
    $element['#label_display'] = 'hidden';

    $content = drupal_render($element);
    return drupal_json_output([
      'id' => $id,
      'content' => $content,
    ]);
  }
}<|MERGE_RESOLUTION|>--- conflicted
+++ resolved
@@ -571,11 +571,7 @@
     // more investigation.
     $instance = field_info_instance('TripalEntity', $field_name, $entity->bundle);
     $items = field_get_items('TripalEntity', $entity, $field_name);
-<<<<<<< HEAD
     if(count($items) > 0 && tripal_field_is_empty($field, $items)) {
-=======
-    if($hide_variable && count($items) > 0 && tripal_field_is_empty($items[0], $field)) {
->>>>>>> 5c3855be
       return drupal_json_output([
         'id' => $id,
         'content' => '',
