--- conflicted
+++ resolved
@@ -355,331 +355,8 @@
     $dummy->setAccession('dummy');
     $this->assertTrue($dummy->isValid(), 'The dummy TripalTerm reports it is not valid when it is.');
 
-    //
-<<<<<<< HEAD
-    // Inserting (Saving) Terms to Chado.
-=======
-    // Inserting (Saving) Terms.
->>>>>>> 3ce1761d
-    //
-
-    // We need to save the comment term first s this is used
-    // for a property in our new child term below.
-    $rdfs_id->saveTerm($comment);
-    $GO->saveTerm($parent);
-    $GO->saveTerm($is_a);
-
-    $cvterm = $this->getCVterm('rdfs', 'comment');
-    $this->assertTrue(!empty($cvterm) and $cvterm['name'] == 'comment', 'The term did not save a proper cvterm record  (Test #1).');
-    $comment2 = $rdfs_id->getTerm('comment');
-    $this->assertFalse($comment2->isRelationshipType(), 'The getTerm function did not return a term with the is_relationshiptype value loaded properly.');
-
-    // Create a new term for saving.
-    $new_child_def = 'The internally coordinated responses (actions or inactions) of animals (individuals or groups) to internal or external stimuli, via a mechanism that involves nervous system activity. Source: PMID:20160973, GOC:ems, GOC:jl, ISBN:0395448956';
-    $new_child_comment = 'Note that this term is in the subset of terms that should not be used for direct gene product annotation. Instead, select a child term or, if no appropriate child term exists, please request a new term. Direct annotations to this term may be amended during annotation reviews. 2. While a broader definition of behavior encompassing plants and single cell organisms would be justified on the basis of some usage (see PMID:20160973 for discussion), GO uses a tight definition that limits behavior to animals and to responses involving the nervous system, excluding plant responses that GO classifies under development, and responses of unicellular organisms that has general classifications for covering the responses of cells in multicellular organisms (e.g. cell chemotaxis).';
-    $new_child = new TripalTerm([
-      'name' => 'behavior',
-      'idSpace' => 'GO',
-      'vocabulary' => 'biological_process',
-      'accession' => '0007610',
-      'definition' => $new_child_def,
-      'altIDs' => [
-        ['GO', '0044709'],
-        ['GO', '0023032'],
-        ['GO', '0044708'],
-      ],
-      'synonyms' => [
-        'behavioral response to stimulus',
-        'behaviour',
-        'behavioural response to stimulus',
-        'single-organism behavior'
-      ],
-      'properties' => [
-        [$comment, $new_child_comment],
-      ],
-      'parents' => [
-        [$parent, $is_a]
-      ],
-    ]);
-    $GO->saveTerm($new_child);
-    $cvterm = $this->getCVterm('biological_process', 'behavior');
-    $this->assertTrue(!empty($cvterm) and $cvterm['name'] == 'behavior', 'The term did not save a proper cvterm record (Test #2).');
-
-    // Now that the term is saved, load it and see if all of the attributes are properly set.
-    $new_child2 = $GO->getTerm('0007610');
-    $this->assertTrue($new_child2->getName() == 'behavior', 'The getTerm function did not return a term with the name loaded properly.');
-    $this->assertTrue($new_child2->getDefinition() == $new_child_def, 'The getTerm function did not return a term with the definition loaded properly.');
-    $this->assertFalse($new_child2->isObsolete(), 'The getTerm function did not return a term with the is_obsolete value loaded properly.');
-    $this->assertFalse($new_child2->isRelationshipType(), 'The getTerm function did not return a term with the is_obsolete value loaded properly.');
-    $props = $new_child2->getProperties();
-    $this->assertTrue(array_keys($props)[0] == 'rdfs:comment', 'The getTerm->getProperties function did not return properties in the correct format (keys).');
-    $this->assertTrue(count($props['rdfs:comment'][0]) == 2, 'The getTerm->getProperties function did not return properties in the correct format (tuples).');
-    $this->assertTrue($props['rdfs:comment'][0][0]->getName() == 'comment',  'The getTerm->getProperties function did not return properties in the correct format (type).');
-    $this->assertTrue($props['rdfs:comment'][0][1] == $new_child_comment, 'The getTerm->getProperties function did not return properties in the correct format (value).');
-    $altIds = $new_child2->getAltIds();
-    $this->assertTrue(in_array('GO:0044709', $altIds), 'The getTerm->getAltIds function did not return all of the term IDs (Test #1).');
-    $this->assertTrue(in_array('GO:0023032', $altIds), 'The getTerm->getAltIds function did not return all of the term IDs (Test #2).');
-    $this->assertTrue(in_array('GO:0044708', $altIds), 'The getTerm->getAltIds function did not return all of the term IDs (Test #3).');
-    $synonyms = $new_child2->getSynonyms();
-    $this->assertTrue(in_array('behavioral response to stimulus', array_keys($synonyms)), 'The getTerm->getSynonysm function did not return all of the synonyms (Test #1).');
-    $this->assertTrue(in_array('behaviour', array_keys($synonyms)), 'The getTerm->getSynonysm function did not return all of the synonyms (Test #2).');
-    $this->assertTrue(in_array('behavioural response to stimulus', array_keys($synonyms)), 'The getTerm->getSynonysm function did not return all of the synonyms (Test #3).');
-    $this->assertTrue(in_array('single-organism behavior', array_keys($synonyms)), 'The getTerm->getSynonysm function did not return all of the synonyms (Test #4).');
-    $parents = $new_child2->getParents();
-    $this->assertTrue(array_keys($parents)[0] == 'GO:0008150', 'The getTerm->getParents function did not return parents in the correct format (keys).');
-    $this->assertTrue($parents['GO:0008150'][0]->getName() == 'biological_process',  'The getTerm->getParents function did not return parents in the correct format (term).');
-    $this->assertTrue($parents['GO:0008150'][1]->getName() == 'is_a', 'The getTerm->getParents function did not return parents in the correct format (type).');
-
-    //
-<<<<<<< HEAD
-    // Updating (Saving) Terms in Chado.
-=======
-    // Updating (Saving) Terms.
->>>>>>> 3ce1761d
-    //
-
-    // Remove all optional attributes and save.
-    $new_child2->removeAltId('GO', '0044709');
-    $new_child2->removeAltId('GO', '0023032');
-    $new_child2->removeAltId('GO', '0044708');
-    $new_child2->removeSynonym('behavioral response to stimulus');
-    $new_child2->removeSynonym('behavioural response to stimulus');
-    $new_child2->removeSynonym('behaviour');
-    $new_child2->removeSynonym('single-organism behavior');
-    $new_child2->removeParent('GO', '0008150');
-    $new_child2->removeProperty('rdfs', 'comment', 0);
-    $GO->saveTerm($new_child2);
-    $new_child3 = $GO->getTerm('0007610');
-    $this->assertTrue(count(array_keys($new_child3->getProperties())) == 0, 'Updates to a term are not removing properties correctly');
-    $this->assertTrue(count($new_child3->getAltIds()) == 0, 'Updates to a term are not removing alt IDs correctly');
-    $this->assertTrue(count(array_keys($new_child3->getSynonyms())) == 0, 'Updates to a term are not removing synonyms correctly');
-    $this->assertTrue(count(array_keys($new_child3->getParents())) == 0, 'Updates to a term are not removing parents correctly');
-
-    // Add back in at least 1 attribute and save.
-    $new_child3->addSynonym('behaviour');
-    $new_child3->addAltId('GO', '0044708');
-    $new_child3->addParent($parent, $is_a);
-    $new_child3->addProperty($comment, $new_child_comment);
-    $GO->saveTerm($new_child3);
-    $new_child4 = $GO->getTerm('0007610');
-    $this->assertTrue(count(array_keys($new_child4->getProperties())) == 1, 'Updates to a term are not adding properties correctly');
-    $this->assertTrue(count($new_child4->getAltIds()) == 1, 'Updates to a term are not adding alt IDs correctly');
-    $this->assertTrue(count(array_keys($new_child4->getSynonyms())) == 1, 'Updates to a term are not adding synonyms correctly');
-    $this->assertTrue(count(array_keys($new_child4->getParents())) == 1, 'Updates to a term are not adding parents correctly');
-
-    // Test updating of the boolean values
-    $new_child4->setIsObsolete(True);
-    $new_child4->setIsRelationshipType(True);
-    $GO->saveTerm($new_child4);
-    $new_child5 = $GO->getTerm('0007610');
-    $this->assertTrue($new_child5->isRelationshipType(), 'Updates to the relationship type did not get set when updating a term.');
-    $this->assertTrue($new_child5->isObsolete(), 'Updates to the obsolete value did not get set when updating a term.');
-    $new_child5->setIsObsolete(False);
-    $new_child5->setIsRelationshipType(False);
-    $GO->saveTerm($new_child5);
-    $new_child6 = $GO->getTerm('0007610');
-    $this->assertFalse($new_child6->isRelationshipType(), 'Updates to the relationship type did not get unset when updating a term.');
-    $this->assertFalse($new_child6->isObsolete(), 'Updates to the obsolete value did not get unset when updating a term.');
-
-    //
-    // Finding Terms
-    //
-
-    // Restore the parent to its full state.
-    $parent = new TripalTerm([
-      'name' => 'biological_process',
-      'idSpace' => 'GO',
-      'vocabulary' => 'biological_process',
-      'accession' => '0008150',
-      'definition' => $parent_definition,
-      'altIDs' => [
-        ['GO', '0000004'],
-        ['GO', '0007582'],
-        ['GO', '0044699'],
-      ],
-      'synonyms' => [
-        'biological process',
-        'physiological process',
-        'single organism process',
-        'single-organism process',
-      ],
-      'properties' => [
-        [$comment, $parent_comment],
-      ],
-    ]);
-
-    $GO->saveTerm($parent);
-
-    // Restore the child to its full state.
-    $new_child = new TripalTerm([
-      'name' => 'behavior',
-      'idSpace' => 'GO',
-      'vocabulary' => 'biological_process',
-      'accession' => '0007610',
-      'definition' => $new_child_def,
-      'altIDs' => [
-        ['GO', '0044709'],
-        ['GO', '0023032'],
-        ['GO', '0044708'],
-      ],
-      'synonyms' => [
-        'behavioral response to stimulus',
-        'behaviour',
-        'behavioural response to stimulus',
-        'single-organism behavior'
-      ],
-      'properties' => [
-        [$comment, $new_child_comment],
-      ],
-      'parents' => [
-        [$parent, $is_a]
-      ],
-    ]);
-    $GO->saveTerm($new_child);
-
-    $terms = $GO->getTerms('behav');
-    $this->assertTrue(count(array_keys($terms)) == 4, 'Searching for a non exact term did not yield the correct number of matches.');
-    $this->assertTrue(in_array('behavior', array_keys($terms)), 'Searching for a term did not return the matched name of a term.');
-    $this->assertTrue(in_array('behavioral response to stimulus', array_keys($terms)), 'Searching for a term did not return the matched synonym of a term (Test #1).');
-    $this->assertTrue(in_array('behavioural response to stimulus', array_keys($terms)), 'Searching for a term did not return the matched synonym of a term  (Test #2).');
-    $this->assertTrue(in_array('behaviour', array_keys($terms)), 'Searching for a term did not return the matched synonym of a term  (Test #3).');
-    $terms = $GO->getTerms('behav', ['exact' => True]);
-    $this->assertTrue(count(array_keys($terms)) == 0, 'Searching for an exact term that does not match anything did not return 0 matches.');
-    $terms = $GO->getTerms('behavioral response to stimulus', ['exact' => True]);
-    $this->assertTrue(count(array_keys($terms)) == 1, 'Searching for an exact term using the synonym did not return a match.');
-    $terms = $GO->getTerms('biological');
-    $this->assertTrue(count(array_keys($terms)) == 2, 'Searching for a non exact term that should match two terms did not.');
-
-    //
-    // Get Children
-    //
-
-    // Restore the child to its full state.
-    $child = new TripalTerm([
-      'name' => 'biological phase',
-      'idSpace' => 'GO',
-      'vocabulary' => 'biological_process',
-      'definition' => 'A distinct period or stage in a biological process or cycle.',
-      'accession' => '0044848',
-      'properties' => [
-        [$comment, $child_comment]
-      ],
-      'parents' => [
-        [$parent, $is_a]
-      ],
-    ]);
-    $GO->saveTerm($child);
-
-    $children = $GO->getChildren($parent);
-    $this->assertTrue(count($children) == 2, 'The number of children returned for the parent is incorrect.');
-    $child_names = [$children[0][0]->getName(), $children[1][0]->getName()];
-    $this->assertTrue(in_array('behavior', $child_names), 'The list of children for the parent does not have a correct child name (Test #1).');
-    $this->assertTrue(in_array('biological phase', $child_names), 'The list of children for the parent does not have a correct child name (Test #2).');
-    $rel_types = [$children[0][1]->getName(), $children[1][1]->getName()];
-    $this->assertTrue(in_array('is_a', $rel_types), 'The list of children relationship types for the parent does not have the correct type.');
-
-
-    //
-    // Testing synonym types.
-    //
-
-    // Create a type for the synonyms.
-    $syn_vocab = $vmanager->createCollection("synonym_type", "tripal_default_vocabulary");
-    $syn_id = $idsmanager->createCollection('synonym_type', "tripal_default_id_space");
-    $exact = new TripalTerm();
-    $exact->setName('exact');
-    $exact->setIdSpace('synonym_type');
-    $exact->setVocabulary('synonym_type');
-    $exact->setAccession('exact');
-    $syn_id->saveTerm($exact);
-
-    $new_child = new TripalTerm([
-      'name' => 'behavior',
-      'idSpace' => 'GO',
-      'vocabulary' => 'biological_process',
-      'accession' => '0007610',
-      'definition' => $new_child_def,
-      'altIDs' => [
-        ['GO', '0044709'],
-        ['GO', '0023032'],
-        ['GO', '0044708'],
-      ],
-      'synonyms' => [
-        ['behavioral response to stimulus', $exact],
-        ['behaviour', $exact],
-        ['behavioural response to stimulus', $exact],
-        ['single-organism behavior', $exact]
-      ],
-      'properties' => [
-        [$comment, $new_child_comment],
-      ],
-      'parents' => [
-        [$parent, $is_a]
-      ],
-    ]);
-    $GO->saveTerm($new_child);
-    $new_child = $GO->getTerm('0007610');
-    $synonyms = $new_child->getSynonyms();
-    $this->assertTrue(count(array_keys($synonyms)) == 4, 'The number of synonyms returned is not correct.');
-    $this->assertTrue(in_array('behavioral response to stimulus', array_keys($synonyms)), 'The synonyms is missing (Test #1).');
-    $this->assertTrue(in_array('behaviour', array_keys($synonyms)), 'The synonyms is missing (Test #2).');
-    $this->assertTrue(in_array('behavioural response to stimulus', array_keys($synonyms)), 'The synonyms is missing (Test #3).');
-    $this->assertTrue(in_array('single-organism behavior', array_keys($synonyms)), 'The synonyms is missing (Test #4).');
-    $this->assertTrue($synonyms['behavioral response to stimulus']->getName() == 'exact', 'The synonym type is incorrect (Test #1).');
-    $this->assertTrue($synonyms['behaviour']->getName() == 'exact', 'The synonym type is incorrect (Test #1).');
-    $this->assertTrue($synonyms['behavioural response to stimulus']->getName() == 'exact', 'The synonym type is incorrect (Test #1).');
-    $this->assertTrue($synonyms['single-organism behavior']->getName() == 'exact', 'The synonym type is incorrect (Test #1).');
-
-    // Repeat the test,but adding the synonyms using setters.
-    $new_child = new TripalTerm([
-      'name' => 'behavior',
-      'idSpace' => 'GO',
-      'vocabulary' => 'biological_process',
-      'accession' => '0007610',
-      'definition' => $new_child_def,
-      'altIDs' => [
-        ['GO', '0044709'],
-        ['GO', '0023032'],
-        ['GO', '0044708'],
-      ],
-      'properties' => [
-        [$comment, $new_child_comment],
-      ],
-      'parents' => [
-        [$parent, $is_a]
-      ],
-    ]);
-    $GO->saveTerm($new_child);
-    $new_child = $GO->getTerm('0007610');
-    $synonyms = $new_child->getSynonyms();
-    $this->assertTrue(count($synonyms) == 0, 'There should be no synonyms but some were returned.');
-    $new_child->addSynonym('behavioral response to stimulus', $exact);
-    $new_child->addSynonym('behaviour', $exact);
-    $GO->saveTerm($new_child);
-    $new_child = $GO->getTerm('0007610');
-    $synonyms = $new_child->getSynonyms();
-    $this->assertTrue(in_array('behavioral response to stimulus', array_keys($synonyms)), 'The synonyms is missing after using the addSynonyms function (Test #3).');
-    $this->assertTrue(in_array('behaviour', array_keys($synonyms)), 'The synonyms is missing after using the addSynonyms function (Test #2).');
-    $this->assertTrue($synonyms['behavioral response to stimulus']->getName() == 'exact', 'The synonym type is incorrect after using the addSynonyms function (Test #1).');
-    $this->assertTrue($synonyms['behaviour']->getName() == 'exact', 'The synonym type is incorrect after using the addSynonyms function (Test #1).');
-
-    //
-    // Saving an invalid term
-    //
-    $dummy = new TripalTerm();
-    $dummy->setName('dummy');
-    $this->assertFalse($GO->saveTerm($dummy), 'An invalid term did not return False when saving (Test #1)');
-    $dummy->setDefinition('dummy');
-    $this->assertFalse($GO->saveTerm($dummy), 'An invalid term did not return False when saving (Test #2)');
-    $dummy->setAccession('dummy');
-    $this->assertFalse($GO->saveTerm($dummy), 'An invalid term did not return False when saving (Test #3)');
-    $dummy->setIdSpace('GO');
-    $this->assertFalse($GO->saveTerm($dummy), 'An invalid term did not return False when saving (Test #4)');
-    $dummy->setVocabulary('biological_process');
-    $this->assertTrue($GO->saveTerm($dummy), 'A valid term did not return True when saving');
-
-    // Try to save a term that doesn't belong to the idSpace
-    $this->assertFalse($rdfs_id->saveTerm($dummy), 'A term that did not belong to an idSpace should not have been saved.');
-
-	}
+    // --Test the static suggestTerms() functionality.
+    // @todo
+
+  }
 }