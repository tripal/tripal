
##
# Tripal Content + Content Types
##

# -- Tripal content link on Drupal content administration menu.
entity.tripal_entity.collection:
  title: 'Tripal Content'
  route_name: entity.tripal_entity.collection
  description: "Manage biological content created via Tripal either by users or via publishing from a support biological data store."
  parent: system.admin_content
  weight: 100

# -- Tripal Content type link on Drupal structure administration menu.
entity.tripal_entity_type.collection:
  title: 'Tripal Content Types'
  route_name: entity.tripal_entity_type.collection
  description: "Manage ontology-driven biological content types that are added using Tripal. This page provides definition, form and display management per content type."
  parent: system.admin_structure
  weight: 99

##
# Tripal Controlled Vocabularies.
##

# -- User-focused CVterm lookup tool.
tripal.cv_lookup:
  title: 'Controlled Vocabularies'
  route_name: tripal.cv_lookup
  description: "A tool for users to explore the controlled vocabularies that are used on this site for full access to definitions, hierarchy and provenance."
  menu_name: tools

##
# Tripal Admin menu
##

# -- The root Tripal administration menu item.
tripal.admin:
  route_name: tripal.admin
  title: 'Tripal'
  description: "The core administrative menu for Tripal. This menu listing provides tools to manage the behavior or Tripal and its various modules and extensions."
  parent: system.admin

# -- Tripal Registration link.
tripal.admin_register:
  route_name: tripal.admin_register
  title: 'Registration'
  description: "Please register your Tripal website with tripal.info here. This gives the developers important information that allows us to continue to secure funding for maintenance and expansion while still respecting your privacy. This information will not be shared publicly (see page for full data usage statement) and no information about your site is shared unless you opt-in here."
  parent: tripal.admin
  weight: -100

# -- Tripal Jobs Admin link.
tripal.jobs:
  route_name: tripal.jobs
  description: "Provides tools for managing jobs submitted to Tripal.  In some cases, long-running tasks are too slow to complete within a single browser session.  The Tripal jobs system allows long-running tasks to be submitted to a queue that can be executed manually by the site admin or automatically using extension modules (e.g. Tripal Daemon)."
  title: 'Jobs'
  parent: tripal.admin
  weight: -90

# -- Data Loaders listing link.
tripal.data_loaders:
  route_name: tripal.data_loaders
  description: "Data importers for many biological data types and file formats can be found here. Tripal provides an API supporting data import which allows extension data importers to also appear in this listing."
  title: 'Data Loaders'
  parent: tripal.admin
  weight: -80
# ...... Additional links for importers are added dyncamically through this item.
tripal.data_loaders_tripalimporterlink:
  class: Drupal\tripal\Plugin\Menu\TripalImporterLink
  deriver: Drupal\tripal\Plugin\Derivative\TripalImporterLink
  parent: tripal.data_loaders
  weight: 10

# -- Tripal Data Collections admin link.
tripal.data_collections:
  route_name: tripal.data_collections
  description: "Tripal provides functionality allowing users to group data into collections. Site-wide settings for Tripal data collections can be accessed here with each user accessing their own data collections from their user profile page."
  title: 'Data Collections'
  parent: tripal.admin
  weight: -70

# -- Tripal managed files admin link.
tripal.files:
  route_name: tripal.files
  description: "When a user imports data using one of the provided data loaders or uploads a file using the Tripal HTML5 form element, those files are stored within a Tripal-managed quota system. You can manage maximum upload sizes and disk usage quotas, as well as, view usage reports here."
  title: 'Tripal Managed Files'
  parent: tripal.admin
  weight: -60
<<<<<<< HEAD
  
=======

# -- Configuration for Tripal Content Ontology Terms link.
entity.tripal_content_terms.collection:
  route_name: entity.tripal_content_terms.collection
  title: 'Tripal Content Terms'
  parent: tripal.admin
  description: "Tripal content is very ontology-focused in its design with all content types defined by ontology terms rather then their primary storage. These ontologies and their terms can be managed here."
  weight: 80

>>>>>>> 1b6bec19
# -- Root link for Tripal managed data storage (i.e. Tripal DBX)
tripal.storage:
  route_name: tripal.storage
  title: 'Data Storage'
  description: "Tripal is designed to access biological data in any data storage back-end with specific data store functionality provided by additional modules (e.g. Tripal Chado interfaces with the GMOD Chado schema). All available storage backends and their administrative tools are found here."
  parent: tripal.admin
  weight: 90
  
# -- Root link for Tripal managed configurations
tripal.config:
  route_name: tripal.config
  title: 'Configuration'
  description: "Both core Tripal and extension modules can provide default configuration models. Here you can view and sometimes edit those defaults.."
  parent: tripal.admin
  weight: 95

# -- Root link for Tripal extension listing.
tripal.extension:
  route_name: tripal.extension
  title: 'Extensions'
  description: "Tripal is very modular and provides a number of APIs for developers to extend the core functionality. The configuration and management pages for all Tripal extension modules can be found here."
  parent: tripal.admin
  weight: 100


# -- Configuration for Tripal Content Ontology Terms link.
entity.tripal_content_terms.collection:
  route_name: entity.tripal_content_terms.collection
  title: 'Tripal Content Terms'
  parent: tripal.config
  description: "Tripal content is very ontology-focused in it's design with all content types defined by ontology terms rather then their primary storage. These ontologies and their terms can be managed here."
  weight: 10

# -- Configuration for Tripal Content Types link.
entity.tripal_content_types.collection:
  title: 'Tripal Content Types'
  parent: tripal.config
  description: 'Manage default configurations for Tripal content types.'
  route_name: entity.tripal_content_types.collection
  weight: 20

# -- Configuration for Tripal Content Types link.
entity.tripal_fields.collection:
  title: 'Tripal Fields'
  parent: tripal.config
  description: 'Manage default configurations for fields attached to Tripal content types.'
  route_name: entity.tripal_fields.collection
  weight: 20

##
# Tripal Managed File Menu
##

# -- Manage the single file upload size.
tripal.files_file_usage:
  route_name: tripal.files_file_usage
  title: 'Manage File Upload Size'
  parent: tripal.files
  description: "Allows you to set the maximum upload size for files managed by Tripal (e.g. files associated with data import)."
  weight: 80

# -- Manage disk usage quota defaults and per user quotas.
tripal.files_quota:
  route_name: tripal.files_quota
  title: 'Disk Usage Quotas'
  parent: tripal.files
  description: "Allows you to set the default disk usage quota + file expiration date; as well as, provides management tools for per user quotas."
  weight: 90

# -- managed file listing for administrators.
tripal.files_usage:
  route_name: tripal.files_usage
  title: 'File Usage Reports'
  parent: tripal.files
  description: "Provides information on Tripal managed files currently available."
  weight: 100
 <|MERGE_RESOLUTION|>--- conflicted
+++ resolved
@@ -86,9 +86,6 @@
   title: 'Tripal Managed Files'
   parent: tripal.admin
   weight: -60
-<<<<<<< HEAD
-  
-=======
 
 # -- Configuration for Tripal Content Ontology Terms link.
 entity.tripal_content_terms.collection:
@@ -98,7 +95,6 @@
   description: "Tripal content is very ontology-focused in its design with all content types defined by ontology terms rather then their primary storage. These ontologies and their terms can be managed here."
   weight: 80
 
->>>>>>> 1b6bec19
 # -- Root link for Tripal managed data storage (i.e. Tripal DBX)
 tripal.storage:
   route_name: tripal.storage
@@ -174,5 +170,4 @@
   title: 'File Usage Reports'
   parent: tripal.files
   description: "Provides information on Tripal managed files currently available."
-  weight: 100
- +  weight: 100