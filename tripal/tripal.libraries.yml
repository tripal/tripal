--- conflicted
+++ resolved
@@ -10,7 +10,6 @@
     - core/jquery
     - core/drupalSettings
 
-<<<<<<< HEAD
 tripal-dashboard:
   version: 1.x
   js:
@@ -20,7 +19,7 @@
   version: 1.x
   js:
     js/d3.v3.min.js: {}
-=======
+
 uploader:
   version: 1.x
   js:
@@ -39,5 +38,4 @@
 vars:
   version: 1.x
   js:
-    js/tripal.vars.js: {}
->>>>>>> 425ad77f
+    js/tripal.vars.js: {}