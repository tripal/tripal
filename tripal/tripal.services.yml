--- conflicted
+++ resolved
@@ -24,13 +24,9 @@
   tripal.importer:
     class: Drupal\tripal\TripalImporter\PluginManagers\TripalImporterManager
     parent: default_plugin_manager
-<<<<<<< HEAD
   tripal.pub_parser:
     class: Drupal\tripal\TripalPubParser\PluginManagers\TripalPubParserManager
     parent: default_plugin_manager
-  tripal.fields:
-    class: Drupal\tripal\Services\TripalFieldsManager
-=======
   tripal.tripalfield_collection:
     class: Drupal\tripal\Services\TripalFieldCollection
     arguments: ['@tripal.collection_plugin_manager.idspace',
@@ -40,5 +36,4 @@
     class: Drupal\tripal\Services\TripalEntityTypeCollection
     arguments: ['@tripal.collection_plugin_manager.idspace',
                 '@tripal.collection_plugin_manager.vocabulary',
-                '@tripal.logger']
->>>>>>> 3ff13d45
+                '@tripal.logger']