<?php
/**
 * @file
 * Contains \Drupal\tripal\Form\TripalImporterForm.
 */
namespace Drupal\tripal\Form;

use Drupal\Core\Form\FormInterface;
use Drupal\Core\Form\FormStateInterface;
use Drupal\Core\Messenger\MessengerInterface;

/**
 * Provides a test form object.
 */
class TripalImporterForm implements FormInterface {
  /**
   * {@inheritdoc}
   */
  public function getFormID() {
    return 'tripal_admin_form_tripalimporter';
  }

  /**
   * {@inheritdoc}
   */
  public function buildForm(array $form, FormStateInterface $form_state, $plugin_id = NULL) {

    if (!$plugin_id) {
      return $form;
    }

    $user = \Drupal::currentUser();


    // Load the specific importer from the plugin_id
    $importer_manager = \Drupal::service('tripal.importer');
    $importer = $importer_manager->createInstance($plugin_id);
    $importer_def = $importer_manager->getDefinitions()[$plugin_id];

    if (array_key_exists('cardinality', $importer_def) and $importer_def['cardinality'] != 1) {
      \Drupal::messenger()->addError('Error in the definition of this importer. Tripal Importers'
        . ' currently only support cardinality of 1, see Tripal issue #1635');
    }

    $form['#title'] = $importer_def['label'];

    $form['importer_plugin_id'] = [
      '#type' => 'value',
      '#value' => $plugin_id,
    ];

    if ((array_key_exists('file_upload', $importer_def) and $importer_def['file_upload'] == TRUE) or
        (array_key_exists('file_local', $importer_def) and $importer_def['file_local'] == TRUE) or
        (array_key_exists('file_remote', $importer_def) and $importer_def['file_remote'] == TRUE)) {
      $form['file'] = [
        '#type' => 'fieldset',
        '#title' => $importer_def['upload_title'],
        '#weight' => -15,
      ];

      $form['file']['upload_description'] = [
        '#type' => 'markup',
        '#markup' => $importer->describeUploadFileFormat(),
      ];
    }

    if (array_key_exists('file_upload', $importer_def) and $importer_def['file_upload'] == TRUE) {
      $existing_files = tripal_get_user_uploads($user->id(), $importer_def['file_types']);
      if (count($existing_files) > 0) {
        $fids = [0 => '--Select a file--'];
        foreach ($existing_files as $fid => $file) {
          $fids[$fid] = $file->getFilename() . ' (' . tripal_format_bytes($file->getSize()) . ') ';
        }
        $form['file']['file_upload_existing'] = [
          '#type' => 'select',
          '#title' => t('Existing Files'),
          '#description' => t('You may select a file that is already uploaded.'),
          '#options' => $fids,
        ];
      }
      $form['file']['file_upload'] = [
        '#type' => 'html5_file',
        '#title' => '',
        '#description' => 'Remember to click the "Upload" button below to send ' .
            'your file to the server.  This interface is capable of uploading very ' .
            'large files.  If you are disconnected you can return, reload the file and it ' .
            'will resume where it left off.  Once the file is uploaded the "Upload ' .
            'Progress" will indicate "Complete".  If the file is already present on the server ' .
            'then the status will quickly update to "Complete".',
        '#usage_type' => 'tripal_importer',
        '#usage_id' => 0,
        '#allowed_types' => $importer_def['file_types'],
        '#cardinality' => $importer_def['cardinality'],
      ];
    }

    if (array_key_exists('file_local', $importer_def) and $importer_def['file_local'] == TRUE) {
      $form['file']['file_local'] = [
        '#title' => t('Server path'),
        '#type' => 'textfield',
        '#maxlength' => 5120,
        '#description' => t('If the file is local to the Tripal server please provide the full path here.'),
      ];
    }

    if (array_key_exists('file_remote', $importer_def) and $importer_def['file_remote'] == TRUE) {
        $form['file']['file_remote'] = [
          '#title' => t('Remote path'),
          '#type' => 'textfield',
          '#maxlength' => 5102,
          '#description' => t('If the file is available via a remote URL please provide the full URL here.  The file will be downloaded when the importer job is executed.'),
        ];
    }

    // Add the analysis form element if needed. Each importer should add this
    // appropriate for the data store it uses.
    if ($importer_def['use_analysis']) {
      $analysis_form = $importer->addAnalysis($form, $form_state);
      if (is_array($analysis_form)) {
        $form = array_merge($form, $analysis_form);
      }
    }

    // Add the importer custom form elements
    $importer_form = $importer->form($form, $form_state);
    if (is_array($importer_form)) {
      $form = array_merge($form, $importer_form);
    }

    // We should only add a submit button if this importer uses a button.
    // Examples of importers who don't use this button are multi-page forms.
    if (array_key_exists('use_button', $importer_def) AND $importer_def['use_button'] !== FALSE) {

      // We will allow specific importers to disable this button based on the state of the form.
      // By default it is enabled.
      $disabled = FALSE;
      // Unless the annotation says it should be disabled by default..
      if (array_key_exists('submit_disabled', $importer_def) AND $importer_def['submit_disabled'] === TRUE) {
        $disabled = TRUE;
      }
      // But if they set the storage to indicate we should disable/enable it
      // then we will do whatever they say ;-).
      $storage = $form_state->getStorage();
      if (array_key_exists('disable_TripalImporter_submit', $storage)) {
        $disabled = $storage['disable_TripalImporter_submit'];
      }
      $form['button'] = [
        '#type' => 'submit',
        '#value' => $importer_def['button_text'],
        '#weight' => 10,
        '#disabled' => $disabled,
      ];
    }

    return $form;
  }

  /**
   * {@inheritdoc}
   */
  public function submitForm(array &$form, FormStateInterface $form_state) {
    $user = \Drupal::currentUser();

    //$run_args = $form_state['values'];
    $form_values = $form_state->getValues();
    $run_args = $form_values;
    $plugin_id = $form_values['importer_plugin_id'];

    $importer_manager = \Drupal::service('tripal.importer');
    $importer = $importer_manager->createInstance($plugin_id);
    $importer_def = $importer_manager->getDefinitions()[$plugin_id];

    // Remove the file_local and file_upload args. We'll add in a new
    // full file path and the fid instead.
    unset($run_args['file_local']);
    unset($run_args['file_upload']);
    unset($run_args['file_upload_existing']);
    unset($run_args['form_build_id']);
    unset($run_args['form_token']);
    unset($run_args['form_id']);
    unset($run_args['op']);
    unset($run_args['button']);

    $file_local = NULL;
    $file_upload = NULL;
    $file_remote = NULL;
    $file_existing = NULL;

    // Get the form values for the file.
    if (array_key_exists('file_local', $importer_def) and $importer_def['file_local'] == TRUE) {
      $file_local = trim($form_values['file_local']);
    }
    if (array_key_exists('file_upload', $importer_def) and $importer_def['file_upload'] == TRUE) {
      $file_upload = trim($form_values['file_upload']);
      if (array_key_exists('file_upload_existing', $form_values) and $form_values['file_upload_existing']) {
        $file_existing = trim($form_values['file_upload_existing']);
      }
    }
    if (array_key_exists('file_remote', $importer_def) and $importer_def['file_remote'] == TRUE) {
      $file_remote = trim($form_values['file_remote']);
    }

    // Sumbit a job for this loader.
    $fname = '';
    $fid = NULL;
    $file_details = [];
    if ($file_existing) {
        $file_details['fid'] = $file_existing;
    }
    elseif ($file_local) {
      $fname = preg_replace("/.*\/(.*)/", "$1", $file_local);
      $file_details['file_local'] = $file_local;
    }
    elseif ($file_upload) {
      $file_details['fid'] = $file_upload;
    }
    elseif ($file_remote) {
      $file_details['file_remote'] = $file_remote;
    }
    try {
      // Now allow the loader to do its own submit if needed.
      $importer->formSubmit($form, $form_state);
      // If the formSubmit made changes to the $form_state we need to update the
      // $run_args info.
      if ($run_args !== $form_values) {
        $run_args = $form_values;
      }

      // If the importer wants to rebuild the form for some reason then let's
      // not add a job.
      if ($form_state->isRebuilding() == TRUE) {
        return;
      }

      $importer->create($run_args, $file_details);
      $importer->submitJob();

    }
    catch (\Exception $e) {
        \Drupal::messenger()->addMessage('Cannot submit import: ' . $e->getMessage(), 'error');
    }
  }

    /**
   * {@inheritdoc}
   */
  public function validateForm(array &$form, FormStateInterface $form_state) {

    // Convert the validation code into the D8/9 equivalent
    $form_values = $form_state->getValues();
    $plugin_id = $form_values['importer_plugin_id'];
    $importer_manager = \Drupal::service('tripal.importer');
    $importer = $importer_manager->createInstance($plugin_id);
    $importer_def = $importer_manager->getDefinitions()[$plugin_id];

    $file_local = NULL;
    $file_remote = NULL;
    $file_upload = NULL;
    $file_existing = NULL;

    // Determine which file source was specified.
    if (array_key_exists('file_local', $importer_def) and $importer_def['file_local'] == TRUE) {
      $file_local = trim($form_values['file_local']);
    }
    if (array_key_exists('file_upload', $importer_def) and $importer_def['file_upload'] == TRUE) {
      $file_upload = trim($form_values['file_upload']);
      if (array_key_exists('file_upload_existing', $form_values) and $form_values['file_upload_existing']) {
        $file_existing = $form_values['file_upload_existing'];
      }
    }
    if (array_key_exists('file_remote', $importer_def) and $importer_def['file_remote'] == TRUE) {
      $file_remote = trim($form_values['file_remote']);
    }

    // How many methods were specified for the source of the file?
    $n_methods = ($file_local?1:0) + ($file_remote?1:0) + (($file_upload or $file_existing)?1:0);
<<<<<<< HEAD
    // The user must provide at least one file source method.
    if ($n_methods == 0) {
        $form_state->setErrorByName('file_local', t('You must provide a file location or upload a file.'));
=======
    // If a file is required, the user must provide at least one file source method.
    if (array_key_exists('file_required', $importer_def) and ($importer_def['file_required'] == TRUE) and ($n_methods == 0)) {
      $form_state->setErrorByName('file_local', t('You must provide a file location or upload a file.'));
>>>>>>> 2d76aae2
    }
    // No more than one method can be specified.
    elseif ($n_methods > 1) {
      $field = $file_remote?'file_remote':'file_local';
      $form_state->setErrorByName($field, t('You have specified more than one source option for'
                                          . ' the file, only one may be used at a time.'));
    }
    // A single file source has been provided. If local or remote, check that it is valid.
    else {
      // If the file is local make sure it exists on the local filesystem.
      if ($file_local) {
        // check to see if the file is located local to Drupal
        $file_local = trim($file_local);
        $dfile = \Drupal::root() . '/' . $file_local;
        if (!file_exists($dfile)) {
          // if not local to Drupal, the file must be someplace else, just use
          // the full path provided
          $dfile = $file_local;
        }
        if (!file_exists($dfile)) {
          $form_state->setErrorByName('file_local', t('Cannot find the file on the system.'
            . ' Check that the file exists or that the web server has permission to read the file.'));
        }
      }
      elseif ($file_remote) {
        // Validate that the remote URI is of the correct format.
        if (filter_var($file_remote, FILTER_VALIDATE_URL) === false) {
          $form_state->setErrorByName('file_remote', t('The Remote Path provided is not a valid URI.'));
        }

        // Validate a correct format remote URI to make sure it can be
        // accessed, with successful HTTP response code 200.
        else {
          $headers = @get_headers($file_remote);
          if (($headers === false) or (!is_array($headers)) or (!strpos($headers[0], '200'))) {
            $form_state->setErrorByName('file_remote', t('The Remote Path provided cannot be accessed.'
              . ' Check that it is correct.'));
          }
        }
      }
    }

    // Now allow the loader to do validation of its form additions.
    $importer->formValidate($form, $form_state);
  }
}<|MERGE_RESOLUTION|>--- conflicted
+++ resolved
@@ -274,15 +274,9 @@
 
     // How many methods were specified for the source of the file?
     $n_methods = ($file_local?1:0) + ($file_remote?1:0) + (($file_upload or $file_existing)?1:0);
-<<<<<<< HEAD
-    // The user must provide at least one file source method.
-    if ($n_methods == 0) {
-        $form_state->setErrorByName('file_local', t('You must provide a file location or upload a file.'));
-=======
     // If a file is required, the user must provide at least one file source method.
     if (array_key_exists('file_required', $importer_def) and ($importer_def['file_required'] == TRUE) and ($n_methods == 0)) {
       $form_state->setErrorByName('file_local', t('You must provide a file location or upload a file.'));
->>>>>>> 2d76aae2
     }
     // No more than one method can be specified.
     elseif ($n_methods > 1) {
