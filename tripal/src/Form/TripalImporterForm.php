--- conflicted
+++ resolved
@@ -1,4 +1,3 @@
-<<<<<<< HEAD
 <?php
 /**
  * @file
@@ -269,277 +268,4 @@
     // Now allow the loader to do validation of its form additions.
     $importer->formValidate($form, $form_state);
   }
-}
-=======
-<?php
-/**
- * @file
- * Contains \Drupal\tripal\Form\TripalImporterForm.
- */
-namespace Drupal\tripal\Form;
-
-use Drupal\Core\Form\FormInterface;
-use Drupal\Core\Form\FormStateInterface;
-use Drupal\Core\Messenger\MessengerInterface;
-
-/**
- * Provides a test form object.
- */
-class TripalImporterForm implements FormInterface {
-  /**
-   * {@inheritdoc}
-   */
-  public function getFormID() {
-    return 'tripal_admin_form_tripalimporter';
-  }
-
-  /**
-   * {@inheritdoc}
-   */
-  public function buildForm(array $form, FormStateInterface $form_state, $plugin_id = NULL) {
-
-    if (!$plugin_id) {
-      return $form;
-    }
-
-    $user = \Drupal::currentUser();
-
-
-    // Load the specific importer from the plugin_id
-    $importer_manager = \Drupal::service('tripal.importer');
-    $importer = $importer_manager->createInstance($plugin_id);
-    $importer_def = $importer_manager->getDefinitions()[$plugin_id];
-
-    $form['#title'] = $importer_def['label'];
-
-    $form['importer_plugin_id'] = [
-      '#type' => 'value',
-      '#value' => $plugin_id,
-    ];
-
-    if ((array_key_exists('file_upload', $importer_def) and $importer_def['file_upload'] == TRUE) or
-        (array_key_exists('file_local', $importer_def) and $importer_def['file_local'] == TRUE) or
-        (array_key_exists('file_remote', $importer_def) and $importer_def['file_remote'] == TRUE)) {
-      $form['file'] = [
-        '#type' => 'fieldset',
-        '#title' => $importer_def['upload_title'],
-        '#description' => $importer_def['upload_description'],
-        '#weight' => -15,
-      ];
-    }
-
-    if (array_key_exists('file_upload', $importer_def) and $importer_def['file_upload'] == TRUE) {
-      $existing_files = tripal_get_user_uploads($user->id(), $importer_def['file_types']);
-      if (count($existing_files) > 0) {
-        $fids = [0 => '--Select a file--'];
-        foreach ($existing_files as $fid => $file) {
-          $fids[$fid] = $file->getFilename() . ' (' . tripal_format_bytes($file->getSize()) . ') ';
-        }
-        $form['file']['file_upload_existing'] = [
-          '#type' => 'select',
-          '#title' => t('Existing Files'),
-          '#description' => t('You may select a file that is already uploaded.'),
-          '#options' => $fids,
-        ];
-      }
-      $form['file']['file_upload'] = [
-        '#type' => 'html5_file',
-        '#title' => '',
-        '#description' => 'Remember to click the "Upload" button below to send ' .
-            'your file to the server.  This interface is capable of uploading very ' .
-            'large files.  If you are disconnected you can return, reload the file and it ' .
-            'will resume where it left off.  Once the file is uploaded the "Upload ' .
-            'Progress" will indicate "Complete".  If the file is already present on the server ' .
-            'then the status will quickly update to "Complete".',
-        '#usage_type' => 'tripal_importer',
-        '#usage_id' => 0,
-        '#allowed_types' => $importer_def['file_types'],
-        '#cardinality' => $importer_def['cardinality'],
-      ];
-    }
-
-    if (array_key_exists('file_local', $importer_def) and $importer_def['file_local'] == TRUE) {
-      $form['file']['file_local'] = [
-        '#title' => t('Server path'),
-        '#type' => 'textfield',
-        '#maxlength' => 5120,
-        '#description' => t('If the file is local to the Tripal server please provide the full path here.'),
-      ];
-    }
-
-    if (array_key_exists('file_remote', $importer_def) and $importer_def['file_remote'] == TRUE) {
-        $form['file']['file_remote'] = [
-          '#title' => t('Remote path'),
-          '#type' => 'textfield',
-          '#maxlength' => 5102,
-          '#description' => t('If the file is available via a remote URL please provide the full URL here.  The file will be downloaded when the importer job is executed.'),
-        ];
-    }
-
-    // Add the analysis form element if needed. Each importer should add this
-    // appropriate for the data store it uses.
-    if ($importer_def['use_analysis']) {
-      $analysis_form = $importer->addAnalysis($form, $form_state);
-      if (is_array($analysis_form)) {
-        $form = array_merge($form, $analysis_form);
-      }
-    }
-
-    // Add the importer custom form elements
-    $importer_form = $importer->form($form, $form_state);
-    if (is_array($importer_form)) {
-      $form = array_merge($form, $importer_form);
-    }
-
-
-    $form['button'] = [
-      '#type' => 'submit',
-      '#value' => $importer_def['button_text'],
-      '#weight' => 10,
-    ];
-
-    return $form;
-  }
-
-  /**
-   * {@inheritdoc}
-   */
-  public function submitForm(array &$form, FormStateInterface $form_state) {
-    $user = \Drupal::currentUser();
-
-    //$run_args = $form_state['values'];
-    $form_values = $form_state->getValues();
-    $run_args = $form_values;
-    $plugin_id = $form_values['importer_plugin_id'];
-
-    $importer_manager = \Drupal::service('tripal.importer');
-    $importer = $importer_manager->createInstance($plugin_id);
-    $importer_def = $importer_manager->getDefinitions()[$plugin_id];
-
-    // Remove the file_local and file_upload args. We'll add in a new
-    // full file path and the fid instead.
-    unset($run_args['file_local']);
-    unset($run_args['file_upload']);
-    unset($run_args['file_upload_existing']);
-    unset($run_args['form_build_id']);
-    unset($run_args['form_token']);
-    unset($run_args['form_id']);
-    unset($run_args['op']);
-    unset($run_args['button']);
-
-    $file_local = NULL;
-    $file_upload = NULL;
-    $file_remote = NULL;
-    $file_existing = NULL;
-
-    // Get the form values for the file.
-    if (array_key_exists('file_local', $importer_def) and $importer_def['file_local'] == TRUE) {
-      $file_local = trim($form_values['file_local']);
-    }
-    if (array_key_exists('file_upload', $importer_def) and $importer_def['file_upload'] == TRUE) {
-      $file_upload = trim($form_values['file_upload']);
-      if (array_key_exists('file_upload_existing', $form_values) and $form_values['file_upload_existing']) {
-        $file_existing = trim($form_values['file_upload_existing']);
-      }
-    }
-    if (array_key_exists('file_remote', $importer_def) and $importer_def['file_remote'] == TRUE) {
-      $file_remote = trim($form_values['file_remote']);
-    }
-
-    // Sumbit a job for this loader.
-    $fname = '';
-    $fid = NULL;
-    $file_details = [];
-    if ($file_existing) {
-        $file_details['fid'] = $file_existing;
-    }
-    elseif ($file_local) {
-      $fname = preg_replace("/.*\/(.*)/", "$1", $file_local);
-      $file_details['file_local'] = $file_local;
-    }
-    elseif ($file_upload) {
-      $file_details['fid'] = $file_upload;
-    }
-    elseif ($file_remote) {
-      $file_details['file_remote'] = $file_remote;
-    }
-    try {
-      // Now allow the loader to do its own submit if needed.
-      $importer->formSubmit($form, $form_state);
-      // If the formSubmit made changes to the $form_state we need to update the
-      // $run_args info.
-      if ($run_args !== $form_values) {
-        $run_args = $form_values;
-      }
-
-      // If the importer wants to rebuild the form for some reason then let's
-      // not add a job.
-      if ($form_state->isRebuilding() == TRUE) {
-        return;
-      }
-
-      $importer->create($run_args, $file_details);
-      $importer->submitJob();
-
-    }
-    catch (\Exception $e) {
-        \Drupal::messenger()->addMessage('Cannot submit import: ' . $e->getMessage(), 'error');
-    }
-  }
-
-    /**
-   * {@inheritdoc}
-   */
-  public function validateForm(array &$form, FormStateInterface $form_state) {
-
-    // Convert the validation code into the D8/9 equivalent
-    $form_values = $form_state->getValues();
-    $plugin_id = $form_values['importer_plugin_id'];
-    $importer_manager = \Drupal::service('tripal.importer');
-    $importer = $importer_manager->createInstance($plugin_id);
-    $importer_def = $importer_manager->getDefinitions()[$plugin_id];
-
-    $file_local = NULL;
-    $file_upload = NULL;
-    $file_remote = NULL;
-    $file_existing = NULL;
-
-    // Get the form values for the file.
-    if (array_key_exists('file_local', $importer_def) and $importer_def['file_local'] == TRUE) {
-      $file_local = trim($form_values['file_local']);
-      // If the file is local make sure it exists on the local filesystem.
-      if ($file_local) {
-        // check to see if the file is located local to Drupal
-        $file_local = trim($file_local);
-        $dfile = $_SERVER['DOCUMENT_ROOT'] . base_path() . $file_local;
-        if (!file_exists($dfile)) {
-          // if not local to Drupal, the file must be someplace else, just use
-          // the full path provided
-          $dfile = $file_local;
-        }
-        if (!file_exists($dfile)) {
-          // form_set_error('file_local', t("Cannot find the file on the system. Check that the file exists or that the web server has permissions to read the file."));
-          $form_state->setErrorByName('file_local', t("Cannot find the file on the system. Check that the file exists or that the web server has permissions to read the file."));
-        }
-      }
-    }
-    if (array_key_exists('file_upload', $importer_def) and $importer_def['file_upload'] == TRUE) {
-      $file_upload = trim($form_values['file_upload']);
-      if (array_key_exists('file_upload_existing', $form_values) and $form_values['file_upload_existing']) {
-        $file_existing = $form_values['file_upload_existing'];
-      }
-    }
-    if (array_key_exists('file_remote', $importer_def) and $importer_def['file_remote'] == TRUE) {
-      $file_remote = trim($form_values['file_remote']);
-    }
-
-    // The user must provide at least an uploaded file or a local file path.
-    if ($importer_def['file_required'] == TRUE and !$file_upload and !$file_local and !$file_remote and !$file_existing) {
-      $form_state->setErrorByName('file_local', t("You must provide a file."));
-    }
-
-    // Now allow the loader to do validation of its form additions.
-    $importer->formValidate($form, $form_state);
-  }
-}
->>>>>>> 40555822
+}