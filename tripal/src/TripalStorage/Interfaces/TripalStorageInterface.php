--- conflicted
+++ resolved
@@ -12,43 +12,23 @@
 
   /**
    * Adds the given array of new property types to this tripal storage plugin.
-<<<<<<< HEAD
-   * @param string $bundle_name
-   *   The name of the bundle that the field is attached to that the properties
-   *   belong to.
-=======
-   *
->>>>>>> 70317f62
+   *
    * @param string $field_name
    *   The name of the field the properties belong to.
    * @param array $types
    *   Array of \Drupal\tripal\TripalStorage\StoragePropertyTypeBase objects.
    */
-<<<<<<< HEAD
-  public function addTypes($bundle_name, $field_name, $types);
+  public function addTypes(string $field_name, array $types);
 
   /**
    * Removes the given array of property types from this tripal storage plugin.
-   * @param string $bundle_name
-   *   The name of the bundle that the field is attached to that the properties
-   *   belong to.
-=======
-  public function addTypes(string $field_name, array $types);
-
-  /**
-   * Removes the given array of property types from this tripal storage plugin.
-   *
->>>>>>> 70317f62
+   *
    * @param string $field_name
    *   The name of the field the properties belong to.
    * @param array $types
    *   Array of \Drupal\tripal\TripalStorage\StoragePropertyTypeBase objects.
    */
-<<<<<<< HEAD
-  public function removeTypes($bundle_name, $field_name, $types);
-=======
   public function removeTypes(string $field_name, array $types);
->>>>>>> 70317f62
 
   /**
    * Returns a list of all property types added to this storage plugin type.
@@ -59,22 +39,6 @@
    *   have been added to this storage plugin type.
    */
   public function getTypes();
-
-
-  /**
-   * Returns a list of property types that should be stored.
-   *
-   * In order to link data in the storage backend, the storage
-   * system must link the record in someway with Drupal entities.
-   * This most likely happens in tables in the Drupal schema
-   * (usually the `public` schema).  This function should return
-   * the list of properties that that must be stored in order
-   * to uniquely identify an entity in the datastore.
-   *
-   * @return @array
-   *   Array of \Drupal\tripal\Base\StoragePropertyTypeBase objects.
-   */
-  public function getStoredTypes();
 
   /**
    * Returns a single propertyType object based on the parameters.
@@ -122,6 +86,21 @@
   public function getFieldDefinition(string $field_name);
 
   /**
+   * Returns a list of property types that should be stored.
+   *
+   * In order to link data in the storage backend, the storage
+   * system must link the record in someway with Drupal entities.
+   * This most likely happens in tables in the Drupal schema
+   * (usually the `public` schema).  This function should return
+   * the list of properties that must be stored in order
+   * to uniquely identify an entity in the datastore.
+   *
+   * @return @array
+   *   Array of \Drupal\tripal\Base\StoragePropertyTypeBase objects.
+   */
+  public function getStoredTypes();
+
+  /**
    * Inserts values in the field data store.
    *
    * The record Ids of the inserted records will be set in the property
