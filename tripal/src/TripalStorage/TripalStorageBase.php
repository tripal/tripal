--- conflicted
+++ resolved
@@ -34,20 +34,12 @@
    * An associative array that contains all of the property types that
    * have been added to this object. It is indexed by entityType ->
    * fieldName -> key and the value is the
-<<<<<<< HEAD
-   * Drupal\tripal\TripalStoreage\StoragePropertyValue object.
-=======
    * Drupal\tripal\TripalStorage\StoragePropertyValue object.
->>>>>>> f96c909f
    *
    * @var array
    */
   protected $property_types = [];
 
-<<<<<<< HEAD
-
-=======
->>>>>>> f96c909f
   /**
    * Implements ContainerFactoryPluginInterface->create().
    *
