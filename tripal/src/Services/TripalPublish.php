<?php

namespace Drupal\tripal\Services;

use \Drupal\tripal\TripalStorage\StoragePropertyValue;
use \Drupal\tripal\Services\TripalJob;

class TripalPublish {

  /**
   * The number of items that this importer needs to process. A progress
   * can be calculated by dividing the number of items process by this
   * number.
   *
   * @var integer $total_items
   */
  private $total_items;

  /**
   * The number of items that have been handled so far.  This must never
   * be below 0 and never exceed $total_items;
   *
   * @var integer $num_handled
   */
  private $num_handled;

  /**
   * The interval when the job progress should be updated. Updating the job
   * progress incurrs a database write which takes time and if it occurs to
   * frequently can slow down the loader.  This should be a value between
   * 0 and 100 to indicate a percent interval (e.g. 1 means update the
   * progress every time the num_handled increases by 1%).
   *
   * @var integer $interval
   */
  private $interval;

  /**
   * The TripalJob object.
   *
   * @var \Drupal\tripal\Services\TripalJob $job
   */
  protected $job = NULL;

  /**
   * The TripalLogger object.
   *
   * @var \Drupal\tripal\Services\TripalLogger $logger
   */
  protected $logger = NULL;

  /**
   * The id of the entity type (bundle)
   *
   * @var string $bundle
   */
  protected $bundle = '';

  /**
   * The id of the TripalStorage plugin.
   *
   * @var string $datastore.
   */
  protected $datastore = '';

  /**
   * A list of the fields and their information.
   *
   * This is to store the field information for fields that are attached
   * to the bundle (entity type) that is being published.
   *
   * @var \Drupal\Core\Field\BaseFieldDefinition $field_definition
   */
  protected $field_info = [];


  /**
   * Stores the bundle (entity type) object.
   *
   * @var \Drupal\tripal\Entity\TripalEntityType $entity_type
   **/
  protected $entity_type = NULL;


  /**
   * The TripalStorage object.
   *
   * @var \Drupal\tripal\TripalStorage\TripalStorageBase $storage
   **/
  protected $storage = NULL;

  /**
   *  A list of property types that are required to uniquely identify an entity.
   *
   * @var array $required_types
   */
  protected $required_types = [];

  /**
   * Supported actions during publishing.
   * Any field containing properties that are not in this list, will not be published!
   *
   * @var array $supported_actions
   */
<<<<<<< HEAD
  protected $supported_actions = ['store_id', 'store', 'store_pkey', 'store_link', 'read_value', 'replace', 'function'];
=======
  protected $supported_actions = ['store_id', 'store', 'store_link', 'store_pkey', 'read_value', 'replace', 'function'];
>>>>>>> 7c22967d

  /**
   * Keep track of fields which are not supported in order to let the user know.
   *
   * @var array $unsupported_fields
   */
  protected $unsupported_fields;

  /**
   * Stores the last percentage that progress was reported.
   *
   * @var integer
   */
  protected $reported;

  /**
   * Initializes the publisher service.
   *
   * @param string $bundle
   *   The id of the bundle or entity type.
   * @param string $datastore
   *   The id of the TripalStorage plugin.
   */
  public function init($bundle, $datastore, $datastore_options = [], TripalJob $job = NULL) {

    $this->bundle = $bundle;
    $this->datastore = $datastore;
    $this->job = $job;
    $this->total_items = 0;
    $this->interval = 1;
    $this->num_handled = 0;
    $this->reported = 0;


    // Initialize the logger.
    $this->logger = \Drupal::service('tripal.logger');
    if ($job) {
      $this->logger->setJob($job);
    }

    // Get the bundle object so we can get settings such as the title format.
    /** @var \Drupal\tripal\Entity\TripalEntityType $entity_type **/
    /** @var \Drupal\Core\Entity\EntityTypeManager $entity_type_manager **/
    $entity_type_manager = \Drupal::entityTypeManager();
    $entity_type = $entity_type_manager->getStorage('tripal_entity_type')->load($bundle);
    if (!$entity_type) {
      $error_msg = 'Could not find the entity type with an id of: "%bundle".';
      throw new \Exception(t($error_msg, ['%bundle' => $bundle]));
    }
    $this->entity_type = $entity_type;

    // Get the storage plugin used to publish.
    /** @var \Drupal\tripal\TripalStorage\PluginManager\TripalStorageManager $storage_manager **/
    $storage_manager = \Drupal::service('tripal.storage');
    $this->storage = $storage_manager->getInstance(['plugin_id' => $datastore]);
    if (!$this->storage) {
      $error_msg = 'Could not find an instance of the TripalStorage backend: "%datastore".';
      throw new \Exception(t($error_msg, ['%datastore' => $datastore]));
    }

    $this->setFieldInfo();

    // Get the rquired field properties that will uniquely identify an entity.
    // We only need to search on those properties.
    $this->required_types = $this->storage->getStoredTypes();
  }

  /**
   * Updates the percent interval when the job progress is updated.
   *
   * Updating the job progress incurrs a database write which takes time
   * and if it occurs to frequently can slow down the loader.  This should
   * be a value between 0 and 100 to indicate a percent interval (e.g. 1
   * means update the progress every time the num_handled increases by 1%).
   *
   * @param int $interval
   *   A number between 0 and 100.
   */
  protected function setInterval($interval) {
    $this->interval = $interval;
  }

  /**
   * Adds to the count of the total number of items that have been handled.
   *
   * @param int $num_handled
   */
  protected function addItemsHandled($num_handled) {
    $items_handled = $this->num_handled = $this->num_handled + $num_handled;
    $this->setItemsHandled($items_handled);
  }

  /**
   * Sets the total number if items to be processed.
   *
   * This should typically be called near the beginning of the loading process
   * to indicate the number of items that must be processed.
   *
   * @param int $total_items
   *   The total number of items to process.
   */
  protected function setTotalItems($total_items) {
    $this->total_items = $total_items;
  }

  /**
   * Sets the number of items that have been processed.
   *
   * This code was shamelessly copied from the TripalImporterBase class.
   *
   * @param int $total_handled
   *   The total number of items that have been processed.
   */
  protected function setItemsHandled($total_handled) {
    // First set the number of items handled.
    $this->num_handled = $total_handled;

    if ($total_handled == 0) {
      $memory = number_format(memory_get_usage());
      //$this->logger->info("    Percent complete: 0%. Memory: " . $memory . " bytes.");
      return;
    }

    // Now see if we need to report to the user the percent done.  A message
    // will be printed on the command-line if the job is run there.
    if ($this->total_items) {
      $percent = ($this->num_handled / $this->total_items) * 100;
      $ipercent = (int) $percent;
    }
    else {
      $percent = 0;
      $ipercent = 0;
    }

    // If we've reached our interval then print update info.
    if ($ipercent > 0 and $ipercent != $this->reported and $ipercent % $this->interval == 0) {
      $memory = number_format(memory_get_usage());
      $spercent = sprintf("%.2f", $percent);
      //$this->logger->info("    Percent complete: " . $spercent . " %. Memory: " . $memory . " bytes.");

      // If we have a job the update the job progress too.
      if ($this->job) {
        $this->job->setProgress($percent);
      }
      $this->reported = $ipercent;
    }
  }


  /**
   * Populates the $field_info variable with field information
   *
   * @param string $bundle
   *   The id of the bundle or entity type.
   */
  protected function setFieldInfo() {

    // Get the field manager, field definitions for the bundle type, and
    // the field type manager.
    /** @var \Drupal\Core\Entity\EntityFieldManager $field_manager **/
    /** @var \Drupal\Core\Field\FieldTypePluginManager $field_type_manager **/
    $field_manager = \Drupal::service('entity_field.manager');
    $field_defs = $field_manager->getFieldDefinitions('tripal_entity', $this->bundle);
    $field_type_manager = \Drupal::service('plugin.manager.field.field_type');

    // Iterate over the field definitions for the bundle and collect the
    // information so we can use it later.
    /** @var \Drupal\Core\Field\BaseFieldDefinition $field_definition **/
    $field_definition = NULL;
    foreach ($field_defs as $field_name => $field_definition) {

      if (!empty($field_definition->getTargetBundle())) {
        $storage_definition = $field_definition->getFieldStorageDefinition();
        if ($storage_definition->getSetting('storage_plugin_id') == $this->datastore) {
          $configuration = [
            'field_definition' => $field_definition,
            'name' => $field_name,
            'parent' => NULL,
          ];
          $instance = $field_type_manager->createInstance($field_definition->getType(), $configuration);
          $prop_types = $instance->tripalTypes($field_definition);
          $field_class = get_class($instance);
          $this->storage->addTypes($field_name, $prop_types);
          $this->storage->addFieldDefinition($field_name, $field_definition);
          $field_info = [
            'definition' => $field_definition,
            'class' => $field_class,
            'prop_types' => [],
            'instance' => $instance,
          ];
          // Order the property types by key for eacy lookup.
          foreach ($prop_types as $prop_type) {
            $field_info['prop_types'][$prop_type->getKey()] = $prop_type;
          }
          $this->field_info[$field_name] = $field_info;
        }
      }
    }
  }

  /**
   * Adds to the search values array the required proprty values.
   *
   * @param array $seach_values
   */
  protected function addRequiredValues(&$search_values) {
    // Iterate through the property types that can uniquely identify an entity.
    foreach ($this->required_types as $field_name => $keys) {
      foreach ($keys as $key => $prop_type) {
        $not_supported = FALSE;

        // This property may be part of a field which has already been marked
        // as unsupported. If so then it won't be in the field_info and we
        // should skip it.
        if (!array_key_exists($field_name, $this->field_info)) {
          // Add it to the list of unsupported fields just in case
          // it wasn't added before...
          $this->unsupported_fields[$field_name] = $field_name;
          continue;
        }

        // Add this property value to the search values array.
        $field_definition = $this->field_info[$field_name]['definition'];
        $field_class = $this->field_info[$field_name]['class'];

        // We only want to add fields where we support the action for all property types in it.
        foreach ($this->field_info[$field_name]['prop_types'] as $checking_prop_key => $checking_prop_type) {
          $settings = $checking_prop_type->getStorageSettings();
          if (!in_array($settings['action'], $this->supported_actions)) {
            $not_supported = TRUE;
          }
        }

        if ($not_supported !== TRUE) {
          $prop_value = new StoragePropertyValue($field_definition->getTargetEntityTypeId(),
              $field_class::$id, $prop_type->getKey(), $prop_type->getTerm()->getTermId(), NULL);
          $search_values[$field_name][0][$prop_type->getKey()] = ['value' => $prop_value];
        }
        // If it is not supported then we need to remove it from the required types list.
        else {
          // Note: We are adding the field to the unsupported list
          // and will let the admin know later on in this job.
          $this->unsupported_fields[$field_name] = $field_name;
          unset($this->required_types[$field_name]);
          unset($this->field_info[$field_name]);
        }
      }
    }
  }

  /**
   * Adds to the search values array properties needed for tokens in titles.
   *
   * Tokens are used in the title format and URL alias of entities.
   *
   * @param array $seach_values
   */
  protected function addTokenValues(&$search_values) {
    // We also need to add in the properties required to build a
    // title and URL alias.
    $title_format = $this->entity_type->getTitleFormat();
    $url_format = $this->entity_type->getURLFormat();
    foreach ($this->field_info as $field_name => $field_info) {
      if (preg_match("/\[$field_name\]/", $title_format) or
          preg_match("/\[$field_name\]/", $url_format)) {

        $field_definition = $field_info['definition'];
        $field_class = $field_info['class'];
        $field = $field_info['instance'];

        // Every field has a "main" property that provides the value for the
        // token. We need to make sure we add this property as well as the
        // record_id.

        // Add the record_id
        $prop = $field_info['prop_types']['record_id'];
        $prop_value = new StoragePropertyValue($field_definition->getTargetEntityTypeId(),
            $field_class::$id, 'record_id', $prop->getTerm()->getTermId(), NULL);
        $search_values[$field_name][0]['record_id'] = ['value' => $prop_value];

        // Add the main property.
        /** @var \Drupal\tripal\TripalField\TripalFieldItemBase $field */
        /** @var \Drupal\tripal\TripalStorage\StoragePropertyBase $prop **/
        $field = $this->field_info[$field_name]['instance'];
        $main_prop = $field->mainPropertyName();
        $prop = $field_info['prop_types'][$main_prop];
        $prop_value = new StoragePropertyValue($field_definition->getTargetEntityTypeId(),
            $field_class::$id, $main_prop, $prop->getTerm()->getTermId(), NULL);
        $search_values[$field_name][0][$main_prop] = ['value' => $prop_value];
      }
    }
  }

  /**
   * Adds search criteria for fixed values.
   *
   * Sometimes type values are fixed and the user cannot change
   * them.  An example of this is are cases where the ChadoAdditionalTypeDefault
   * field has a type_id that will never changed.  Content types such as "mRNA"
   * or "gene" use these.  We need to add these to our search filter.
   *
   * @param array $seach_values
   */
  protected function addFixedTypeValues(&$search_values) {

    // Iterate through fields.
    foreach ($this->field_info as $field_name => $field_info) {

      /** @var \Drupal\Core\Field\FieldTypePluginManager $field_type_manager **/
      /** @var \Drupal\Field\Entity\FieldConfig $field_definition **/
      $field_type_manager = \Drupal::service("plugin.manager.field.field_type");
      $field_definition = $field_info['definition'];

      // Skip fields without a fixed value.
      $settings = $field_definition->getSettings();
      if (!array_key_exists('fixed_value', $settings)) {
        continue;
      }

      // Get the default field values using the fixed value.
      $configuration = [
        'field_definition' => $field_definition,
        'name' => $field_name,
        'parent' => NULL,
      ];
      $field = $field_type_manager->createInstance($field_definition->getType(), $configuration);
      $prop_values = $field->tripalValuesTemplate($field_definition, $settings['fixed_value']);

      // Iterate through the properties and for those with a value add it to
      // the search values.
      /** @var \Drupal\tripal\TripalStorage\StoragePropertyValue $prop_value **/
      foreach ($prop_values as $prop_value) {
        if (($prop_value->getValue())) {
          $prop_key = $prop_value->getKey();
          $search_values[$field_name][0][$prop_key] = [
            'value' => $prop_value,
            'operation' => '=',
          ];
        }
      }
    }
  }

  /**
   * Retrieves a list of titles for the entities that should be published.
   *
   * @param array $matches
   *   The array of matches for each entity.
   *
   * @return array
   *   A list of titles in order of the entities provided by the $matches array.
   */
  protected function getEntityTitles($matches) {
    $titles = [];
    $title_format = $this->entity_type->getTitleFormat();

    // Iterate through the results and build the bulk SQL statements that
    // will publish the records.
    foreach ($matches as $match) {
      $entity_title = $title_format;
      foreach ($match as $field_name => $deltas) {
        if (preg_match("/\[$field_name\]/", $title_format)) {

          // There should only be one delta for the fields that
          // are used for title formats so default this to 0.
          $delta = 0;
          $field = $this->field_info[$field_name]['instance'];
          $main_prop = $field->mainPropertyName();
          $value = $match[$field_name][$delta][$main_prop]['value']->getValue();
          $entity_title = trim(preg_replace("/\[$field_name\]/", $value,  $entity_title));
        }
      }
      $titles[] = $entity_title;
    }
    return $titles;
  }



  /**
   * Makes sure that we will not be adding any dupliate entities.
   *
   * @param array $matches
   *   The array of matches for each entity.
   * @param array $titles
   *   The array of entity titles in the same order as the matches.
   *
   * @return array
   *   An associative array of  of matched entities keyed by the
   *   entity title with a value of the entity id.
   */
  protected function findEntities($matches, $titles) {
    $database = \Drupal::database();

    $batch_size = 1000;
    $num_matches = count($matches);
    $num_batches = (int) ($num_matches / $batch_size) + 1;

    $this->setItemsHandled(0);
    $this->setTotalItems($num_batches);

    $entities = [];

    $sql = "
      SELECT id,type,title FROM tripal_entity\n
      WHERE type = :type AND title in (:titles[])\n";

    $i = 0;
    $total = 0;
    $batch_num = 1;
    $args = [];
    $batch_titles = [];
    foreach ($titles as $title) {
      $batch_titles[] = $title;
      $total++;
      $i++;

      // If we've reached the size of the batch then let's do the insert.
      if ($i == $batch_size or $total == $num_matches) {
        $args = [
          ':type' => $this->bundle,
          ':titles[]' => $batch_titles
        ];
        $results = $database->query($sql, $args);
        while ($result = $results->fetchAssoc()) {
          $entities[$result['title']] = $result['id'];
        }
        $this->setItemsHandled($batch_num);
        $batch_num++;

        // Now reset all of the variables for the next batch.
        $i = 0;
        $args = [];
        $batch_titles = [];
      }
    }
    return $entities;
  }

  /**
   * Performs bulk insert of new entities into the tripal_entity table
   *
   * @param array $matches
   *   The array of matches for each entity.
   * @param array $titles
   *   The array of entity titles in the same order as the matches.
   */
  protected function insertEntities($matches, $titles) {
    $database = \Drupal::database();

    $batch_size = 1000;
    $num_matches = count($matches);
    $num_batches = (int) ($num_matches / $batch_size) + 1;

    $this->setItemsHandled(0);
    $this->setTotalItems($num_batches);

    $init_sql = "
      INSERT INTO {tripal_entity}
        (type, title, status, created, changed)
      VALUES\n";

    $i = 0;
    $total = 0;
    $batch_num = 1;
    $sql = '';
    $args = [];
    foreach ($titles as $title) {
      $total++;
      $i++;

      // Add to the list of entities to insert only those
      // that don't already exist.  We shouldn't have any that
      // exist because the querying to find matches should have
      // excluded existing records that are already bublished, but
      // just in case.
      $sql .= "(:type_$i, :title_$i, :status_$i, :created_$i, :changed_$i),\n";
      $args[":type_$i"] = $this->bundle;
      $args[":title_$i"] = $title;
      $args[":status_$i"] = 1;
      $args[":created_$i"] = time();
      $args[":changed_$i"] = time();

      // If we've reached the size of the batch then let's do the insert.
      if ($i == $batch_size or $total == $num_matches) {
        if (count($args) > 0) {
          $sql = rtrim($sql, ",\n");
          $sql = $init_sql . $sql;
          $database->query($sql, $args);
        }
        $this->setItemsHandled($batch_num);
        $batch_num++;

        // Now reset all of the variables for the next batch.
        $sql = '';
        $i = 0;
        $args = [];
      }
    }
  }

  /**
   * Makes sure that we will not be adding any dupliate entities.
   *
   * @param string $field_name
   *   The name of the field
   * @param array $entities
   *   An associative array of entities
   *
   * @return array
   *   An associative array of matched entities keyed by the
   *   entity_id with a value of the entity id. This is an
   *   associative array to take advantage of quick lookups.
   */
  protected function findFieldItems($field_name, $entities) {
    $database = \Drupal::database();
    $field_table = 'tripal_entity__' . $field_name;

    $batch_size = 1000;
    $num_matches = count($entities);
    $num_batches = (int) ($num_matches / $batch_size) + 1;

    $this->setItemsHandled(0);
    $this->setTotalItems($num_batches);

    $items = [];

    $sql = "
      SELECT entity_id FROM $field_table\n
      WHERE bundle = :bundle\n
        AND entity_id IN (:entity_ids[])\n";

    $i = 0;
    $total = 0;
    $batch_num = 1;
    $args = [];
    $batch_ids = [];
    foreach ($entities as $title => $entity_id) {
      $batch_ids[] = $entity_id;
      $total++;
      $i++;

      // If we've reached the size of the batch then let's do the insert.
      if ($i == $batch_size or $total == $num_matches) {
        $args = [
          ':bundle' => $this->bundle,
          ':entity_ids[]' => $batch_ids
        ];
        $results = $database->query($sql, $args);
        while ($result = $results->fetchAssoc()) {
          $items[$result['entity_id']] = $result['entity_id'];
        }
        $this->setItemsHandled($batch_num);
        $batch_num++;

        // Now reset all of the variables for the next batch.
        $i = 0;
        $args = [];
        $batch_ids = [];
      }
    }
    return $items;
  }

  /**
   * Inserts records into the field tables for entities.
   *
   * @param string $field_name
   *   The name of the field
   * @param array $matches
   *   The array of matches for each entity.
   * @param array $titles
   *   The array of entity titles in the same order as the matches.
   * @param array $entities
   *   An associative array that maps entity titles to their keys.
   * @param array $existing
   *   An associative array of entities that already have an existing item for this field.
   */
  protected function insertFieldItems($field_name, $matches, $titles, $entities, $existing) {

    $database = \Drupal::database();
    $field_table = 'tripal_entity__' . $field_name;

    $batch_size = 1000;
    $num_matches = count($matches);
    $num_batches = (int) ($num_matches / $batch_size) + 1;

    $this->setItemsHandled(0);
    $this->setTotalItems($num_batches);

    // Generate the insert SQL and add to it the field-specific columns.
    $init_sql = "
      INSERT INTO {$field_table}
        (bundle, deleted, entity_id, revision_id, langcode, delta, ";
    foreach (array_keys($this->required_types[$field_name]) as $key) {
      $init_sql .= $field_name . '_'. $key . ', ';
    }
    $init_sql = rtrim($init_sql, ", ");
    $init_sql .= ") VALUES\n";

    $i = 0;
    $total = 0;
    $batch_num = 1;
    $sql = '';
    $args = [];
    foreach ($matches as $match) {
      $title = $titles[$total];
      $entity_id = $entities[$title];

      // @todo: deal with fields that have multiple values.
      // right now we just assume only one record per field.
      $delta = 0;
      $total++;
      $i++;

      // Add items to those that are not already published.
      if (!array_key_exists($entity_id, $existing)) {
        // Add to the list of entities to insert only those
        // that don't already exist.  We shouldn't have any that
        // exist because the querying to find matches should have
        // excluded existing records that are already bublished, but
        // just in case.
        $sql .= "(:bundle_$i, :deleted_$i, :entity_id_$i, :revision_id_$i, :langcode_$i, :delta_$i, ";
        $args[":bundle_$i"] = $this->bundle;
        $args[":deleted_$i"] = 0;
        $args[":entity_id_$i"] = $entity_id;
        $args[":revision_id_$i"] = 1;
        $args[":langcode_$i"] = 'und';
        $args[":delta_$i"] = $delta;
        foreach (array_keys($this->required_types[$field_name]) as $key) {
          $placeholder = ':' . $field_name . '_'. $key . '_' . $i;
          $sql .=  $placeholder . ', ';
          $args[$placeholder] = $match[$field_name][$delta][$key]['value']->getValue();
        }
        $sql = rtrim($sql, ", ");
        $sql .= "),\n";
      }

      // If we've reached the size of the batch then let's do the insert.
      if ($i == $batch_size or $total == $num_matches) {
        if (count($args) > 0) {
          $sql = rtrim($sql, ",\n");
          $sql = $init_sql . $sql;

          $database->query($sql, $args);
        }
        $this->setItemsHandled($batch_num);
        $batch_num++;

        // Now reset all of the variables for the next batch.
        $sql = '';
        $i = 0;
        $args = [];
      }
    }
  }

  /**
   * Removes existing records from the set of matched records.
   *
   * @param array $matches
   *   The array of matches for each entity.
   * @param array $titles
   *   The array of entity titles in the same order as the matches.
   * @param array $existing
   *   The array of existing records.
   *
   * @return array
   *   A new array of two elements: the matches and titles arrays
   *   but with existing records excluded.
   */
  protected function excludeExisting($matches, $titles, $existing) {
    $new_matches = [];
    $new_titles = [];

    $i = 0;
    foreach ($matches as $match) {
      $title = $titles[$i];
      if (!array_key_exists($title, $existing)) {
        $new_matches[] = $match;
        $new_titles[] = $title;
      }
      $i++;
    }

    return [$new_matches, $new_titles];
  }

  /**
   * Publishes Tripal entities.
   *
   * Publishes content to Tripal from Chado or another
   * specified datastore that matches the provided
   * filters.
   *
   * @param array $filters
   *   Filters that determine which content will be published.
   *
   * @return array
   *   An associative array of the entities that were published, keyed
   *   by their titles, and the value being the entity_id.
   *
   */
  public function publish($filters = []) {

    // Build the search values array
    $search_values = [];
    $this->addRequiredValues($search_values);
    $this->addTokenValues($search_values);
    $this->addFixedTypeValues($search_values);

    /** DEBUGGING
    print "\nDEBUGGING Search Values:\n";
    foreach ($search_values as $k1 => $lvl1) {
      foreach ($lvl1 as $k2 => $lvl2) {
        print "  - $k1 > $k2: " . implode(', ', array_keys($lvl2)) . "\n";
      }
    }
    print "\n";
    */

    $this->logger->notice("Step  1 of 6: Find matching records... ");
    $matches = $this->storage->findValues($search_values);

    /** DEBUGGING
    print "\nDEBUGGING Matches:\n";
    foreach ($matches as $k1 => $lvl1) {
      foreach ($lvl1 as $k2 => $lvl2) {
        foreach ($lvl2 as $k3 => $lvl3) {
          foreach ($lvl3 as $k4 => $lvl4) {
            print "  - $k1 > $k2 > $k3 > $k4: " . $lvl4['value']->getValue() . "\n";
          }
        }
      }
    }
    print "\n";
    */

    $this->logger->notice("Step  2 of 6: Generate page titles...");
    $titles = $this->getEntityTitles($matches);

    $this->logger->notice("Step  3 of 6: Find existing published entities...");
    $existing = $this->findEntities($matches, $titles);

    // Exclude any matches that are already published. We
    // need to publish these matches.
    list($new_matches, $new_titles) = $this->excludeExisting($matches, $titles, $existing);

    // Note: entities are not tied to any storage backend. An entity
    // references an "object".  The information about that object
    // is in the form of fields and can come from any number of data storage
    // backends. But, if the entity with a given title for this content type
    // doesn't exist, then let's create one.
    $this->logger->notice("Step  4 of 6: Publishing " . number_format(count($new_titles))  . " new entities...");
    $this->insertEntities($new_matches, $new_titles);

    $this->logger->notice("Step  5 of 6: Find IDs of entities...");
    $entities = $this->findEntities($matches, $titles);

    // Now we have to publish the field items. These represent storage back-end inforamtion
    // about the entity. If the entity was previously published we still may be adding new
    // information about it (say if we are publishing genes from a noSQL back-end bu the
    // original entity was created when it was first published when using the Chado backend).
    $this->logger->notice("Step  6 of 6: Add field items to published entities...");

    if (!empty($this->unsupported_fields)) {
      $this->logger->warning("  The following fields are not supported by publish at this time: " . implode(', ', $this->unsupported_fields));
    }

    /** DEBUGGING
    print "\nDEBUGGING Required Types:\n";
    foreach ($this->required_types as $k1 => $lvl1) {
      print "  - $k1: " . implode(', ', array_keys($lvl1)) . "\n";
    }
    print "\n";
    */

    $total_items = 0;
    foreach ($this->field_info as $field_name => $field_info) {

      // For now, skip multi valued fields.
      // @todo we need to fix this so we can support multi-valued fields.
      if ($field_info['definition']->getSetting('cardinality') > 1) {
        $this->logger->notice("  Skipping the multi-valued field, $field_name. Support will be added in a future release.");
        continue;
      }

      $this->logger->notice("  Checking for published items for the field: $field_name...");
      $existing_field_items = $this->findFieldItems($field_name, $entities);

      $num_new_items =  count($entities) - count($existing_field_items);
      $this->logger->notice("  Publishing items " . number_format($num_new_items) . " for field: $field_name...");
      $this->insertFieldItems($field_name, $matches, $titles, $entities, $existing_field_items);
      $total_items += $num_new_items;
    }
    $this->logger->notice("Published " .  number_format(count($new_matches)) . " new entities, and " . number_format($total_items) . " field values.");
    $this->logger->notice('Done');
    return $entities;
  }
}<|MERGE_RESOLUTION|>--- conflicted
+++ resolved
@@ -102,11 +102,7 @@
    *
    * @var array $supported_actions
    */
-<<<<<<< HEAD
-  protected $supported_actions = ['store_id', 'store', 'store_pkey', 'store_link', 'read_value', 'replace', 'function'];
-=======
   protected $supported_actions = ['store_id', 'store', 'store_link', 'store_pkey', 'read_value', 'replace', 'function'];
->>>>>>> 7c22967d
 
   /**
    * Keep track of fields which are not supported in order to let the user know.
@@ -313,6 +309,7 @@
    * @param array $seach_values
    */
   protected function addRequiredValues(&$search_values) {
+
     // Iterate through the property types that can uniquely identify an entity.
     foreach ($this->required_types as $field_name => $keys) {
       foreach ($keys as $key => $prop_type) {
@@ -818,32 +815,8 @@
     $this->addTokenValues($search_values);
     $this->addFixedTypeValues($search_values);
 
-    /** DEBUGGING
-    print "\nDEBUGGING Search Values:\n";
-    foreach ($search_values as $k1 => $lvl1) {
-      foreach ($lvl1 as $k2 => $lvl2) {
-        print "  - $k1 > $k2: " . implode(', ', array_keys($lvl2)) . "\n";
-      }
-    }
-    print "\n";
-    */
-
     $this->logger->notice("Step  1 of 6: Find matching records... ");
     $matches = $this->storage->findValues($search_values);
-
-    /** DEBUGGING
-    print "\nDEBUGGING Matches:\n";
-    foreach ($matches as $k1 => $lvl1) {
-      foreach ($lvl1 as $k2 => $lvl2) {
-        foreach ($lvl2 as $k3 => $lvl3) {
-          foreach ($lvl3 as $k4 => $lvl4) {
-            print "  - $k1 > $k2 > $k3 > $k4: " . $lvl4['value']->getValue() . "\n";
-          }
-        }
-      }
-    }
-    print "\n";
-    */
 
     $this->logger->notice("Step  2 of 6: Generate page titles...");
     $titles = $this->getEntityTitles($matches);
@@ -876,14 +849,6 @@
       $this->logger->warning("  The following fields are not supported by publish at this time: " . implode(', ', $this->unsupported_fields));
     }
 
-    /** DEBUGGING
-    print "\nDEBUGGING Required Types:\n";
-    foreach ($this->required_types as $k1 => $lvl1) {
-      print "  - $k1: " . implode(', ', array_keys($lvl1)) . "\n";
-    }
-    print "\n";
-    */
-
     $total_items = 0;
     foreach ($this->field_info as $field_name => $field_info) {
 
