--- conflicted
+++ resolved
@@ -272,16 +272,11 @@
     }
     $term = $idSpace->getTerm($field_def['settings']['termAccession']);
     if (!$term) {
-<<<<<<< HEAD
-      $this->logger->error(t('The term accession "@accession" for term Id Space "@idspace" is not known in the Term Id Space. Check the "termIdSpace" and "termAccession" elements.',
-                             ['@idspace' => $field_def['settings']['termIdSpace'], '@accession' => $field_def['settings']['termAccession']]));
-=======
       $this->logger->error('The term accession. "@id:@accession", is not known in the Term Id Space for field, "@field". Check the "termIdSpace" and "termAccession" elements.',
           ['@id' => $field_def['settings']['termIdSpace'],
            '@accession' => $field_def['settings']['termAccession'],
            '@field' => $field_def['name']
           ]);
->>>>>>> 3c1d4d8b
       return FALSE;
     }
 
