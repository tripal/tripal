<?php

namespace Drupal\tripal\Services;

use Drupal\Core\Url;
use Drupal\Core\Render\Markup;
use Drupal\field\Entity\FieldStorageConfig;
use \Drupal\tripal\Services\TripalEntityTitle;

/**
 * This class provides functions to assist with finding a Drupal
 * entity that corresponds to a Chado record.
 *
 * The two public functions defined here are:
 *   getEntityId() which looks up a Drupal entity id from a Chado record id
 *   getRenderableItem() is a helper function for field formatters, it will
 *     handle converting an entity_id into a render array element.
 */
class TripalEntityLookup {

  /**
   * This is used by field formatters to get a ready-to-use render
   * array item to link to an entity.
   *
   * @param string $displayed_string
   *   The text that will be displayed as a url link.
   * @param int $entity_id
   *   The primary key value for the Drupal entity. We store -1 in
   *   the Drupal field tables to indicate when there is no Drupal
   *   entity because the TripalEntity class won't save a zero when
   *   drupal_store is TRUE.
   *
   * @return array
   *   If a link is possible, then appropriate render array values to generate the link.
   *   If no link is possible, then appropriate render array values for simple markup.
   */
  public function getRenderableItem($displayed_string, $entity_id) {

    // If an entity_id is provided, then provide a linking render array item.
    if ($entity_id and ($entity_id > 0)) {
      $url_object = Url::fromRoute('entity.tripal_entity.canonical', ['tripal_entity' => $entity_id]);
      $renderable_item = [
        '#type' => 'link',
        '#url' => $url_object,
        '#title' => Markup::create($displayed_string),
      ];
    }
    else {
      // If there is no entity_id, the render array item will just display the passed string.
      $renderable_item = [
        '#markup' => $displayed_string,
      ];
    }

    return $renderable_item;
  }

  /**
   * Retrieve a Drupal entity ID for a record in a given bundle given the bundle's CV term.
   *
   * @param int $record_id
   *   The primary key value for the requested record
   * @param string $termIdSpace
   *   The bundle's CV Term namespace e.g. for gene "SO"
   * @param string $termAccession
   *   The bundle's CV term accession e.g. for gene "0000704"
   * @param string $base_table
   *   The Chado base table for the requested entity e.g. for gene "feature".
   *   Only needed if term does not map to a content type.
   * @param string $entity_type
   *   The type of entity, only 'tripal_entity' is supported.
   *
   * @return int|null
   *   The Drupal entity ID, or null if no match found.
   */
  public function getEntityId($record_id, $termIdSpace, $termAccession, $base_table = NULL, $entity_type = 'tripal_entity') {

    // Catch invalid entity type
    if ($entity_type != 'tripal_entity') {
      throw new \Exception("Invalid entity type \"$entity_type\". getEntityId() only supports the entity type \"tripal_entity\"");
    }

    // Perform the lookup steps
    $entity_id = NULL;
    $bundle_id = $this->getBundleFromCvTerm($termIdSpace, $termAccession);

    // in most cases we will have a bundle ID
    if ($bundle_id) {
      $entity_ids = $this->getEntityIdFromRecordId($record_id, $bundle_id, $entity_type);
      if ($entity_ids) {
        // Here we are just returning the first hit, e.g. analysis published as both
        // analysis and genome assembly. Ideally this will be prevented from happening.
        $entity_id = reset($entity_ids);
      }
    }
    // If the term does not have a content type, the fallback is
    // to check all bundles derived from the base table.
    else {
      $bundle_ids = [];
      if ($base_table) {
        $bundle_ids = $this->getBundles($base_table);
      }
      if ($bundle_ids) {
        foreach ($bundle_ids as $bundle_id) {
          $entity_ids = $this->getEntityIdFromRecordId($record_id, $bundle_id, $entity_type);
          if ($entity_ids) {
            $entity_id = reset($entity_ids);
            break;
          }
        }
      }
    }

    return $entity_id;
  }

  /**
   * Retrieve a Tripal bundle id based on its CV term.
   *
   * @param string $termIdSpace
   *   The bundle's CV Term namespace e.g. "NCIT"
   * @param string $termAccession
   *   The bundle's CV term accession e.g. "C47954"
   *
   * @return string|null
   *   The bundle id, or null if no match found.
   */
  protected function getBundleFromCvTerm($termIdSpace, $termAccession) {
    $bundle_id = NULL;
    $bundles = \Drupal::entityTypeManager()
      ->getStorage('tripal_entity_type')
      ->loadByProperties(['termIdSpace' => $termIdSpace, 'termAccession' => $termAccession]);
    if (sizeof($bundles) == 1) {
      $bundle_id = key($bundles);
    }
    return $bundle_id;
  }

  /**
   * Retrieve a list of Tripal bundles for a given base table.
   *
   * @param string $base_table
   *   The table name e.g. "contact"
   *
   * @return array
   *   The bundle ids, or an empty array if no matches found.
   */
  protected function getBundles($base_table) {
    $bundles = \Drupal::entityTypeManager()
      ->getStorage('tripal_entity_type')
      ->getQuery()
      ->condition('third_party_settings.tripal.chado_base_table', $base_table)
      ->execute();
    $bundle_ids = array_keys($bundles);
    return $bundle_ids;
  }

  /**
   * Retrieve the pkey for an entity corresponding to a given record in a given table.
   *
   * @param int $record_id
   *   The primary key value for the requested record in its base table.
   * @param string $bundle_id
   *   The name of the drupal bundle, e.g. for base table 'arraydesign' it is 'array_design'
   * @param string $entity_type
   *   The type of entity, only 'tripal_entity' is supported.
   *
   * @return array
   *   The id for the requested Drupal entity in the tripal_entity table.
   *   Will be an empty array if there was no corresponding entity. This can happen
   *   if the content is not published, or if this is not a content type.
   *   If a given record was published as more than one content type, the
   *   returned array may have more than one entity id. This would happen
   *   in Tripal 3, for example if an analysis is published as both
   *   "Analysis", and as "Genome Assembly".
   */
  protected function getEntityIdFromRecordId($record_id, $bundle_id, $entity_type) : array {

    $ids = [];
    $required_fields = $this->getRequiredFields($bundle_id, $entity_type);
    if (!$required_fields) {
      // Everything is based on the assumption that there is at least one
      // required field for every content type. If not, we cannot create a link.
      return $ids;
    }

    // We only need to evaluate for one of the required fields,
    // for simplicity just pick the first one.
    $required_field = array_key_first($required_fields);

    // We are assuming here that the pkey property always uses 'record_id'
    // as the key. For core chado this is true, but someone might write a
    // module where this is not the case, and an exception will be thrown.
    $pkey_property_id = 'record_id';
    $required_property = $required_field . '.' . $pkey_property_id;

    // Use the entity query API to lookup the entity id
    try {
      $query = \Drupal::entityQuery($entity_type)
        ->condition('type', $bundle_id)
        ->condition($required_property, $record_id, '=')
        ->accessCheck(TRUE);
      // The values of the array are always entity ids. The keys will be
      // revision ids if the entity supports revision and entity ids if not.
      $ids = $query->execute();
    }
    catch (\Exception $e) {
      // @todo Look up the pkey if the $required_property exists under a different id.
    }

    return $ids;
  }

  /**
   * Retrieve a list of required fields in a given bundle
   *
   * @param string $bundle_id
   *   The name of the drupal bundle, e.g. 'analysis'
   * @param string $entity_type
   *   The type of entity, only 'tripal_entity' is supported.
   *
   * @return array
   *   A list of required fields.
   *   Key is field name, value is base table.
   */
  protected function getRequiredFields($bundle_id, $entity_type) {
    $field_list = [];
    $cache_id = 'tripal_required_fields';

    // Get cached value if available
    if ($cache = \Drupal::cache()->get($cache_id)) {
      $field_list = $cache->data;
      if (array_key_exists($bundle_id, $field_list)) {
        return $field_list[$bundle_id];
      }
    }

    // Get and cache values. Look up every bundle so that
    // we only have to cache once. Takes about 1/10 second.
    $entityFieldManager = \Drupal::service('entity_field.manager');
    $bundles = \Drupal::service('entity_type.bundle.info')->getBundleInfo($entity_type);
    foreach ($bundles as $bundle_name => $bundle_info) {
      $fields = $entityFieldManager->getFieldDefinitions($entity_type, $bundle_name);
      foreach ($fields as $field_name => $field_info) {
        $storage_settings = $field_info->getSetting('storage_plugin_settings');
        $base_table = $storage_settings['base_table'] ?? '';
        $base_column = $storage_settings['base_table_dependant']['base_column']
            ?? $storage_settings['base_column'] ?? '';
        $is_required = $field_info->isRequired();
        if ($is_required and $base_table and $base_column) {
          $field_list[$bundle_name][$field_name] = $base_table;
        }
      }
    }
<<<<<<< HEAD
    // Cache the values, specifying expiration in 1 hour.
    \Drupal::cache()->set($cache_id, $field_list, \Drupal::time()->getRequestTime() + (3600));

=======
>>>>>>> 0ee11cb0
    return $field_list[$bundle_id] ?? NULL;
  }

}<|MERGE_RESOLUTION|>--- conflicted
+++ resolved
@@ -252,12 +252,10 @@
         }
       }
     }
-<<<<<<< HEAD
+
     // Cache the values, specifying expiration in 1 hour.
     \Drupal::cache()->set($cache_id, $field_list, \Drupal::time()->getRequestTime() + (3600));
 
-=======
->>>>>>> 0ee11cb0
     return $field_list[$bundle_id] ?? NULL;
   }
 
