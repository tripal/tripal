<?php

namespace Drupal\tripal\Services;

use Drupal\tripal\Entity\TripalEntityType;
use Drupal\tripal\TripalVocabTerms\PluginManagers\TripalIdSpaceManager;
use Drupal\tripal\TripalVocabTerms\PluginManagers\TripalVocabularyManager;
use Drupal\Core\DependencyInjection\ContainerInjectionInterface;
use Symfony\Component\DependencyInjection\ContainerInterface;

class TripalEntityTypeCollection implements ContainerInjectionInterface  {

  /**
   * The IdSpace service
   *
   * @var \Drupal\tripal\TripalVocabTerms\PluginManagers\TripalIdSpaceManager $idSpaceManager
   */
  protected $idSpaceManager;

  /**
   * The vocabulary service
   *
   * @var \Drupal\tripal\TripalVocabTerms\PluginManagers\TripalVocabularyManager $vocabularyManager
   */
  protected $vocabularyManager;

  /**
   * A logger object.
   *
   * @var TripalLogger $logger
   */
  protected $logger;


  /**
   * Instantiates a new TripalEntityTypeCollection object.
   */
  public function __construct(TripalIdSpaceManager $idSpaceManager,
      TripalVocabularyManager $vocabularyManager, TripalLogger $logger) {

    $this->idSpaceManager = $idSpaceManager;
    $this->vocabularyManager = $vocabularyManager;
    $this->logger = $logger;
  }

  /**
   * {@inheritdoc}
   */
  public static function create(ContainerInterface $container) {
    return new static (
      $container->get('tripal.collection_plugin_manager.idspace'),
      $container->get('tripal.collection_plugin_manager.vocabulary'),
      $container->get('tripal.logger')
    );
  }

  /**
   * Installs content types using all appropriate YAML files.
   *
   * The YAML config file prefix is tripal.tripalentitytype_collection.*
   */
  public function install() {

    // Get the list of all configurations that match the config schema name.
    $config_factory = \Drupal::service('config.factory');
    $config_list = $config_factory->listAll('tripal.tripalentitytype_collection');

    // Iterate through the configurations and create the content types.
    foreach ($config_list as $config_item) {
      $config = $config_factory->get($config_item);
      $label = $config->get('label');
      $this->logger->notice("Creating Tripal Content Types from: " . $label);

      // Iterate through each of the content types in the config.
      $content_types = $config->get('content_types');
      foreach ($content_types as $content_type) {

        // Replace the term ID with a term object
        list($termIdSpace, $termAccession) = explode(':', $content_type['term']);
        $idspace = $this->idSpaceManager->loadCollection($termIdSpace);
        $term =  $idspace->getTerm($termAccession);
        $content_type['term'] = $term;

        // Add the content type
        $content_type = $this->createContentType($content_type);
      }
    }
  }

  /**
   * Validates a Tripal content type definition array.
   *
   * This function can be used to check a definition prior to adding
   * the content type.
   *
   * @param array $details
   *   A definition array for the content type.
   * @return bool
   *   True if the array passes validation checks. False otherwise.
   */
  public function validate($details) {

    if (!array_key_exists('name', $details) or !$details['name']) {
<<<<<<< HEAD
       $this->logger->error(t('Creation of content type, "@type", failed. No name provided.',
           ['@type' => $details['label']]));
       return FALSE;
     }
=======
      $this->logger->error(t('Creation of content type, "@type", failed. No name provided.',
          ['@type' => $details['label']]));
      return FALSE;
    }
>>>>>>> 42905454

    if (!array_key_exists('label', $details) or !$details['label']) {
      $this->logger->error(t('Creation of content name, "@name", failed. No label provided.',
          ['@name' => $details['name']]));
      return FALSE;
    }

    if (!array_key_exists('term', $details) or !$details['term']) {
      $this->logger->error(t('Creation of content type, "@type", failed. No term provided.',
          ['@type' => $details['label']]));
      return FALSE;
    }

    if (get_class($details['term']) != 'Drupal\tripal\TripalVocabTerms\TripalTerm') {
      $this->logger->error(t('Creation of content type, "@type", failed. The provided term was not a valid TripalTerm object.',
          ['@type' => $details['label']]));
      return FALSE;
    }

    if (!$details['term']->isValid()) {
      $this->logger->error(t('Creation of content type, "@type", failed. The provided TripalTerm object was not valid.',
          ['@type' => $details['label']]));
      return FALSE;
    }

    if (!array_key_exists('category', $details) or !$details['category']) {
      $this->logger->error(t('Creation of content type, "@type", failed. No category was provided.',
          ['@type' => $details['label']]));
      return FALSE;
    }

    if (!array_key_exists('help_text', $details) or !$details['help_text']) {
      $this->logger->error(t('Creation of content type, "@type", failed. No help_text was provided.',
          ['@type' => $details['label']]));
      return FALSE;
    }

    if (array_key_exists('synonyms', $details) and !is_array($details['synonyms'])) {
<<<<<<< HEAD
       $this->logger->error(t('Creation of content type, "@type", failed. The synonyms should be an array.',
           ['@type' => $details['label']]));
       return FALSE;
=======
      $this->logger->error(t('Creation of content type, "@type", failed. The synonyms should be an array.',
          ['@type' => $details['label']]));
      return FALSE;
>>>>>>> 42905454
    }

    return TRUE;
  }


  /**
   * Creates the content type.
   *
   * @param array $details
   *   Describes the content type you would like to create.
   *   Should contain the following:
   *    - label: the human-readable label to be used for the content type.
   *    - category: a human-readable category to group like content types
   *      together.
   *    - name: the machine-name of the content type.
   *    - help_text: a brief description for how this content type is used.
   *    - url_format: a tokenized string for specifying the format of the URL.
   *    - title_format: a tokenized string for the title.
   *    - term: a TripalTerm object that the content type is associated with.
   *    - id: the machine name of the content type.
   *    - synonms: (optional) a list of synonyms for this content type.
   *
   *
   * @return \Drupal\tripal\Entity\TripalEntityType
   */
  public function createContentType($details) {

    $entityType = NULL;
    $bundle = '';

    // Make sure the field definition is valid.
    if (!$this->validate($details)) {
      return $entityType;
    }

    // Check if the entity type already exists.
    $entityTypes = \Drupal::entityTypeManager()
      ->getStorage('tripal_entity_type')
      ->loadByProperties(['label' => $details['label']]);
    if (!empty($entityTypes)) {
      $this->logger->notice(t('Skipping content type, "@type", as it already exists.',
          ['@type' => $details['label']]));
      $bundle = array_pop(array_keys($entityTypes));
      $entityType = $entityTypes[$bundle];
    }
    else {
      $entityType = TripalEntityType::create($details);
      if (is_object($entityType)) {
        $entityType->save();
        $this->logger->notice(t('Content type, "@type", created.',
            ['@type' => $details['label']]));
        $bundle = $entityType->getName();
      }
      else {
        $this->logger->error(t('Creation of content type, "@type", failed. The provided details were: ',
            ['@type' => $details['label']]) . print_r($details));
      }
    }

    // Create the default view mode for this new content type.
    $storage = \Drupal::entityTypeManager()->getStorage('entity_view_display');
    $view_display = $storage->load('tripal_entity.' . $bundle . '.default');
    if (!$view_display) {
      $view_details = [
        'langcode' => 'en',
        'status' => True,
        'dependencies' => [
          'module' => ['tripal']
        ],
        'targetEntityType' => 'tripal_entity',
        'bundle' => $bundle,
        'mode' => 'default',
        'content' => [],
        'hidden' => [],
      ];
      $view_display = $storage->create($view_details, 'entity_view_display');
      if (!$view_display->save()) {
        $this->logger->error(t('Creation of content type, "@type", default view mode failed. The provided details were: ',
            ['@type' => $details['label']]) . print_r($details));
      }
    }

    // Create the default form mode for this new content type.
    $storage = \Drupal::entityTypeManager()->getStorage('entity_form_display');
    $form_display = $storage->load('tripal_entity.' . $bundle . '.default');
    if (!$form_display) {
      $form_details = [
        'langcode' => 'en',
        'status' => True,
        'dependencies' => [
          'module' => ['tripal']
        ],
        'targetEntityType' => 'tripal_entity',
        'bundle' => $bundle,
        'mode' => 'default',
        'content' => [],
        'hidden' => [],
      ];
      $form_display = $storage->create($form_details, 'entity_view_display');
      if (!$form_display->save()) {
        $logger->error(t('Creation of content type, "@type", default form mode failed. The provided details were: ',
            ['@type' => $details['label']]) . print_r($details));
      }
    }
    return $entityType;
  }

}<|MERGE_RESOLUTION|>--- conflicted
+++ resolved
@@ -101,17 +101,10 @@
   public function validate($details) {
 
     if (!array_key_exists('name', $details) or !$details['name']) {
-<<<<<<< HEAD
-       $this->logger->error(t('Creation of content type, "@type", failed. No name provided.',
-           ['@type' => $details['label']]));
-       return FALSE;
-     }
-=======
       $this->logger->error(t('Creation of content type, "@type", failed. No name provided.',
           ['@type' => $details['label']]));
       return FALSE;
     }
->>>>>>> 42905454
 
     if (!array_key_exists('label', $details) or !$details['label']) {
       $this->logger->error(t('Creation of content name, "@name", failed. No label provided.',
@@ -150,15 +143,9 @@
     }
 
     if (array_key_exists('synonyms', $details) and !is_array($details['synonyms'])) {
-<<<<<<< HEAD
-       $this->logger->error(t('Creation of content type, "@type", failed. The synonyms should be an array.',
-           ['@type' => $details['label']]));
-       return FALSE;
-=======
       $this->logger->error(t('Creation of content type, "@type", failed. The synonyms should be an array.',
           ['@type' => $details['label']]));
       return FALSE;
->>>>>>> 42905454
     }
 
     return TRUE;
