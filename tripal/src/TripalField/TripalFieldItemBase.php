--- conflicted
+++ resolved
@@ -36,13 +36,9 @@
     $settings = [
       'storage_plugin_id' => '',
       'storage_plugin_settings' => [
-<<<<<<< HEAD
-        'property_settings' => [],
-=======
         'property_settings' => [
           'cache' => FALSE
         ],
->>>>>>> 93e58aaf
       ],
     ];
     return $settings + parent::defaultStorageSettings();
