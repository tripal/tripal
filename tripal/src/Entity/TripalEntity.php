--- conflicted
+++ resolved
@@ -277,13 +277,8 @@
         }
       }
     }
-<<<<<<< HEAD
-
-    return trim($string);
-=======
     $replaced = $token_parser->replaceTokens([$string]);
     return $replaced[0];
->>>>>>> 9dc330a7
   }
 
   /**
