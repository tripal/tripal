<?php

namespace Drupal\tripal\Plugin\TripalPubLibrary;

use Drupal\tripal\TripalPubLibrary\TripalPubLibraryBase;
use Drupal\tripal\TripalVocabTerms\TripalTerm;
use Drupal\Core\Link;
use Drupal\Core\Url;

/**
 * PubMed publication parser
 *
 *  @TripalPubLibrary(
 *    id = "tripal_pub_library_pubmed",
 *    label = @Translation("NIH PubMed database"),
 *    description = @Translation("Retrieves and parses publication data from the NIH PubMed database"),
 *  )
 */
class TripalPubLibraryPubmed extends TripalPubLibraryBase {
  public function formSubmit($form, &$form_state) {
    // DUMMY function from inheritance so it had to be kept.
    // The form_submit function which is called by TripalPubLibrary
    // is needed to receive and process the criteria data. See below.
  }

  /**
   * Plugin specific form submit to add form values for example to criteria array
   * The criteria array eventually gets serialized and stored in the tripal_pub_import
   * database table. (This code gets called from ChadoNewPublicationForm)
   */
  public function form_submit($form, $form_state, &$criteria) {
    $user_input = $form_state->getUserInput();
    $criteria['days'] = $user_input['days'];
  }

  /**
   * Adds plugin specific form items and returns the $form array
   */
  public function form($form, &$form_state) {
    // Add form elements specific to this parser.
    $api_key_description = t('Tripal imports publications using NCBI\'s ')
      . Link::fromTextAndUrl('EUtils API',
          Url::fromUri('https://www.ncbi.nlm.nih.gov/books/NBK25500/'))->toString()
      . t(', which limits users and programs to a maximum of 3 requests per second without an API key. '
          . 'However, NCBI allows users and programs to an increased maximum of 10 requests per second if '
          . 'they provide a valid API key. This is particularly useful in speeding up large publication imports. '
          . 'For more information on NCBI API keys, please ')
      . Link::fromTextAndUrl(t('see here'),
          Url::fromUri('https://www.ncbi.nlm.nih.gov/books/NBK25497/#chapter2.API_Keys', [
            'attributes' => [
              'target' => 'blank',
            ]]))->toString()
      . '.';

    $form['pub_library']['ncbi_api_key'] = [
      '#title' => t('(Optional) NCBI API key:'),
      '#type' => 'textfield',
      '#description' => $api_key_description,
      '#required' => FALSE,
      //to-do add ajax callback to populate?
      '#size' => 20,
    ];

    $form['pub_library']['days'] = [
      '#title' => t('Days since record modified'),
      '#type' => 'textfield',
      '#description' => t('Limit the search to include pubs that have been added no more than this many days before today'),
      '#required' => FALSE,
      '#size' => 5,
    ];
    return $form;
  }

  public function formValidate($form, &$form_state) {
    // Perform any form validations necessary with the form data
  }


  /**
   * More documentation can be found in TripalPubLibraryInterface
   */
  public function run(int $query_id) {
<<<<<<< HEAD
    // public connection is already defined due to dependency injection happening on TripalPubLibraryBase
    $row = $this->public->select('tripal_pub_library_query', 'tpi')
    ->fields('tpi')
    ->condition('pub_library_query_id', $query_id, '=')
    ->execute()
    ->fetchObject();
    // Get the criteria column which has serialized data, so unserialize it into $query variable
    $query = unserialize($row->criteria);

    // Go through all results until pubs is empty
    $page_results = $this->retrieve($query);
    // print_r($page_results);
    // print_r(count($page_results['pubs']));
    $publications = [];
    if (count($page_results['pubs']) != 0) {
      $publications = array_merge($publications, $page_results['pubs']);
    }
    return $publications;
=======

>>>>>>> a5a77fc0
  }

  /**
   * More documentation can be found in TripalPubLibraryInterface
   */
  public function retrieve(array $query, int $limit = 10, int $page = 0) {
    $results = NULL;
    try {
      $results = $this->remoteSearchPMID($query, $limit, $page);
    }
    catch (\Exception $ex) {

    }
    return $results;
  }


<<<<<<< HEAD
=======
  /** THIS IS FROM 7.x-3.x/tripal_chado/includes/loaders/tripal_chado.pub_importer_PMID.inc */
  /** UPGRADED FOR TRIPAL 4 USE */

>>>>>>> a5a77fc0
  /**
   * A function for performing the search on the PubMed database.
   *
   * @param $search_array
   *   An array containing the search criteria for the search
   * @param $num_to_retrieve
   *   Indicates the maximum number of publications to retrieve from the remote
   *   database
   * @param $page
   *   Indicates the page to retrieve.  This corresponds to a paged table, where
   *   each page has $num_to_retrieve publications.
   *
   * @return
   *  An array of publications.
   *
   * @ingroup tripal_pub
   */
  public function remoteSearchPMID($search_array, $num_to_retrieve, $page, $row_mode = 1) {
    // convert the terms list provided by the caller into a string with words
    // separated by a '+' symbol.
    $num_criteria = $search_array['num_criteria'];
    $days = NULL;
    if (isset($search_array['days'])) {
      $days = $search_array['days'];
    }

    $search_str = '';

    for ($i = 1; $i <= $num_criteria; $i++) {
      $search_terms = trim($search_array['criteria'][$i]['search_terms']);
      $scope = $search_array['criteria'][$i]['scope'];
      $is_phrase = $search_array['criteria'][$i]['is_phrase'];
      $op = $search_array['criteria'][$i]['operation'];

      if ($op) {
        $search_str .= "$op ";
      }

      // if this is phrase make sure the search terms are surrounded by quotes
      if ($is_phrase) {
        $search_str .= "(\"$search_terms\" |SCOPE|)";
      }
      // if this is not a phase then we want to separate each 'OR or 'AND' into a unique criteria
      else {
        $search_str .= "(";
        if (preg_match('/\s+and+\s/i', $search_terms)) {
          $elements = preg_split('/\s+and+\s/i', $search_terms);
          foreach ($elements as $element) {
            $search_str .= "($element |SCOPE|) AND ";
          }
          $search_str = substr($search_str, 0, -5); // remove trailing 'AND '
        }
        elseif (preg_match('/\s+or+\s/i', $search_terms)) {
          $elements = preg_split('/\s+or+\s/i', $search_terms);
          foreach ($elements as $element) {
            $search_str .= "($element |SCOPE|) OR ";
          }
          $search_str = substr($search_str, 0, -4); // remove trailing 'OR '
        }
        else {
          $search_str .= "($search_terms |SCOPE|)";
        }
        $search_str .= ')';
      }

      if ($scope == 'title') {
        $search_str = preg_replace('/\|SCOPE\|/', '[Title]', $search_str);
      }
      elseif ($scope == 'author') {
        $search_str = preg_replace('/\|SCOPE\|/', '[Author]', $search_str);
      }
      elseif ($scope == 'abstract') {
        $search_str = preg_replace('/\|SCOPE\|/', '[Title/Abstract]', $search_str);
      }
      elseif ($scope == 'journal') {
        $search_str = preg_replace('/\|SCOPE\|/', '[Journal]', $search_str);
      }
      elseif ($scope == 'id') {
        $search_str = preg_replace('/PMID:([^\s]*)/', '$1', $search_str);
        $search_str = preg_replace('/\|SCOPE\|/', '[Uid]', $search_str);
      }
      else {
        $search_str = preg_replace('/\|SCOPE\|/', '', $search_str);
      }
    }
    if ($days) {
      // get the date of the day suggested
      $past_timestamp = time() - ($days * 86400);
      $past_date = getdate($past_timestamp);
      $search_str .= " AND (\"" . sprintf("%04d/%02d/%02d", $past_date['year'], $past_date['mon'], $past_date['mday']) . "\"[Date - Create] : \"3000\"[Date - Create]))";
    }

    // now initialize the query
    $results = $this->pmidSearchInit($search_str, $num_to_retrieve);
    $total_records = $results['Count'];
    $query_key = $results['QueryKey'];
    $web_env = $results['WebEnv'];

    // initialize the pager
    $start = $page * $num_to_retrieve;

    // if we have no records then return an empty array
    if ($total_records == 0) {
      return [
        'total_records' => $total_records,
        'search_str' => $search_str,
        'pubs' => [],
      ];
    }
    // now get the list of PMIDs from the initialized search
    $pmids_txt = $this->pmidFetch($query_key, $web_env, 'uilist', 'text', $start, $num_to_retrieve);

    // iterate through each PMID and get the publication record. This requires a new search and new fetch
    $pmids = explode("\n", trim($pmids_txt));
    $pubs = [];
    foreach ($pmids as $pmid) {
      // now retrieve the individual record
      $pub_xml = $this->pmidFetch($query_key, $web_env, 'null', 'xml', 0, 1, ['id' => $pmid]);
      $pub = $this->parse($pub_xml);
      $pubs[] = $pub;
    }
    return [
      'total_records' => $total_records,
      'search_str' => $search_str,
      'pubs' => $pubs,
    ];
  }

  /**
   * Initailizes a PubMed Search using a given search string
   *
   * @param $search_str
   *   The PubMed Search string
   * @param $retmax
   *   The maximum number of records to return
   *
   * @return
   *   An array containing the Count, WebEnv and QueryKey as return
   *   by PubMed's esearch utility
   *
   * @ingroup tripal_pub
   */
  private function pmidSearchInit($search_str, $retmax) {

    // do a search for a single result so that we can establish a history, and get
    // the number of records. Once we have the number of records we can retrieve
    // those requested in the range.
    $query_url = "https://www.ncbi.nlm.nih.gov/entrez/eutils/esearch.fcgi?" .
      "db=Pubmed" .
      "&retmax=$retmax" .
      "&usehistory=y" .
      "&term=" . urlencode($search_str);

    $api_key = \Drupal::state()->get('tripal_pub_importer_ncbi_api_key', NULL);
    $sleep_time = 333334;
    if (!empty($api_key)) {
      $query_url .= "&api_key=" . $api_key;
      $sleep_time = 100000;
    }

    usleep($sleep_time);  // 1/3 of a second delay, NCBI limits requests to 3 / second without API key
    $rfh = fopen($query_url, "r");
    if (!$rfh) {
      \Drupal::messenger()->addMessage('Could not perform Pubmed query. Cannot connect to Entrez.', 'error');
      \Drupal::service('tripal.logger')->error("Could not perform Pubmed query. Cannot connect to Entrez.");
      return 0;
    }

    // retrieve the XML results
    $query_xml = '';
    while (!feof($rfh)) {
      $query_xml .= fread($rfh, 255);
    }
    fclose($rfh);
    $xml = new \XMLReader();
    $xml->xml($query_xml);

    // iterate though the child nodes of the <eSearchResult> tag and get the count, history and query_id
    $result = [];
    while ($xml->read()) {
      $element = $xml->name;

      if ($xml->nodeType == \XMLReader::END_ELEMENT and $element == 'WebEnv') {
        // we've read as much as we need. If we go too much further our counts
        // will get messed up by other 'Count' elements.  so we're done.
        break;
      }
      if ($xml->nodeType == \XMLReader::ELEMENT) {

        switch ($element) {
          case 'Count':
            $xml->read();
            $result['Count'] = $xml->value;
            break;
          case 'WebEnv':
            $xml->read();
            $result['WebEnv'] = $xml->value;
            break;
          case 'QueryKey':
            $xml->read();
            $result['QueryKey'] = $xml->value;
            break;
        }
      }
    }
    return $result;
  }

  /**
   * Retrieves from PubMed a set of publications from the
   * previously initiated query.
   *
   * @param $query_key
   *   The esearch QueryKey
   * @param $web_env
   *   The esearch WebEnv
   * @param $rettype
   *   The efetch return type
   * @param $retmod
   *   The efetch return mode
   * @param $start
   *   The start of the range to retrieve
   * @param $limit
   *   The number of publications to retrieve
   * @param $args
   *   Any additional arguments to add the efetch query URL
   *
   * @return
   *  An array containing the total_records in the dataset, the search string
   *  and an array of the publications that were retrieved.
   *
   * @ingroup tripal_pub
   */
  private function pmidFetch($query_key, $web_env, $rettype = 'null',
                                 $retmod = 'null', $start = 0, $limit = 10, $args = []) {

    // repeat the search performed previously (using WebEnv & QueryKey) to retrieve
    // the PMID's within the range specied.  The PMIDs will be returned as a text list
    $fetch_url = "https://www.ncbi.nlm.nih.gov/entrez/eutils/efetch.fcgi?" .
      "rettype=$rettype" .
      "&retmode=$retmod" .
      "&retstart=$start" .
      "&retmax=$limit" .
      "&db=Pubmed" .
      "&query_key=$query_key" .
      "&WebEnv=$web_env";

    $api_key = \Drupal::state()->get('tripal_pub_importer_ncbi_api_key', NULL);
    $sleep_time = 333334;
    if (!empty($api_key)) {
      $fetch_url .= "&api_key=" . $api_key;
      $sleep_time = 100000;
    }

    foreach ($args as $key => $value) {
      if (is_array($value)) {
        $fetch_url .= "&$key=";
        foreach ($value as $item) {
          $fetch_url .= "$item,";
        }
        $fetch_url = substr($fetch_url, 0, -1); // remove trailing comma
      }
      else {
        $fetch_url .= "&$key=$value";
      }
    }
    usleep($sleep_time);  // 1/3 of a second delay, NCBI limits requests to 3 / second without API key
    $rfh = fopen($fetch_url, "r");
    if (!$rfh) {
      \Drupal::messenger()->addMessage('ERROR: Could not perform PubMed query.', 'error');
      \Drupal::service('tripal.logger')->error("Could not perform PubMed query: $fetch_url.");
      return '';
    }
    $results = '';
    if ($rfh) {
      while (!feof($rfh)) {
        $results .= fread($rfh, 255);
      }
      fclose($rfh);
    }

    return $results;
  }

  /**
   * This function parses the XML containing details of a publication and
   * converts it into an associative array of where keys are Tripal Pub
   * ontology terms and the values are extracted from the XML. The
   * XML should contain only a single publication record.
   *
   * Information about the valid elements in the PubMed XML can be found here:
   * https://www.nlm.nih.gov/bsd/licensee/elements_descriptions.html
   *
   * Information about PubMed's citation format can be found here
   * https://www.nlm.nih.gov/bsd/policy/cit_format.html
   *
   * @param $pub_xml
   *  An XML string describing a single publication
   *
   * @return
   *  An array describing the publication
   *
   * @ingroup tripal_pub
   */
  public function parse($pub_xml) {
    $pub = [];

    if (!$pub_xml) {
      return $pub;
    }

    // read the XML and iterate through it.
    $xml = new \XMLReader();
    $xml->xml(trim($pub_xml));
    while ($xml->read()) {
      $element = $xml->name;
      if ($xml->nodeType == \XMLReader::ELEMENT) {

        switch ($element) {
          case 'ERROR':
            $xml->read(); // get the value for this element
            \Drupal::service('tripal.logger')->error("Error: " . $xml->value);
            break;
          case 'PMID':
            // thre are multiple places where a PMID is present in the XML and
            // since this code does not descend into every branch of the XML tree
            // we will encounter many of them here.  Therefore, we only want the
            // PMID that we first encounter. If we already have the PMID we will
            // just skip it.  Examples of other PMIDs are in the articles that
            // cite this one.
            $xml->read(); // get the value for this element
            if (!array_key_exists('Publication Dbxref', $pub)) {
              $pub['Publication Dbxref'] = $xml->value;
            }
            break;
          case 'Article':
            $pub_model = $xml->getAttribute('PubModel');
            $pub['Publication Model'] = $pub_model;
            $this->pmidParseArticle($xml, $pub);
            break;
          case 'MedlineJournalInfo':
            $this->pmidParseMedlineJournalInfo($xml, $pub);
            break;
          case 'BookDocument':
            $this->pmidParseBookDocument($xml, $pub);
            break;
          case 'ChemicalList':
            // TODO: handle this
            break;
          case 'SupplMeshList':
            // TODO: meant for protocol list
            break;
          case 'CitationSubset':
            // TODO: not sure this is needed.
            break;
          case 'CommentsCorrections':
            // TODO: handle this
            break;
          case 'GeneSymbolList':
            // TODO: handle this
            break;
          case 'MeshHeadingList':
            // TODO: Medical subject headings
            break;
          case 'NumberOfReferences':
            // TODO: not sure we should keep this as it changes frequently.
            break;
          case 'PersonalNameSubjectList':
            // TODO: for works about an individual or with biographical note/obituary.
            break;
          case 'OtherID':
            // TODO: ID's from another NLM partner.
            break;
          case 'OtherAbstract':
            // TODO: when the journal does not contain an abstract for the publication.
            break;
          case 'KeywordList':
            // TODO: handle this
            break;
          case 'InvestigatorList':
            // TODO: personal names of individuals who are not authors (can be used with collection)
            break;
          case 'GeneralNote':
            // TODO: handle this
            break;
          case 'DeleteCitation':
            // TODO: need to know how to handle this
            break;
          default:
            break;
        }
      }
    }
<<<<<<< HEAD
    $pub['Citation'] = $this->pmid_generate_citation($pub);

    // $pub['raw'] = $pub_xml;
=======
    // @TODO refer to T3 tripal_chado module, tripal_chado.pub.api.inc
    // $pub['Citation'] = chado_pub_create_citation($pub);

    $pub['raw'] = $pub_xml;
>>>>>>> a5a77fc0
    return $pub;
  }

  /**
   * Creates Citation
   *
   * This function generates citations for publications.  It requires
   * an array structure with keys being the terms in the Tripal
   * publication ontology.  This function is intended to be used
   * for any function that needs to generate a citation.
   *
   * @param $pub
   *   An array structure containing publication details where the keys
   *   are the publication ontology term names and values are the
   *   corresponding details.  The pub array can contain the following
   *   keys with corresponding values:
   *     - Publication Type:  an array of publication types. a publication can
   *       have more than one type.
   *     - Authors: a  string containing all of the authors of a publication.
   *     - Journal Name:  a string containing the journal name.
   *     - Journal Abbreviation: a string containing the journal name
   *   abbreviation.
   *     - Series Name: a string containing the series (e.g. conference
   *       proceedings) name.
   *     - Series Abbreviation: a string containing the series name abbreviation
   *     - Volume: the serives volume number.
   *     - Issue: the series issue number.
   *     - Pages: the page numbers for the publication.
   *     - Publication Date:  A date in the format "Year Month Day".
   *
   * @return
   *   A text string containing the citation.
   */
  private function pmid_generate_citation(&$pub) {
    $citation = '';
    $pub_type = '';

    // An article may have more than one publication type. For example,
    // a publication type can be 'Journal Article' but also a 'Clinical Trial'.
    // Therefore, we need to select the type that makes most sense for
    // construction of the citation. Here we'll iterate through them all
    // and select the one that matches best.
    if (is_array($pub['Publication Type'])) {
      foreach ($pub['Publication Type'] as $ptype) {
        if ($ptype == 'Journal Article') {
          $pub_type = $ptype;
          break;
        }
        else {
          if ($ptype == 'Conference Proceedings') {
            $pub_type = $ptype;
            break;
          }
          else {
            if ($ptype == 'Review') {
              $pub_type = $ptype;
              break;
            }
            else {
              if ($ptype == 'Book') {
                $pub_type = $ptype;
                break;
              }
              else {
                if ($ptype == 'Letter') {
                  $pub_type = $ptype;
                  break;
                }
                else {
                  if ($ptype == 'Book Chapter') {
                    $pub_type = $ptype;
                    break;
                  }
                  else {
                    if ($ptype == "Research Support, Non-U.S. Gov't") {
                      $pub_type = $ptype;
                      // We don't break because if the article is also a Journal Article
                      // we prefer that type.
                    }
                  }
                }
              }
            }
          }
        }
      }
      // If we don't have a recognized publication type, then just use the
      // first one in the list.
      if (!$pub_type) {
        $pub_type = $pub['Publication Type'][0];
      }
    }
    else {
      $pub_type = $pub['Publication Type'];
    }
    //----------------------
    // Journal Article
    //----------------------
    if ($pub_type == 'Journal Article') {
      if (array_key_exists('Authors', $pub)) {
        $citation = $pub['Authors'] . '. ';
      }

      $citation .= $pub['Title'] . '. ';

      if (array_key_exists('Journal Name', $pub)) {
        $citation .= $pub['Journal Name'] . '. ';
      }
      elseif (array_key_exists('Journal Abbreviation', $pub)) {
        $citation .= $pub['Journal Abbreviation'] . '. ';
      }
      elseif (array_key_exists('Series Name', $pub)) {
        $citation .= $pub['Series Name'] . '. ';
      }
      elseif (array_key_exists('Series Abbreviation', $pub)) {
        $citation .= $pub['Series Abbreviation'] . '. ';
      }
      if (array_key_exists('Publication Date', $pub)) {
        $citation .= $pub['Publication Date'];
      }
      elseif (array_key_exists('Year', $pub)) {
        $citation .= $pub['Year'];
      }
      if (array_key_exists('Volume', $pub) or array_key_exists('Issue', $pub) or array_key_exists('Pages', $pub)) {
        $citation .= '; ';
      }
      if (array_key_exists('Volume', $pub)) {
        $citation .= $pub['Volume'];
      }
      if (array_key_exists('Issue', $pub)) {
        $citation .= '(' . $pub['Issue'] . ')';
      }
      if (array_key_exists('Pages', $pub)) {
        if (array_key_exists('Volume', $pub)) {
          $citation .= ':';
        }
        $citation .= $pub['Pages'];
      }
      $citation .= '.';
    }
    //----------------------
    // Review
    //----------------------
    else {
      if ($pub_type == 'Review') {
        if (array_key_exists('Authors', $pub)) {
          $citation = $pub['Authors'] . '. ';
        }

        $citation .= $pub['Title'] . '. ';

        if (array_key_exists('Journal Name', $pub)) {
          $citation .= $pub['Journal Name'] . '. ';
        }
        elseif (array_key_exists('Journal Abbreviation', $pub)) {
          $citation .= $pub['Journal Abbreviation'] . '. ';
        }
        elseif (array_key_exists('Series Name', $pub)) {
          $citation .= $pub['Series Name'] . '. ';
        }
        elseif (array_key_exists('Series Abbreviation', $pub)) {
          $citation .= $pub['Series Abbreviation'] . '. ';
        }
        elseif (array_key_exists('Publisher', $pub)) {
          $citation .= $pub['Publisher'] . '. ';
        }
        if (array_key_exists('Publication Date', $pub)) {
          $citation .= $pub['Publication Date'];
        }
        elseif (array_key_exists('Year', $pub)) {
          $citation .= $pub['Year'];
        }
        if (array_key_exists('Volume', $pub) or array_key_exists('Issue', $pub) or array_key_exists('Pages', $pub)) {
          $citation .= '; ';
        }
        if (array_key_exists('Volume', $pub)) {
          $citation .= $pub['Volume'];
        }
        if (array_key_exists('Issue', $pub)) {
          $citation .= '(' . $pub['Issue'] . ')';
        }
        if (array_key_exists('Pages', $pub)) {
          if (array_key_exists('Volume', $pub)) {
            $citation .= ':';
          }
          $citation .= $pub['Pages'];
        }
        $citation .= '.';
      }
      //----------------------
      // Research Support, Non-U.S. Gov't
      //----------------------
      elseif ($pub_type == "Research Support, Non-U.S. Gov't") {
        if (array_key_exists('Authors', $pub)) {
          $citation = $pub['Authors'] . '. ';
        }

        $citation .= $pub['Title'] . '. ';

        if (array_key_exists('Journal Name', $pub)) {
          $citation .= $pub['Journal Name'] . '. ';
        }
        if (array_key_exists('Publication Date', $pub)) {
          $citation .= $pub['Publication Date'];
        }
        elseif (array_key_exists('Year', $pub)) {
          $citation .= $pub['Year'];
        }
        $citation .= '.';
      }
      //----------------------
      // Letter
      //----------------------
      elseif ($pub_type == 'Letter') {
        if (array_key_exists('Authors', $pub)) {
          $citation = $pub['Authors'] . '. ';
        }

        $citation .= $pub['Title'] . '. ';
        if (array_key_exists('Journal Name', $pub)) {
          $citation .= $pub['Journal Name'] . '. ';
        }
        elseif (array_key_exists('Journal Abbreviation', $pub)) {
          $citation .= $pub['Journal Abbreviation'] . '. ';
        }
        elseif (array_key_exists('Series Name', $pub)) {
          $citation .= $pub['Series Name'] . '. ';
        }
        elseif (array_key_exists('Series Abbreviation', $pub)) {
          $citation .= $pub['Series Abbreviation'] . '. ';
        }
        if (array_key_exists('Publication Date', $pub)) {
          $citation .= $pub['Publication Date'];
        }
        elseif (array_key_exists('Year', $pub)) {
          $citation .= $pub['Year'];
        }
        if (array_key_exists('Volume', $pub) or array_key_exists('Issue', $pub) or array_key_exists('Pages', $pub)) {
          $citation .= '; ';
        }
        if (array_key_exists('Volume', $pub)) {
          $citation .= $pub['Volume'];
        }
        if (array_key_exists('Issue', $pub)) {
          $citation .= '(' . $pub['Issue'] . ')';
        }
        if (array_key_exists('Pages', $pub)) {
          if (array_key_exists('Volume', $pub)) {
            $citation .= ':';
          }
          $citation .= $pub['Pages'];
        }
        $citation .= '.';
      }
      //-----------------------
      // Conference Proceedings
      //-----------------------
      elseif ($pub_type == 'Conference Proceedings') {
        if (array_key_exists('Authors', $pub)) {
          $citation = $pub['Authors'] . '. ';
        }

        $citation .= $pub['Title'] . '. ';
        if (array_key_exists('Conference Name', $pub)) {
          $citation .= $pub['Conference Name'] . '. ';
        }
        elseif (array_key_exists('Series Name', $pub)) {
          $citation .= $pub['Series Name'] . '. ';
        }
        elseif (array_key_exists('Series Abbreviation', $pub)) {
          $citation .= $pub['Series Abbreviation'] . '. ';
        }
        if (array_key_exists('Publication Date', $pub)) {
          $citation .= $pub['Publication Date'];
        }
        elseif (array_key_exists('Year', $pub)) {
          $citation .= $pub['Year'];
        }
        if (array_key_exists('Volume', $pub) or array_key_exists('Issue', $pub) or array_key_exists('Pages', $pub)) {
          $citation .= '; ';
        }
        if (array_key_exists('Volume', $pub)) {
          $citation .= $pub['Volume'];
        }
        if (array_key_exists('Issue', $pub)) {
          $citation .= '(' . $pub['Issue'] . ')';
        }
        if (array_key_exists('Pages', $pub)) {
          if (array_key_exists('Volume', $pub)) {
            $citation .= ':';
          }
          $citation .= $pub['Pages'];
        }
        $citation .= '.';
      }
      //-----------------------
      // Default
      //-----------------------
      else {
        if (array_key_exists('Authors', $pub)) {
          $citation = $pub['Authors'] . '. ';
        }
        $citation .= $pub['Title'] . '. ';
        if (array_key_exists('Series Name', $pub)) {
          $citation .= $pub['Series Name'] . '. ';
        }
        elseif (array_key_exists('Series Abbreviation', $pub)) {
          $citation .= $pub['Series Abbreviation'] . '. ';
        }
        if (array_key_exists('Publication Date', $pub)) {
          $citation .= $pub['Publication Date'];
        }
        elseif (array_key_exists('Year', $pub)) {
          $citation .= $pub['Year'];
        }
        if (array_key_exists('Volume', $pub) or array_key_exists('Issue', $pub) or array_key_exists('Pages', $pub)) {
          $citation .= '; ';
        }
        if (array_key_exists('Volume', $pub)) {
          $citation .= $pub['Volume'];
        }
        if (array_key_exists('Issue', $pub)) {
          $citation .= '(' . $pub['Issue'] . ')';
        }
        if (array_key_exists('Pages', $pub)) {
          if (array_key_exists('Volume', $pub)) {
            $citation .= ':';
          }
          $citation .= $pub['Pages'];
        }
        $citation .= '.';
      }
    }

    return $citation;
  }

  /**
   * Parses the section from the XML returned from PubMed that contains
   * information about a book.
   *
   * @param $xml
   *   The XML to parse
   * @param $pub
   *   The publication object to which additional details will be added
   *
   * @ingroup tripal_pub
   */
  private function pmidParseBookDocument($xml, &$pub) {

    while ($xml->read()) {
      // get this element name
      $element = $xml->name;

      // if we're at the </Book> element then we're done with the book...
      if ($xml->nodeType == \XMLReader::END_ELEMENT and $element == 'BookDocument') {
        return;
      }
      if ($xml->nodeType == \XMLReader::ELEMENT) {
        switch ($element) {
          case 'PMID':
            $xml->read(); // get the value for this element
            if (!array_key_exists('Publication Dbxref', $pub)) {
              $pub['Publication Dbxref'] = $xml->value;
            }
            break;
          case 'BookTitle':
            $pub['Title'] = $xml->readString();
            break;
          case 'ArticleTitle':
            // This can happen if there is a chapter in a book, append to the book title
            $title = $xml->readString();
            $pub['Title'] = $pub['Title'] ? ($pub['Title'] . '. ' . $title) : $title;
            break;
          case 'Abstract':
            $this->pmidParseAbstract($xml, $pub);
            break;
          case 'Pagination':
            $this->pmidParsePagination($xml, $pub);
            break;
          case 'ELocationID':
            $type = $xml->getAttribute('EIdType');
            $valid = $xml->getAttribute('ValidYN');
            $xml->read();
            $elocation = $xml->value;
            if ($type == 'doi' and $valid == 'Y') {
              $pub['DOI'] = $elocation;
            }
            if ($type == 'pii' and $valid == 'Y') {
              $pub['PII'] = $elocation;
            }
            $pub['Elocation'] = $elocation;
            break;
          case 'Affiliation':
            // the affiliation tag at this level is meant solely for the first author
            $xml->read();
            $pub['Author List'][0]['Affiliation'] = $xml->value;
            break;
          case 'AuthorList':
            $complete = $xml->getAttribute('CompleteYN');
            $this->pmidParseAuthorlist($xml, $pub);
            break;
          case 'Language':
            $xml->read();
            $lang_abbr = $xml->value;
            // there may be multiple languages so we store these in an array
            $pub['Language'][] = $this->remoteSearchGetLanguage($lang_abbr);
            $pub['Language Abbr'][] = $lang_abbr;
            break;
          case 'PublicationTypeList':
            $this->pmidParsePublicationTypeList($xml, $pub);
            break;
          case 'PublicationType':
            $this->pmidParsePublicationType($xml, $pub);
            break;
          case 'VernacularTitle':
            $xml->read();
            $pub['Vernacular Title'][] = $xml->value;
            break;
          case 'PublisherName':
            $xml->read();
            $pub['Publisher'] = $xml->value;
            break;
          case 'PubDate':
            $date = $this->pmidParseDate($xml, 'PubDate');
            $year = $date['year'];
            $month = array_key_exists('month', $date) ? $date['month'] : '';
            $day = array_key_exists('day', $date) ? $date['day'] : '';
            $medline = array_key_exists('medline', $date) ? $date['medline'] : '';

            $pub['Year'] = $year;
            if ($month and $day and $year) {
              $pub['Publication Date'] = "$year $month $day";
            }
            elseif ($month and !$day and $year) {
              $pub['Publication Date'] = "$year $month";
            }
            elseif (!$month and !$day and $year) {
              $pub['Publication Date'] = $year;
            }
            elseif ($medline) {
              $pub['Publication Date'] = $medline;
            }
            else {
              $pub['Publication Date'] = "Date Unknown";
            }
            break;
          default:
            break;
        }
      }
    }
  }

  /**
   * Parses the section from the XML returned from PubMed that contains
   * a list of publication types
   *
   * @param $xml
   *   The XML to parse
   * @param $pub
   *   The publication object to which additional details will be added
   *
   * @ingroup tripal_pub
   */
  private function pmidParsePublicationTypeList($xml, &$pub) {

    while ($xml->read()) {
      $element = $xml->name;

      if ($xml->nodeType == \XMLReader::END_ELEMENT and $element == 'PublicationTypeList') {
        // we've reached the </PublicationTypeList> element so we're done.
        return;
      }
      if ($xml->nodeType == \XMLReader::ELEMENT) {
        switch ($element) {
          case 'PublicationType':
            $this->pmidParsePublicationType($xml, $pub);
            break;
          default:
            break;
        }
      }
    }
  }


  /**
   * Parses the section from the XML returned from PubMed that contains
   * information about the Journal
   *
   * @param $xml
   *   The XML to parse
   * @param $pub
   *   The publication object to which additional details will be added
   *
   * @ingroup tripal_pub
   */
  private function pmidParseMedlineJournalInfo($xml, &$pub) {
    while ($xml->read()) {
      // get this element name
      $element = $xml->name;

      // if we're at the </Article> element then we're done with the article...
      if ($xml->nodeType == \XMLReader::END_ELEMENT and $element == 'MedlineJournalInfo') {
        return;
      }
      if ($xml->nodeType == \XMLReader::ELEMENT) {
        switch ($element) {
          case 'Country':
            // the place of publication of the journal
            $xml->read();
            $pub['Journal Country'] = $xml->value;
            break;
          case 'MedlineTA':
            // TODO: not sure how this is different from ISOAbbreviation
            break;
          case 'NlmUniqueID':
            // TODO: the journal's unique ID in medline
            break;
          case 'ISSNLinking':
            // TODO: not sure how this is different from ISSN
            break;
          default:
            break;
        }
      }
    }
  }

  /**
   * Parses the section from the XML returned from PubMed that contains
   * information about an article.
   *
   * @param $xml
   *   The XML to parse
   * @param $pub
   *   The publication object to which additional details will be added
   *
   * @ingroup tripal_pub
   */
  private function pmidParseArticle($xml, &$pub) {

    while ($xml->read()) {
      // get this element name
      $element = $xml->name;

      // if we're at the </Article> element then we're done with the article...
      if ($xml->nodeType == \XMLReader::END_ELEMENT and $element == 'Article') {
        return;
      }
      if ($xml->nodeType == \XMLReader::ELEMENT) {
        switch ($element) {
          case 'Journal':
            $this->pmidParseJournal($xml, $pub);
            break;
          case 'ArticleTitle':
            $pub['Title'] = $xml->readString();
            break;
          case 'Abstract':
            $this->pmidParseAbstract($xml, $pub);
            break;
          case 'Pagination':
            $this->pmidParsePagination($xml, $pub);
            break;
          case 'ELocationID':
            $type = $xml->getAttribute('EIdType');
            $valid = $xml->getAttribute('ValidYN');
            $xml->read();
            $elocation = $xml->value;
            if ($type == 'doi' and $valid == 'Y') {
              $pub['DOI'] = $elocation;
            }
            if ($type == 'pii' and $valid == 'Y') {
              $pub['PII'] = $elocation;
            }
            $pub['Elocation'] = $elocation;
            break;
          case 'Affiliation':
            // the affiliation tag at this level is meant solely for the first author
            $xml->read();
            $pub['Author List'][0]['Affiliation'] = $xml->value;
            break;
          case 'AuthorList':
            $complete = $xml->getAttribute('CompleteYN');
            $this->pmidParseAuthorlist($xml, $pub);
            break;
          case 'InvestigatorList':
            // TODO: perhaps handle this one day.  The investigator list is to list the names of people who
            // are members of a collective or corporate group that is an author in the paper.
            break;
          case 'Language':
            $xml->read();
            $lang_abbr = $xml->value;
            // there may be multiple languages so we store these in an array
            $pub['Language'][] = $this->remoteSearchGetLanguage($lang_abbr);
            $pub['Language Abbr'][] = $lang_abbr;
            break;
          case 'DataBankList':
            // TODO: handle this case
            break;
          case 'GrantList':
            // TODO: handle this case
            break;
          case 'PublicationTypeList':
            $this->pmidParsePublicationTypeList($xml, $pub);
            break;
          case 'VernacularTitle':
            $xml->read();
            $pub['Vernacular Title'][] = $xml->value;
            break;
          case 'ArticleDate':
            // TODO: figure out what to do with this element. We already have the
            // published date in the <PubDate> field, but this date should be in numeric
            // form and may have more information.
            break;
          default:
            break;
        }
      }
    }
  }

  /**
   * Parses the section from the XML returned from PubMed that contains
   * information about a publication
   *
   * A full list of publication types can be found here:
   * http://www.nlm.nih.gov/mesh/pubtypes.html.
   *
   * The Tripal Pub ontology doesn't yet have terms for all of the
   * publication types so we store the value in the 'publication_type' term.
   *
   * @param $xml
   *   The XML to parse
   * @param $pub
   *   The publication object to which additional details will be added
   *
   * @ingroup tripal_pub
   */
  private function pmidParsePublicationType($xml, &$pub) {
    $chado = \Drupal::service('tripal_chado.database');
    $xml->read();
    $value = $xml->value;

    $identifiers = [
      'name' => $value,
      'cv_id' => [
        'name' => 'tripal_pub',
      ],
    ];
    $options = ['case_insensitive_columns' => ['name']];
    $pub_cvterm = chado_get_cvterm($identifiers, $options, $chado->getSchemaName());
    if (!$pub_cvterm) {
      // see if this we can find the name using a synonym
      $identifiers = [
        'synonym' => [
          'name' => $value,
          'cv_name' => 'tripal_pub',
        ],
      ];
      $pub_cvterm = chado_get_cvterm($identifiers, $options, $chado->getSchemaName());
      if (!$pub_cvterm) {
        \Drupal::service('tripal.logger')->error('Cannot find a valid vocabulary term for the publication type: "' .
          $value . '"');
      }
    }
    else {
      $pub['Publication Type'][] = $pub_cvterm->name;
    }
  }

  /**
   * Parses the section from the XML returned from PubMed that contains
   * information about the abstract
   *
   * @param $xml
   *   The XML to parse
   * @param $pub
   *   The publication object to which additional details will be added
   *
   * @ingroup tripal_pub
   */
  private function pmidParseAbstract($xml, &$pub) {
    $abstract = '';

    while ($xml->read()) {
      $element = $xml->name;

      if ($xml->nodeType == \XMLReader::END_ELEMENT and $element == 'Abstract') {
        // we've reached the </Abstract> element so return
        $pub['Abstract'] = $abstract;
        return;
      }
      // the abstract text can be just a single paragraph or be broken into multiple
      // abstract texts for structured abstracts.  Here we will just combine then
      // into a single element in the order that they arrive in HTML format
      if ($xml->nodeType == \XMLReader::ELEMENT) {
        switch ($element) {
          case 'AbstractText':
            $label = $xml->getAttribute('Label');
            $value = $xml->readString();
            if ($label) {
              $part = "<p><b>$label</b></br>" . $value . '</p>';
              $abstract .= $part;
              $pub['Structured Abstract Part'][] = $part;
            }
            else {
              $abstract .= "<p>" . $value . "</p>";
            }
            break;
          case 'CopyrightInformation':
            $xml->read();
            $pub['Copyright'] = $xml->value;
            break;
          default:
            break;
        }
      }
    }
  }

  /**
   * Parses the section from the XML returned from PubMed that contains
   * information about pagination
   *
   * @param $xml
   *   The XML to parse
   * @param $pub
   *   The publication object to which additional details will be added
   *
   * @ingroup tripal_pub
   */
  private function pmidParsePagination($xml, &$pub) {
    while ($xml->read()) {
      $element = $xml->name;

      if ($xml->nodeType == \XMLReader::END_ELEMENT and $element == 'Pagination') {
        // we've reached the </Pagination> element so we're done.
        return;
      }
      if ($xml->nodeType == \XMLReader::ELEMENT) {
        switch ($element) {
          case 'MedlinePgn':
            $xml->read();
            if (trim($xml->value)) {
              $pub['Pages'] = $xml->value;
            }
            break;
          default:
            break;
        }
      }
    }
  }

  /**
   * Parses the section from the XML returned from PubMed that contains
   * information about a journal
   *
   * @param $xml
   *   The XML to parse
   * @param $pub
   *   The publication object to which additional details will be added
   *
   * @ingroup tripal_pub
   */
  private function pmidParseJournal($xml, &$pub) {

    while ($xml->read()) {
      $element = $xml->name;

      if ($xml->nodeType == \XMLReader::END_ELEMENT and $element == 'Journal') {
        return;
      }
      if ($xml->nodeType == \XMLReader::ELEMENT) {
        switch ($element) {
          case 'ISSN':
            $issn_type = $xml->getAttribute('IssnType');
            $xml->read();
            $issn = $xml->value;
            $pub['ISSN'] = $issn;
            if ($issn_type == 'Electronic') {
              $pub['eISSN'] = $issn;
            }
            if ($issn_type == 'Print') {
              $pub['pISSN'] = $issn;
            }
            break;
          case 'JournalIssue':
            // valid values of cited_medium are 'Internet' and 'Print'
            $cited_medium = $xml->getAttribute('CitedMedium');
            $this->pmidParseJournalIssue($xml, $pub);
            break;
          case 'Title':
            $xml->read();
            $pub['Journal Name'] = $xml->value;
            break;
          case 'ISOAbbreviation':
            $xml->read();
            $pub['Journal Abbreviation'] = $xml->value;
            break;
          default:
            break;
        }
      }
    }
  }

  /**
   * Parses the section from the XML returned from PubMed that contains
   * information about a journal issue
   *
   * @param $xml
   *   The XML to parse
   * @param $pub
   *   The publication object to which additional details will be added
   *
   * @ingroup tripal_pub
   */
  private function pmidParseJournalIssue($xml, &$pub) {

    while ($xml->read()) {
      $element = $xml->name;

      if ($xml->nodeType == \XMLReader::END_ELEMENT and $element == 'JournalIssue') {
        // if we're at the </JournalIssue> element then we're done
        return;
      }
      if ($xml->nodeType == \XMLReader::ELEMENT) {
        switch ($element) {
          case 'Volume':
            $xml->read();
            $pub['Volume'] = $xml->value;
            break;
          case 'Issue':
            $xml->read();
            $pub['Issue'] = $xml->value;
            break;
          case 'PubDate':
            $date = $this->pmidParseDate($xml, 'PubDate');
            $year = $date['year'];
            $month = array_key_exists('month', $date) ? $date['month'] : '';
            $day = array_key_exists('day', $date) ? $date['day'] : '';
            $medline = array_key_exists('medline', $date) ? $date['medline'] : '';

            $pub['Year'] = $year;
            if ($month and $day and $year) {
              $pub['Publication Date'] = "$year $month $day";
            }
            elseif ($month and !$day and $year) {
              $pub['Publication Date'] = "$year $month";
            }
            elseif (!$month and !$day and $year) {
              $pub['Publication Date'] = $year;
            }
            elseif ($medline) {
              $pub['Publication Date'] = $medline;
            }
            else {
              $pub['Publication Date'] = "Date Unknown";
            }
            break;
          default:
            break;
        }
      }
    }
  }

  /**
   * Parses the section from the XML returned from PubMed that contains
   * information regarding to dates
   *
   * @param $xml
   *   The XML to parse
   * @param $pub
   *   The publication object to which additional details will be added
   *
   * @ingroup tripal_pub
   */
  private function pmidParseDate($xml, $element_name) {
    $date = [];

    while ($xml->read()) {
      $element = $xml->name;

      if ($xml->nodeType == \XMLReader::END_ELEMENT and $element == $element_name) {
        // if we're at the </$element_name> then we're done
        return $date;
      }
      if ($xml->nodeType == \XMLReader::ELEMENT) {
        switch ($element) {
          case 'Year':
            $xml->read();
            $date['year'] = $xml->value;
            break;
          case 'Month':
            $xml->read();
            $month =
            $date['month'] = $xml->value;
            break;
          case 'Day':
            $xml->read();
            $date['day'] = $xml->value;
            break;
          case 'MedlineDate':
            // the medline date is when the date cannot be broken into distinct month day year.
            $xml->read();
            if (!$date['year']) {
              $date['year'] = preg_replace('/^.*(\d{4}).*$/', '\1', $xml->value);
            }
            $date['medline'] = $xml->value;
            break;
          default:
            break;
        }
      }
    }
  }

  /**
   * Parses the section from the XML returned from PubMed that contains
   * information about the author list for a publication
   *
   * @param $xml
   *   The XML to parse
   * @param $pub
   *   The publication object to which additional details will be added
   *
   * @ingroup tripal_pub
   */
  private function pmidParseAuthorlist($xml, &$pub) {
    $num_authors = 0;

    while ($xml->read()) {
      $element = $xml->name;

      if ($xml->nodeType == \XMLReader::END_ELEMENT) {
        // if we're at the </AuthorList> element then we're done with the article...
        if ($element == 'AuthorList') {
          // build the author list before returning
          $authors = '';
          foreach ($pub['Author List'] as $author) {
            if ($author['valid'] == 'N') {
              // skip non-valid entries.  A non-valid entry should have
              // a corresponding corrected entry so we can saftely skip it.
              continue;
            }
            if (array_key_exists('Collective', $author)) {
              $authors .= $author['Collective'] . ', ';
            }
            else {
              $authors .= ($author['Surname']??'') . ' ' . ($author['First Initials']??'') . ', ';
            }
          }
          $authors = substr($authors, 0, -2);
          $pub['Authors'] = $authors;
          return;
        }
        // if we're at the end </Author> element then we're done with the author and we can
        // start a new one.
        if ($element == 'Author') {
          $num_authors++;
        }
      }
      if ($xml->nodeType == \XMLReader::ELEMENT) {
        switch ($element) {
          case 'Author':
            $valid = $xml->getAttribute('ValidYN');
            $pub['Author List'][$num_authors]['valid'] = $valid;
            break;
          case 'LastName':
            $xml->read();
            $pub['Author List'][$num_authors]['Surname'] = $xml->value;
            break;
          case 'ForeName':
            $xml->read();
            $pub['Author List'][$num_authors]['Given Name'] = $xml->value;
            break;
          case 'Initials':
            $xml->read();
            $pub['Author List'][$num_authors]['First Initials'] = $xml->value;
            break;
          case 'Suffix':
            $xml->read();
            $pub['Author List'][$num_authors]['Suffix'] = $xml->value;
            break;
          case 'CollectiveName':
            $xml->read();
            $pub['Author List'][$num_authors]['Collective'] = $xml->value;
            break;
          case 'Identifier':
            // according to the specification, this element is not yet used.
            break;
          default:
            break;
        }
      }
    }
  }

  /**
   * Get the name of the language based on an abbreviation
   *
   * Language abbreviations were obtained here:
   * http://www.nlm.nih.gov/bsd/language_table.html
   *
   * @param $lang_abbr
   *   The abbreviation of the language to return
   *
   * @return
   *   The full name of the language
   *
   * @ingroup tripal_pub
   */
  private function remoteSearchGetLanguage($lang_abbr) {
    $languages = [
      'afr' => 'Afrikaans',
      'alb' => 'Albanian',
      'amh' => 'Amharic',
      'ara' => 'Arabic',
      'arm' => 'Armenian',
      'aze' => 'Azerbaijani',
      'ben' => 'Bengali',
      'bos' => 'Bosnian',
      'bul' => 'Bulgarian',
      'cat' => 'Catalan',
      'chi' => 'Chinese',
      'cze' => 'Czech',
      'dan' => 'Danish',
      'dut' => 'Dutch',
      'eng' => 'English',
      'epo' => 'Esperanto',
      'est' => 'Estonian',
      'fin' => 'Finnish',
      'fre' => 'French',
      'geo' => 'Georgian',
      'ger' => 'German',
      'gla' => 'Scottish Gaelic',
      'gre' => 'Greek, Modern',
      'heb' => 'Hebrew',
      'hin' => 'Hindi',
      'hrv' => 'Croatian',
      'hun' => 'Hungarian',
      'ice' => 'Icelandic',
      'ind' => 'Indonesian',
      'ita' => 'Italian',
      'jpn' => 'Japanese',
      'kin' => 'Kinyarwanda',
      'kor' => 'Korean',
      'lat' => 'Latin',
      'lav' => 'Latvian',
      'lit' => 'Lithuanian',
      'mac' => 'Macedonian',
      'mal' => 'Malayalam',
      'mao' => 'Maori',
      'may' => 'Malay',
      'mul' => 'Multiple languages',
      'nor' => 'Norwegian',
      'per' => 'Persian',
      'pol' => 'Polish',
      'por' => 'Portuguese',
      'pus' => 'Pushto',
      'rum' => 'Romanian, Rumanian, Moldovan',
      'rus' => 'Russian',
      'san' => 'Sanskrit',
      'slo' => 'Slovak',
      'slv' => 'Slovenian',
      'spa' => 'Spanish',
      'srp' => 'Serbian',
      'swe' => 'Swedish',
      'tha' => 'Thai',
      'tur' => 'Turkish',
      'ukr' => 'Ukrainian',
      'und' => 'Undetermined',
      'urd' => 'Urdu',
      'vie' => 'Vietnamese',
      'wel' => 'Welsh',
    ];
    return $languages[strtolower($lang_abbr)];
  }

}<|MERGE_RESOLUTION|>--- conflicted
+++ resolved
@@ -80,7 +80,6 @@
    * More documentation can be found in TripalPubLibraryInterface
    */
   public function run(int $query_id) {
-<<<<<<< HEAD
     // public connection is already defined due to dependency injection happening on TripalPubLibraryBase
     $row = $this->public->select('tripal_pub_library_query', 'tpi')
     ->fields('tpi')
@@ -99,9 +98,6 @@
       $publications = array_merge($publications, $page_results['pubs']);
     }
     return $publications;
-=======
-
->>>>>>> a5a77fc0
   }
 
   /**
@@ -118,13 +114,6 @@
     return $results;
   }
 
-
-<<<<<<< HEAD
-=======
-  /** THIS IS FROM 7.x-3.x/tripal_chado/includes/loaders/tripal_chado.pub_importer_PMID.inc */
-  /** UPGRADED FOR TRIPAL 4 USE */
-
->>>>>>> a5a77fc0
   /**
    * A function for performing the search on the PubMed database.
    *
@@ -518,16 +507,9 @@
         }
       }
     }
-<<<<<<< HEAD
+
     $pub['Citation'] = $this->pmid_generate_citation($pub);
-
-    // $pub['raw'] = $pub_xml;
-=======
-    // @TODO refer to T3 tripal_chado module, tripal_chado.pub.api.inc
-    // $pub['Citation'] = chado_pub_create_citation($pub);
-
-    $pub['raw'] = $pub_xml;
->>>>>>> a5a77fc0
+    
     return $pub;
   }
 
