--- conflicted
+++ resolved
@@ -323,11 +323,7 @@
       for ($i = 0; $i < count($this->arguments['files']); $i++) {
         if (!empty($this->arguments['files'][$i]['file_remote'])) {
           $file_remote = $this->arguments['files'][$i]['file_remote'];
-<<<<<<< HEAD
-          $this->logger->notice('Download file: !file_remote...', ['!file_remote' => $file_remote]);
-=======
           $this->logger->notice('Download file: %file_remote...', ['%file_remote' => $file_remote]);
->>>>>>> 401af972
 
           // If this file is compressed then keep the .gz extension so we can
           // uncompress it.
@@ -336,13 +332,8 @@
             $ext = '.gz';
           }
           // Create a temporary file.
-<<<<<<< HEAD
           $temp = \Drupal::service('file_system')->tempnam("temporary://", 'import_') . $ext;
-          $this->logger->notice("Saving as: !file", ['!file' => $temp]);
-=======
-          $temp = tempnam("temporary://", 'import_') . $ext;
           $this->logger->notice('Saving as: %file', ['%file' => $temp]);
->>>>>>> 401af972
 
           $url_fh = fopen($file_remote, "r");
           $tmp_fh = fopen($temp, "w");
@@ -363,11 +354,7 @@
         // Is this file compressed?  If so, then uncompress it
         $matches = [];
         if (preg_match('/^(.*?)\.gz$/', $this->arguments['files'][$i]['file_path'], $matches)) {
-<<<<<<< HEAD
-          $this->logger->notice("Uncompressing: !file", ['!file' => $this->arguments['files'][$i]['file_path']]);
-=======
           $this->logger->notice('Uncompressing: %file', ['%file' => $this->arguments['files'][$i]['file_path']]);
->>>>>>> 401af972
           $buffer_size = 4096;
           $new_file_path = $matches[1];
           $gzfile = gzopen($this->arguments['files'][$i]['file_path'], 'rb');
