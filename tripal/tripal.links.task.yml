##
# Tripal Content Entity.
##
tripal.tripal_entity.collection:
  title: 'Tripal Content'
  route_name: entity.tripal_entity.collection
  description: 'List Tripal Content entities'
  base_route: system.admin_content

# Tripal Content routing definition
entity.tripal_entity.canonical:
  route_name: entity.tripal_entity.canonical
  base_route: entity.tripal_entity.canonical
  title: View

entity.tripal_entity.edit_form:
  route_name: entity.tripal_entity.edit_form
  base_route: entity.tripal_entity.canonical
  title: Edit

entity.tripal_entity.delete_form:
  route_name:  entity.tripal_entity.delete_form
  base_route:  entity.tripal_entity.canonical
  title: Delete
  weight: 10

##
# Tripal Vocab Entity.
##

# Tripal Content routing definition
entity.tripal_vocab.canonical:
  route_name: entity.tripal_vocab.canonical
  base_route: entity.tripal_vocab.canonical
  title: View

entity.tripal_vocab.edit_form:
  route_name: entity.tripal_vocab.edit_form
  base_route: entity.tripal_vocab.canonical
  title: Edit

entity.tripal_vocab.delete_form:
  route_name:  entity.tripal_vocab.delete_form
  base_route:  entity.tripal_vocab.canonical
  title: Delete
  weight: 10

<<<<<<< HEAD
  ##
  # Tripal Files
  ##

tripal.files_file_usage:
  route_name: tripal.files_file_usage
  description: 'Set system'
  title: 'Manage Usage'
  base_route: tripal.files
  weight: 80

tripal.files_quota:
  route_name: tripal.files_quota
  description: 'Set default quota, expiration date, and custom quotas'
  title: 'User Quotas'
  base_route: tripal.files
  weight: 90

tripal.files_usage:
  route_name: tripal.files_usage
  description: 'Set default quota, expiration date, and custom quotas'
  title: 'File Usage'
  base_route: tripal.files
  weight: 100

tripal.files_quota_add:
  route_name: tripal.files_quota_add
  description: 'Gives the user a new quota and expiration date'
  title: 'Add Custom Quota'
  base_route: tripal.files
  weight: 110
=======
# Tripal files tab on user page.
tripal.user_files:
  route_name: tripal.user_files
  base_route: entity.user.canonical
  title: Files
  weight: 8
>>>>>>> b7fda13e
<|MERGE_RESOLUTION|>--- conflicted
+++ resolved
@@ -44,11 +44,10 @@
   base_route:  entity.tripal_vocab.canonical
   title: Delete
   weight: 10
-
-<<<<<<< HEAD
-  ##
-  # Tripal Files
-  ##
+  
+##
+# Tripal Files
+##
 
 tripal.files_file_usage:
   route_name: tripal.files_file_usage
@@ -77,11 +76,10 @@
   title: 'Add Custom Quota'
   base_route: tripal.files
   weight: 110
-=======
+
 # Tripal files tab on user page.
 tripal.user_files:
   route_name: tripal.user_files
   base_route: entity.user.canonical
   title: Files
   weight: 8
->>>>>>> b7fda13e
