<?php

/**
 * @file
 * Provides an application programming interface (API) for working with
 * fields attached to TripalEntity content types (bundles).
 */

/**
 * @defgroup tripal_fields_api Tripal Fields
 * @ingroup tripal_api
 * @{
 * Provides an application programming interface (API) for working with
 * fields attached to TripalEntity content types (bundles).
 * @}
 *
 */

/**
 * Executes a TripalFieldQuery using the provided conditions.
 *
 * This hook is called to find the entities having certain field
 * conditions and sort them in the given field order.
 *
 * @param $conditions
 *   An array of filter representing the conditions to be applied to the query.
 *   Each filter is an associative array whose keys include the following:
 *   - field: an array representing the field identical to the output of the
 *     field_info_field() function.
 *   - filter: the name of the field on which the filter should be applied.
 *   - value: the value of the filter.
 *   - operator:  the operation to apply: '=', '<>', '>', '>=', '<', '<=',
 *     'STARTS_WITH', 'CONTAINS': These operators expect $value to be a
 *     literal of the same type as the column. 'IN', 'NOT IN': These operators
 *     expect $value to be an array of literals of the same type as the column.
 * @param $orderBy
 *   An array of sorting instructions.  Each sort is an associative array with
 *   the following keys:
 *   - field: an array representing the field identical to the output of the
 *     field_info_field() function.
 *   - orderBy: the name of the field on which the filter should be applied.
 *   - direction: either the string 'ASC' (for ascending sort) or 'DESC' (for
 *     descending).
 *
 * @ingroup tripal_fields_api
 */
function hook_field_storage_tquery($conditions, $orderBy) {
  // See the tripal_chado_field_storage_tquery() function for an example.
}

/**
 *
 * @param unknown $entity_type
 * @param unknown $bundle
 *
 * @ingroup tripal_fields_api
 */
function hook_bundle_fields_info($entity_type, $bundle) {

}

/**
 *
 * @param unknown $entity_type
 * @param unknown $bundle
 *
 * @ingroup tripal_fields_api
 */
function hook_bundle_instances_info($entity_type, $bundle) {

}
/**
 *
 * @param unknown $info
 * @param unknown $bundle
 * @param unknown $term
 *
 * @ingroup tripal_fields_api
 */
function hook_bundle_fields_info_alter(&$info, $bundle, $term) {

}
/**
 *
 * @param unknown $info
 * @param unknown $bundle
 * @param unknown $term
 *
 * @ingroup tripal_fields_api
 */
function hook_bundle_instances_info_alter(&$info, $bundle, $term) {

}
/**
 * Retrieves a list of TripalField types.
 *
 * The TripalField classes can be added by a site developer and should be
 * placed in the [module]/includes/TripalFields directory.  Tripal will support
 * any field as long as it is in this directory and extends the TripalField
 * class.  To support dynamic inclusion of new fields this function
 * will look for TripalField class files and return a type for
 * each one.
 *
 * @return
 *   A list of TripalField names.
 *
 * @ingroup tripal_fields_api
 */
function tripal_get_field_types() {
  $types = array();

  $modules = module_list(TRUE);
  foreach ($modules as $module) {

    // Only run this for modules that are enabled.
    if (!module_exists($module)) {
      continue;
    }
    // Find all of the files in the tripal_chado/includes/TripalFields/ directory.
    $fields_path = drupal_get_path('module', $module) . '/includes/TripalFields';
    $field_files = file_scan_directory($fields_path, '/.*\.inc$/');
    // Iterate through the fields, include the file and run the info function.
    foreach ($field_files as $file) {
      // Ignore the formatter and widget classes for now.
      if (preg_match('/_formatter|_widget/', $file->name)) {
        continue;
      }
      $field_type = $file->name;
      module_load_include('inc', $module, 'includes/TripalFields/' . $field_type . '/' . $field_type);
      if (class_exists($field_type) and is_subclass_of($field_type, 'TripalField')) {
        $types[] = $field_type;
      }
    }
  }

  // If the libraries module is enabled then we want to look for a TripalFields
  // library folder and see if our field exist there.
  if (module_exists('libraries')) {
    $library_path = libraries_get_path('TripalFields');
    $fields_path = realpath(".") . '/' . $library_path;
    $field_files = file_scan_directory($fields_path, '/.*\.inc$/');
    foreach ($field_files as $file) {
      // Ignore the formatter and widget classes for now.
      if (preg_match('/_formatter|_widget/', $file->name)) {
        continue;
      }
      $field_type = $file->name;
      $file_path = realpath(".") . '/' . $library_path .'/' . $field_type . '/' . $field_type . '.inc';
      if (file_exists($file_path)) {
        require_once($file_path);
        if (class_exists($field_type) and is_subclass_of($field_type, 'TripalField')) {
          $types[] = $field_type;
        }
      }
    }
  }
  return $types;
}
/**
 * Retrieves a list of TripalFieldWidgets.
 *
 * The TripalFieldWidget classes can be added by a site developer and should be
 * placed in the [module]/includes/TripalFields directory.  Tripal will support
 * any widget as long as it is in this directory and extends the
 * TripalFieldWidget class.
 *
 * @return
 *   A list of TripalFieldWidget names.
 *
 * @ingroup tripal_fields_api
 */
function tripal_get_field_widgets() {
  $widgets = array();

  $modules = module_list(TRUE);
  foreach ($modules as $module) {

    // Only run this for modules that are enabled.
    if (!module_exists($module)) {
      continue;
    }

    // Find all of the files in the tripal_chado/includes/fields directory.
    $fields_path = drupal_get_path('module', $module) . '/includes/TripalFields';
    $field_files = file_scan_directory($fields_path, '/.*_widget\.inc$/');
    // Iterate through the fields, include the file and run the info function.
    foreach ($field_files as $file) {
      $widget_type = $file->name;
      $field_type = preg_replace('/(^.*)_widget/', '$1', $widget_type);
      module_load_include('inc', $module, 'includes/TripalFields/' . $field_type . '/' . $widget_type);
      if (class_exists($widget_type) and is_subclass_of($widget_type, 'TripalFieldWidget')) {
        $widgets[] = $widget_type;
      }
    }
  }

  // If the libraries module is enabled then we want to look for a TripalFields
  // library folder and see if our field exist there.
  if (module_exists('libraries')) {
    $library_path = libraries_get_path('TripalFields');
    $fields_path = realpath(".") . '/' . $library_path;
    $field_files = file_scan_directory($fields_path, '/.*_widget\.inc$/');
    foreach ($field_files as $file) {
      $widget_type = $file->name;
      $field_type = preg_replace('/(^.*)_widget/', '$1', $widget_type);
      $file_path = realpath(".") . '/' . $library_path .'/' . $field_type . '/' . $widget_type . '.inc';
      if (file_exists($file_path)) {
        require_once($file_path);
        if (class_exists($widget_type) and is_subclass_of($widget_type, 'TripalFieldWidget')) {
          $widgets[] = $widget_type;
        }
      }
    }
  }
  return $widgets;
}

/**
 * Retrieves a list of field formatters compatible with a given field.
<<<<<<< HEAD
 * @param unknown $field
=======
 *
 * @param $field
 *   A field array as returned by the field_info_field() function.
 * @return
 *   A list of file formatter class names.
>>>>>>> 5465a1bf
 */
function tripal_get_field_field_formatters($field) {
  $field_name = $field['field_name'];
  $field_type = $field['type'];

  $downloaders = array();

  // All fields should support the Tab and CSV downloaders.
  tripal_load_include_downloader_class('TripalTabDownloader');
  $downloaders['TripalTabDownloader'] = TripalTabDownloader::$label;
  tripal_load_include_downloader_class('TripalCSVDownloader');
  $downloaders['TripalCSVDownloader'] = TripalCSVDownloader::$label;

  if (tripal_load_include_field_class($field_type)) {
    $settings = $field_type::$default_instance_settings;
    if (array_key_exists('download_formatters', $settings)) {
      foreach ($settings['download_formatters'] as $class_name) {
        if (!array_key_exists($class_name, $downloaders)) {
          tripal_load_include_downloader_class($class_name);
          $downloaders[$class_name] = $class_name::$label;
        }
      }
    }
  }
  return $downloaders;
}
<<<<<<< HEAD
/**
 * Retrieves a list of all the TripalFieldFormatters available on this site.
=======

/**
 * Retrieves a list of TripalFieldFormatters.
>>>>>>> 5465a1bf
 *
 * The TripalFieldFormatter classes can be added by a site developer and should
 * be placed in the [module]/includes/TripalFields directory.  Tripal will
 * support any widget as long as it is in this directory and extends the
 * TripalFieldFormatter class.
 *
 * @return
 *   A list of TripalFieldFormatter names.
 *
 * @ingroup tripal_fields_api
 */
function tripal_get_field_formatters() {
  $formatters = array();

  $modules = module_list(TRUE);
  foreach ($modules as $module) {

    // Only run this for modules that are enabled.
    if (!module_exists($module)) {
      continue;
    }

    // Find all of the files in the tripal_chado/includes/fields directory.
    $fields_path = drupal_get_path('module', $module) . '/includes/TripalFields';
    $field_files = file_scan_directory($fields_path, '/.*_formatter\.inc$/');
    // Iterate through the fields, include the file and run the info function.
    foreach ($field_files as $file) {
      $formatter_type = $file->name;
      $field_type = preg_replace('/(^.*)_formatter/', '$1', $formatter_type);
      module_load_include('inc', $module, 'includes/TripalFields/' . $field_type . '/' . $formatter_type);
      if (class_exists($formatter_type) and is_subclass_of($formatter_type, 'TripalFieldFormatter')) {
        $formatters[] = $formatter_type;
      }
    }
  }

  // If the libraries module is enabled then we want to look for a TripalFields
  // library folder and see if our field exist there.
  if (module_exists('libraries')) {
    $library_path = libraries_get_path('TripalFields');
    $fields_path = realpath(".") . '/' . $library_path;
    $field_files = file_scan_directory($fields_path, '/.*_formatter\.inc$/');
    foreach ($field_files as $file) {
      $formatter_type = $file->name;
      $field_type = preg_replace('/(^.*)_formatter/', '$1', $formatter_type);
      $file_path = realpath(".") . '/' . $library_path .'/' . $field_type . '/' . $formatter_type . '.inc';
      if (file_exists($file_path)) {
        require_once($file_path);
        if (class_exists($formatter_type) and is_subclass_of($formatter_type, 'TripalFieldFormatter')) {
          $formatters[] = $formatter_type;
        }
      }
    }
  }
  return $formatters;
}
/**
 * Loads the TripalField class file into scope.
 *
 * @param $class
 *   The class to include.  This can be a TripalField, TripalFieldWidget or
 *   TripalFieldFormatter class name.
 *
 * @return
 *   TRUE if the field type class file was found, FALSE otherwise.
 *
 * @ingroup tripal_fields_api
 */
function tripal_load_include_field_class($class) {

  $modules = module_list(TRUE);
  foreach ($modules as $module) {
    $field_type = preg_replace('/(^.*)_(formatter|widget)/', '$1', $class);
    $file_path = realpath(".") . '/' . drupal_get_path('module', $module) . '/includes/TripalFields/' . $field_type . '/' . $class . '.inc';
    if (file_exists($file_path)) {
      module_load_include('inc', $module, 'includes/TripalFields/' . $field_type . '/' . $class);
      if (class_exists($class)) {
        return TRUE;
      }
    }
  }

  // If the libraries module is enabled then we want to look for a TripalFields
  // library folder and see if our field exist there.
  if (module_exists('libraries')) {
    $library_path = libraries_get_path('TripalFields');
    $field_type = preg_replace('/(^.*)_(formatter|widget)/', '$1', $class);
    $file_path = realpath(".") . '/' . $library_path .'/' . $field_type . '/' . $class . '.inc';
    if (file_exists($file_path)) {
      require_once($file_path);
      if (class_exists($class)) {
        return TRUE;
      }
    }
  }

  return FALSE;
}

/**
 * Loads the TripalEntityDownloader file into scope.
 *
 * @param $class
 *   The name of the class to include.
 *
 * @return
 *   TRUE if the downloader class file was found, FALSE otherwise.
 *
 * @ingroup tripal_fields_api
 */
function tripal_load_include_downloader_class($class) {

  $modules = module_list(TRUE);
  foreach ($modules as $module) {
    $file_path = realpath(".") . '/' . drupal_get_path('module', $module) . '/includes/TripalFieldDownloaders/' . $class . '.inc';
    if (file_exists($file_path)) {
      module_load_include('inc', $module, 'includes/TripalFieldDownloaders/' . $class);
      if (class_exists($class)) {
        return TRUE;
      }
    }
  }

  // If the libraries module is enabled then we want to look for a
  // TripalFieldDownloader library folder and see if our field exist there.
  if (module_exists('libraries')) {
    $library_path = libraries_get_path('TripalFieldDownloaders');
    $file_path = realpath(".") . '/' . $library_path .'/' . $class . '.inc';
    if (file_exists($file_path)) {
      require_once($file_path);
      if (class_exists($class)) {
        return TRUE;
      }
    }
  }

  return FALSE;
}

/**
 * More easily get the value of a single item from a field's items array.
 *
 * A Drupal field attached to an entity may have multiple items (i.e. it has
 * a cardinality > 1).  Each of these items will always have a 'value' key that
 * contains the data for that field. However, fields can also have other keys
 * with their own values.  You can easily retreive the value of these keys
 * using this function.  What makes this function useful is that you can
 * provide a default value to use if the key has no value.  This is useful
 * when developing a TripalField::widgetForm function and you need to
 * retreive default values and you don't want to have to always check if the
 * value is set.
 *
 * @param $items
 *   The fields $items array. Compatbile with that returned by field_get_items.
 * @param $delta
 *   The index of the item.
 * @parm $key
 *   The name of the key within the item.
 * @param $default
 *   A default value to return if the key is not set. By default the empty
 *   string is returned.
 *
 * @return
 *   The value assigned to the item's key; FALSE if the key doesn't exist or
 *   the $default argument if no value is associated with the key.
 *
 * @ingroup tripal_fields_api
 */
function tripal_get_field_item_keyval($items, $delta, $key, $default='') {
  if (!array_key_exists($delta, $items)) {
    return FALSE;
  }
  if (!array_key_exists($key, $items[$delta])) {
    return FALSE;
  }
  if (!$items[$delta][$key]) {
    return $default;
  }
  return $items[$delta][$key];
}

/**
 * Formats an element of a TripalField for use by Drupal Views.
 *
 * Sometimes the value of TripalField can be more than just a single scalar. In
 * this case the value is an array of key value pairs where each key is a
 * controlled vocabulary term.  In order to support fields, filtering and
 * sorting by these sub elements using Drupal Views, the TripalField
 * implementation must provide some help to Views by describing these elements,
 * and then implementing a query() function to support them.  However, the
 * naming of sub elements must follow a set convention. This function
 * guarantees proper naming for sub elements.
 *
 * @param $field_name
 *   The name of the field to which the element belongs.
 * @param $term
 *   The term object as returned by tripal_get_term_details();
 *
 * @ingroup tripal_fields_api
 */
function tripal_format_views_field_element($field_name, $term) {
  $element_name = $term['vocabulary']['short_name'] . '__' . $term['accession'];
  return $field_name . '.' . $element_name;
}<|MERGE_RESOLUTION|>--- conflicted
+++ resolved
@@ -217,15 +217,11 @@
 
 /**
  * Retrieves a list of field formatters compatible with a given field.
-<<<<<<< HEAD
- * @param unknown $field
-=======
  *
  * @param $field
  *   A field array as returned by the field_info_field() function.
  * @return
  *   A list of file formatter class names.
->>>>>>> 5465a1bf
  */
 function tripal_get_field_field_formatters($field) {
   $field_name = $field['field_name'];
@@ -252,14 +248,9 @@
   }
   return $downloaders;
 }
-<<<<<<< HEAD
-/**
- * Retrieves a list of all the TripalFieldFormatters available on this site.
-=======
 
 /**
  * Retrieves a list of TripalFieldFormatters.
->>>>>>> 5465a1bf
  *
  * The TripalFieldFormatter classes can be added by a site developer and should
  * be placed in the [module]/includes/TripalFields directory.  Tripal will
