--- conflicted
+++ resolved
@@ -967,6 +967,7 @@
  * @ingroup tripal_entities_api
  */
 function tripal_get_bundle_variable($variable_name, $bundle_id, $default = FALSE) {
+
   $variable = tripal_get_variable($variable_name);
 
   // Warn if we can't find the tripal_variable.
@@ -1005,27 +1006,7 @@
 function tripal_set_bundle_variable($variable_name, $bundle_id, $value) {
   $variable = tripal_get_variable($variable_name);
 
-<<<<<<< HEAD
-  // And then we need to write the new format to the tripal_bundle_variables 
-=======
-  if (!$variable) {
-    if($variable_name === 'hide_empty_field'){
-      tripal_insert_variable(
-        'hide_empty_field',
-        'Structure->Tripal Content Type->edit checkbox to hide empty fields for that bundle.'
-      );
-      $variable = tripal_get_variable($variable_name);
-      if (!$variable) {
-        return FALSE;
-      }
-    }
-    else {
-      return FALSE;
-    }
-  }
-
   // And then we need to write the new format to the tripal_bundle_variables
->>>>>>> 58ed9ce2
   // table.
   $record = array(
     'bundle_id' => $bundle_id,
