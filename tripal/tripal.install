--- conflicted
+++ resolved
@@ -10,10 +10,6 @@
  * @ingroup tripal
  */
 function tripal_install() {
-<<<<<<< HEAD
-  // Add some variables for the bundles.
-  tripal_add_variables();
-
   // On upgrade from Tv2 to Tv3 we need to add a new field to the tripal_jobs
   // table it's missing.
   if (!db_field_exists('tripal_jobs', 'includes')) {
@@ -23,8 +19,6 @@
       'not NULL' => FALSE,
     ));
   }
-=======
->>>>>>> 52c9c4fe
 }
 
 /**
