<?php
/**
 * @file
 * Contains functions used to install/uninstall tripal.
 */

/**
 * Implementation of hook_install().
 *
 * @ingroup tripal
 */
function tripal_install() {
  // On upgrade from Tv2 to Tv3 we need to add a new field to the tripal_jobs
  // table it's missing.
  if (!db_field_exists('tripal_jobs', 'includes')) {
    db_add_field('tripal_jobs', 'includes', array(
      'type' => 'text',
      'description' => 'A serialized array of file paths that should be included prior to executing the job.',
      'not null' => FALSE,
    ));
  }

  $menu = array(
    'menu_name' => 'data_search',
    'title' => t('Data Search'),
    'description' => 'The Data Search menu contains links to search tools for finding biological data.',
  );
  menu_save($menu);
}

/**
 * Adds variables for bundles.
 */
function tripal_add_variables() {
  // Add tripal bundle variables needed for storing additional settings for
  // Tripal Bundles.
  tripal_insert_variable(
      'title_format',
      'A pattern including tokens that can be used to generate tripal entity titles.'
  );
  tripal_insert_variable(
      'url_format',
      'A pattern including tokens that can be used to generate tripal entity url aliases.'
  );
  tripal_insert_variable(
      'description',
      'The description of a Tripal Entity type/bundle.'
  );
  tripal_insert_variable(
    'hide_empty_field',
    'Structure->Tripal Content Type->edit checkbox to hide empty fields for that bundle.'
  );
}

/**
 *
 */
function tripal_uninstall() {
  /*
   // So somehow I was able to uninstall this module without deleting the bundles. This
   // caused aweful errors because fields weren't deleted so when I re-installed, the code
   // tried to create fields that were inactive (despite checking if the field exists
   // before creating). The following code was meant to ensure that all content was deleted
   // before uninstall so these errors would not occur. Unfortunatly I am now unable to
   // test this because the Field API module is disabling uninstall of Tripal Chado until
   // all the content is deleted. Thus ensuring the errors described above don't occur.
   // But I'm Sure I was able to uninstall with content before...
   // **I am slowly going crazy; Crazy going slowly am I**
   // Anyway, I'll leaving the solution code here in case I am able to repeat it in
   // the future.
   // @see https://www.drupal.org/node/1262092
   // @see https://www.drupal.org/node/1861710

   // First delete all TripalEntities.
   $entity_ids = (new EntityFieldQuery)->entityCondition("entity_type", "TripalEntity")->execute();
   $entity_ids = reset($entity_ids);
   entity_delete_multiple("TripalEntity", array_keys($entity_ids));

   // Then delete all TripalBundles.
   $bundle_ids = (new EntityFieldQuery)->entityCondition("entity_type", "TripalBundle")->execute();
   $bundle_ids = reset($bundle_ids);
   entity_delete_multiple("TripalBundle", array_keys($bundle_ids));

   // @TODO: Should we delete all TripalVocabularies and TripalTerms?

   // Finally purge all fields that are no longer used.
   field_purge_batch(100);
   */
}

/**
 *
 */
function tripal_enable() {
  // If Tripal v2 is already installed, the installation of this module
  // will try and recreate some of the tables created with tripal_core and the
  // installation will fail.  Therefore, in the install we renamed it. Now
  // we want to move it back.
  if (db_table_exists('tripal_jobs2')) {
    $sql = "DROP TABLE tripal_jobs";
    db_query($sql);
    db_rename_table('tripal_jobs2', 'tripal_jobs');
  }

  if (db_table_exists('tripal_token_formats2')) {
    $sql = "DROP TABLE tripal_token_formats";
    db_query($sql);
    db_rename_table('tripal_token_formats2', 'tripal_token_formats');
  }

  if (db_table_exists('tripal_variables2')) {
    $sql = "DROP TABLE tripal_variables";
    db_query($sql);
    db_rename_table('tripal_variables2', 'tripal_variables');
  }

  // schema change
  if (!db_field_exists('tripal_jobs', 'includes')) {
    $sql = "ALTER TABLE tripal_jobs ADD COLUMN includes text";
    db_query($sql);
  }

  tripal_add_variables();
}

/**
 * Implementation of hook_schema().
 *
 * @ingroup tripal
 */
function tripal_schema() {

  // If Tripal v2 is already installed, the installation of this module
  // will try and recreate some of the tables created with tripal_core and the
  // installation will fail.  Therefore, we need to temporarily move those
  // tables out of the way, let the module install and then move them back.
  $migrated = variable_get ('tripal_v2_upgrade_v3_check', FALSE);
  if (!$migrated) {
    if (db_table_exists('tripal_jobs')) {
      db_rename_table('tripal_jobs', 'tripal_jobs2');
    }

    if (db_table_exists('tripal_token_formats')) {
      db_rename_table('tripal_token_formats', 'tripal_token_formats2');
    }

    if (db_table_exists('tripal_variables')) {
      db_rename_table('tripal_variables', 'tripal_variables2');
    }
    variable_set ('tripal_v2_upgrade_v3_check', TRUE);
  }
  $schema = array();

  $schema['tripal_jobs'] = tripal_tripal_jobs_schema();
  $schema['tripal_token_formats'] = tripal_tripal_token_formats_schema();
  $schema['tripal_variables'] = tripal_tripal_variables_schema();
  $schema['tripal_custom_quota'] = tripal_tripal_custom_quota_schema();
  $schema['tripal_expiration_files'] = tripal_tripal_expiration_files_schema();


  // Adds a table for managing TripalEntity entities.
  $schema['tripal_vocab'] = tripal_tripal_vocab_schema();
  $schema['tripal_term'] = tripal_tripal_term_schema();
  $schema['tripal_entity'] = tripal_tripal_entity_schema();
  $schema['tripal_bundle'] = tripal_tripal_bundle_schema();
  $schema['tripal_import'] = tripal_tripal_import_schema();
  $schema['tripal_collection'] = tripal_tripal_collection_schema();
  $schema['tripal_collection_bundle'] = tripal_tripal_collection_bundle_schema();

  // Adds a table for additional information related to bundles.
  $schema['tripal_bundle_variables'] = tripal_tripal_bundle_variables_schema();
  // Adds a table for administrative notifications on the dashboard.
  $schema['tripal_admin_notfications'] = tripal_tripal_admin_notifications_schema();
  return $schema;
}
/**
 * Returns the Drupal Schema API array for the tripal_jobs table.
 */
function tripal_tripal_jobs_schema() {
  return array(
    'fields' => array(
      'job_id' => array(
        'type' => 'serial',
        'unsigned' => TRUE,
        'not null' => TRUE
      ),
      'uid' => array(
        'type' => 'int',
        'unsigned' => TRUE,
        'not null' => TRUE,
        'description' => 'The Drupal userid of the submitee'
      ),
      'job_name' => array(
        'type' => 'varchar',
        'length' => 255,
        'not null' => TRUE
      ),
      'modulename' => array(
        'type' => 'varchar',
        'length' => 50,
        'not null' => TRUE,
        'description' => 'The module name that provides the callback for this job'
      ),
      'callback' => array(
        'type' => 'varchar',
        'length' => 255,
        'not null' => TRUE
      ),
      'arguments' => array(
        'type' => 'text',
        'size' => 'normal',
        'not null' => FALSE
      ),
      'progress' => array(
        'type' => 'int',
        'unsigned' => TRUE,
        'default' => 0,
        'not null' => FALSE,
        'description' => 'a value from 0 to 100 indicating percent complete'
      ),
      'status' => array(
        'type' => 'varchar',
        'length' => 50,
        'not null' => TRUE
      ),
      'submit_date' => array(
        'type' => 'int',
        'not null' => TRUE,
        'description' => 'UNIX integer submit time'
      ),
      'start_time' => array(
        'type' => 'int',
        'not null' => FALSE,
        'description' => 'UNIX integer start time'
      ),
      'end_time' => array(
        'type' => 'int',
        'not null' => FALSE,
        'description' => 'UNIX integer end time'
      ),
      'error_msg' => array(
        'type' => 'text',
        'size' => 'normal',
        'not null' => FALSE
      ),
      'pid' => array(
        'type' => 'int',
        'unsigned' => TRUE,
        'not null' => FALSE,
        'description' => 'The process id for the job'
      ),
      'priority' => array(
        'type' => 'int',
        'unsigned' => TRUE,
        'not null' => TRUE,
        'default' => '0',
        'description' => 'The job priority'
      ),
      'mlock' => array(
        'type' => 'int',
        'unsigned' => TRUE,
        'not null' => FALSE,
        'description' => 'If set to 1 then all jobs for the module are held until this one finishes'
      ),
      'lock' => array(
        'type' => 'int',
        'unsigned' => TRUE,
        'not null' => FALSE,
        'description' => 'If set to 1 then all jobs are held until this one finishes'
      ),
      'includes' => array(
        'type' => 'text',
        'description' => 'A serialized array of file paths that should be included prior to executing the job.',
        'not null' => FALSE,
      )
    ),
    'indexes' => array(
      'job_id' => array('job_id'),
      'job_name' => array('job_name')
    ),
    'primary key' => array('job_id'),
  );
}
/**
 * Returns the Drupal Schema API array for the tripal_jobs table.
 */
function tripal_tripal_collection_schema() {
  return array(
    'fields' => array(
      'collection_id' => array(
        'type' => 'serial',
        'unsigned' => TRUE,
        'not null' => TRUE
      ),
      'collection_name' => array(
        'type' => 'varchar',
        'length' => 1024,
        'not null' => TRUE
      ),
      'description' => array(
        'type' => 'text',
        'not null' => FALSE
      ),
      'uid' => array(
        'type' => 'int',
        'not null' => TRUE,
        'description' => 'The user Id of the person who created the collection.'
      ),
      'create_date' => array(
        'type' => 'int',
        'not null' => TRUE,
        'description' => 'UNIX integer start time'
      ),
    ),
    'indexes' => array(
      'uid' => array('uid')
    ),
    'unique keys' => array(
      'user_collection' => array('uid', 'collection_name'),
    ),
    'primary key' => array('collection_id'),
  );
}

/**
 * Returns the Drupal Schema API array for the tripal_jobs table.
 */
function tripal_tripal_collection_bundle_schema() {
  return array(
    'fields' => array(
      'collection_bundle_id' => array(
        'type' => 'serial',
        'unsigned' => TRUE,
        'not null' => TRUE
      ),
      'collection_id' => array(
        'type' => 'int',
        'unsigned' => TRUE,
        'not null' => TRUE
      ),
     'bundle_name' => array(
        'type' => 'varchar',
        'length' => 1024,
        'not null' => TRUE
      ),
      'ids' => array(
        'type' => 'text',
        'size' => 'normal',
        'not null' => TRUE,
        'description' => 'An array of entity IDs.'
      ),
      'fields' => array(
        'type' => 'text',
        'size' => 'normal',
        'not null' => TRUE,
        'description' => 'An array of numeric field IDs.'
      ),
      'site_id' => array(
        'type' => 'int',
        'size' => 'normal',
        'not null' => FALSE,
        'description' => 'The ID of the site from the Tripal Sites table.'
      ),
    ),
    'indexes' => array(
      'collection_id' => array('collection_id')
    ),
    'primary key' => array('collection_bundle_id'),
  );
}

/**
 * Returns the Drupal Schema API array for the tripal_jobs table.
 */
function tripal_tripal_import_schema() {
  return array(
    'fields' => array(
      'import_id' => array(
        'type' => 'serial',
        'unsigned' => TRUE,
        'not null' => TRUE
      ),
      'uid' => array(
        'type' => 'int',
        'unsigned' => TRUE,
        'not null' => TRUE,
        'description' => 'The Drupal userid of the submitee.'
      ),
      'class' => array(
        'type' => 'varchar',
        'length' => 256,
        'not null' => TRUE,
      ),
      'fid' => array(
        'type' => 'text',
        'not null' => FALSE,
        'description' => 'The file IDs of the to import. This only applies if the file was uploaded (i.e. not already on the server) and is mangaged by Drupal. Multiple fids are separated using a | character.'
      ),
      'arguments' => array(
        'type' => 'text',
        'size' => 'normal',
        'not null' => FALSE,
        'description' => 'Holds a serialized PHP array containing the key/value paris that are used for arguments of the job.'
      ),
      'submit_date' => array(
        'type' => 'int',
        'not null' => TRUE,
        'description' => 'UNIX integer submit time'
      ),
    ),
    'indexes' => array(
      'class' => array('class'),
    ),
    'foreign keys' => array(
      'tripal_jobs' => array(
        'table' => 'tripal_jobs',
        'columns' => array(
          'job_id' => 'job_id',
        ),
      ),
      'users' => array(
        'table' => 'users',
        'columns' => array(
          'uid' => 'uid',
        ),
      ),
      'file_managed' => array(
        'table' => 'file_managed',
        'columns' => array(
          'fid' => 'fid',
        ),
      ),
    ),
    'primary key' => array('import_id'),
  );
}
/**
 *
 * @return
 */
function tripal_tripal_token_formats_schema() {
  return array(
    'fields' => array(
      'tripal_format_id' => array(
        'type' => 'serial',
        'unsigned' => TRUE,
        'not null' => TRUE
      ),
      'content_type' => array(
        'type' => 'varchar',
        'length' => 255,
        'not null' => TRUE
      ),
      'application' => array(
        'type' => 'varchar',
        'length' => 255,
        'not null' => TRUE
      ),
      'format' => array(
        'type' => 'text',
        'not null' => TRUE
      ),
      'tokens' => array(
        'type' => 'text',
        'not null' => TRUE
      ),
    ),
    'unique keys' => array(
      'type_application' => array('content_type', 'application'),
    ),
    'primary key' => array('tripal_format_id'),
  );
}
function tripal_tripal_variables_schema() {

   return array(
    'description' => 'This table houses a list of unique variable names that ' .
      'can be used in the tripal_node_variables table.',
    'fields' => array(
      'variable_id' => array (
        'type' => 'serial',
        'not null' => TRUE,
      ),
      'name' => array(
        'type' => 'varchar',
        'length' => 255,
        'not null' => TRUE,
      ),
      'description' => array(
        'type' => 'text',
        'not null' => TRUE,
      ),
    ),
    'primary key' => array (
        0 => 'variable_id',
    ),
    'unique keys' => array (
      'tripal_variables_c1' => array (
        0 => 'name',
      ),
    ),
    'indexes' => array (
      'tripal_variable_names_idx1' => array (
        0 => 'variable_id',
      ),
    ),
  );

  return $schema;
}
/**
 * @section
 * Schema Definitions.
 */


/**
 * The base table for Biological Data Entities.
 *
 * This contains the actual data. For example, if you have a 5 genes and 10 mRNA then
 * this table will have 15 records and include both genes and mRNA's.
 */
function tripal_tripal_entity_schema() {

  $schema = array(
    'description' => 'The base table for Tripal Vocabulary-based entities.',
    'fields' => array(
      'id' => array(
        'description' => 'The primary identifier for a vocabulary entity.',
        'type' => 'serial',
        'unsigned' => TRUE,
        'not null' => TRUE,
      ),
      'type' => array(
        'description' => 'The type of entity. This should be an official vocabulary ID (e.g. SO, RO, GO).',
        'type' => 'varchar',
        'length' => 64,
        'not null' => TRUE,
        'default' => '',
      ),
      'bundle' => array(
        'description' => 'The type of bundle. This should be an official vocabulary ID (e.g. SO, RO, GO) followed by an underscore and the term accession.',
        'type' => 'varchar',
        'length' => 1024,
        'not null' => TRUE,
        'default' => '',
      ),
      'term_id' => array(
        'description' => 'The term_id for the type of entity. This term_id corresponds to a TripalTerm record.',
        'type' => 'int',
        'not null' => TRUE,
      ),
      'title' => array(
        'description' => 'The title of this node, always treated as non-markup plain text.',
        'type' => 'text',
        'not null' => TRUE,
        'default' => '',
      ),
      'uid' => array(
        'description' => 'The {users}.uid that owns this node; initially, this is the user that created it.',
        'type' => 'int',
        'not null' => TRUE,
        'default' => 0,
      ),
      'status' => array(
        'description' => 'Boolean indicating whether the node is published (visible to non-administrators).',
        'type' => 'int',
        'not null' => TRUE,
        'default' => 1,
      ),
      'created' => array(
        'description' => 'The Unix timestamp when the node was created.',
        'type' => 'int',
        'not null' => TRUE,
        'default' => 0,
      ),
      'changed' => array(
        'description' => 'The Unix timestamp when the node was most recently saved.',
        'type' => 'int',
        'not null' => TRUE,
        'default' => 0,
      ),
    ),
    'indexes' => array(
      'term_id' => array('term_id'),
      'entity_changed' => array('changed'),
      'entity_created' => array('created'),
      'type' => array('type'),
      'uid' => array('uid'),
      'bundle' => array('bundle'),
    ),
    'unique keys' => array(),
    'primary key' => array('id'),
  );
  return $schema;
}

/**
 * The base table for TripalVocab schema.
 *
 * This contains the actual data. For example, if you have a 5 genes and 10 mRNA then
 * this table will have 15 records and include both genes and mRNA's.
 */
function tripal_tripal_vocab_schema() {

  // This schema only provides enough information to assign a unique ID
  // to the vocabulary. Any additonal information is added to the Entity object
  // by the selected database back-end.
  $schema = array(
    'description' => 'The base table for TripalVocab entities.',
    'fields' => array(
      'id' => array(
        'description' => 'The primary identifier for a vocab entity.',
        'type' => 'serial',
        'unsigned' => TRUE,
        'not null' => TRUE,
      ),
      'vocabulary' => array(
        'description' => 'The short name for the vocabulary (e.g. SO, PATO, etc.).',
        'type' => 'varchar',
        'length' => 128,
        'not null' => TRUE,
      ),
      'created' => array(
        'description' => 'The Unix timestamp when the entity was created.',
        'type' => 'int',
        'not null' => TRUE,
        'default' => 0,
      ),
      'changed' => array(
        'description' => 'The Unix timestamp when the entity was most recently saved.',
        'type' => 'int',
        'not null' => TRUE,
        'default' => 0,
      ),
    ),
    'indexes' => array(
      'vocabulary' => array('vocabulary'),
      'entity_changed' => array('changed'),
      'entity_created' => array('created'),
    ),
    'unique keys' => array('vocabulary' => array('vocabulary')),
    'primary key' => array('id'),
  );
  return $schema;
}

/**
 * The base table for TripalTerm entities.
 *
 * This contains the actual data. For example, if you have a 5 genes and 10 mRNA then
 * this table will have 15 records and include both genes and mRNA's.
 */
function tripal_tripal_term_schema() {

  // This schema only provides enough information to assign a unique ID
  // to the term and associate it to it's vocabulary. Any additonal information
  // is added to the Entity object by the selected database back-end.
  $schema = array(
    'description' => 'The base table for TripalTerm entities.',
    'fields' => array(
      'id' => array(
        'description' => 'The primary identifier for a term entity.',
        'type' => 'serial',
        'unsigned' => TRUE,
        'not null' => TRUE,
      ),
      'vocab_id' => array(
        'description' => 'The vocabulary_id of the TripalVocab entity to which this term belongs.',
        'type' => 'int',
        'not null' => TRUE,
      ),
      'accession' => array(
        'description' => 'The id (or accession) of this term in the vocabulary.',
        'type' => 'varchar',
        'length' => 1024,
        'not null' => TRUE,
        'default' => '',
      ),
      'name' => array(
        'description' => 'The human readable name for this term.',
        'type' => 'varchar',
        'length' => 1024,
        'not null' => TRUE,
        'default' => '',
      ),
      'created' => array(
        'description' => 'The Unix timestamp when the entity was created.',
        'type' => 'int',
        'not null' => TRUE,
        'default' => 0,
      ),
      'changed' => array(
        'description' => 'The Unix timestamp when the entity was most recently saved.',
        'type' => 'int',
        'not null' => TRUE,
        'default' => 0,
      ),
    ),
    'indexes' => array(
      'vocab_id' => array('vocab_id'),
      'accession' => array('accession'),
      'entity_changed' => array('changed'),
      'entity_created' => array('created'),
    ),
    'foreign keys' => array(
      'tripal_vocab' => array(
        'table' => 'tripal_vocab',
        'columns' => array(
          'vocab_id' => 'vocab_id',
        ),
      ),
    ),
    'unique keys' => array('vocab_term' => array('vocab_id', 'accession')),
    'primary key' => array('id'),
  );
  return $schema;
}

/**
 * The base table for TripalEntity entities.
 *
 * This table contains a list of Biological Data Types.
 * For the example above (5 genes and 10 mRNAs), there would only be two records in
 * this table one for "gene" and another for "mRNA".
 */
function tripal_tripal_bundle_schema() {

  $schema = array(
    'description' => 'Stores information about defined tripal data types.',
    'fields' => array(
      'id' => array(
        'type' => 'serial',
        'not null' => TRUE,
        'description' => 'Primary Key: Unique numeric ID.',
      ),
      'type' => array(
        'description' => 'The type of entity (e.g. TripalEntity).',
        'type' => 'varchar',
        'length' => 64,
        'not null' => TRUE,
        'default' => '',
      ),
      'term_id' => array(
        'description' => 'The term_id for the type of entity. This term_id corresponds to a TripalTerm record.',
        'type' => 'int',
        'not null' => TRUE,
      ),
      'name' => array(
        'description' => 'The name of the bundle. This should be an official vocabulary ID (e.g. SO, RO, GO) followed by an underscore and the term accession.',
        'type' => 'varchar',
        'length' => 1024,
        'not null' => TRUE,
        'default' => '',
      ),
      'label' => array(
        'description' => 'The human-readable name of this bundle.',
        'type' => 'varchar',
        'length' => 255,
        'not null' => TRUE,
        'default' => '',
      ),
    ),
    'indexes' => array(
      'name' => array('name'),
      'term_id' => array('term_id'),
      'label' => array('label'),
    ),
    'primary key' => array('id'),
    'unique keys' => array(
      'name' => array('name'),
    ),
  );
  return $schema;
}


/**
 * Additional Tripal Bundle Information.
 *
 * This table is used for storing any additonal information describing
 * a tripal bundle. For example, this is a good place to store title/url formats.
 */
function tripal_tripal_bundle_variables_schema() {

  $schema = array(
    'description' => 'This table is used for storing any additonal information describing
      a tripal bundle. For example, this is a good place to store title/url formats.',
    'fields' => array (
      'bundle_variable_id' => array (
        'type' => 'serial',
        'not null' => TRUE,
      ),
      'bundle_id' => array (
        'type' => 'int',
        'not null' => TRUE,
      ),
      'variable_id' => array (
        'type' => 'int',
        'not null' => TRUE,
      ),
      'value' => array (
        'type' => 'text',
        'not null' => FALSE,
      ),
      'rank' => array (
        'type' => 'int',
        'not null' => TRUE,
        'default' => 0,
      ),
    ),
    'primary key' => array (
      0 => 'bundle_variable_id',
    ),
    'unique keys' => array (
      'tripal_bundle_variables_c1' => array (
        0 => 'bundle_id',
        1 => 'variable_id',
        2 => 'rank',
      ),
    ),
    'indexes' => array (
      'tripal_bundle_variables_idx1' => array (
        0 => 'variable_id',
      ),
    ),
    'foreign keys' => array (
      'tripal_variables' => array (
        'table' => 'tripal_variables',
        'columns' => array (
          'variable_id' => 'variable_id',
        ),
      ),
    ),
  );

  return $schema;
}

/**
 * Provides the schema for the tripal_custom_quota table.
 */
function tripal_tripal_custom_quota_schema() {
  $schema = array(
    'table' => 'tripal_custom_quota',
    'fields' => array(
      'uid' => array(
        'type' => 'int',
        'size' => 'big',
        'not NULL' => TRUE,
      ),
      'custom_quota' => array(
        'type' => 'int',
        'size' => 'big',
        'not NULL' => TRUE,
      ),
      'custom_expiration' => array(
        'type' => 'int',
        'size' => 'big',
        'not NULL' => TRUE,
      ),
    ),
    'primary key' => array('uid'),
    'unique keys' => array(
      'tripal_custom_quota_uq1' => array('uid'),
    ),
    'indexes' => array(
      'tripal_custom_quota_idx1' => array('uid'),
    ),
  );
  return $schema;
}

/**
 * Provides the schema for the tripal_expiration_files table.
 */
function tripal_tripal_expiration_files_schema() {
  $schema = array (
    'table' => 'tripal_expiration_files',
    'fields' => array (
      'fid' => array(
        'type' => 'int',
        'not NULL' => TRUE
      ),
      'expiration_date' => array(
        'type' => 'int',
        'size' => 'big',
        'not NULL' => TRUE
      ),
    ),
    'primary key' => array(
      0 => 'fid'
    ),
    'unique keys' => array(
      'tripal_expiration_files_uq1' => array('fid'),
    ),
    'indexes' => array(
      'tripal_expiration_files_idx1' => array('fid'),
    ),
  );
  return $schema;
}


/**
 * Additional Tripal Admin Notification Information.
 *
 * This table is used for information describing administrative
 * notifications. For example, when new fields are available.
 */
function tripal_tripal_admin_notifications_schema() {

  $schema = array(
    'description' => 'This table is used for information describing administrative
     notifications. For example, when new fields are available.',
    'fields' => array (
      'note_id' => array (
        'type' => 'serial',
        'not null' => TRUE,
      ),
      'details' => array (
        'description' => 'Description and additional information relating to the notification.',
        'type' => 'text',
        'not null' => TRUE,
      ),
      'title' => array (
        'description' => 'Title of the notification.',
        'type' => 'text',
        'not null' => TRUE,
      ),
      'actions' => array (
        'description' => 'Actions that can be performed on the notification, like disimissal or import.',
        'type' => 'text',
        'not null' => FALSE,
      ),
      'submitter_id' => array (
        'description' => 'A unique id that should be specific to the notification to ensure notifications are not duplicated.',
        'type' => 'text',
        'not null' => TRUE,
      ),
      'enabled' => array (
        'description' => 'Boolean indicating whether the notification is enabled or disabled (disabled will not be shown on the dashboard).',
        'type' => 'int',
        'not null' => TRUE,
        'default' => 1,
      ),
      'type' => array (
        'description' => 'Type of the notification, relating to what tripal function the notification belongs to, IE Fields, Jobs, Vocabulary.',
        'type' => 'text',
        'not null' => FALSE,
      ),
    ),
    'primary key' => array (
      0 => 'note_id',
    ),
  );

  return $schema;
}

/**
 * Change tripal_vocab.vocabulary to varchar(128)
 */
function tripal_update_7300() {
  try {
    $spec = array(
      'description' => 'The short name for the vocabulary (e.g. SO, PATO, etc.).',
      'type' => 'varchar',
      'length' => 128,
      'not null' => TRUE
    );
    db_change_field('tripal_vocab', 'vocabulary', 'vocabulary',$spec);
  }
  catch (\PDOException $e) {
    $error = $e->getMessage();
    throw new DrupalUpdateException('Could not perform update: '. $error);
  }
}

/**
 * Create new admin notifications table.
 */
function tripal_update_7301() {
  $transaction = db_transaction();
  try {
    $schema['tripal_admin_notfications'] = tripal_tripal_admin_notifications_schema();
    db_create_table('tripal_admin_notfications', $schema['tripal_admin_notfications']);
  }
  catch (\PDOException $e) {
    $transaction->rollback();
    $error = $e->getMessage();
    throw new DrupalUpdateException('Could not perform update: '. $error);
  }
}

/**
 * Create new tripal import table.
 */
function tripal_update_7302() {
  $transaction = db_transaction();
  try {
    $schema['tripal_import'] = tripal_tripal_import_schema();
    db_create_table('tripal_import', $schema['tripal_import']);
  }
  catch (\PDOException $e) {
    $transaction->rollback();
    $error = $e->getMessage();
    throw new DrupalUpdateException('Could not perform update: '. $error);
  }
}

/**
 * Remove the job_id from the tripal import table.
 */
function tripal_update_7303() {
  $transaction = db_transaction();
  try {
    if (db_field_exists('tripal_import', 'job_id')) {
      db_drop_field('tripal_import', 'job_id');
    }
  }
  catch (\PDOException $e) {
    $transaction->rollback();
    $error = $e->getMessage();
    throw new DrupalUpdateException('Could not perform update: '. $error);
  }
}

/**
 * Adds a variable for the bundles to manage hiding of empty fields.
 */
function tripal_update_7304() {
  $transaction = db_transaction();
  try {
    tripal_insert_variable(
      'hide_empty_field',
      'Structure->Tripal Content Type->edit checkbox to hide empty fields for that bundle.'
    );
  }
  catch (\PDOException $e) {
    $transaction->rollback();
    $error = $e->getMessage();
    throw new DrupalUpdateException('Could not perform update: ' . $error);
  }
}

/**
 * Adjusts the tripal_import table to support multiple file uploads.
 */
function tripal_update_7305() {
  $transaction = db_transaction();
  try {
    db_change_field('tripal_import', 'fid', 'fid', array(
      'type' => 'text',
      'not null' => FALSE,
      'description' => 'The file IDs of the to import. This only applies if the file was uploaded (i.e. not already on the server) and is mangaged by Drupal. Multiple fids are separated using a | character.'
    ));
  }
  catch (\PDOException $e) {
    $transaction->rollback();
    $error = $e->getMessage();
    throw new DrupalUpdateException('Could not perform update: ' . $error);
  }
}

/**
 * Adds the tripal_collection table.
 */
function tripal_update_7306() {
  $transaction = db_transaction();
  try {
    $schema = array();
    $schema['tripal_collection'] = tripal_tripal_collection_schema();
    db_create_table('tripal_collection', $schema['tripal_collection']);
  }
  catch (\PDOException $e) {
    $transaction->rollback();
    $error = $e->getMessage();
    throw new DrupalUpdateException('Could not add the tripal_collection table:' . $error);
  }
}
/**
 * Adds a new Data search menu for the Tripal created search tools.  If you
 * have customized any of the Tripal content search forms then those forms will
 * remain unchanged. All other default search pages will be moved to the
 * new Data Search menu item available at Admin > Stucture > Menu > Data Search.
 */
function tripal_update_7307() {
  $menu = array(
    'menu_name' => 'data_search',
    'title' => t('Data Search'),
    'description' => 'The Data Search menu contains links to search tools for finding biological data.',
  );
  menu_save($menu);
}

/**
 * Remove the bundle_name, ids, fields from the tripal collections table.
 * And add the new tripal_tripal_collection_bundle_schema
 */
function tripal_update_7308() {
  $transaction = db_transaction();
  try {
    if (db_field_exists('tripal_collection', 'bundle_name')) {
      db_drop_field('tripal_collection', 'bundle_name');
    }
    if (db_field_exists('tripal_collection', 'ids')) {
      db_drop_field('tripal_collection', 'ids');
    }
    if (db_field_exists('tripal_collection', 'fields')) {
      db_drop_field('tripal_collection', 'fields');
    }
     $schema = array();
    $schema['tripal_collection_bundle'] = tripal_tripal_collection_bundle_schema();
    db_create_table('tripal_collection_bundle', $schema['tripal_collection_bundle']);
  }
  catch (\PDOException $e) {
    $transaction->rollback();
    $error = $e->getMessage();
    throw new DrupalUpdateException('Could not add the tripal_collection table:' . $error);
  }
}

/**
 * Add the site_id field to the tripal_collection_bundle table.
 */
function tripal_update_7309() {
  $transaction = db_transaction();
  try {
    if (!db_field_exists('tripal_collection_bundle', 'site_id')) {
       $field = array(
        'type' => 'int',
        'size' => 'normal',
        'not null' => FALSE,
        'description' => 'The ID of the site from the Tripal Sites table.',
      );
      db_add_field('tripal_collection_bundle', 'site_id', $field);
    }
  }
  catch (\PDOException $e) {
    $transaction->rollback();
    $error = $e->getMessage();
    throw new DrupalUpdateException('Could not add the tripal_collection table:' . $error);
  }
}

/**
<<<<<<< HEAD
 * Adds support for file quotas.
 */
function tripal_update_7310() {
  try {
    $schema = array();
    $schema['tripal_custom_quota'] = tripal_tripal_custom_quota_schema();
    $schema['tripal_expiration_files'] = tripal_tripal_expiration_files_schema();
    db_create_table('tripal_custom_quota', $schema['tripal_custom_quota']);
    db_create_table('tripal_expiration_files', $schema['tripal_expiration_files']);
  }
  catch (\PDOException $e) {
    $error = $e->getMessage();
    throw new DrupalUpdateException('Could not perform update: '. $error);
=======
 * Adds the missing tripal_collection_bundle table
 * @throws DrupalUpdateException
 */
function tripal_update_7310() {
  $transaction = db_transaction();
  try {
    if (!db_table_exists('tripal_collection_bundle')) {
      $schema = array();
      $schema['tripal_collection_bundle'] = tripal_tripal_collection_bundle_schema();
      db_create_table('tripal_collection_bundle', $schema['tripal_collection_bundle']);
    }
  }
  catch (\PDOException $e) {
    $transaction->rollback();
    $error = $e->getMessage();
    throw new DrupalUpdateException('Could not add the tripal_collection_bundle table:' . $error);
>>>>>>> 0819c4eb
  }
}<|MERGE_RESOLUTION|>--- conflicted
+++ resolved
@@ -1145,21 +1145,6 @@
 }
 
 /**
-<<<<<<< HEAD
- * Adds support for file quotas.
- */
-function tripal_update_7310() {
-  try {
-    $schema = array();
-    $schema['tripal_custom_quota'] = tripal_tripal_custom_quota_schema();
-    $schema['tripal_expiration_files'] = tripal_tripal_expiration_files_schema();
-    db_create_table('tripal_custom_quota', $schema['tripal_custom_quota']);
-    db_create_table('tripal_expiration_files', $schema['tripal_expiration_files']);
-  }
-  catch (\PDOException $e) {
-    $error = $e->getMessage();
-    throw new DrupalUpdateException('Could not perform update: '. $error);
-=======
  * Adds the missing tripal_collection_bundle table
  * @throws DrupalUpdateException
  */
@@ -1176,6 +1161,22 @@
     $transaction->rollback();
     $error = $e->getMessage();
     throw new DrupalUpdateException('Could not add the tripal_collection_bundle table:' . $error);
->>>>>>> 0819c4eb
+  }
+}
+
+/**
+ * Adds support for file quotas.
+ */
+function tripal_update_7311() {
+  try {
+    $schema = array();
+    $schema['tripal_custom_quota'] = tripal_tripal_custom_quota_schema();
+    $schema['tripal_expiration_files'] = tripal_tripal_expiration_files_schema();
+    db_create_table('tripal_custom_quota', $schema['tripal_custom_quota']);
+    db_create_table('tripal_expiration_files', $schema['tripal_expiration_files']);
+  }
+  catch (\PDOException $e) {
+    $error = $e->getMessage();
+    throw new DrupalUpdateException('Could not perform update: '. $error);
   }
 }