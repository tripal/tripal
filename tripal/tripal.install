--- conflicted
+++ resolved
@@ -150,11 +150,6 @@
   $schema['tripal_collection_bundle'] = tripal_tripal_collection_bundle_schema();
   $schema['tripal_id_space_collection'] = tripal_tripal_id_space_collection_schema();
   $schema['tripal_vocabulary_collection'] = tripal_tripal_vocabulary_collection_schema();
-<<<<<<< HEAD
-=======
-
-  $schema['tripal_bundle'] = tripal_tripal_bundle_schema();
->>>>>>> 0ded1882
 
   // Adds a table for administrative notifications on the dashboard.
   $schema['tripal_admin_notifications'] = tripal_tripal_admin_notifications_schema();
@@ -710,7 +705,7 @@
   $db = \Drupal::database();
 
   $sql_cloner_path =
-    \Drupal::service('extension.list.module')->getPath('tripal')
+    drupal_get_path('module', 'tripal')
     . '/src/TripalDBX/pg-clone-schema/clone_schema.sql';
 
   // Replaces "public." in SQL if it is not the default Drupal schema.
@@ -770,7 +765,7 @@
   $db = \Drupal::database();
 
   $sql_uninstall_cloner_path =
-    \Drupal::service('extension.list.module')->getPath('tripal')
+    drupal_get_path('module', 'tripal')
     . '/src/TripalDBX/pg-clone-schema/clone_schema_uninstall.sql';
 
   // Replaces "public." in SQL if it is not the default Drupal schema.
