--- conflicted
+++ resolved
@@ -118,9 +118,8 @@
     'file path' => drupal_get_path('module', 'system'),
   );
 
-<<<<<<< HEAD
-  // Tripal registration form
-  $items['admin/tripal/register'] = array(
+  // Tripal registration form.
+  $items['admin/tripal/register'] = [
     'title' => 'Registration',
     'description' => t('Register your Tripal website. Registration of Tripal
           websites gives the developers important information that allow us
@@ -131,8 +130,8 @@
     'type' => MENU_NORMAL_ITEM,
     'weight' => 0,
     'file' => 'includes/tripal.registration.inc',
-  );
-=======
+  ];
+
   $items['admin/content/bio_data/add'] = [
     'title' => 'Add Tripal Content',
     'description' => t('Create new Tripal Content.'),
@@ -142,7 +141,6 @@
     'file path' => drupal_get_path('module', 'tripal'),
     'type' => MENU_LOCAL_ACTION,
   ];
->>>>>>> d0d52df5
 
   $items['admin/content/bio_data/unpublish'] = [
     'title' => 'Unpublish Orphaned Content',
