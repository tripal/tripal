--- conflicted
+++ resolved
@@ -1623,7 +1623,6 @@
 }
 
 /**
-<<<<<<< HEAD
  * Implements hook_job_describe_args().
  *
  * @ingroup tripal
@@ -1654,7 +1653,9 @@
     return $ret;
   }
   return $args;
-=======
+}
+
+/**
  * Returns the current version of Tripal, according to the tripal.info file
  * 
  * @return string
@@ -1663,5 +1664,4 @@
 function tripal_version() {
   $version = system_get_info('module', 'tripal');
   return $version['version'];
->>>>>>> 48f098f8
 }