--- conflicted
+++ resolved
@@ -131,27 +131,6 @@
     'access arguments' => array('administer tripal'),
   );
 
-<<<<<<< HEAD
-  // Menu items for facilitating import of extension modules.
-  $items['admin/tripal/extension/available'] = array(
-    'title' => 'Available Extensions',
-    'description' => t('Look for extensions to add new functionality to this
-        site. Tripal can be extended with new functionality developed
-        by other Tripal site developers. These include modules with new or
-        different functionality, bulk loading templates, or materialized
-        views.  Anyone can create new extensions and share those for
-        others to use.  Once shared they will appear in this list.'),
-    'access arguments' => array('administer tripal'),
-    'page callback' => 'drupal_get_form',
-    'page arguments' => array('tripal_extensions_form'),
-    'type' => MENU_NORMAL_ITEM,
-    'file' => 'includes/tripal.extensions.inc',
-    'file path' => drupal_get_path('module', 'tripal'),
-    'weight' => -100
-  );
-
-=======
->>>>>>> ffe8d442
   /**
    * Jobs Management
    */
