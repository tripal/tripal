--- conflicted
+++ resolved
@@ -149,7 +149,6 @@
       foreach ($all_field_groups['default'] as $key => $field_name) {
         $right_fields[$key] = $field_name;
       }
-<<<<<<< HEAD
       usort($right_fields, tripal_ds_sort_object('label'));
     }
     elseif(empty($all_field_groups)) {
@@ -172,9 +171,6 @@
         $data = unserialize($field_group_name->data);
         $field_group_names[$key]['field_name'] = $field_group_name->group_name;
         $field_group_names[$key]['label'] = $data['format_settings']['label'];
-=======
-      usort($right_fields, sort_object('label'));
->>>>>>> c7870a6f
 
       }
       $all_field_groups = array_merge($instance_names, $field_group_names);
