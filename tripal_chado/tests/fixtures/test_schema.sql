--- conflicted
+++ resolved
@@ -29,7 +29,6 @@
 );
 
 INSERT INTO dbxref (db_id, accession) VALUES (1, 'test_dbxref');
-INSERT INTO dbxref (db_id, accession) VALUES (2, 'test_dbxref2');
 
 CREATE TABLE cv (
   cv_id serial,
@@ -55,7 +54,6 @@
 );
 
 INSERT INTO cvterm (cv_id, name, definition, dbxref_id) VALUES (1, 'test_cvterm', 'CV term for testing', 1);
-INSERT INTO cvterm (cv_id, name, definition, dbxref_id) VALUES (2, 'test_cvterm2', 'CV term 2 for testing', 2);
 
 CREATE TABLE organism (
   organism_id serial,
@@ -146,52 +144,3 @@
     value text,
     rank integer DEFAULT 0 NOT NULL
 );
-<<<<<<< HEAD
-
-CREATE TABLE feature_dbxref (
-  feature_dbxref_id bigserial not null,
-  primary key (feature_dbxref_id),
-  feature_id bigint not null,
-  foreign key (feature_id) references feature (feature_id) on delete cascade INITIALLY DEFERRED,
-  dbxref_id bigint not null,
-  foreign key (dbxref_id) references dbxref (dbxref_id) on delete cascade INITIALLY DEFERRED,
-  is_current boolean not null default 'true',
-  CONSTRAINT feature_dbxref_c1 UNIQUE (feature_id,dbxref_id)
-);
-CREATE INDEX feature_dbxref_idx1 ON feature_dbxref USING btree (feature_id);
-CREATE INDEX feature_dbxref_idx2 ON feature_dbxref USING btree (dbxref_id);
-COMMENT ON TABLE feature_dbxref IS 'Links a feature to dbxrefs.';
-COMMENT ON COLUMN feature_dbxref.is_current IS 'True if this secondary dbxref is the most up to date accession in the corresponding db. Retired accessions should set this field to false';
-
-CREATE TABLE feature_cvterm (
-  feature_cvterm_id bigserial NOT NULL,
-  primary key (feature_cvterm_id),
-  feature_id bigint NOT NULL,
-  foreign key (feature_id) references feature (feature_id) on delete cascade INITIALLY DEFERRED,
-  cvterm_id bigint NOT NULL,
-  foreign key (cvterm_id) references cvterm (cvterm_id) on delete cascade INITIALLY DEFERRED,
-  -- Mising column: pub_id bigint not null,
-  is_not boolean NOT NULL DEFAULT FALSE,
-  rank integer NOT NULL DEFAULT 0,
-  CONSTRAINT feature_cvterm_c1 UNIQUE (feature_id,cvterm_id,rank)
-);
-CREATE INDEX feature_cvterm_idx1 ON feature_cvterm (feature_id);
-CREATE INDEX feature_cvterm_idx2 ON feature_cvterm (cvterm_id);
-
-CREATE TABLE featureprop (
-  featureprop_id bigserial NOT NULL,
-  primary key (featureprop_id),
-  feature_id bigint NOT NULL,
-  foreign key (feature_id) references feature (feature_id) on delete cascade INITIALLY DEFERRED,
-  type_id bigint NOT NULL,
-  foreign key (type_id) references cvterm (cvterm_id) on delete cascade INITIALLY DEFERRED,
-  value text,
-  rank integer DEFAULT 0 NOT NULL,
-  CONSTRAINT featureprop_c1 UNIQUE (feature_id,type_id,rank)
-);
-CREATE INDEX featureprop_idx1 ON featureprop (feature_id);
-CREATE INDEX featureprop_idx2 ON featureprop (type_id);
-
-COMMENT ON TABLE featureprop IS 'A feature can have any number of slot-value property tags attached to it. This is an alternative to hardcoding a list of columns in the relational schema, and is completely extensible.';
-=======
->>>>>>> bf64090c
