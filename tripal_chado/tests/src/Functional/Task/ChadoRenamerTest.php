--- conflicted
+++ resolved
@@ -26,15 +26,9 @@
    */
   public function testPerformTaskRenamer() {
     // Create a temporary schema.
-<<<<<<< HEAD
-    $biodb = $this->getTestSchema(ChadoTestKernelBase::CREATE_SCHEMA);
+    $tripaldbx_db1 = $this->getTestSchema(ChadoTestKernelBase::CREATE_SCHEMA);
     // Get another temporary schema name.
-    $biodb2 = $this->getTestSchema(ChadoTestKernelBase::SCHEMA_NAME_ONLY);
-=======
-    $tripaldbx_db1 = $this->getTestSchema(ChadoTestBase::CREATE_SCHEMA);
-    // Get another temporary schema name.
-    $tripaldbx_db2 = $this->getTestSchema(ChadoTestBase::SCHEMA_NAME_ONLY);
->>>>>>> d0520e25
+    $tripaldbx_db2 = $this->getTestSchema(ChadoTestKernelBase::SCHEMA_NAME_ONLY);
 
     // Test renamer.
     $renamer = \Drupal::service('tripal_chado.renamer');
