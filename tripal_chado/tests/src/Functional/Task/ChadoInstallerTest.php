--- conflicted
+++ resolved
@@ -26,11 +26,7 @@
    */
   public function testPerformTaskInstaller() {
     // Get a temporary schema name.
-<<<<<<< HEAD
-    $biodb = $this->getTestSchema(ChadoTestKernelBase::SCHEMA_NAME_ONLY);
-=======
-    $tripaldbx_db = $this->getTestSchema(ChadoTestBase::SCHEMA_NAME_ONLY);
->>>>>>> d0520e25
+    $tripaldbx_db = $this->getTestSchema(ChadoTestKernelBase::SCHEMA_NAME_ONLY);
 
     // Test installer.
     $installer = \Drupal::service('tripal_chado.installer');
