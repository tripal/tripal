--- conflicted
+++ resolved
@@ -26,11 +26,7 @@
    */
   public function testPerformTaskRemover() {
     // Create a temporary schema.
-<<<<<<< HEAD
-    $biodb = $this->getTestSchema(ChadoTestKernelBase::CREATE_SCHEMA);
-=======
-    $tripaldbx_db = $this->getTestSchema(ChadoTestBase::CREATE_SCHEMA);
->>>>>>> d0520e25
+    $tripaldbx_db = $this->getTestSchema(ChadoTestKernelBase::CREATE_SCHEMA);
 
     // Test remover.
     $remover = \Drupal::service('tripal_chado.remover');
