--- conflicted
+++ resolved
@@ -26,15 +26,9 @@
    */
   public function testPerformTaskCloner() {
     // Create a temporary schema.
-<<<<<<< HEAD
-    $biodb = $this->getTestSchema(ChadoTestKernelBase::INIT_DUMMY);
+    $tripaldbx_db1 = $this->getTestSchema(ChadoTestKernelBase::INIT_DUMMY);
     // Get another temporary schema name.
-    $biodb2 = $this->getTestSchema(ChadoTestKernelBase::SCHEMA_NAME_ONLY);
-=======
-    $tripaldbx_db1 = $this->getTestSchema(ChadoTestBase::INIT_DUMMY);
-    // Get another temporary schema name.
-    $tripaldbx_db2 = $this->getTestSchema(ChadoTestBase::SCHEMA_NAME_ONLY);
->>>>>>> d0520e25
+    $tripaldbx_db2 = $this->getTestSchema(ChadoTestKernelBase::SCHEMA_NAME_ONLY);
 
     // Test cloner.
     $cloner = \Drupal::service('tripal_chado.cloner');
