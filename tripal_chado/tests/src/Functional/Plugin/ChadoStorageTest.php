--- conflicted
+++ resolved
@@ -381,27 +381,15 @@
       $values[$field_name][0][$key] = [
         'value' => clone $propertyValues[$key],
       ];
-<<<<<<< HEAD
+
       if ($key != 'feature_id') {
         $values[$field_name][1][$key] = [
-          'type' => $propType,
           'value' => clone $propertyValues[$key],
-          'definition' => $fieldconfig
         ];
         $values[$field_name][2][$key] = [
-          'type' => $propType,
           'value' => clone $propertyValues[$key],
-          'definition' => $fieldconfig
         ];
       }
-=======
-      $values[$field_name][1][$key] = [
-        'value' => clone $propertyValues[$key],
-      ];
-      $values[$field_name][2][$key] = [
-        'value' => clone $propertyValues[$key],
-      ];
->>>>>>> aadba170
     }
     // We also need to set the featureprop_id for each.
     $values[$field_name][0]['featureprop_id']['value']->setValue($this->featureprop_id[0]);
