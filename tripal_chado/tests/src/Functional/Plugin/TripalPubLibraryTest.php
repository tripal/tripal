--- conflicted
+++ resolved
@@ -53,14 +53,9 @@
     ];
 
     $results = $plugin->retrieve($search_array, 1, 0);
-<<<<<<< HEAD
-    $this->assertNotEquals($results, NULL, 'This should have returned one pubmed record');
-=======
     if ($results === NULL) {
       $this->markTestSkipped('Skipping PubMed test due to being unable to access service.');
     }
-
->>>>>>> a5a77fc0
 
     $this->assertGreaterThan(0, $results['total_records'], 'There should be more than 0 records found for this query');
 
@@ -88,16 +83,10 @@
     ];
 
     $results = $plugin->retrieve($search_array, 1, 0);
-<<<<<<< HEAD
-    // print_r($results);
-    $this->assertNotEquals($results, NULL, 'This should have returned one pubmed record');
-    $this->assertEquals($results['pubs'][0]['Publication Dbxref'], '30000852', 'This should have returned the PMID');
-=======
     if ($results === NULL) {
       $this->markTestSkipped('Skipping PubMed test due to being unable to access service.');
     }
-    $this->assertEquals($results['pubs'][0]['Publication Dbxref'], 'PMID:30000852', 'This should have returned the PMID');
->>>>>>> a5a77fc0
+    $this->assertEquals($results['pubs'][0]['Publication Dbxref'], '30000852', 'This should have returned the PMID');
     $this->assertEquals($results['pubs'][0]['Publisher'], 'National Institute of Child Health and Human Development', 'This should have returned the Title');
 
     $search_array = [
