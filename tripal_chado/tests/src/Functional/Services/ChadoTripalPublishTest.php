<?php

namespace Drupal\Tests\tripal_chado\Functional\Service;

use Drupal\Tests\tripal_chado\Functional\ChadoTestBrowserBase;
use Drupal\Core\Url;
use Drupal\tripal\TripalVocabTerms\TripalTerm;
use Symfony\Component\Validator\Constraints\IsNull;



/**
 * Tests the TripalPublish service in the context of the Chado content types.
 *
 * @group Tripal
 * @group Tripal Content
 */
class ChadoTripalPublishTest extends ChadoTestBrowserBase {

  /**
   * {@inheritdoc}
   */
  protected static $modules = [
    'tripal',
    'tripal_chado',
  ];

  /**
   * A helper function for adding an organism record to Chado.
   *
   * @param \Drupal\tripal\TripalDBX\TripalDbxConnection $chado
   *   A chado database object.
   * @param array $details
   *   The key/value pairs of entries for the organism. The keys correspond
   *   to the columns of the organism table.
   * @return int
   *   The organism_id
   */
  public function addChadoOrganism($chado, $details) {

    $insert = $chado->insert('1:organism');
    $insert->fields([
      'genus' => $details['genus'],
      'species' => $details['species'],
      'type_id' => array_key_exists('type_id', $details) ? $details['type_id'] : NULL,
      'infraspecific_name' => array_key_exists('infraspecific_name', $details) ? $details['infraspecific_name'] : NULL,
      'abbreviation' => array_key_exists('abbreviation', $details) ? $details['abbreviation'] : NULL,
      'common_name' => array_key_exists('common_name', $details) ? $details['common_name'] : NULL,
      'comment' => array_key_exists('comment', $details) ? $details['comment'] : NULL,
    ]);
    return $insert->execute();
  }

  /**
   * A helper function for adding a project record to Chado.
   *
   * @param \Drupal\tripal\TripalDBX\TripalDbxConnection $chado
   *   A chado database object.
   * @param array $details
   *   The key/value pairs of entries for the project. The keys correspond
   *   to the columns of the project table.
   * @return int
   *   The project_id
   */
  public function addChadoProject($chado, $details) {
    $insert = $chado->insert('1:project');
    $insert->fields([
      'name' => $details['name'],
      'description' => array_key_exists('description', $details) ? $details['description'] : NULL,
    ]);
    return $insert->execute();
  }

  /**
   * A helper function for adding a contact record to Chado.
   *
   * @param \Drupal\tripal\TripalDBX\TripalDbxConnection $chado
   *   A chado database object.
   * @param array $details
   *   The key/value pairs of entries for the contact. The keys correspond
   *   to the columns of the contact table.
   * @return int
   *   The contact_id
   */
  public function addChadoContact($chado, $details) {
    $insert = $chado->insert('1:contact');
    $insert->fields([
      'name' => $details['name'],
      'type_id' => array_key_exists('type_id', $details) ? $details['type_id'] : NULL,
      'description' => array_key_exists('description', $details) ? $details['description'] : NULL,
    ]);
    return $insert->execute();
  }

  /**
   * A helper function for adding a project_contact record to Chado.
   *
   * @param \Drupal\tripal\TripalDBX\TripalDbxConnection $chado
   *   A chado database object.
   * @param array $details
   *   The key/value pairs of entries for the project_contact. The keys correspond
   *   to the columns of the project_contact table.
   * @return int
   *   The project_contact_id
   */
  public function addChadoProjectContact($chado, $details) {
    $insert = $chado->insert('1:project_contact');
    $insert->fields([
      'project_id' => $details['project_id'],
      'contact_id' => $details['contact_id'],
    ]);
    return $insert->execute();
  }

  /**
   * A helper function for adding an array design record to Chado.
   *
   * @param \Drupal\tripal\TripalDBX\TripalDbxConnection $chado
   *   A chado database object.
   * @param array $details
   *   The key/value pairs of entries for the array design. The keys correspond
   *   to the columns of the arraydesign table.
   * @return int
   *   The arraydesign_id
   */
  public function addChadoArrayDesign($chado, $details) {
    $insert = $chado->insert('1:arraydesign');
    $insert->fields([
      'name' => $details['name'],
      'manufacturer_id' => array_key_exists('manufacturer_id', $details) ? $details['manufacturer_id'] : 1,
      'platformtype_id' => array_key_exists('platformtype_id', $details) ? $details['platformtype_id'] : 1,
      'num_of_elements' => array_key_exists('num_of_elements', $details) ? $details['num_of_elements'] : NULL,
    ]);
    return $insert->execute();
  }

  /**
   * A helper function for adding a property to a record in Chado.
   *
   * @param \Drupal\tripal\TripalDBX\TripalDbxConnection $chado
   *   A chado database object.
   * @param string $base_table
   *   The base table to which the property should be added.
   * @param array $details
   *   The key/value pairs of entries for the property. The keys correspond
   *   to the columns of the property table.
   *
   * @return int
   *   The property primary key.
   */
  public function addProperty($chado, $base_table, $details) {

    $insert = $chado->insert('1:' . $base_table . 'prop');
    $insert->fields([
      $base_table . '_id' => $details[$base_table . '_id'],
      'value' => $details['value'],
      'type_id' => $details['type_id'],
      'rank' => $details['rank'],
    ]);
    return $insert->execute();
  }


  /**
   * A helper function to test if the elements of a field item are present.
   *
   * @param string $bundle
   *   The content type bundle name (e.g. 'organism').
   * @param string $field_name
   *   The name of the field that should be queried.
   * @param int $num_expected
   *   The number of items that are expected to be found when applying the
   *   conditions specified in the $match argument.
   * @param array $match
   *   An array of key/value pairs where the keys are the column names of
   *   field table in Drupal and the values are those to match in a select
   *   condition.  All fields other than the 'entity_id', 'bundle', 'delta'
   *   'deleted',  'langcode', and 'revision' have the field name as a prefix.
   *   But the keys need not include the prefix, just the field property key.
   *   The field name prefix will be added automatically.
   * @param array $check
   *   An array of key/value pairs where the keys are the column names of the
   *   field table in Drupal and the values are checked that they match
   *   what is in the table. The same rules apply for the key naming as in
   *   the $match argument.
   */
  public function checkFieldItem($bundle, $field_name, $num_expected, $match, $check) {

    $drupal_columns = ['bundle', 'entity_id', 'revision' ,'delta', 'deleted', 'langcode'];

    $public = \Drupal::service('database');
    $select = $public->select('tripal_entity__' . $field_name, 'f');
    $select->fields('f');
    $select->condition('bundle', $bundle);
    foreach ($match as $key => $val) {
      $column_name = $key;
      if (!in_array($key, $drupal_columns)) {
        $column_name = $field_name . '_' . $key;
      }
      $select->condition($column_name, $val);
    }
    $select->orderBy('delta');
    $result = $select->execute();
    $records = $result->fetchAll();

    $this->assertCount($num_expected, $records,
        'The number of items expected for field "' . $field_name .'" with bundle "'
        . $bundle . '" is not correct.');

    foreach ($records as $delta => $record) {

      // Make sure we have an entity ID for the specified record.
      $this->assertNotNull($record->entity_id,
        'The entity_id for a published item is missing for the field "'
          . $field_name . '" at delta ' . $delta);

      // Make sure the expected values are present.
      foreach ($check as $key => $val) {
        $column_name = $key;
        if (!in_array($key, $drupal_columns)) {
          $column_name = $field_name . '_' . $key;
        }
        $this->assertEquals($val, $record->$column_name,
          'The value for, "' . $column_name . '", is not correct what we expected.');
      }
    }
  }

  /**
   * A helper function to add fields to the organism content types used in the tests.
   */
  public function attachOrganismPropertyFields() {

    /** @var \Drupal\tripal\Services\TripalFieldCollection $fields_service **/
    // Now add a ChadoProperty field for the two types of properties.
    $fields_service = \Drupal::service('tripal.tripalfield_collection');
    $prop_field1 = [
      'name' => 'field_note',
      'content_type' => 'organism',
      'label' => 'Note',
      'type' => 'chado_property_type_default',
      'description' => "A note about this organism.",
      'cardinality' => -1,
      'required' => FALSE,
      'storage_settings' => [
        'storage_plugin_id' => 'chado_storage',
        'storage_plugin_settings'=> [
          'base_table' => 'organism',
          'prop_table' => 'organismprop'
        ],
      ],
      'settings' => [
        'termIdSpace' => 'local',
        'termAccession' => "Note",
      ],
      'display' => [
        'view' => [
          'default' => [
            'region' => 'content',
            'label' => 'above',
            'weight' => 15
          ],
        ],
        'form' => [
          'default'=> [
            'region'=> 'content',
            'weight' => 15
          ],
        ],
      ],
    ];
    $reason = '';
    $is_valid = $fields_service->validate($prop_field1, $reason);
    $this->assertTrue($is_valid, $reason);
    $is_added = $fields_service->addBundleField($prop_field1);
    $this->assertTrue($is_added, 'The organism property field "local:Note" could not be added.');

    // Now add a ChadoProperty field for the two types of properties.
    $prop_field2 = [
      'name' => 'field_comment',
      'content_type' => 'organism',
      'label' => 'Comment',
      'type' => 'chado_property_type_default',
      'description' => "A comment about this organism.",
      'cardinality' => -1,
      'required' => FALSE,
      'storage_settings' => [
        'storage_plugin_id' => 'chado_storage',
        'storage_plugin_settings'=> [
          'base_table' => 'organism',
          'prop_table' => 'organismprop'
        ],
      ],
      'settings' => [
        'termIdSpace' => 'schema',
        'termAccession' => "comment",
      ],
      'display' => [
        'view' => [
          'default' => [
            'region' => 'content',
            'label' => 'above',
            'weight' => 15
          ],
        ],
        'form' => [
          'default'=> [
            'region'=> 'content',
            'weight' => 15
          ],
        ],
      ],
    ];
    $reason = '';
    $is_valid = $fields_service->validate($prop_field2, $reason);
    $this->assertTrue($is_valid, $reason);
    $is_added = $fields_service->addBundleField($prop_field2);
    $this->assertTrue($is_added,
        'The Organism property field "schema:comment" could not be added.');
  }

  /**
   * Tests the TripalContentTypes class public functions.
   */
  public function testChadoTripalPublishService() {

    // Prepare Chado
    $chado = $this->createTestSchema(ChadoTestBrowserBase::PREPARE_TEST_CHADO);

    // Add the CV terms. These normally get added during a prepare and
    // the Chado schema is prepared but not Drupal schema and it needs to
    // know about the terms used for content types and fields.
    $terms_setup = \Drupal::service('tripal_chado.terms_init');
    $terms_setup->installTerms();

    // Create the terms for the field property storage types.
    /** @var \Drupal\tripal\TripalVocabTerms\PluginManagers\TripalIdSpaceManager $idsmanager */
    $idsmanager = \Drupal::service('tripal.collection_plugin_manager.idspace');

    $local_db = $idsmanager->loadCollection('local', "chado_id_space");
    $note_term = new TripalTerm();
    $note_term->setName('Note');
    $note_term->setIdSpace('local');
    $note_term->setVocabulary('local');
    $note_term->setAccession('Note');
    $local_db->saveTerm($note_term);

    $schema_db = $idsmanager->loadCollection('schema', "chado_id_space");
    $comment_term = new TripalTerm();
    $comment_term->setName('comment');
    $comment_term->setIdSpace('schema');
    $comment_term->setVocabulary('schema');
    $comment_term->setAccession('comment');
    $schema_db->saveTerm($comment_term);

    // Make sure we have the content types and fields that we want to test.
    $collection_ids = ['general_chado', 'expression_chado'];
    $content_type_setup = \Drupal::service('tripal.tripalentitytype_collection');
    $fields_setup = \Drupal::service('tripal.tripalfield_collection');
    $content_type_setup->install($collection_ids);
    $fields_setup->install($collection_ids);

    /** @var \Drupal\tripal\Services\TripalPublish $publish */
    $publish = \Drupal::service('tripal.publish');

    //
    // Test publishing when no records are available.
    //
    $publish->init('organism', 'chado_storage');
    $entities = $publish->publish();
    $this->assertTrue(count($entities) == 0,
      'The TripalPublish service should return 0 entities when no records are available.');

    //
    // Test publishing a single record.
    //
    $taxrank_db = $idsmanager->loadCollection('TAXRANK', "chado_id_space");
    $subspecies_term_id = $taxrank_db->getTerm('0000023')->getInternalId();

    $organism_id = $this->addChadoOrganism($chado, [
      'genus' => 'Oryza',
      'species' => 'species',
      'abbreviation' => 'O. sativa',
      'type_id' => $subspecies_term_id,
      'infraspecific_name' => 'Japonica',
      'comment' => 'rice is nice'
    ]);
    $entities = $publish->publish();
    $this->assertTrue(count(array_keys($entities)) == 1,
      'The TripalPublish service should have published 1 organism.');

    // Test that entries were added for all field items and that fields that
    // shouldn't be saved in Drupal are equal to the field's default value.
    $this->checkFieldItem('organism', 'organism_genus', 1,
        ['record_id' => $organism_id],
        ['bundle' => 'organism', 'entity_id' => 1, 'value' => '']);

    $this->checkFieldItem('organism', 'organism_species', 1,
        ['record_id' => $organism_id],
        ['bundle' => 'organism', 'entity_id' => 1, 'value' => '']);

    $this->checkFieldItem('organism', 'organism_abbreviation', 1,
        ['record_id' => $organism_id],
        ['bundle' => 'organism', 'entity_id' => 1, 'value' => '']);

    $this->checkFieldItem('organism', 'organism_infraspecific_name', 1,
        ['record_id' => $organism_id],
        ['bundle' => 'organism', 'entity_id' => 1, 'value' => '']);

    $this->checkFieldItem('organism', 'organism_infraspecific_type', 1,
        ['record_id' => $organism_id],
        ['bundle' => 'organism', 'entity_id' => 1, 'type_id' => 0]);

    $this->checkFieldItem('organism', 'organism_comment', 1,
        ['record_id' => $organism_id],
        ['bundle' => 'organism', 'entity_id' => 1, 'value' => '']);

    // Test that the title via token replacement is working.
    $this->assertTrue(array_values($entities)[0] == '<em>Oryza species</em> subspecies <em>Japonica</em>',
        'The title of a Chado organism is incorrect after publishing: ' . array_values($entities)[0] . '!=' . '<em>Oryza species</em> subspecies <em>Japonica</em>');

    //
    // Test a second entity. Also use a title without all tokens
    //
    $organism_id2 = $this->addChadoOrganism($chado, [
      'genus' => 'Gorilla',
      'species' => 'gorilla',
      'abbreviation' => 'G. gorilla',
      'comment' => 'Gorilla'
    ]);
    $entities = $publish->publish();
    // Token parser will also remove a token if it is empty, e.g. infraspecific nomenclature absent.
    $this->assertEquals('<em>Gorilla gorilla</em>  <em></em>', array_values($entities)[0],
        'The title of Chado organism with missing tokens is incorrect after publishing');

    $this->checkFieldItem('organism', 'organism_genus', 1,
        ['record_id' => $organism_id2],
        ['bundle' => 'organism', 'entity_id' => 2, 'value' => '']);

    $this->checkFieldItem('organism', 'organism_species', 1,
        ['record_id' => $organism_id2],
        ['bundle' => 'organism', 'entity_id' => 2, 'value' => '']);

    $this->checkFieldItem('organism', 'organism_abbreviation', 1,
        ['record_id' => $organism_id2],
        ['bundle' => 'organism', 'entity_id' => 2, 'value' => '']);

    $this->checkFieldItem('organism', 'organism_comment', 1,
        ['record_id' => $organism_id2],
        ['bundle' => 'organism', 'entity_id' => 2, 'value' => '']);

<<<<<<< HEAD
    // Set expected count to zero for fields expected to be missing
=======
    // We expect no infraspecies here, so expected count is zero
>>>>>>> 9a5de903
    $this->checkFieldItem('organism', 'organism_infraspecific_name', 0,
        ['record_id' => $organism_id2],
        []);

    $this->checkFieldItem('organism', 'organism_infraspecific_type', 0,
        ['record_id' => $organism_id2],
        []);

    //
    // Test publishing properties.
    //
    $comment_type_id = $schema_db->getTerm('comment')->getInternalId();
    $note_type_id = $local_db->getTerm('Note')->getInternalId();
    $this->attachOrganismPropertyFields();
    $this->addProperty($chado, 'organism', [
      'organism_id' => $organism_id,
      'type_id' => $note_type_id,
      'value' => 'Note 1',
      'rank' => 1,
    ]);
    $this->addProperty($chado, 'organism', [
      'organism_id' => $organism_id,
      'type_id' => $note_type_id,
      'value' => 'Note 0',
      'rank' => 0,
    ]);
    $this->addProperty($chado, 'organism', [
      'organism_id' => $organism_id,
      'type_id' => $note_type_id,
      'value' => 'Note 2',
      'rank' => 2,
    ]);

    $this->addProperty($chado, 'organism', [
      'organism_id' => $organism_id,
      'type_id' => $comment_type_id,
      'value' => 'Comment 0',
      'rank' => 0,
    ]);
    $this->addProperty($chado, 'organism', [
      'organism_id' => $organism_id,
      'type_id' => $comment_type_id,
      'value' => 'Comment 1',
      'rank' => 1,
    ]);


    // Now publish the organism content type again.
    $publish->init('organism', 'chado_storage');
    $entities = $publish->publish();

    // Because we added properties for the first organism we should set its
    // entity in those returned, but not the gorilla organism.
    $this->assertEquals('<em>Oryza species</em> subspecies <em>Japonica</em>', array_values($entities)[0],
      'The Oryza species subspecies Japonica organism should appear in the published list because it has new properties.');
    $this->assertCount(1, array_values($entities),
      'There should only be one published entity for a single organism with new properties.');

    // Check that the property values got published. The type_id should be
    // 0 in the drupal field table, the default for an integer.
    $this->checkFieldItem('organism', 'field_note', 1,
        ['record_id' => $organism_id, 'prop_id' => 1],
        ['type_id' => 0, 'linker_id' => $organism_id,
         'bundle' => 'organism', 'entity_id' => 1]);

    $this->checkFieldItem('organism', 'field_note', 1,
        ['record_id' => $organism_id, 'prop_id' => 2],
        ['type_id' => 0, 'linker_id' => $organism_id,
         'bundle' => 'organism', 'entity_id' => 1]);

    $this->checkFieldItem('organism', 'field_note', 1,
        ['record_id' => $organism_id, 'prop_id' => 3],
        ['type_id' => 0, 'linker_id' => $organism_id,
         'bundle' => 'organism', 'entity_id' => 1]);

    $this->checkFieldItem('organism', 'field_comment', 1,
        ['record_id' => $organism_id, 'prop_id' => 4],
        ['type_id' => 0, 'linker_id' => $organism_id,
         'bundle' => 'organism', 'entity_id' => 1]);

    $this->checkFieldItem('organism', 'field_comment', 1,
        ['record_id' => $organism_id, 'prop_id' => 5],
        ['type_id' => 0, 'linker_id' => $organism_id,
         'bundle' => 'organism', 'entity_id' => 1]);

    // Check that only the exact number of properties were published.
    $this->checkFieldItem('organism', 'field_note', 3, ['entity_id' => 1], []);
    $this->checkFieldItem('organism', 'field_comment', 2, ['entity_id' => 1], []);

    //
    // Test publishing a field that uses a linker table.
    //

    // Create and publish the contacts and the project.
    $contact_db = $idsmanager->loadCollection('TCONTACT', "chado_id_space");
    $person_term_id = $contact_db->getTerm('0000003')->getInternalId();
    $contact_id1 = $this->addChadoContact($chado, [
      'name' => 'John Doe',
       'type_id' => $person_term_id,
      'description' => 'Bioinformaticist extrodinaire'
    ]);
    $contact_id2 = $this->addChadoContact($chado, [
      'name' => 'Lady Gaga',
      'type_id' => $person_term_id,
      'description' => 'Pop star'
    ]);
    $project_id1 = $this->addChadoProject($chado, [
      'name' => 'Bad Project',
      'description' => 'Want your bad project'
    ]);
    $project_id2 = $this->addChadoProject($chado, [
      'name' => 'Project Face',
      'description' => 'I wanna project like they do in Texas, please'
    ]);
    $project_contact_id1 = $this->addChadoProjectContact($chado, [
      'project_id' => $project_id1,
      'contact_id' => $contact_id1,
    ]);
    $project_contact_id2 = $this->addChadoProjectContact($chado, [
      'project_id' => $project_id1,
      'contact_id' => $contact_id2,
    ]);
    $project_contact_id3 = $this->addChadoProjectContact($chado, [
      'project_id' => $project_id2,
      'contact_id' => $contact_id2,
    ]);

    // Now publish the projects and contacts. We check that 3 items are
    // published because there is a null contact and currently there is
    // nothing to prevent that contact from being published. (Issue #1809)
    $publish->init('contact', 'chado_storage');
    $entities = $publish->publish();
    $this->assertCount(3, $entities,
        'Failed to publish 3 contact entities.');

    $publish->init('project', 'chado_storage');
    $entities = $publish->publish();
    $this->assertCount(2, $entities,
      'Failed to publish 2 project entities.');

    // Make sure that the linked records are also published for each project.
    // The chado_contact_type_default is the field we're testing got published.
    $this->checkFieldItem('project', 'project_contact', 1,
        ['record_id' => $project_id1, 'linker_id' => $project_contact_id1],
        ['link' => $project_id1, 'bundle' => 'project', 'entity_id' => 6, 'contact_id' => $contact_id1]);

    $this->checkFieldItem('project', 'project_contact', 1,
        ['record_id' => $project_id1, 'linker_id' => $project_contact_id2],
        ['link' => $project_id1, 'bundle' => 'project', 'entity_id' => 6, 'contact_id' => $contact_id2]);

    $this->checkFieldItem('project', 'project_contact', 1,
        ['record_id' => $project_id2, 'linker_id' => $project_contact_id3],
        ['link' => $project_id2, 'bundle' => 'project', 'entity_id' => 7, 'contact_id' => $contact_id2]);

    // Check that only the exact number of linked items were published.
    $this->checkFieldItem('project', 'project_contact', 2, ['entity_id' => 6], []);
    $this->checkFieldItem('project', 'project_contact', 1, ['entity_id' => 7], []);

    // Test publishing of integer fields
    $array_design_id1 = $this->addChadoArrayDesign($chado, [
      'name' => 'AD1',
      'num_of_elements' => 1,
    ]);
    $publish->init('array_design', 'chado_storage');
    $entities = $publish->publish();
    $this->assertCount(1, $entities,
        'Failed to publish 1 array design entitity.');
    $this->checkFieldItem('array_design', 'array_design_num_of_elements', 1,
        ['record_id' => $array_design_id1],
        ['bundle' => 'array_design', 'entity_id' => 8, 'value' => 0]);
    // We do not expect a NULL integer item to be published
    $this->checkFieldItem('array_design', 'array_design_num_array_columns', 0,
        ['record_id' => $array_design_id1],
        []);

  }
}<|MERGE_RESOLUTION|>--- conflicted
+++ resolved
@@ -449,11 +449,7 @@
         ['record_id' => $organism_id2],
         ['bundle' => 'organism', 'entity_id' => 2, 'value' => '']);
 
-<<<<<<< HEAD
-    // Set expected count to zero for fields expected to be missing
-=======
     // We expect no infraspecies here, so expected count is zero
->>>>>>> 9a5de903
     $this->checkFieldItem('organism', 'organism_infraspecific_name', 0,
         ['record_id' => $organism_id2],
         []);
