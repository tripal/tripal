<?php


/**
 * Publishes content in Chado as a new TripalEntity entity.
 *
 * @param $values
 *   A key/value associative array that supports the following keys:
 *   - bundle_name:  The name of the the TripalBundle (e.g. bio_data-12345).
 * @param $job_id
 *   (Optional) The numeric job ID as provided by the Tripal jobs system. There
 *   is no need to specify this argument if this function is being called
 *   outside of the jobs systems.
 *
 * @return boolean
 *   TRUE if all of the records of the given bundle type were published, and
 *   FALSE if a failure occured.
 */
function tripal_chado_publish_records($values, $job_id = NULL) {

  // Make sure we have the required options: bundle_name.
  if (!array_key_exists('bundle_name', $values) or !$values['bundle_name']) {
    tripal_report_error('tripal_chado', TRIPAL_ERROR,
      "Could not publish record: @error",
      array('@error' => 'The bundle name must be provided'));
    return FALSE;
  }

  // Get the incoming arguments from the $values array.
  $bundle_name = $values['bundle_name'];
  $filters = array_key_exists('filters', $values) ? $values['filters'] : array();
  $sync_node = array_key_exists('sync_node', $values) ? $values['sync_node'] : '';

  // Load the bundle entity so we can get information about which Chado
  // table/field this entity belongs to.
  $bundle = tripal_load_bundle_entity(array('name' => $bundle_name));
  if (!$bundle) {
    tripal_report_error('tripal_chado', TRIPAL_ERROR,
        "Unknown bundle. Could not publish record: @error",
        array('@error' => 'The bundle name must be provided'));
    return FALSE;
  }
  $chado_entity_table = tripal_chado_get_bundle_entity_table($bundle);

  $table = $bundle->data_table;
  $type_column = $bundle->type_column;
  $type_linker_table = $bundle->type_linker_table;
  $cvterm_id  = $bundle->type_id;

  // Get the table information for the Chado table.
  $table_schema = chado_get_schema($table);
  $pkey_field = $table_schema['primary key'][0];

  // Construct the SQL for identifying which records should be published.
  $args = array();
  $select = "SELECT $pkey_field as record_id ";
  $from = "
    FROM {" . $table . "} T
      LEFT JOIN public.$chado_entity_table CE on CE.record_id = T.$pkey_field
  ";

  // For migration of Tripal v2 nodes to entities we want to include the
  // coresponding chado linker table.
  if ($sync_node && db_table_exists('chado_' . $table)) {
    $select = "SELECT T.$pkey_field as record_id, CT.nid ";
    $from .= " INNER JOIN public.chado_$table CT ON CT.$pkey_field = T.$pkey_field";
  }
  $where = " WHERE CE.record_id IS NULL ";
  $args[':table'] = $table;

  // Handle bundles that use a linker property table for identifying the type
  // of record to publish.
  if ($type_linker_table and $type_column) {
    $propschema = chado_get_schema($type_linker_table);
    $fkeys = $propschema['foreign keys'][$table]['columns'];
    foreach ($fkeys as $leftkey => $rightkey) {
      if ($rightkey == $pkey_field) {
        $from .= " INNER JOIN {" . $type_linker_table . "} LT ON T.$pkey_field = LT.$leftkey ";
      }
    }
    $where .= "AND LT.$type_column = :cvterm_id";
    $args[':cvterm_id'] = $cvterm_id;
  }

  // If the type column is in the base table then add in the SQL for that.
  if (!$type_linker_table and $type_column) {
    $where .= "AND T.$type_column = :cvterm_id";
    $args[':cvterm_id'] = $cvterm_id;
  }
  // If no type column is specified then we have a problem.
  if ($type_linker_table and !$type_column) {
    tripal_report_error('tripal_chado', TRIPAL_ERROR,
        "Could not publish record: @error",
        array('@error' => 'The bundle does not properly map to Chado.'));
    return FALSE;
  }

  // Now add in any additional filters
  $fields = field_info_field_map();
  foreach ($fields as $field_name => $details) {
    if (array_key_exists('TripalEntity', $details['bundles']) and
        in_array($bundle_name, $details['bundles']['TripalEntity']) and
        in_array($field_name, array_keys($filters))){
      $instance = field_info_instance('TripalEntity', $field_name, $bundle_name);
      $chado_table = $instance['settings']['chado_table'];
      $chado_column = $instance['settings']['chado_column'];
      if ($chado_table == $table) {
        $where .= " AND T.$chado_column = :$field_name";
        $args[":$field_name"] = $filters[$field_name];
      }
    }
  }
  // First get the count
  $sql = "SELECT count(*) as num_records " . $from . $where;
  $result = chado_query($sql, $args);
  $count = $result->fetchField();

  //If this is the publication table remove one record, record_id = 1
  // which is the null publication.
  if($table == 'pub'){
    $count = $count - 1;
  }

  // calculate the interval for updates
  $interval = intval($count / 1000);
  if ($interval < 1) {
    $interval = 1;
  }

  // Perform the query.
  $sql = $select . $from . $where;
  $records = chado_query($sql, $args);
  //$transaction = db_transaction();

  print "\nNOTE: publishing records is performed using a database transaction. \n" .
      "If the load fails or is terminated prematurely then the entire set of \n" .
      "is rolled back with no changes to the database\n\n";

  printf("%d of %d records. (%0.2f%%) Memory: %s bytes\r", $i, $count, 0, number_format(memory_get_usage()));
  try {
    $i = 0;
    while($record = $records->fetchObject()) {
      if(($table == 'pub' && $record->record_id == 1) || ($table == 'contact' && $record->record_id == 1)){
        // Do not create the chado entity.
      }
      else {
        // update the job status every interval
        //if ($jobid and $i % $interval == 0) {
        $complete = ($i / $count) * 33.33333333;
        //tripal_set_job_progress($jobid, intval($complete + 33.33333333));
        printf("%d of %d records. (%0.2f%%) Memory: %s bytes\r", $i, $count, $complete * 3, number_format(memory_get_usage()));
        //}

        // First save the tripal_entity record.
        $record_id = $record->record_id;
        $ec = entity_get_controller('TripalEntity');
        $entity = $ec->create(array(
          'bundle' => $bundle_name,
          'term_id' => $bundle->term_id,
          'chado_record' => chado_generate_var($table, array($pkey_field => $record_id)),
          'chado_record_id' => $record_id,
        ));

        $entity = $entity->save();
        if (!$entity) {
          throw new Exception('Could not create entity.');
        }

<<<<<<< HEAD
      // Next save the chado entity record.
      $entity_record = array(
        'entity_id' => $entity->id,
        'record_id' => $record_id,
      );

      // For the Tv2 to Tv3 migration we want to add the nid to the
      // entity so we can associate the node with the entity.
      if (property_exists($record, 'nid')) {
        $entity_record['nid'] = $record->nid;
      }
      $success = drupal_write_record($chado_entity_table, $entity_record);

=======
        // Next save the chado_entity record.
        $entity_record = array(
          'entity_id' => $entity->id,
          'record_id' => $record_id,
          'data_table' => $table,
        );

        // For the Tv2 to Tv3 migration we want to add the nid to the
        // entity so we can associate the node with the entity.
        if (property_exists($record, 'nid')) {
          $entity_record['nid'] = $record->nid;
        }
        $success = drupal_write_record('chado_entity', $entity_record);
      }
>>>>>>> ced80d9f
      $i++;
    }
  }
  catch (Exception $e) {
    $transaction->rollback();
    $error = $e->getMessage();
    tripal_report_error('tripal_chado', TRIPAL_ERROR, "Could not publish record: @error", array('@error' => $error));
    drupal_set_message('Failed publishing record. See recent logs for more details.', 'error');
    return FALSE;
  }
  drupal_set_message("Succesfully published $i " . $bundle->label . " record(s).");
  return TRUE;
}

/**
 * Returns an array of tokens based on Tripal Entity Fields.
 *
 * @param $base_table
 *    The name of a base table in Chado.
 * @return
 *    An array of tokens where the key is the machine_name of the token.
 */
function tripal_get_chado_tokens($base_table) {

  $tokens = array();
  $table_descrip = chado_get_schema($base_table);
  foreach ($table_descrip['fields'] as $field_name => $field_details) {

    $token = '[' . $base_table . '.' . $field_name . ']';
    $location = implode(' > ',array($base_table, $field_name));

    $tokens[$token] = array(
      'name' => ucwords(str_replace('_',' ',$base_table)) . ': ' . ucwords(str_replace('_',' ',$field_name)),
      'table' => $base_table,
      'field' => $field_name,
      'token' => $token,
      'description' => array_key_exists('description', $field_details) ? $field_details['description'] : '',
      'location' => $location
    );

    if (!array_key_exists('description', $field_details) or preg_match('/TODO/',$field_details['description'])) {
      $tokens[$token]['description'] = 'The '.$field_name.' field of the '.$base_table.' table.';
    }
  }

  // RECURSION:
  // Follow the foreign key relationships recursively
  if (array_key_exists('foreign keys', $table_descrip)) {
    foreach ($table_descrip['foreign keys'] as $table => $details) {
      foreach ($details['columns'] as $left_field => $right_field) {

        $sub_token_prefix = $base_table . '.' . $left_field;
        $sub_location_prefix = implode(' > ',array($base_table, $left_field));

        $sub_tokens = tripal_get_chado_tokens($table);
        if (is_array($sub_tokens)) {
          $tokens = array_merge($tokens, $sub_tokens);
        }
      }
    }
  }

  return $tokens;
}

/**
 * Replace all Chado Tokens in a given string.
 *
 * NOTE: If there is no value for a token then the token is removed.
 *
 * @param string $string
 *   The string containing tokens.
 * @param $record
 *   A Chado record as generated by chado_generate_var()
 *
 * @return
 *   The string will all tokens replaced with values.
 */
function tripal_replace_chado_tokens($string, $record) {
  // Get the list of tokens
  $tokens = tripal_get_chado_tokens($record->tablename);

  // Determine which tokens were used in the format string
  if (preg_match_all('/\[[^]]+\]/', $string, $used_tokens)) {
    // Get the value for each token used
    foreach ($used_tokens[0] as $token) {
      $token_info = $tokens[$token];
      if (!empty($token_info)) {
        $table = $token_info['table'];
        $var = $record;
        $value = '';

        // Iterate through each portion of the location string. An example string
        // might be:  stock > type_id > name.
        $location = explode('>', $token_info['location']);
        foreach ($location as $index) {
          $index = trim($index);

          // if $var is an object then it is the $node object or a table
          // that has been expanded.
          if (is_object($var)) {
            // check to see if the index is a member of the object. If so,
            // then reset the $var to this value.
            if (property_exists($var, $index)) {
              $value = $var->$index;
            }
          }
          // if the $var is an array then there are multiple instances of the same
          // table in a FK relationship (e.g. relationship tables)
          elseif (is_array($var)) {
            $value = $var[$index];
          }
          else {
            tripal_report_error('tripal_chado', TRIPAL_WARNING,
              'Tokens: Unable to determine the value of %token. Things went awry when trying ' .
              'to access \'%index\' for the following: \'%var\'.',
              array('%token' => $token, '%index' => $index, '%var' => print_r($var,TRUE))
            );
          }
        }
        $string = str_replace($token, $value, $string);
      }
    }
  }
  return $string;
}

<|MERGE_RESOLUTION|>--- conflicted
+++ resolved
@@ -1,5 +1,44 @@
 <?php
 
+/**
+ * Retrieves an entity that matches the given table and record id.
+ *
+ * @param $table
+ *   The name of the Chado table.
+ * @param $record_id
+ *   The record's primary key in the table specified by $table.
+ *
+ * @return
+ *   A chado_entity object.
+ */
+function tripal_load_chado_entity($table, $record_id) {
+   $entity_id = db_select('chado_entity', 'ce')
+     ->fields('ce', array('entity_id'))
+     ->condition('ce.record_id', $record_id)
+     ->condition('ce.data_table', $table)
+     ->execute()
+     ->fetchField();
+   if ($entity_id) {
+     $entity = entity_load('TripalEntity', array($entity_id));
+     return reset($entity);
+   }
+   return NULL;
+}
+
+/**
+ * Retrieves the entity ID using a record ID.
+ *
+ * @param unknown $data_table
+ * @param unknown $record_id
+ */
+function tripal_get_chado_entity_id($data_table, $record_id) {
+   return db_select('chado_entity', 'ce')
+     ->fields('ce', array('entity_id'))
+     ->condition('data_table', $data_table)
+     ->condition('record_id', $record_id)
+     ->execute()
+     ->fetchField();
+}
 
 /**
  * Publishes content in Chado as a new TripalEntity entity.
@@ -115,11 +154,6 @@
   $result = chado_query($sql, $args);
   $count = $result->fetchField();
 
-  //If this is the publication table remove one record, record_id = 1
-  // which is the null publication.
-  if($table == 'pub'){
-    $count = $count - 1;
-  }
 
   // calculate the interval for updates
   $interval = intval($count / 1000);
@@ -140,33 +174,28 @@
   try {
     $i = 0;
     while($record = $records->fetchObject()) {
-      if(($table == 'pub' && $record->record_id == 1) || ($table == 'contact' && $record->record_id == 1)){
-        // Do not create the chado entity.
-      }
-      else {
-        // update the job status every interval
-        //if ($jobid and $i % $interval == 0) {
+
+      // update the job status every interval
+      //if ($jobid and $i % $interval == 0) {
         $complete = ($i / $count) * 33.33333333;
         //tripal_set_job_progress($jobid, intval($complete + 33.33333333));
         printf("%d of %d records. (%0.2f%%) Memory: %s bytes\r", $i, $count, $complete * 3, number_format(memory_get_usage()));
-        //}
-
-        // First save the tripal_entity record.
-        $record_id = $record->record_id;
-        $ec = entity_get_controller('TripalEntity');
-        $entity = $ec->create(array(
-          'bundle' => $bundle_name,
-          'term_id' => $bundle->term_id,
-          'chado_record' => chado_generate_var($table, array($pkey_field => $record_id)),
-          'chado_record_id' => $record_id,
-        ));
-
-        $entity = $entity->save();
-        if (!$entity) {
-          throw new Exception('Could not create entity.');
-        }
-
-<<<<<<< HEAD
+      //}
+
+      // First save the tripal_entity record.
+      $record_id = $record->record_id;
+      $ec = entity_get_controller('TripalEntity');
+      $entity = $ec->create(array(
+        'bundle' => $bundle_name,
+        'term_id' => $bundle->term_id,
+        'chado_record' => chado_generate_var($table, array($pkey_field => $record_id)),
+        'chado_record_id' => $record_id,
+      ));
+      $entity = $entity->save();
+      if (!$entity) {
+        throw new Exception('Could not create entity.');
+      }
+
       // Next save the chado entity record.
       $entity_record = array(
         'entity_id' => $entity->id,
@@ -180,22 +209,6 @@
       }
       $success = drupal_write_record($chado_entity_table, $entity_record);
 
-=======
-        // Next save the chado_entity record.
-        $entity_record = array(
-          'entity_id' => $entity->id,
-          'record_id' => $record_id,
-          'data_table' => $table,
-        );
-
-        // For the Tv2 to Tv3 migration we want to add the nid to the
-        // entity so we can associate the node with the entity.
-        if (property_exists($record, 'nid')) {
-          $entity_record['nid'] = $record->nid;
-        }
-        $success = drupal_write_record('chado_entity', $entity_record);
-      }
->>>>>>> ced80d9f
       $i++;
     }
   }
