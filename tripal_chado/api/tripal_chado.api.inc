--- conflicted
+++ resolved
@@ -1,7 +1,31 @@
 <?php
 
 /**
-<<<<<<< HEAD
+ * Retrieves an entity that matches the given table and record id.
+ *
+ * @param $table
+ *   The name of the Chado table.
+ * @param $record_id
+ *   The record's primary key in the table specified by $table.
+ *
+ * @return
+ *   A chado_entity object.
+ */
+function tripal_load_chado_entity($table, $record_id) {
+   $entity_id = db_select('chado_entity', 'ce')
+     ->fields('ce', array('entity_id'))
+     ->condition('ce.record_id', $record_id)
+     ->condition('ce.data_table', $table)
+     ->execute()
+     ->fetchField();
+   if ($entity_id) {
+     $entity = entity_load('TripalEntity', array($entity_id));
+     return reset($entity);
+   }
+   return NULL;
+}
+
+/**
  * Publishes content in Chado as a new TripalEntity entity.
  *
  * @param $values
@@ -97,25 +121,4 @@
   }
   drupal_set_message("Succesfully published $num_published " . $bundle->label . " record(s).");
   return TRUE;
-=======
- * Retrieves an entity that matches the given table and record id.
- *
- * @param $table
- *   The name of the Chado table.
- * @param $record_id
- *   The record's primary key in the table specified by $table.
- */
-function tripal_load_chado_entity($table, $record_id) {
-   $entity_id = db_select('chado_entity', 'ce')
-     ->fields('ce', array('entity_id'))
-     ->condition('ce.record_id', $record_id)
-     ->condition('ce.data_table', $table)
-     ->execute()
-     ->fetchField();
-   if ($entity_id) {
-     $entity = entity_load('TripalEntity', array($entity_id));
-     return reset($entity);
-   }
-   return NULL;
->>>>>>> daf7cf54
 }