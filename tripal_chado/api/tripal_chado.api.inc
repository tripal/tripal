<?php

/**
 * @file
 *
 * This file contains miscellaneous API functions specific to working with
 * records in Chado that do not have a home in any other sub category of
 * API functions.
 */

/**
 * @defgroup tripal_chado_api Chado
 *
 * @ingroup tripal_api
 * The Tripal Chado API is a set of functions for interacting with data
 * inside of a Chado relational database. Entities (or pages) in Drupal
 * that are provided by Tripal can supply data from any supported database
 * back-end, and Chado is the default. This API contains a variety of sub
 * categories (or groups) where functions are organized.  Any extension module
 * that desires to work with data in Chado will find these functions useful.
 */

/**
 * Publishes content in Chado as a new TripalEntity entity.
 *
 * @param $values
 *   A key/value associative array that supports the following keys:
 *   - bundle_name:  The name of the the TripalBundle (e.g. bio_data-12345).
 * @param $job
 *   The jobs management object for the job if this function is run as a job. 
 *   This argument is added by Tripal during a job run and is not needed if
 *   this function is run directly.
 *
 * @return boolean
 *   TRUE if all of the records of the given bundle type were published, and
 *   FALSE if a failure occured.
 *
 * @ingroup tripal_chado_api
 */
function chado_publish_records($values, $job = NULL) {
 
  // Used for adding runtime to the progress report.
  $started_at = microtime(true);

  // We want the job object in order to report progress with the job.
  if (is_numeric($job)) {
    $job_id = $job;
    $job = new TripalJob();
    $job->load($job_id);
  }
  
  // These are options for the tripal_report_error function. We do not
  // want to log messages to the watchdog but we do for the job and to
  // the terminal
  $message_type = 'publish_records';
  $message_opts = [
    'watchdog' == FALSE,
    'job' => $job,
    'print' => TRUE,
  ];

  // Start an array for caching objects to save performance.
  $cache = array();

  // Make sure we have the required options: bundle_name.
  if (!array_key_exists('bundle_name', $values) or !$values['bundle_name']) {
    tripal_report_error('tripal_chado', TRIPAL_ERROR,
      "Could not publish record: @error",
     ['@error' => 'The bundle name must be provided'], $message_opts);
    return FALSE;
  }

  // Get the incoming arguments from the $values array.
  $bundle_name = $values['bundle_name'];
  $filters = array_key_exists('filters', $values) ? $values['filters'] : array();
  $sync_node = array_key_exists('sync_node', $values) ? $values['sync_node'] : '';

  // We want to break the number of records to publish into chunks in order to ensure
  // transactions do not run for too long (performance issue). The number of records
  // to be processed per chunk is set here:
  $chunk_size = 500;

  // Load the bundle entity so we can get information about which Chado
  // table/field this entity belongs to.
  $bundle = tripal_load_bundle_entity(array('name' => $bundle_name));
  $cache['bundle'] = $bundle;
  if (!$bundle) {
    tripal_report_error($message_type, TRIPAL_ERROR,
      "Unknown bundle. Could not publish record: @error",
      ['@error' => 'The bundle name must be provided'], $message_opts);
    return FALSE;
  }
  $chado_entity_table = chado_get_bundle_entity_table($bundle);

  // Get the mapping of the bio data type to the Chado table.
  $chado_bundle = db_select('chado_bundle', 'cb')
    ->fields('cb')
    ->condition('bundle_id', $bundle->id)
    ->execute()
    ->fetchObject();
<<<<<<< HEAD
  if (!$chado_bundle) {
    tripal_report_error('tripal_chado', TRIPAL_ERROR,
        "Cannot find mapping of bundle to Chado tables. Could not publish record.");
=======
  if(!$chado_bundle) {
    tripal_report_error($message_type, TRIPAL_ERROR,
      "Cannot find mapping of bundle to Chado tables. Could not publish record.",
      [], $message_opts);
>>>>>>> dbdfe0f3
    return FALSE;
  }

  // Load the term for use in setting the alias for each entity created.
  $term = entity_load('TripalTerm', array('id' => $bundle->term_id));
  $cache['term'] = $term;

  $table = $chado_bundle->data_table;
  $type_column = $chado_bundle->type_column;
  $type_linker_table = $chado_bundle->type_linker_table;
  $cvterm_id  = $chado_bundle->type_id;
  $type_value = $chado_bundle->type_value;

  // Get the table information for the Chado table.
  $table_schema = chado_get_schema($table);
  $pkey_field = $table_schema['primary key'][0];

  // Construct the SQL for identifying which records should be published.
  $args = array();
  $select = "SELECT T.$pkey_field as record_id ";
  $from = "
    FROM {" . $table . "} T
      LEFT JOIN [" . $chado_entity_table . "] CE on CE.record_id = T.$pkey_field
  ";

  // For migration of Tripal v2 nodes to entities we want to include the
  // coresponding chado linker table.
  if ($sync_node && db_table_exists('chado_' . $table)) {
    $select = "SELECT T.$pkey_field as record_id, CT.nid ";
    $from .= " INNER JOIN [chado_" . $table . "] CT ON CT.$pkey_field = T.$pkey_field";
  }
  $where = " WHERE CE.record_id IS NULL ";

  // Handle records that are mapped to property tables.
  if ($type_linker_table and $type_column and $type_value) {
    $propschema = chado_get_schema($type_linker_table);
    $fkeys = $propschema['foreign keys'][$table]['columns'];
    foreach ($fkeys as $leftkey => $rightkey) {
      if ($rightkey == $pkey_field) {
        $from .= " INNER JOIN {" . $type_linker_table . "} LT ON T.$pkey_field = LT.$leftkey ";
      }
    }
    $where .= "AND LT.$type_column = :cvterm_id and LT.value = :prop_value";
    $args[':cvterm_id'] = $cvterm_id;
    $args[':prop_value'] = $type_value;
  }

  // Handle records that are mapped to cvterm linking tables.
  if ($type_linker_table and $type_column and !$type_value) {
    $cvtschema = chado_get_schema($type_linker_table);
    $fkeys = $cvtschema['foreign keys'][$table]['columns'];
    foreach ($fkeys as $leftkey => $rightkey) {
      if ($rightkey == $pkey_field) {
        $from .= " INNER JOIN {" . $type_linker_table . "} LT ON T.$pkey_field = LT.$leftkey ";
      }
    }
    $where .= "AND LT.$type_column = :cvterm_id";
    $args[':cvterm_id'] = $cvterm_id;
  }

  // Handle records that are mapped via a type_id column in the base table.
  if (!$type_linker_table and $type_column) {
    $where .= "AND T.$type_column = :cvterm_id";
    $args[':cvterm_id'] = $cvterm_id;
  }

  // Handle the case where records are in the cvterm table and mapped via a single
  // vocab.  Here we use the type_value for the cv_id.
  if ($table == 'cvterm' and $type_value) {
    $where .= "AND T.cv_id = :cv_id";
    $args[':cv_id'] = $type_value;
  }

  // Handle the case where records are in the cvterm table but we want to
  // use all of the child terms.
  if ($table == 'cvterm' and !$type_value) {
    $where .= "AND T.cvterm_id IN (
       SELECT CVTP.subject_id
       FROM {cvtermpath} CVTP
       WHERE CVTP.object_id = :cvterm_id)
     ";
    $args[':cvterm_id'] = $cvterm_id;
  }

  // Now add in any additional filters
  $fields = field_info_field_map();
  foreach ($fields as $field_name => $details) {
    if (array_key_exists('TripalEntity', $details['bundles']) and
        in_array($bundle_name, $details['bundles']['TripalEntity']) and
        in_array($field_name, array_keys($filters))){
      $instance = field_info_instance('TripalEntity', $field_name, $bundle_name);
      $chado_table = $instance['settings']['chado_table'];
      $chado_column = $instance['settings']['chado_column'];
      if ($chado_table == $table) {
        $where .= " AND T.$chado_column = :$field_name";
        $args[":$field_name"] = $filters[$field_name];
      }
    }
  }

  // First get the count
  // @performance optimize, estimate or remove this. It's only used for reporting progress on the command-line.
  $sql = "SELECT count(*) as num_records " . $from . $where;
  $result = chado_query($sql, $args);
  $count = $result->fetchField();
  
  tripal_report_error($message_type, TRIPAL_INFO,
    "There are !count records to publish.",
    ['!count' => $count], $message_opts);

  // Perform the query.
  $sql = $select . $from . $where . ' LIMIT '.$chunk_size;
  $more_records_to_publish = TRUE;
  $total_published = 0;
  while ($more_records_to_publish) {

    $records = chado_query($sql, $args);

    // Update the job status every chunk start.
    // Because this is outside of hte transaction, we can update the admin through the jobs UI.
    $complete = 0;
    if ($count > 0) {
      $complete = ($total_published / $count) * 33.33333333;
    }
    if ($report_progress) { $job->setProgress(intval($complete * 3)); }
    if ($total_published === 0) {
      printf("%d of %d records. (%0.2f%%) Memory: %s bytes.\r",
        $i, $count, 0, number_format(memory_get_usage()), 0);
    }
    else {
      printf("%d of %d records. (%0.2f%%) Memory: %s bytes; Current run time: %s minutes.\r",
        $total_published, $count, $complete * 3, number_format(memory_get_usage()), number_format((microtime(true) - $started_at)/60, 2));
    }

    // There is no need to cache transactions since Drupal handles nested 
    // transactions "by performing no transactional operations (as far as the 
    // database sees) within the inner nesting layers". Effectively, Drupal 
    // ensures nested trasactions work the same as passing a transaction 
    // through to the deepest level and not starting a new transaction if we 
    // are already in one.
    $transaction = db_transaction();
    try {
      $i = 0;
      while($record = $records->fetchObject()) {

        // First save the tripal_entity record.
        // @performace This is likely a bottleneck. Too bad we can't create
        // multiple entities at once... sort of like the copy method.
        $record_id = $record->record_id;
        $ec = entity_get_controller('TripalEntity');

        $entity = $ec->create(array(
          'bundle' => $bundle_name,
          'term_id' => $bundle->term_id,
          // Add in the Chado details for when the hook_entity_create()
          // is called and our tripal_chado_entity_create() implementation
          // can deal with it.
          'chado_record' => chado_generate_var($table, array($pkey_field => $record_id), array('include_fk' => 0)),
          'chado_record_id' => $record_id,
          'publish' => TRUE,
          'bundle_object' => $bundle,
        ));

        $entity = $entity->save($cache);
        if (!$entity) {
          throw new Exception('Could not create entity.');
        }

        // Next save the chado entity record.
        $entity_record = array(
          'entity_id' => $entity->id,
          'record_id' => $record_id,
        );

        // For the Tv2 to Tv3 migration we want to add the nid to the
        // entity so we can associate the node with the entity.
        if (property_exists($record, 'nid')) {
          $entity_record['nid'] = $record->nid;
        }
        $result = db_insert($chado_entity_table)
          ->fields($entity_record)
          ->execute();
        if(!$result){
          throw new Exception('Could not create mapping of entity to Chado record.');
        }

        $i++;
        $total_published++;
      }
    }
    catch (Exception $e) {
      $transaction->rollback();
      $error = $e->getMessage();
      tripal_report_error($message_type, TRIPAL_ERROR, "Could not publish record: @error", array('@error' => $error));
      drupal_set_message('Failed publishing record. See recent logs for more details.', 'error');
      return FALSE;
    }

    // If we get through the loop and haven't completed 100 records, then we're done!
    if ($i < $chunk_size) {
      $more_records_to_publish = FALSE;
    }

    // Commit our current chunk.
    unset($transaction);
  }

  tripal_report_error($message_type, TRIPAL_INFO,
    "Succesfully published %count %type record(s).",
    ['%count' => $total_published, '%type' => $bundle->label], $message_opts);
  
  return TRUE;
}

/**
 * Returns an array of tokens based on Tripal Entity Fields.
 *
 * @param $base_table
 *    The name of a base table in Chado.
 * @return
 *    An array of tokens where the key is the machine_name of the token.
 *
 * @ingroup tripal_chado_api
 */
function chado_get_tokens($base_table) {

  $tokens = array();
  $table_descrip = chado_get_schema($base_table);
  foreach ($table_descrip['fields'] as $field_name => $field_details) {

    $token = '[' . $base_table . '.' . $field_name . ']';
    $location = implode(' > ',array($base_table, $field_name));

    $tokens[$token] = array(
      'name' => ucwords(str_replace('_',' ',$base_table)) . ': ' . ucwords(str_replace('_',' ',$field_name)),
      'table' => $base_table,
      'field' => $field_name,
      'token' => $token,
      'description' => array_key_exists('description', $field_details) ? $field_details['description'] : '',
      'location' => $location
    );

    if (!array_key_exists('description', $field_details) or preg_match('/TODO/',$field_details['description'])) {
      $tokens[$token]['description'] = 'The '.$field_name.' field of the '.$base_table.' table.';
    }
  }

  // RECURSION:
  // Follow the foreign key relationships recursively
  if (array_key_exists('foreign keys', $table_descrip)) {
    foreach ($table_descrip['foreign keys'] as $table => $details) {
      foreach ($details['columns'] as $left_field => $right_field) {

        $sub_token_prefix = $base_table . '.' . $left_field;
        $sub_location_prefix = implode(' > ',array($base_table, $left_field));

        $sub_tokens = chado_get_tokens($table);
        if (is_array($sub_tokens)) {
          $tokens = array_merge($tokens, $sub_tokens);
        }
      }
    }
  }

  return $tokens;
}

/**
 * Replace all Chado Tokens in a given string.
 *
 * NOTE: If there is no value for a token then the token is removed.
 *
 * @param string $string
 *   The string containing tokens.
 * @param $record
 *   A Chado record as generated by chado_generate_var()
 *
 * @return
 *   The string will all tokens replaced with values.
 *
 *  @ingroup tripal_chado_api
 */
function chado_replace_tokens($string, $record) {
  // Get the list of tokens
  $tokens = chado_get_tokens($record->tablename);

  // Determine which tokens were used in the format string
  if (preg_match_all('/\[[^]]+\]/', $string, $used_tokens)) {
    // Get the value for each token used
    foreach ($used_tokens[0] as $token) {
      $token_info = $tokens[$token];
      if (!empty($token_info)) {
        $table = $token_info['table'];
        $var = $record;
        $value = '';

        // Iterate through each portion of the location string. An example string
        // might be:  stock > type_id > name.
        $location = explode('>', $token_info['location']);
        foreach ($location as $index) {
          $index = trim($index);

          // if $var is an object then it is the $node object or a table
          // that has been expanded.
          if (is_object($var)) {
            // check to see if the index is a member of the object. If so,
            // then reset the $var to this value.
            if (property_exists($var, $index)) {
              $value = $var->$index;
            }
          }
          // if the $var is an array then there are multiple instances of the same
          // table in a FK relationship (e.g. relationship tables)
          elseif (is_array($var)) {
            $value = $var[$index];
          }
          else {
            tripal_report_error('tripal_chado', TRIPAL_WARNING,
              'Tokens: Unable to determine the value of %token. Things went awry when trying ' .
              'to access \'%index\' for the following: \'%var\'.',
              array('%token' => $token, '%index' => $index, '%var' => print_r($var,TRUE))
            );
          }
        }
        $string = str_replace($token, $value, $string);
      }
    }
  }
  return $string;
}<|MERGE_RESOLUTION|>--- conflicted
+++ resolved
@@ -98,16 +98,9 @@
     ->condition('bundle_id', $bundle->id)
     ->execute()
     ->fetchObject();
-<<<<<<< HEAD
   if (!$chado_bundle) {
     tripal_report_error('tripal_chado', TRIPAL_ERROR,
         "Cannot find mapping of bundle to Chado tables. Could not publish record.");
-=======
-  if(!$chado_bundle) {
-    tripal_report_error($message_type, TRIPAL_ERROR,
-      "Cannot find mapping of bundle to Chado tables. Could not publish record.",
-      [], $message_opts);
->>>>>>> dbdfe0f3
     return FALSE;
   }
 
