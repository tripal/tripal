--- conflicted
+++ resolved
@@ -212,7 +212,7 @@
 
     // Iterate through the organisms and build an array of those that are synced.
     foreach ($orgs as $org) {
-      $org_list[$org->organism_id] = chado_get_organism_scientific_name(chado_get_organism(['organism_id' => $org->organism_id], []));
+      $org_list[$org->organism_id] = chado_get_organism_scientific_name($org);
     }
   }
   else {
@@ -228,11 +228,7 @@
 
     // Iterate through the organisms and build an array of those that are synced.
     foreach ($orgs as $org) {
-<<<<<<< HEAD
       $org_list[$org->organism_id] = chado_get_organism_scientific_name($org);
-=======
-      $org_list[$org->organism_id] = chado_get_organism_scientific_name(chado_get_organism(['organism_id' => $org->organism_id], []));
->>>>>>> 87dcd99b
     }
   }
   return $org_list;
