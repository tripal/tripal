<?php
/**
 * @file
 * Provides API functions specificially for managing controlled vocabulary
 * records in Chado.  
 * 
 * @ingroup tripal_chado
 */

/**
 * @defgroup tripal_chado_cv_api Chado CV
 * @ingroup tripal_chado_api
 * @{
 * Provides API functions specificially for managing controlled vocabulary
 * records in Chado. Please note that Tripal v3 provides a generic set of 
 * API functions for working with controlled vocabularies (CVs). This allows for
 * CVs to be stored using any back-end.  By default CV's continue to be housed
 * in Chado.  Therefore, if you are working directly with controlled vocabulary
 * records inside of a Chado-aware module then these functions can be used. 
 * @}
 */

/**
 * Retrieves a chado controlled vocabulary variable
 *
 * @param $identifier
 *   An array with the key stating what the identifier is. Supported keys (only 
 *   on of the following unique keys is required):
 *    - cv_id: the chado cv.cv_id primary key.
 *    - name: the chado cv.name field (assume unique).
 * @param $options
 *   An array of options. Supported keys include:
 *     - Any keys supported by chado_generate_var(). See that function 
 *       definition fot additional details.
 *
 * NOTE: the $identifier parameter can really be any array similar to $values 
 * passed into chado_select_record(). It should fully specify the cv record to 
 * be returned.
 *
 * @return
 *   If unique values were passed in as an identifier then an object describing 
 *   the cv will be returned (will be a chado variable from 
 *   chado_generate_var()). Otherwise, FALSE will be returned.
 *
 * @ingroup tripal_chado_cv_api
 */
function chado_get_cv($identifiers, $options = array()) {

  // Set Defaults.
  if (!isset($options['include_fk'])) {
    // Tells chado_generate_var not to follow any foreign keys.
    $options['include_fk'] = array();
  }

  // Error Checking of parameters.
  if (!is_array($identifiers)) {
    tripal_report_error(
      'tripal_chado_api',
      TRIPAL_ERROR,
      "chado_get_cv: The identifier passed in is expected to be an array with the key
        matching a column name in the cv table (ie: cv_id or name). You passed in %identifier.",
      array(
        '%identifier'=> print_r($identifiers, TRUE)
      )
    );
  }
  elseif (empty($identifiers)) {
    tripal_report_error(
      'tripal_chado_api',
      TRIPAL_ERROR,
      "chado_get_cv: You did not pass in anything to identify the cv you want. The identifier
        is expected to be an array with the key matching a column name in the cv table
        (ie: cv_id or name). You passed in %identifier.",
      array(
        '%identifier'=> print_r($identifiers, TRUE)
      )
    );
  }

  // Try to get the cv.
  $cv = chado_generate_var(
    'cv',
    $identifiers,
    $options
  );

  // Ensure the cv is singular. If it's an array then it is not singular.
  if (is_array($cv)) {
    tripal_report_error(
      'tripal_chado_api',
      TRIPAL_ERROR,
      "chado_get_cv: The identifiers you passed in were not unique. You passed in %identifier.",
      array(
        '%identifier'=> print_r($identifiers, TRUE)
      )
    );
  }

  // Report an error if $cv is FALSE since then chado_generate_var has failed.
  elseif ($cv === FALSE) {
    tripal_report_error(
      'tripal_chado_api',
      TRIPAL_ERROR,
      "chado_get_cv: chado_generate_var() failed to return a cv based on the identifiers
        you passed in. You should check that your identifiers are correct, as well as, look
        for a chado_generate_var error for additional clues. You passed in %identifier.",
      array(
        '%identifier'=> print_r($identifiers, TRUE)
      )
    );
  }

  // Else, as far we know, everything is fine so give them their cv :)
  else {
    return $cv;
  }
}

/**
 * Create an options array to be used in a form element which provides a
 * list of all chado cvs.
 *
 * @return
 *   An array(cv_id => name) for each cv in the chado cv table.
 *
 * @ingroup tripal_chado_cv_api
 */
function chado_get_cv_select_options() {

  $results = chado_select_record('cv', array('cv_id', 'name'), array(), array('order_by' => array('name' => 'ASC')));

  $options = array();
  $options[] = 'Select a Vocabulary';

  foreach ($results as $r) {
    $options[$r->cv_id] = $r->name;
  }

  return $options;

}

/**
 * Retrieves a chado controlled vocabulary term variable.
 *
 * @param $identifier
 *   An array apropriate for use with the chado_generate_var for uniquely
 *   identifying a cvterm record. Alternativley, there are also some specially
 *   handled keys. They are:
 *    - id: an ID for the term of the for [dbname]:[accession], where [dbname]
 *      is the short name of the vocabulary and accession is the unique ID.
 *    - cv_id:  an integer indicating the cv_id or an array with 'name' => the
 *      name of the cv.
 *    - synonym: an array with 'name' => the name of the synonym of the cvterm
 *      you want returned; 'cv_id' => the cv_id of the synonym; 'cv_name' =>
 *      the name of the cv of the synonym.
 *    - property: An array/object describing the property to select records
 *      for. It should at least have either a type_name (if unique across cvs)
 *      or type_id. Other supported keys include: cv_id/cv_name (of the type),
 *      value and rank.
 * @param $options
 *   An array of options. Supported keys include:
 *     - Any keys supported by chado_generate_var(). See that function
 *       definition for additional details.
 *
 * NOTE: the $identifier parameter can really be any array similar to $values
 *   passed into chado_select_record(). It should fully specify the cvterm
 *   record to be returned.
 *
 * @return
 *   If unique values were passed in as an identifier then an object describing
 *   the cvterm will be returned (will be a chado variable from
 *   chado_generate_var()). Otherwise, FALSE will be returned.
 *
 * @ingroup tripal_chado_cv_api
 */
function chado_get_cvterm($identifiers, $options = array()) {

  // Set Defaults.
  if (!isset($options['include_fk'])) {
    // Tells chado_generate_var to only get the cv.
    $options['include_fk'] = array('cv_id' => TRUE);
  }

  // Error Checking of parameters.
  if (!is_array($identifiers)) {
    tripal_report_error('tripal_cv_api', TRIPAL_ERROR,
      "chado_get_cvterm: The identifier passed in is expected to be an array with the key
        matching a column name in the cvterm table (ie: cvterm_id or name). You passed in %identifier.",
      array('%identifier'=> print_r($identifiers, TRUE))
    );
  }
  elseif (empty($identifiers)) {
    tripal_report_error('tripal_cv_api', TRIPAL_ERROR,
      "chado_get_cvterm: You did not pass in anything to identify the cvterm you want. The identifier
        is expected to be an array with the key matching a column name in the cvterm table
        (ie: cvterm_id or name). You passed in %identifier.",
      array('%identifier'=> print_r($identifiers, TRUE))
    );
  }

  // If synonym was passed in, then process this first before calling 
  // chado_generate_var().
  if (isset($identifiers['synonym'])) {
    $synonym = $identifiers['synonym']['name'];

    $values = array('synonym' => $synonym);
    if (isset($identifiers['synonym']['cv_id'])) {
      $values['cvterm_id'] = array('cv_id' => $identifiers['synonym']['cv_id']);
    }
    if (isset($identifiers['synonym']['cv_name'])) {
      $values['cvterm_id'] = array('cv_id' => array('name' => $identifiers['synonym']['cv_name']));
    }
    $options = array(
      'case_insensitive_columns' => array('name')
    );
    $result = chado_select_record('cvtermsynonym', array('cvterm_id'), $values, $options);

    // if the synonym doens't exist or more than one record is returned then 
    // return false.
    if (count($result) == 0) {
      return FALSE;
    }
    if (count($result) > 1) {
      return FALSE;
    }

    $identifiers = array('cvterm_id' => $result[0]->cvterm_id);
  }

  // If one of the identifiers is property then use chado_get_record_with_property().
  if (isset($identifiers['property'])) {
    $property = $identifiers['property'];
    unset($identifiers['property']);
    $cvterm = chado_get_record_with_property(
      array('table' => 'cvterm', 'base_records' => $identifiers),
      array('type_name' => $property),
      $options
    );
  }
  if (isset($identifiers['id'])) {
    list($db_name, $accession) = preg_split('/:/', $identifiers['id']);
    $cvterm = chado_generate_var('cvterm',array(
      'dbxref_id' => array(
        'db_id' => array(
          'name' => $db_name,
        ),
        'accession' => $accession,
      )
    ));
  }

  // Else we have a simple case and we can just use chado_generate_var to get 
  // the cvterm.
  else {
    // Try to get the cvterm.
    $cvterm = chado_generate_var('cvterm', $identifiers, $options);
  }

  // Ensure the cvterm is singular. If it's an array then it is not singular.
  if (is_array($cvterm)) {
    tripal_report_error(
      'tripal_cv_api',
      TRIPAL_ERROR,
      "chado_get_cvterm: The identifiers you passed in were not unique. You passed in %identifier.",
      array(
        '%identifier'=> print_r($identifiers, TRUE)
      )
    );
  }

  // Report an error if $cvterm is FALSE since then chado_generate_var has 
  // failed.
  elseif ($cvterm === FALSE) {
    tripal_report_error(
      'tripal_cv_api',
      TRIPAL_ERROR,
      "chado_get_cvterm: chado_generate_var() failed to return a cvterm based on the identifiers
        you passed in. You should check that your identifiers are correct, as well as, look
        for a chado_generate_var error for additional clues. You passed in %identifier.",
      array(
        '%identifier'=> print_r($identifiers, TRUE)
      )
    );
  }

  // Else, as far we know, everything is fine so give them their cvterm :)
  else {
    return $cvterm;
  }

}

/**
 * Create an options array to be used in a form element
 *   which provides a list of all chado cvterms.
 *
 * @param $cv_id
 *   The chado cv_id; only cvterms with the supplied cv_id will be returnedl.
 * @param $rel_type
 *   Set to TRUE if the terms returned should only be relationship types in
 *   the vocabulary.  This is useful for creating drop-downs of terms
 *   used for relationship linker tables.
 *
 * @return
 *   An associative array with the cvterm_id's as keys. The first
 *   element in the array has a key of '0' and a value of 'Select a Type'.
 *
 * @ingroup tripal_chado_cv_api
 */
function chado_get_cvterm_select_options($cv_id, $rel_type = FALSE) {
  $columns = array('cvterm_id', 'name');
  $values = array('cv_id' => $cv_id);
  if ($rel_type) {
    $values['is_relationshiptype'] = 1;
  }
  $s_options = array('order_by' => array('name' => 'ASC'));

  $cvterms = chado_select_record('cvterm', $columns, $values, $s_options);

  $options = array();
  $options[0] = 'Select a Type';
  foreach ($cvterms as $cvterm) {
    $options[$cvterm->cvterm_id] = $cvterm->name;
  }

  return $options;

}

/**
 * Updates the cvtermpath table of Chado for the specified CV.
 *
 * @param $cv_id
 *   The chado cv_id.
 * @param $job_id
 *   This function is intended to be used with the Tripal Jobs API.
 *   When this function is called as a job the $job_id is automatically
 *   passed to this function.
 * @return
 *   TRUE on success FALSE on failure.
 *
 * @ingroup tripal_chado_cv_api
 */
function tripal_update_cvtermpath_old($cv_id, $job_id = NULL) {
  // TODO: need better error checking in this function

  // First get the controlled vocabulary name:
  $sql = "SELECT * FROM {cv} WHERE cv_id = :cv_id";
  $cv = chado_query($sql, array(':cv_id' => $cv_id))->fetchObject();

  print "\nUpdating cvtermpath for $cv->name...\n";

  // We need to set the chado schema as active because some of the
  // functions call other functions which would not be in scope.
  $previous = chado_set_active('chado');
  try {
    $sql = "SELECT * FROM fill_cvtermpath(:name)";

    db_query($sql, array(':name' => $cv->name));
    chado_set_active($previous);
  }
  catch (Exception $e) {
    chado_set_active($previous);
    $error = $e->getMessage();
    tripal_report_error('tripal_chado', TRIPAL_ERROR, "Could not fill cvtermpath table: @error", array('@error' => $error));
    return FALSE;
  }
  return TRUE;
}

/**
 * Duplicate of fill_cvtermpath() stored procedure in Chado.
 *
 * Identifies all of the root terms of the controlled vocabulary. These
 * root terms are then processed by calling the
 * chado_update_cvtermpath_root_loop() function on each one.
 *
 * @param $cvid
 *   The controlled vocabulary ID from the cv table of Chado (i.e. cv.cv_id).
 * @param $job_id
 *
 * @ingroup tripal_chado_cv_api
 */
function chado_update_cvtermpath($cv_id, $job_id = NULL){
  // TODO: there's a function to determine the current Chado instance.
  // we should use that.
  $prev_db = chado_set_active('chado');
  try {
    $result = db_query('
      SELECT DISTINCT t.*
      FROM cvterm t
        LEFT JOIN cvterm_relationship r ON (t.cvterm_id = r.subject_id)
        INNER JOIN cvterm_relationship r2 ON (t.cvterm_id = r2.object_id)
      WHERE t.cv_id = :cvid AND r.subject_id is null',
      array(':cvid' => $cv_id)
    );

    // Iterate through each root level term.
    $record = $result->fetchAll();
    $roots = [];

    foreach ($record as $item){
      chado_update_cvtermpath_root_loop($item->cvterm_id, $item->cv_id, $roots);
    }
  }
  catch (Exception $e) {
    // If there's an exception we have to set the database back. So, do that
    // and then rethrow the error.
    chado_set_active($prev_db);
    throw $e;
  }
  chado_set_active($prev_db);
}

/**
 *  Duplicate of _fill_cvtermpath4root() stored procedure in Chado.
 *
 *  This function process a "branch" of the ontology.  Initially, the
 *  "root" starts at the top of the tree. But, as the cvtermpath is populated
 *  the "root" becomes terms deeper in the tree.
 *
 * @param $rootid
 *   The term ID from the cvterm table of Chado (i.e. cvterm.cvterm_id).
 * @param $cvid
 *   The controlled vocabulary ID from the cv table of Chado (i.e. cv.cv_id).
 *
 * @ingroup tripal_chado_cv_api
 */
function chado_update_cvtermpath_root_loop($rootid, $cvid, &$roots) {
  $ttype = db_query(
    'SELECT cv.cvterm_id 
    FROM cvterm cv
    WHERE cv.name = :isa 
          OR cv.name = :is_a
    '
    ,
    array(':isa' => "isa", ':is_a' => "is_a")
  );

  $result = $ttype->fetchObject();
  $term_id = $rootid . '|' . $rootid . '|' . $cvid . '|' . $result->cvterm_id;
  // If the child_id matches any other id in the array then we've hit a loop.
  foreach ($roots as $element_id) {
    if ($element_id == $term_id) {
      return;
    }
  }
  // Then add that new entry to the $tree_path.
  $roots[] = $term_id;

  // Descends through the branch starting at this "root" term.
  $tree_path = [];
  $matched_rows = [];
  $possible_start_of_loop = [];
  $depth = 0;
  chado_update_cvtermpath_loop($rootid, $rootid, $cvid, $result->cvterm_id, $depth,
                                0, $tree_path, FALSE, $matched_rows, $possible_start_of_loop, FALSE);

  // Get's the children terms of this "root" term and then recursively calls
  // this function making each child root.
  $cterm = db_query(
    'SELECT *
      FROM cvterm_relationship
      WHERE object_id = :rootid
    ',
    [':rootid' => $rootid]
  );
  while ($cterm_result = $cterm->fetchAssoc()) {
    chado_update_cvtermpath_root_loop($cterm_result['subject_id'], $cvid, $roots);
  }
}

/**
 *
 * @param $origin
 *   The root terms cvterm_id.
 * @param $child_id
 *   The cvterm_id of the current child term.  The child term is a descendent
 *   of the origin.
 * @param $cv_id
 *   The controlled vocabulary ID from the cv table of Chado (i.e. cv.cv_id).
 * @param $type_id
 *   The relationship type between the origin term and the child.
 * @param $depth
 *   The depth of the recursion.
 * @param $increment_of_depth.
 *   An integer tailing the number of children that have been walked down.
 * @param $tree_path.
 *   The array of every term between the current child and the origin. Each
 *   element in the array is an associative array with the keys:
 *     -build_id: an string identifier for the child that combines the origin,
 *      child cvterm_id,cv_id, and the type_id.
 *     -depth: the depth that a child was inserted into the cvtermpath table.
 * @param $possible_loop
 *    A boolean flag.
 * @param $matched_row
 *    An array of rows that are currently in the cvtermpath table that match the
 *    build_id of the current term trying to be written to the table
 * @param $possible_start_of_ loop
 *    The array of the possible loop item between the current child and the 
 *    origin. Each element in the array is an associative array with the keys:
 *     - cvid : $cv_id
 *     - subject_id:
 *     - child_id : $child_id,
 *     - type_id : $type_id,
 *     - depth : $depth,
 * @param $no_loop_skip_test
 *     A boolean used when the possible loop has been ruled out as a loop.
 * 
 * 
 * @ingroup tripal_chado_cv_api
 */
function chado_update_cvtermpath_loop(
  $origin,
  $child_id,
  $cv_id,
  $type_id,
  $depth,
  $increment_of_depth,
  $tree_path,
  $possible_loop,
  $matched_rows,
  $possible_start_of_loop,
  $no_loop_skip_test) {

  // We have not detected a loop, so it's safe to insert the term.
  $new_match_rows = [];
  if (!empty($possible_start_of_loop)) {
    // Go through each matched_row.
    if (count($matched_rows) === 1) {
      // Get the cvtermpath_id and then increment down one row.
      $cvtermpath_id = (int) $matched_rows[0]->cvtermpath_id;
      $cvtermpath_id = $cvtermpath_id + 1;
      chado_set_active('chado');
      $next_row = db_query(
        'SELECT *
          FROM cvtermpath
          WHERE cvtermpath_id = :cvtermpath_id
        ',
        [':cvtermpath_id' => $cvtermpath_id]
      );
      $next_row = $next_row->fetchObject();

      // If the next row matches the values passed we can't rule out a loop.
      if (($next_row->type_id === $type_id) &&
          ($next_row->subject_id === $child_id) &&
          ($next_row->object_id === $origin) &&
          ($next_row->cv_id === $cv_id)) {
        $new_match_rows[] = $next_row;
      }
      elseif (($next_row->type_id === $possible_start_of_loop['type_id']) &&
              ($next_row->subject_id === $possible_start_of_loop['subject_id']) &&
              ($next_row->object_id === $possible_start_of_loop['object_id']) &&
              ($next_row->cv_id === $possible_start_of_loop['cv_id'])) {
        // The next_row is equal to start of loop, so we've reached the end
        // and confirmed that this is a loop.
        $possible_loop == FALSE;
        $matched_rows = [];
        chado_update_cvtermpath_loop_increment($origin, $child_id, $cv_id,
        $type_id, $depth + 1, $increment_of_depth, $tree_path, $possible_loop,
        $new_match_rows, $possible_start_of_loop, $no_loop_skip_test);

      }
    }
    else {
      foreach ($matched_rows as $matched_row) {
        // Get the cvtermpath_id and then increment down one row.
        $cvtermpath_id = (int) $match_row->cvtermpath_id;
        // Get the cvtermpath_id and then increment down one row.
        $cvtermpath_id = $cvtermpath_id + 1;
        chado_set_active('chado');
        $next_row = db_query(
          'SELECT *
            FROM cvtermpath
            WHERE cvtermpath_id = :cvtermpath_id
          ',
          [':cvtermpath_id' => $cvtermpath_id]
        );
        $next_row = $next_row->fetchObject();

        // If the next row matches the values passed we can't rule out a loop.
        if (($next_row->type_id === $type_id) &&
            ($next_row->subject_id === $child_id) &&
            ($next_row->object_id === $origin) &&
            ($next_row->cv_id === $cv_id)) {
          $new_match_rows[] = $next_row;
        }
        elseif (($next_row->type_id === $possible_start_of_loop['type_id']) &&
                ($next_row->subject_id === $possible_start_of_loop['subject_id']) &&
                ($next_row->object_id === $possible_start_of_loop['object_id']) &&
                ($next_row->cv_id === $possible_start_of_loop['cv_id'])) {
          // The next_row is equal to start of loop, so we've reached the end
          // and confirmed that this is a loop.
          $possible_loop == FALSE;
          $matched_rows = [];
          chado_update_cvtermpath_loop_increment($origin, $child_id, $cv_id,
          $type_id, $depth + 1, $increment_of_depth, $tree_path, $possible_loop,
          $new_match_rows, $possible_start_of_loop, $no_loop_skip_test);

        }
      }
    }
    // If $match_rows is empty there is no loop.
    if (empty($new_match_rows)) {
      $possible_loop == FALSE;
      $matched_rows = [];
      unset($new_match_rows);
      $no_loop_skip_test = TRUE;
      // There is not loop so pass it back the possible_start_of_loop info
      // and a flag telling it to skip the loop check.
      chado_update_cvtermpath_loop_increment($possible_start_of_loop->subject_id,
      $possible_start_of_loop->child_id, $possible_start_of_loop->cvid,
      $possible_start_of_loop->type_id, $possible_start_of_loop->depth,
      $increment_of_depth, $tree_path, $possible_loop, $matched_rows,
      $possible_start_of_loop, $no_loop_skip_test);
    }
    // If $match_rows is not empty we need to keep trying rows.
    else {
      chado_update_cvtermpath_loop_increment($origin, $child_id, $cv_id,
      $type_id, $depth + 1, $increment_of_depth, $tree_path, $possible_loop,
      $match_rows, $possible_start_of_loop, $no_loop_skip_test);
    }
  }
  elseif ($possible_loop === FALSE) {
    chado_update_cvtermpath_loop_increment($origin, $child_id, $cv_id,
    $type_id, $depth + 1, $increment_of_depth, $tree_path, $possible_loop,
    $matched_rows, $possible_start_of_loop, $no_loop_skip_test);
  }
}

/**
 *
 * @param $origin
 *   The root terms cvterm_id.
 * @param $child_id
 *   The cvterm_id of the current child term.  The child term is a descendent
 *   of the origin.
 * @param $cv_id
 *   The controlled vocabulary ID from the cv table of Chado (i.e. cv.cv_id).
 * @param $type_id
 *   The relationship type between the origin term and the child.
 * @param $depth
 *   The depth of the recursion.
 * @param $increment_of_depth.
 *   An integer.
 * @param $tree_path.
 *   The array of every term between the current child and the origin. Each
 *   element in the array is an associative array with the keys:
 *     -build_id: an string identifier for the child that combines the origin,
 *      child cvterm_id,cv_id, and the type_id.
 *     -depth: the depth that a child was inserted into the cvtermpath table.
 * @param $possible_loop
 *    A boolean flag.
 * @param $matched_row
 *    An array of rows that are currently in the cvtermpath table that match the
 *    build_id of the current term trying to be written to the table
 * @param $possible_start_of_ loop
 *    The array of the possible loop item between the current child and the origin.
 *    Each element in the array is an associative array with the keys:
 *     - cvid : $cv_id
 *     - subject_id:
 *     - child_id : $child_id,
 *     - type_id : $type_id,
 *     - depth : $depth,
 * @param $no_loop_skip_test
 *     A boolean used when the possible loop has been ruled out as a loop.
 * @return multitype: Either a number that represents the row count of existing 
 * rows that already match these specification or a Boolean false.
 * 
 * @ingroup tripal_chado_cv_api
 */
function chado_update_cvtermpath_loop_increment(
  $origin,
  $child_id,
  $cv_id,
  $type_id,
  $depth,
  $increment_of_depth,
  $tree_path,
  $possible_loop,
  $matched_rows,
  &$possible_start_of_loop,
  $no_loop_skip_test) {

  // Check to see if a row with these values already exists.
  if ($possible_loop === FALSE && empty($possible_start_of_loop)) {
    chado_set_active('chado');
    $count = db_query(
      ' SELECT *
        FROM cvtermpath
        WHERE object_id = :origin
        AND subject_id = :child_id
        AND pathdistance = :depth
        AND type_id = :type_id
      ',
      [
        ':origin' => $origin,
        ':child_id' => $child_id,
        ':depth' => $depth,
        ':type_id' => $type_id
      ]
    );
    $count->fetchAll();
    $count_total = $count->rowCount();
    if ($count_total > 0) {
      return $count;
    }
    // Build the ID.
    $term_id = $origin . '|' . $child_id . '|' . $cv_id . '|' . $type_id;

    if ($no_loop_skip_test === FALSE) {
      // If the increment of depth is 0 then it's the first time and we need to 
      // skip the test so we can build the tree_path which will be tested against.
      if ($increment_of_depth != 0) {
        // Search the $tree_path for the new $child_id in the build_id column.
        foreach ($tree_path as $parent) {
          // If this child is the same as a parent term that has already been
          // processed then we have a potential loop.
          if ($parent['build_id'] == $term_id) {
            // Tell the function this is a possible loop and to stop writing to 
            // the table.
            $possible_loop = TRUE;
            // Find all the results in the table that might be the start of the 
            // loop.
            $matching_rows = db_query(
              ' SELECT *
                FROM cvtermpath
                WHERE cv_id = :cvid
                AND object_id = :origin
                AND subject_id = :child_id
                AND type_id = :type_id
              ',
              [
                ':cvid' => $cv_id,
                ':origin' => $origin,
                ':child_id' => $child_id,
                ':type_id' => $type_id
              ]
            );
            $matched_rows = $matching_rows->fetchAll();
            $possible_start_of_loop = array(
              'cvid' => $cv_id,
              'subject_id' => $origin,
              'child_id' => $child_id,
              'type_id' => $type_id,
              'depth' => $depth,
            );
          }
        }
      }

<<<<<<< HEAD
      $query = db_insert('cvtermpath')
        ->fields([
          'object_id' => $origin,
          'subject_id' => $child_id,
          'cv_id' => $cv_id,
          'type_id' => $type_id,
          'pathdistance' => $depth,
        ]);

      try {
        $rows = $query->execute();
      } catch (Exception $e) {
        $error = $e->getMessage();
        tripal_report_error('tripal_chado', TRIPAL_ERROR, "Could not fill cvtermpath term: @error", array('@error' => $error));
        return FALSE;
=======
      $find_query = db_select('chado.cvtermpath', 'CVTP');
      $find_query->fields('CVTP', ['subject_id']);
      $find_query->condition('object_id', $origin);
      $find_query->condition('subject_id', $child_id);
      $find_query->condition('type_id', $type_id);
      $find_query->condition('pathdistance', $depth);
      $exists = $find_query->execute()->fetchObject();

      if(!$exists){
        $query = db_insert('cvtermpath')
          ->fields([
            'object_id' => $origin,
            'subject_id' => $child_id,
            'cv_id' => $cv_id,
            'type_id' => $type_id,
            'pathdistance' => $depth,
          ]);
        try {
          $rows = $query->execute();
        } catch (Exception $e) {
          $error = $e->getMessage();
          tripal_report_error('tripal_chado', TRIPAL_ERROR, "Could not fill cvtermpath term: @error", array('@error' => $error));
          return false;
        }
>>>>>>> 693d0278
      }

      // Then add that new entry to the $tree_path.
      $tree_path[$increment_of_depth] = [
        'build_id' => $term_id,
        'depth' => $depth
      ];
    }
    // Reset to FALSE  and empty variable if passed in as TRUE.
    $no_loop_skip_test == FALSE;
    $possible_start_of_loop = [];

    // Get all of the relationships of this child term, and recursively
    // call the chado_update_cvtermpath_loop_increment() function to continue
    // descending down the tree.
    $query = db_select('cvterm_relationship', 'cvtr')
      ->fields('cvtr')
      ->condition('cvtr.object_id', $child_id, '=')
      ->execute();
    $cterm_relationships = $query->fetchAll();

    foreach ($cterm_relationships as $item) {
      $increment_of_depth++;
      chado_update_cvtermpath_loop_increment($origin, $item->subject_id, $cv_id,
        $item->type_id, $depth + 1, $increment_of_depth, $tree_path, $possible_loop,
        $matched_rows, $possible_start_of_loop, $no_loop_skip_test);
    }
  }
  elseif ($possible_loop === FALSE && !empty($possible_start_of_loop)) {
    // This means a loop has been identified and the recursive call can move
    // on to the next item and skip the rest of this run.
    return $possible_start_of_loop;
  }
  elseif ($possible_loop === TRUE) {
    // Get all of the relationships of this child term, and recursively
    // call the chado_update_cvtermpath_loop() function to continue
    // descending down the tree.
    $query = db_select('cvterm_relationship', 'cvtr')
      ->fields('cvtr')
      ->condition('cvtr.object_id', $child_id, '=')
      ->execute();
    $cterm_relationships = $query->fetchAll();
    foreach ($cterm_relationships as $item) {
      $increment_of_depth++;
      chado_update_cvtermpath_loop($origin, $item->subject_id, $cv_id,
        $item->type_id, $depth + 1, $increment_of_depth, $tree_path, $possible_loop,
        $matched_rows, $possible_start_of_loop, $no_loop_skip_test);
    }
  }


}

/**
 * Adds a controlled vocabulary to the CV table of Chado.
 *
 * @param $name
 *   The name of the controlled vocabulary. These are typically all lower case
 *   with no special characters other than an undrescore (for spaces).
 * @param $comment
 *   A description or definition of the vocabulary.
 *
 * @return
 *   An object populated with fields from the newly added database.
 *
 * @ingroup tripal_chado_cv_api
 */
function chado_insert_cv($name, $definition) {

  // Insert/update values.
  $ins_values = array(
    'name'       => $name,
    'definition' => $definition
  );

  // See if the CV default exists already in the database.
  $sel_values = array('name' => $name);
  $results = chado_select_record('cv', array('*'), $sel_values);

  // If it does not exists then add it.
  if (count($results) == 0) {
    $success = chado_insert_record('cv', $ins_values);
    if (!$success) {
      tripal_report_error('tripal_chado', TRIPAL_WARNING, "Failed to create the CV record", NULL);
      return FALSE;
    }
    $results = chado_select_record('cv', array('*'), $sel_values);
  }
  // If it already exists then do an update.
  else {
    $success = chado_update_record('cv', $sel_values, $ins_values);
    if (!$success) {
      tripal_report_error('tripal_chado', TRIPAL_WARNING, "Failed to update the CV record", NULL);
      return FALSE;
    }
    $results = chado_select_record('cv', array('*'), $sel_values);
  }

  // Return the cv object.
  return $results[0];
}

/**
 *  Add's a controlled vocabulary term to Chado.
 *
 *  This function will add a cvterm record (and a dbxref record if appropriate
 *  values are provided). If the parent vocabulary does not exist then
 *  that also is added to the cv table.  If the cvterm is a relationship term
 *  then the 'is_relationship' value should be set.  All
 *  terms must also have a corresponding database.  This is specified in the
 *  term's ID just before the colon (e.g. GO:003824).  If the database does not
 *  exist in the DB table then it will be added automatically.  The accession
 *  (the value just after the colon in the term's ID) will be added to the
 *  dbxref table.  If the CVterm already exists and $update is set (default)
 *  then the cvterm is updated.  If the CVTerm already exists and $update is
 *  not set, then no changes are made and the CVTerm object is returned.
 *
 * @param $term
 *   An associative array with the following keys:
 *    - id: the term accession. must be of the form <DB>:<ACCESSION>, where
 *      <DB> is the name of the database to which the cvterm belongs and the
 *      <ACCESSION> is the term's accession number in the database.
 *    - name: the name of the term. usually meant to be human-readable.
 *    - is_obsolete: is present and set to 1 if the term is defunct.
 *    - definition: the definition of the term.
 *    - cv_name: The CV name to which the term belongs.  If this arugment is
 *        null or not provided then the function tries to find a record in the
 *        CV table with the same name provided in the $term[namespace].  If
 *        this field is provided then it overrides what the value in
 *        $term[namespace].
 *    - is_relationship: If this term is a relationship term then this value
 *        should be 1.
 *    - db_name: In some cases the database name will not be part of the
 *        $term['id'] and it needs to be explicitly set.  Use this argument
 *        only if the database name cannot be specififed in the term ID
 *        (e.g. <DB>:<ACCESSION>).
 * @param $options
 *   An associative array with the following keys:
 *    - update_existing: By default this is TRUE.  If the term exists it is
 *      automatically updated.
 *
 * @return
 *   A cvterm object
 *
 * @ingroup tripal_chado_cv_api
 */
function chado_insert_cvterm($term, $options = array()) {

  // Get the term properties.
  $id = (isset($term['id'])) ? $term['id'] : '';
  $name = '';
  $cvname = '';
  $definition = '';
  $is_obsolete = 0;
  $accession = '';

  // Set Defaults.
  if (isset($term['cv_name'])) {
    $cvname = $term['cv_name'];
  }
  else {
    $cvname = 'local';
  }
  // Namespace is deprecated but must be supported for backwards
  // compatability.
  if (array_key_exists('namespace', $term)) {
    $cvname = $term['namespace'];
  }

  if (isset($term['is_relationship'])) {
    $is_relationship = $term['is_relationship'];
  }
  else {
    $is_relationship = 0;
  }

  if (isset($term['db_name'])) {
    $dbname = $term['db_name'];
  }
  else {
    $dbname = 'internal';
  }

  if (isset($options['update_existing'])) {
    $update = $options['update_existing'];
  }
  else {
    $update = 1;
  }

  if (array_key_exists('name', $term)) {
    $name = $term['name'];
  }
  else {
    $name = $id;
  }


  if (array_key_exists('definition', $term)) {
    $definition = preg_replace('/^\"(.*)\"/', '\1', $term['definition']);
  }
  else {
    $definition = '';
  }
  if (array_key_exists('is_obsolete', $term)) {
    $is_obsolete = $term['is_obsolete'];
    if (strcmp($is_obsolete, 'true') == 0) {
      $is_obsolete = 1;
    }
  }
  if (!$name and !$id) {
    tripal_report_error('tripal_cv', TRIPAL_WARNING, "Cannot find cvterm without 'id' or 'name'", NULL);
    return 0;
  }
  if (!$id) {
    $id = $name;
  }

  // Get the accession and the database from the cvterm id.
  if ($dbname) {
    $accession = $id;
  }

  if (preg_match('/^.+?:.*$/', $id)) {
    $accession = preg_replace('/^.+?:(.*)$/', '\1', $id);
    $dbname = preg_replace('/^(.+?):.*$/', '\1', $id);
  }

  // Check that we have a database name, give a different message if it's a
  // relationship.
  if ($is_relationship and !$dbname) {
    tripal_report_error('tripal_cv', TRIPAL_WARNING, "A database name is not provided for this relationship term: $id", NULL);
    return 0;
  }
  if (!$is_relationship and !$dbname) {
    tripal_report_error('tripal_cv', TRIPAL_WARNING, "A database identifier is missing from the term: $id", NULL);
    return 0;
  }

  // Make sure the CV name exists.
  $cv = chado_get_cv(array('name' => $cvname));
  if (!$cv) {
    $cv = chado_insert_cv($cvname, '');
  }
  if (!$cv) {
    tripal_report_error('tripal_cv', TRIPAL_WARNING, "Cannot find namespace '$cvname' when adding/updating $id", NULL);
    return 0;
  }

  // This SQL statement will be used a lot to find a cvterm so just set it
  // here for easy reference below.  Because CV terms can change their names
  // but accessions don't change, the following SQL finds cvterms based on
  // their accession rather than the name.
  $cvtermsql = "
    SELECT CVT.name, CVT.cvterm_id, CV.cv_id, CV.name as cvname,
      DB.name as dbname, DB.db_id, DBX.accession
    FROM {cvterm} CVT
      INNER JOIN {dbxref} DBX on CVT.dbxref_id = DBX.dbxref_id
      INNER JOIN {db} DB on DBX.db_id = DB.db_id
      INNER JOIN {cv} CV on CV.cv_id = CVT.cv_id
    WHERE DBX.accession = :accession and DB.name = :name
  ";

  // Add the database. The function will just return the DB object if the
  // database already exists.
  $db = chado_get_db(array('name' => $dbname));
  if (!$db) {
    $db = chado_insert_db(array('name' => $dbname));
  }
  if (!$db) {
    tripal_report_error('tripal_cv', TRIPAL_WARNING, "Cannot find database '$dbname' in Chado.", NULL);
    return 0;
  }

  // The cvterm table has two unique dependencies. We need to check both.
  // first check the (name, cv_id, is_obsolete) constraint.
  $values = array(
    'name' => $name,
    'is_obsolete' => $is_obsolete,
    'cv_id' => array(
      'name' => $cvname,
    ),
  );
  $result = chado_select_record('cvterm', array('*'), $values);
  if (count($result) == 1) {
    $cvterm = $result[0];

    // Get the dbxref record.
    $values = array('dbxref_id' => $cvterm->dbxref_id);
    $result = chado_select_record('dbxref', array('*'), $values);
    $dbxref = $result[0];
    if (!$dbxref) {
      tripal_report_error('tripal_cv', TRIPAL_ERROR,
          'Unable to access the dbxref record for the :term cvterm. Term Record: !record',
          array(':term' => $name, '!record' => print_r($cvterm, TRUE))
      );
      return FALSE;
    }

    // Get the db.
    $values = array('db_id' => $dbxref->db_id);
    $result = chado_select_record('db', array('*'), $values);
    $db_check = $result[0];

    //     // The database name for this existing term does not match that of the
    //     // one provided to this function.  The CV name matches otherwise we
    //     // wouldn't have made it this far. So, let's swap the database for
    //     // this term.
    //     if ($db_check->name != $db->name) {

    //       // Look to see if the correct dbxref record already exists for this
    //       // database.
    //       $values = array(
    //         'db_id' => $db->db_id,
    //         'accession' => $accession,
    //       );
    //       $result = chado_select_record('dbxref', array('*'), $values);

    //       // If we already have a good dbxref then we want to update our cvterm
    //       // to use this dbxref.
    //       if (count($result) > 0) {
    //         $dbxref = $result[0];
    //         $match = array('cvterm_id' => $cvterm->cvterm_id);
    //         $values = array('dbxref_id' => $dbxref->dbxref_id);
    //         $success = chado_update_record('cvterm', $match, $values);
    //         if (!$success) {
    //           tripal_report_error('tripal_cv', TRIPAL_WARNING, "Failed to correct the dbxref id for the cvterm " .
    //             "'$name' (id: $accession), for database $dbname", NULL);
    //           return 0;
    //         }
    //       }
    //       // If we don't have the dbxref then we want to delete our cvterm and let
    //       // the code below recreate it with the correct info.
    //       else {
    //         $match = array('cvterm_id' => $cvterm->cvterm_id);
    //         chado_delete_record('cvterm', $match);
    //       }
    //     }

    // Check that the accession matches.  Sometimes an OBO can define a term
    // multiple times but with different accessions.  If this is the case we
    // can't do an insert or it will violate the constraint in the cvterm table.
    // So we'll need to add the record to the cvterm_dbxref table instead.
    if ($dbxref->accession != $accession) {

      // Get/add the dbxref for his term.
      $dbxref_new = chado_insert_dbxref(array(
        'db_id' => $db->db_id,
        'accession' => $accession
      ));
      if (!$dbxref_new) {
        tripal_report_error('tripal_cv', TRIPAL_WARNING, "Failed to find or insert the dbxref record for cvterm, " .
            "$name (id: $accession), for database $dbname", NULL);
        return 0;
      }

      // Check to see if the cvterm_dbxref record already exists.
      $values = array(
        'cvterm_id' => $cvterm->cvterm_id,
        'dbxref_id' => $dbxref_new->dbxref_id,
        'is_for_definition' => 1,
      );
      $result = chado_select_record('cvterm_dbxref', array('*'), $values);

      // if the cvterm_dbxref record does not exists then add it
      if (count($result)==0) {
        $options = array(
          'return_record' => FALSE,
        );
        $success = chado_insert_record('cvterm_dbxref', $values, $options);
        if (!$success) {
          tripal_report_error('tripal_cv', TRIPAL_WARNING, "Failed to find or insert the cvterm_dbxref record for a " .
              "duplicated cvterm:  $name (id: $accession), for database $dbname", NULL);
          return 0;
        }
      }
      // Get the original cvterm with the same name and return that.
      $result = chado_query($cvtermsql, array(':accession' => $dbxref->accession, ':name' => $dbname));
      $cvterm = $result->fetchObject();
      return $cvterm;
    }
    // Continue on, we've fixed the record if the db_id did not match.
    // We can now perform and updated if we need to.
  }

  // Get the CVterm record.
  $result = chado_query($cvtermsql, array(':accession' => $accession, ':name' => $dbname));
  $cvterm = $result->fetchObject();
  if (!$cvterm) {

    // Check to see if the dbxref exists if not, add it.
    $dbxref = chado_insert_dbxref(array(
      'db_id' => $db->db_id,
      'accession' => $accession
    ));
    if (!$dbxref) {
      tripal_report_error('tripal_cv', TRIPAL_WARNING, "Failed to find or insert the dbxref record for cvterm, " .
          "$name (id: $accession), for database $dbname", NULL);
      return 0;
    }

    // Check to see if the dbxref already has an entry in the cvterm table.
    $values = array('dbxref_id' => $dbxref->dbxref_id);
    $check = chado_select_record('cvterm', array('cvterm_id'), $values);
    if (count($check) == 0) {
      // now add the cvterm
      $ins_values = array(
        'cv_id'                => $cv->cv_id,
        'name'                 => $name,
        'definition'           => $definition,
        'dbxref_id'            => $dbxref->dbxref_id,
        'is_obsolete'          => $is_obsolete,
        'is_relationshiptype'  => $is_relationship,
      );
      $success = chado_insert_record('cvterm', $ins_values);
      if (!$success) {
        if (!$is_relationship) {
          tripal_report_error('tripal_cv', TRIPAL_WARNING, "Failed to insert the term: $name ($dbname)", NULL);
          return 0;
        }
        else {
          tripal_report_error('tripal_cv', TRIPAL_WARNING, "Failed to insert the relationship term: $name (cv: " . $cvname . " db: $dbname)", NULL);
          return 0;
        }
      }
    }
    // This dbxref already exists in the cvterm table.
    else {
      tripal_report_error('tripal_cv', TRIPAL_WARNING, "The dbxref already exists for another cvterm record: $name (cv: " . $cvname . " db: $dbname)", NULL);
      return 0;
    }
    $result = chado_query($cvtermsql, array(':accession' => $accession, ':name' => $dbname));
    $cvterm = $result->fetchObject();
  }
  // Update the cvterm.
  elseif ($update) {

    // First, basic update of the term.
    $match = array('cvterm_id' => $cvterm->cvterm_id);
    $upd_values = array(
      'name'                => $name,
      'definition'          => $definition,
      'is_obsolete'         => $is_obsolete,
      'is_relationshiptype' => $is_relationship,
    );
    $success = chado_update_record('cvterm', $match, $upd_values);
    if (!$success) {
      tripal_report_error('tripal_cv', TRIPAL_WARNING, "Failed to update the term: $name", NULL);
      return 0;
    }

    // Second, check that the dbxref has not changed and if it has then update 
    // it.
    $checksql = "
      SELECT cvterm_id
      FROM {cvterm} CVT
        INNER JOIN {dbxref} DBX on CVT.dbxref_id = DBX.dbxref_id
        INNER JOIN {db} DB on DBX.db_id = DB.db_id
        INNER JOIN {cv} CV on CV.cv_id = CVT.cv_id
      WHERE DBX.accession = :accession and DB.name = :dbname and CVT.name = :term and CV.name = :cvname
    ";
    $check = chado_query($checksql, array(':accession' => $accession, ':dbname' => $dbname, ':term' => $name, ':cvname' => $cvname))->fetchObject();
    if (!$check) {

      // Check to see if the dbxref exists if not, add it.
      $dbxref = chado_insert_dbxref(array(
        'db_id' => $db->db_id,
        'accession' => $accession
      ));
      if (!$dbxref) {
        tripal_report_error('tripal_chado', TRIPAL_WARNING, "Failed to find or insert the dbxref record for cvterm, " .
            "$name (id: $accession), for database $dbname", NULL);
        return 0;
      }

      $match = array('cvterm_id' => $cvterm->cvterm_id);
      $upd_values = array(
        'dbxref_id' => $dbxref->dbxref_id,
      );
      $success = chado_update_record('cvterm', $match, $upd_values);
      if (!$success) {
        tripal_report_error('tripal_chado', TRIPAL_WARNING, "Failed to update the term $name with new accession $db:$accession", NULL);
        return 0;
      }
    }

    // Finally grab the updated details.
    $result = chado_query($cvtermsql, array(':accession' => $accession, ':name' => $dbname));
    $cvterm = $result->fetchObject();
  }
  else {
    // Do nothing, we have the cvterm but we don't want to update.
  }
  // Return the cvterm.
  return $cvterm;
}


/**
 * TODO: deprecate this function
 *
 * Avoid using this function as it will be deprecated in future releases.
 * 
 * This function allows other modules to programatically
 * submit an ontology for loading into Chado.
 *
 * This function will add a job to the Jobs subsystem for parsing the ontology.
 * You can either pass a known OBO ID to the function or the URL
 * or full path the the ontology file.  If a URL or file name is
 * passed then the $obo_name argument must also be provided.  If
 * this is the first time the ontology has been provided to Tripal
 * then it will be added to the database and will be assigned a
 * unique OBO ID.
 *
 * @param $obo_id
 *   If the ontology is already loaded into the Tripal tables then
 *   use this argument to specify the unique ID for the ontology
 *   that will be loaded.
 * @param $obo_name
 *   If the OBO has not been added before then use this argument
 *   to specify the human readable name of the ontology.
 * @param $obo_url
 *   If the OBO to be loaded is located on a remote server then
 *   use this argument to provide the URL.
 * @param $obo_file
 *   If the OBO is housed on the local file system of the server then
 *   use this argument to specify the full path.
 *
 * @return
 *   returns the job_id of the submitted job or FALSE if the job was not added
 *
 * @ingroup tripal_chado_cv_api
 */
function chado_submit_obo_job($obo) {
  global $user;

  // Set Defaults
  $obo['obo_id'] = (isset($obo['obo_id'])) ? $obo['obo_id'] : NULL;
  $obo['name']   = (isset($obo['name']))   ? $obo['name']   : NULL;
  $obo['url']    = (isset($obo['url']))    ? $obo['url']    : NULL;
  $obo['file']   = (isset($obo['file']))   ? $obo['file']   : NULL;

  $includes = array(
    drupal_get_path('module', 'tripal_chado') . '/includes/tripal_chado.cv.inc',
  );

  if ($obo['obo_id']) {
    $sql = "SELECT * FROM {tripal_cv_obo} WHERE obo_id = :obo_id";
    $result = db_query($sql, array(':obo_id' => $obo['obo_id']))->fetchObject();

    $args = array($result->obo_id);
    return tripal_add_job("Load OBO " . $result->name, 'tripal_chado',
       "tripal_cv_load_obo", $args, $user->uid, 10, $includes);
  }
  else {
    if ($obo['url']) {
      $sql = "SELECT * FROM {tripal_cv_obo} WHERE path = :url";
      $result = db_query($sql, array(':url' => $obo['url']))->fetchObject();

      $args = array($result->obo_id);
      return tripal_add_job("Load OBO " . $result->name, 'tripal_chado',
        "tripal_cv_load_obo", $args, $user->uid, 10, $includes);
    }
    elseif ($obo['file']) {
      $sql = "SELECT * FROM {tripal_cv_obo} WHERE path = :file";
      $result = db_query($sql, array(':url' => $obo['file']))->fetchObject();

      $args = array($result->obo_id);
      return tripal_add_job("Load OBO " . $result->name, 'tripal_chado',
        "tripal_cv_load_obo", $args, $user->uid, 10, $includes);
    }
  }
  return FALSE;
}

/**
 * Add the OBO to the tripal_cv_obo table in the Drupal database.
 *
 * If the OBO name already exists in the table then the path is updated.
 *
 * @param $name
 *   The human readable name of this ontology.
 * @param $path
 *   The file path or URL of the ontology.
 *
 * @return
 *   Returns the ontology ID.
 *
 * @ingroup tripal_chado_cv_api
 */
function chado_insert_obo($name, $path) {
  // Make sure an OBO with the same name doesn't already exist.
  $obo_id = db_select('tripal_cv_obo', 'tco')
    ->fields('tco', array('obo_id'))
    ->condition('name', $name)
    ->execute()
    ->fetchField();

  if ($obo_id) {
    db_update('tripal_cv_obo')
      ->fields(array(
        'path' => $path,
      ))
      ->condition('name', $name)
      ->execute();
    return $obo_id;
  }
  else {
    $obo_id = db_insert('tripal_cv_obo')
      ->fields(array(
        'name' => $name,
        'path' => $path,
      ))
      ->execute();
    return $obo_id;
  }
}

/**
 * Retrieves an OBO record.
 *
 * @param $values
 *   An associate array with the following allowed keys: obo_id, name.
 *
 * @return
 *   An instance of an OBO record object.
 * 
 * @ingroup tripal_chado_cv_api
 */
function chado_get_obo($values) {
  $query = db_select('tripal_cv_obo', 'tco')
    ->fields('tco');

  if (array_key_exists('name', $values)) {
    $query->condition('tco.name', $values['name']);
  }
  if (array_key_exists('obo_id', $values)) {
    $query->condition('tco.obo_id', $values['obo_id']);
  }
  return $query->execute()->fetchObject();
}

/**
 * This function is intended to be used in autocomplete forms.
 *
 * This function searches for a matching controlled vobulary name.
 *
 * @param $string
 * The string to search for.
 *
 * @return
 * A json array of terms that begin with the provided string.
 *
 * @ingroup tripal_chado_cv_api
 */
function chado_autocomplete_cv($string = '') {
  $sql = "
    SELECT CV.cv_id, CV.name
    FROM {cv} CV
    WHERE lower(CV.name) like lower(:name)
    ORDER by CV.name
    LIMIT 25 OFFSET 0
  ";
  $results = chado_query($sql, array(':name' => $string . '%'));
  $items = array();
  foreach ($results as $cv) {
    $items[$cv->name] = $cv->name;
  }

  drupal_json_output($items);
}

/**
 * This function is intended to be used in autocomplete forms
 * for searching for CV terms that begin with the provided string.
 *
 * @param $cv_id
 * The CV ID in which to search for the term.
 * @param $string
 * The string to search for.
 *
 * @return
 * A json array of terms that begin with the provided string.
 *
 * @ingroup tripal_chado_cv_api
 */
function chado_autocomplete_cvterm($cv_id, $string = '') {
  if ($cv_id) {
    $sql = "
      SELECT CVT.cvterm_id, CVT.name
      FROM {cvterm} CVT
      WHERE CVT.cv_id = :cv_id and lower(CVT.name) like lower(:name)
      UNION
      SELECT CVT2.cvterm_id, CVTS.synonym as name
      FROM {cvterm} CVT2
        INNER JOIN {cvtermsynonym} CVTS ON CVTS.cvterm_id = CVT2.cvterm_id
      WHERE CVT2.cv_id = :cv_id and lower(CVTS.synonym) like lower(:name)
      ORDER by name
      LIMIT 25 OFFSET 0
    ";
    $results = chado_query($sql, array(':cv_id' => $cv_id, ':name' => $string . '%'));
    $items = array();
    foreach ($results as $term) {
      $items[$term->name] = $term->name;
    }
  }
  // If a CV wasn't provided then search all of them, and include the cv
  // in the results.
  else {
    $sql = "
      SELECT CVT.cvterm_id, CVT.name, CV.name as cvname, CVT.cv_id
      FROM {cvterm} CVT
        INNER JOIN {cv} CV on CVT.cv_id = CV.cv_id
      WHERE lower(CVT.name) like lower(:name)
      UNION
      SELECT CVT2.cvterm_id, CVTS.synonym as name, CV2.name as cvname, CVT2.cv_id
      FROM {cvterm} CVT2
        INNER JOIN {cv} CV2 on CVT2.cv_id = CV2.cv_id
        INNER JOIN {cvtermsynonym} CVTS ON CVTS.cvterm_id = CVT2.cvterm_id
      WHERE lower(CVTS.synonym) like lower(:name)
      ORDER by name
      LIMIT 25 OFFSET 0
    ";
    $results = chado_query($sql, array(':name' => $string . '%'));
    $items = array();
    foreach ($results as $term) {
      $items[$term->name] = $term->name;
    }
  }

  drupal_json_output($items);
}

/**
 * Add a record to a cvterm linking table (ie: feature_cvterm).
 *
 * @param $basetable
 *   The base table to which the cvterm should be linked/associated. Thus to 
 *   associate a cvterm to a feature the basetable=feature and cvterm_id is
 *   added to the feature_cvterm table.
 * @param $record_id
 *   The primary key of the basetable to associate the cvterm with. This should 
 *   be in integer.
 * @param $cvterm
 *   An associative array describing the cvterm. Valid keys include:
 *     - name: the name for the cvterm,
 *     - cv_name: the name of the cv the cvterm belongs to.
 *     - cv_id: the primary key of the cv the cvterm belongs to.
 * @param $options
 *   An associative array of options. Valid keys include:
 *     - insert_cvterm: Insert the cvterm if it doesn't already exist. FALSE is 
 *       the default.
 *
 * @ingroup tripal_chado_cv_api
 */
function chado_associate_cvterm($basetable, $record_id, $cvterm, $options = array()) {
  $linking_table = $basetable . '_cvterm';
  $foreignkey_name = $basetable . '_id';

  // Default Values
  $options['insert_cvterm'] = (isset($options['insert_cvterm'])) ? $options['insert_cvterm'] : FALSE;

  // If the cvterm_id is not set then find the cvterm record using the name and 
  // cv_id.
  if (!isset($cvterm['cvterm_id'])) {
    $values = array(
      'name' => $cvterm['name'],
    );
    if (isset($cvterm['cv_id'])) {
      $values['cv_id'] = $cvterm['cv_id'];
    }
    elseif (isset($cvterm['cv_name'])) {
      $values['cv_id'] = array(
        'name' => $cvterm['cv_name']
      );
    }
    else {
      tripal_report_error('tripal_chado_api', TRIPAL_WARNING,
        "chado_associate_cvterm: The cvterm needs to have either the cv_name or cv_id
          supplied. You were trying to associate a cvterm with the %base %record_id
          and supplied the cvterm values: %cvterm.",
        array('%base' => $basetable, '%record_id' => $record_id, '%cvterm' => print_r($cvterm,TRUE))
      );
      return FALSE;
    }

    // Get the cvterm. If it doesn't exist then add it if the option
    // 'insert_cvterm' is set.
    $select = chado_select_record('cvterm', array('*'), $values);
    if ($select) {
      $cvterm['cvterm_id'] = $select[0]->cvterm_id;
    }
    elseif ($options['insert_cvterm']) {
      // Insert the cvterm
      $insert = chado_insert_cvterm($values);
      if (isset($insert->cvterm_id)) {
        $cvterm['cvterm_id'] = $insert->cvterm_id;
      }
      else {
        tripal_report_error('tripal_chado_api', TRIPAL_WARNING,
          "chado_associate_cvterm: Unable to insert the cvterm using the cvterm values: %cvterm.",
          array('%cvterm' => print_r($cvterm,TRUE))
        );
        return FALSE;
      }
    }
    else {
      tripal_report_error('tripal_api', TRIPAL_WARNING,
        "chado_associate_cvterm: The cvterm doesn't already exist. You supplied the cvterm values: %cvterm.",
        array('%cvterm' => print_r($cvterm,TRUE))
      );
      return FALSE;
    }
  }

  // Now add the link between the record & cvterm.
  if ($cvterm['cvterm_id'] > 0) {
    $values = array(
      'cvterm_id' => $cvterm['cvterm_id'],
      $foreignkey_name => $record_id,
      'pub_id' => 1,
    );

    // Check if the cvterm is already associated. If so, don't re-add it.
    $result = chado_select_record($linking_table, array('*'), $values);
    if (!$result) {
      $success = chado_insert_record($linking_table, $values);
      if (!$success) {
        tripal_report_error('tripal_api', TRIPAL_WARNING,
          "Failed to insert the %base record %term",
          array('%base' => $linking_table, '%term' => $cvterm['name'])
        );
        return FALSE;
      }
      $result = chado_select_record($linking_table, array('*'), $values);
    }

    if (isset($result[0])) {
      return $result[0];
    }
    else {
      return FALSE;
    }
  }

  return FALSE;
}<|MERGE_RESOLUTION|>--- conflicted
+++ resolved
@@ -750,23 +750,6 @@
         }
       }
 
-<<<<<<< HEAD
-      $query = db_insert('cvtermpath')
-        ->fields([
-          'object_id' => $origin,
-          'subject_id' => $child_id,
-          'cv_id' => $cv_id,
-          'type_id' => $type_id,
-          'pathdistance' => $depth,
-        ]);
-
-      try {
-        $rows = $query->execute();
-      } catch (Exception $e) {
-        $error = $e->getMessage();
-        tripal_report_error('tripal_chado', TRIPAL_ERROR, "Could not fill cvtermpath term: @error", array('@error' => $error));
-        return FALSE;
-=======
       $find_query = db_select('chado.cvtermpath', 'CVTP');
       $find_query->fields('CVTP', ['subject_id']);
       $find_query->condition('object_id', $origin);
@@ -791,7 +774,6 @@
           tripal_report_error('tripal_chado', TRIPAL_ERROR, "Could not fill cvtermpath term: @error", array('@error' => $error));
           return false;
         }
->>>>>>> 693d0278
       }
 
       // Then add that new entry to the $tree_path.
