<?php
/**
 * @file
 * This API generates objects containing the full details of a record(s) in chado.
 */

/**
 * Generates an object containing the full details of a record(s) in Chado.
 *
 * The object returned contains key/value pairs where the keys are the fields
 * in the Chado table.
 *
 * The returned object differs from the array returned by chado_select_record()
 * as all foreign key relationships in the Chado table have been followed and
 * those data are also included. This function automatically excludes some
 * fields and tables. Fields that are extremely long, such as text fields are
 * automatically excluded to prevent long page loads.  Linking tables that have
 * a many-to-one relationship with the record are also excluded. Use the
 * chado_expand_var() to manually add in excluded fields and data from linker
 * tables.
 *
 * Example Usage:
 * @code
 *   $values = array(
 *     'name' => 'Medtr4g030710'
 *   );
 *   $feature = chado_generate_var('feature', $values);
 * @endcode
 *
 * The $values array passed to this fucntion can be of the same format used
 * by the chado_select_record() function.
 *
 * If a field is a foreign key then its value is an object that contains
 * key/value pairs for that record.  The following code provides examples
 * for retrieving values associated with the record, either as columns in the
 * original Chado table or as columns in linked records through foreign keys:
 * @code
 *   // Get the feature name.
 *   $name = $feature->name;
 *   // Get the feature unique name.
 *   $uniquename = $feature->uniquename;
 *   // Get the feature type. Because the type name is obtained via
 *   // a foreign key with the cvterm table, the objects are nested
 *   // and we can follow the foreign key fields to retrieve those values
 *   $type = $feature->type_id->name;
 *   // Get the name of the vocabulary.
 *   $cv = $feature->type_id->cv_id->name;
 *   // Get the vocabulary id.
 *   $cv_id = $feature->type_id->cv_id->cv_id;
 * @endcode
 *
 *
 * This will return an object if there is only one feature with the name
 * Medtr4g030710 or it will return an array of feature objects if more than one
 * feature has that name.
 *
 * Note to Module Designers: Fields can be excluded by default from these
 * objects by implementing one of the following hooks:
 *  - hook_exclude_field_from_tablename_by_default (where tablename is the
 *    name of the table): This hook allows you to add fields to be excluded
 *    on a per table basis. Simply implement this hook to return an array of
 *    fields to be excluded. The following example will ensure that
 *    feature.residues is excluded from a feature object by default:
 *    @code
 *      mymodule_exclude_field_from_feature_by_default() {
 *        return array('residues' => TRUE);
 *      }
 *    @endcode
 *  - hook_exclude_type_by_default:
 *      This hook allows you to exclude fields using conditional. This
 *      function should return an array of postgresql types mapped to criteria.
 *      If the field types of any table match the criteria then the field
 *      is excluded. Tokens available in criteria are &gt;field_value&lt;
 *      and &gt;field_name&lt;. The following example will exclude all text
 *      fields with a length > 50. Thus if $feature.residues is longer than
 *      50 it will be excluded, otherwise it will be added.
 *      @code
 *        mymodule_exclude_type_by_default() {
 *          return array('text' => 'length(&gt;field_value&lt; ) > 50');
 *        }
 *      @endcode
 *
 *
 * @param $table
 *   The name of the base table to generate a variable for
 * @param $values
 *   A select values array that selects the records you want from the base table
 *   (this has the same form as chado_select_record)
 * @param $base_options
 *   An array containing options for the base table.  For example, an
 *   option of 'order_by' may be used to sort results in the base table
 *   if more than one are returned.  The options must be compatible with
 *   the options accepted by the chado_select_record() function.
 *   Additionally,  These options are available for this function:
 *   -return_array:
 *     can be provided to force the function to always return an array. Default
 *     behavior is to return a single record if only one record exists or to
 *     return an array if multiple records exist.
 *  - include_fk:
 *     an array of FK relationships to follow. By default, the
 *     chado_select_record function will follow all FK relationships but this
 *     may generate more queries then is desired slowing down this function
 *     call when there are lots of FK relationships to follow.  Provide an
 *     array specifying the fields to include.  For example, if expanding a
 *     property table (e.g. featureprop) and you want the CV and accession
 *     but do not want the DB the following array would work:
 *
 *        $table_options =  array(
 *          'include_fk' => array(
 *            'type_id' => array(
 *              'cv_id' => 1,
 *              'dbxref_id' => 1,
 *            )
 *          )
 *        );
 *
 *     The above array will expand the 'type_id' of the property table but only
 *     further expand the cv_id and the dbxref_id and will go no further.
 *   - pager:
 *     Use this option if it is desired to return only a subset of results
 *     so that they may be shown within a Drupal-style pager. This should be
 *     an array with two keys: 'limit' and 'element'.  The value of 'limit'
 *     should specify the number of records to return and 'element' is a
 *     unique integer to differentiate between pagers when more than one
 *     appear on a page.  The 'element' should start with zero and increment by
 *     one for each pager.
 * @return
 *   Either an object (if only one record was selected from the base table)
 *   or an array of objects (if more than one record was selected from the
 *   base table). If the option 'return_array' is provided the function
 *   always returns an array.
 *
 * @ingroup tripal_chado_query_api
 */
function chado_generate_var($table, $values, $base_options = array()) {
  $all = new stdClass();

  $return_array = 0;
  if (array_key_exists('return_array', $base_options)) {
    $return_array = 1;
  }
  $include_fk = FALSE;
  if (array_key_exists('include_fk', $base_options)) {
    $include_fk = $base_options['include_fk'];
  }
  $pager = array();
  if (array_key_exists('pager', $base_options)) {
    $pager = $base_options['pager'];
  }
  // get description for the current table----------------------------------------------------------
  $table_desc = chado_get_schema($table);
  if (!$table_desc or count($table_desc) == 0) {
    tripal_report_error('tripal_chado', TRIPAL_ERROR,
      "chado_generate_var: The table '%table' has not been defined " .
      "and cannot be expanded. If this is a custom table, please add it using the Tripal " .
      "custom table interface. Values: %values",
        array('%table' => $table, '%values' => print_r($values, TRUE)));
    if ($return_array) {
      return array();
    }
    return FALSE;
  }
  $table_primary_key = $table_desc['primary key'][0];
  $table_columns = array_keys($table_desc['fields']);

  // Expandable fields without value needed for criteria--------------------------------------------
  // Add in the default expandable arrays
  // These are used for later expanding fields, tables, foreign keys and nodes
  $all->expandable_fields = array();
  $all->expandable_foreign_keys = array();
  if (array_key_exists('referring_tables', $table_desc) and $table_desc['referring_tables']) {
    $all->expandable_tables = $table_desc['referring_tables'];
  }
  else {
    $all->expandable_tables = array();
  }
  $all->expandable_nodes = array();


  // Get fields to be removed by name.................................
  // This gets all implementations of hook_exclude_field_from_<table>_by_default()
  // where <table> is the current table a variable is being created for.

  // This allows modules to specify that some fields should be excluded by default
  // For example, tripal core provides a tripal_chado_exclude_field_from_feature_by_default()
  // which says that we usually don't want to include the residues field by default since
  // it can be very large and cause performance issues.

  // If a field is excluded by default it can always be expanded at a later point by calling
  // chado_expand_var($chado_var, 'field', <field name as shown in expandable_fields array>);

  // First get an array of all the fields to be removed for the current table
  // module_invoke_all() is drupal's way of invoking all implementations of the specified
  // hook and merging all of the results.

  // $fields_to_remove should be an array with the keys matching field names
  // and the values being strings to be executed using php_eval() to determine whether
  // to exclude the field (evaluates to TRUE) or not (evaluates to FALSE)
  $fields_to_remove = module_invoke_all('exclude_field_from_' . $table . '_by_default');

  // Now, for each field to be removed
  foreach ($fields_to_remove as $field_name => $criteria) {

    //replace <field_name> with the current field name
    $criteria = preg_replace('/<field_name> /', addslashes($field_name), $criteria);
    // if field_value needed we can't deal with this field yet
    if (preg_match('/<field_value> /', $criteria)) {
      break;
    }

    //if criteria then remove from query
    // @coder-ignore: only module designers can populate $criteria -not a security risk
    $success = php_eval('<?php return ' . $criteria . '; ?>');
    if ($success) {
      unset($table_columns[array_search($field_name, $table_columns)]);
      unset($fields_to_remove[$field_name]);
      $all->expandable_fields[] = $table . '.' . $field_name;
    }
  }

  // Get fields to be removed by type................................
  // This gets all implementations of hook_exclude_type_by_default().

  // This allows modules to specify that some types of fields should be excluded by default
  // For example, tripal core provides a tripal_chado_exclude_type_by_default() which says
  // that text fields are often very large and if they are longer than 250 characters then
  // we want to exclude them by default

  // If a field is excluded by default it can always be expanded at a later point by calling
  // chado_expand_var($chado_var, 'field', <field name as shown in expandable_fields array>);

  // First get an array of all the types of fields to be removed for the current table
  // module_invoke_all() is drupal's way of invoking all implementations of the specified
  // hook and merging all of the results.

  // $types_to_remove should be an array with the keys matching field names
  // and the values being strings to be executed using php_eval() to determine whether
  // to exclude the field (evaluates to TRUE) or not (evaluates to FALSE)
  // (ie: array('text' => 'strlen("<field_value> ") > 100');
  $types_to_remove = module_invoke_all('exclude_type_by_default');

  // Get a list of all the types of fields
  // the key is the type of field and the value is an array of fields of this type
  $field_types = array();
  foreach ($table_desc['fields'] as $field_name => $field_array) {
    $field_types[$field_array['type']][] = $field_name;
  }

  // We want to use the types to remove in conjunction with our table field descriptions
  // to determine which fields might need to be removed
  foreach ($types_to_remove as $field_type => $criteria) {

    // if there are fields of that type to remove
    if (isset($field_types[$field_type])) {

      // Do any processing needed on the php criteria
      //replace <field_name>  with the current field name
      $criteria = preg_replace('/<field_name> /', addslashes($field_name), $criteria);
      foreach ($field_types[$field_type] as $field_name) {
        // if field_value needed we can't deal with this field yet
        if (preg_match('/<field_value>/', $criteria)) {
          $fields_to_remove[$field_name] = $criteria;
          continue;
        }

        // if criteria then remove from query
        // (as long as <field_value> is not needed for the criteria to be evaluated)
        // @coder-ignore: only module designers can populate $criteria -not a security risk
        $success = php_eval('<?php return ' . $criteria . '; ?>');
        if ($success) {
          unset($table_columns[array_search($field_name, $table_columns)]);
          $all->expandable_fields[] = $table . '.' . $field_name;
        }
      } //end of foreach field of that type
    }
  } //end of foreach type to be removed

  // get the values for the record in the current table---------------------------------------------
  $results = chado_select_record($table, $table_columns, $values, $base_options);

  if ($results) {

    // Iterate through each result.
    foreach ($results as $key => $object) {

      // Add empty expandable_x arrays
      $object->expandable_fields = $all->expandable_fields;
      $object->expandable_foreign_keys = $all->expandable_foreign_keys;
      $object->expandable_tables = $all->expandable_tables;
      $object->expandable_nodes = $all->expandable_nodes;
      // add curent table
      $object->tablename = $table;

      // For Tripal v2 compatibility
      // check if the current table maps to a node type-----------------------------------------------
      // if this table is connected to a node there will be a chado_tablename table in drupal
      if (module_exists('tripal_core') and db_table_exists('chado_' . $table)) {
        // that has a foreign key to this one ($table_desc['primary key'][0]
        // and to the node table (nid)
        $sql = "
          SELECT $table_primary_key, nid
          FROM {chado_$table}
          WHERE $table_primary_key = :$table_primary_key
        ";
        $mapping = db_query($sql, array(":$table_primary_key" => $object->{$table_primary_key}))->fetchObject();
        if ($mapping and $mapping->$table_primary_key) {
          $object->nid = $mapping->nid;
          $object->expandable_nodes[] = $table;
        }
      }

      // Check to see if the current record maps to an entity.  Because
      // multiple bundles can map to the same table we have to check
      // all bundles for this table.
<<<<<<< HEAD
 /*
      $bundles = db_select('chado_bundle', 'cb');
      $bundles->fields('tb', array('name'));
      $bundles->join('tripal_bundle', 'tb', 'tb.id = cb.bundle_id');
      $bundles->condition('cb.data_table', $table);
      $bundles->execute();
      foreach ($bundles as $bundle) {
        $cbundle_table = chado_get_bundle_entity_table($bundle);
        $record = $db_select($cbundle_table, 'ce')
          ->fields('ce', 'entity_id')
          ->condition('record_id', $object->{$table_primary_key})
          ->execute()
          ->fetchObject();
        if ($record) {
          $object->entity_id = $record->entity_id;
        }
=======
      $entity_id = chado_get_record_entity_by_table($table, $object->{$table_primary_key});
      if ($entity_id) {
        $object->entity_id = $entity_id;
>>>>>>> 18b4391c
      }
*/

      // remove any fields where criteria needs to be evalulated---------------------------------------
      // The fields to be removed can be populated by implementing either
      // hook_exclude_field_from_<table>_by_default() where <table> is the current table
      // OR hook_exclude_type_by_default() where there are fields of the specified type in the current table
      // It only reaches this point if the criteria specified for whether or not to
      // exclude the field includes <field_value> which means it has to be evaluated after
      // the query has been executed
      foreach ($fields_to_remove as $field_name => $criteria) {

        // If the field is an object then we don't support exclusion of it
        // For example, if the field is a foreign key
        if (!isset($object->{$field_name})) {
          break;
        }

        // replace <field_value> with the actual value of the field from the query
        $criteria = preg_replace('/<field_value>/', addslashes($object->{$field_name}), $criteria);

        // evaluate the criteria, if TRUE is returned then exclude the field
        // excluded fields can be expanded later by calling
        // chado_expand_var($var, 'field', <field name as shown in expandable_fields array>);
        $success = php_eval('<?php return ' . $criteria . '; ?>');
        if ($success) {
          unset($object->{$field_name});
          $object->expandable_fields[] = $table . '.' . $field_name;
        }
      }

      // recursively follow foreign key relationships nesting objects as we go------------------------
      if (array_key_exists('foreign keys', $table_desc) and $table_desc['foreign keys']) {
        foreach ($table_desc['foreign keys'] as $foreign_key_array) {
          $foreign_table = $foreign_key_array['table'];
          foreach ($foreign_key_array['columns'] as $foreign_key => $primary_key) {

            // Note: Foreign key is the field in the current table whereas primary_key is the field in
            // the table referenced by the foreign key
            //Dont do anything if the foreign key is empty
            if (empty($object->{$foreign_key})) {
              continue;
            }

            if (is_array($include_fk)) {
              // don't recurse if the callee has supplied an $fk_include list and this
              // FK table is not in the list.
              if (is_array($include_fk) and !array_key_exists($foreign_key, $include_fk)) {
                $object->expandable_foreign_keys[] = $table . '.' . $foreign_key . ' => ' . $foreign_table;
                continue;
              }
            }
            // if we have the option but it is not an array then we don't recurse any furutehr
            if ($include_fk === TRUE) {
              $object->expandable_foreign_keys[] = $table . '.' . $foreign_key . ' => ' . $foreign_table;
              continue;
            }

            // get the record from the foreign table
            $foreign_values = array($primary_key => $object->{$foreign_key});
            $options = array();
            if (is_array($include_fk)) {
              $options['include_fk'] = $include_fk[$foreign_key];
            }

            $foreign_object = chado_generate_var($foreign_table, $foreign_values, $options);

            // add the foreign record to the current object in a nested manner
            $object->{$foreign_key} = $foreign_object;
            // Flatten expandable_x arrays so only in the bottom object
            if (property_exists($object->{$foreign_key}, 'expandable_fields') and
                is_array($object->{$foreign_key}->expandable_fields)) {
              $object->expandable_fields = array_merge(
                $object->expandable_fields,
                $object->{$foreign_key}->expandable_fields
              );
              unset($object->{$foreign_key}->expandable_fields);
            }
            if (property_exists($object->{$foreign_key}, 'expandable_foreign_keys') and
                is_array($object->{$foreign_key}->expandable_foreign_keys)) {
              $object->expandable_foreign_keys = array_merge(
                $object->expandable_foreign_keys,
                $object->{$foreign_key}->expandable_foreign_keys
              );
              unset($object->{$foreign_key}->expandable_foreign_keys);
            }
            if (property_exists($object->{$foreign_key}, 'expandable_tables') and
                is_array($object->{$foreign_key}->expandable_tables)) {
              $object->expandable_tables = array_merge(
                $object->expandable_tables,
                $object->{$foreign_key}->expandable_tables
              );
              unset($object->{$foreign_key}->expandable_tables);
            }
            if (property_exists($object->{$foreign_key}, 'expandable_nodes') and
                is_array($object->{$foreign_key}->expandable_nodes)) {
              $object->expandable_nodes = array_merge(
                $object->expandable_nodes,
                $object->{$foreign_key}->expandable_nodes
              );
              unset($object->{$foreign_key}->expandable_nodes);
            }
          }
        }
        $results[$key] = $object;
      }
    }
  }

  // convert the results into an array
  $results_arr = array();
  foreach ($results as $record) {
    $results_arr[] = $record;
  }
  // check only one result returned
  if (!$return_array) {
    if (sizeof($results_arr) == 1) {
      // add results to object
      return $results_arr[0];
    }
    elseif (!empty($results_arr)) {
      return $results_arr;
    }
    else {
      // no results returned
    }
  }
  // the caller has requested results are always returned as
  // an array
  else {
    if (!$results_arr) {
      return array();
    }
    else {
      return $results_arr;
    }
  }
}

/**
 * Retrieves fields, or tables that were excluded by default from a variable.
 *
 * The chado_generate_var() function automatically excludes some
 * fields and tables from the default form of a variable. Fields that are
 * extremely long, such as text fields are automatically excluded to prevent
 * long page loads.  Linking tables that have a many-to-one relationship with
 * the record are also excluded.  This function allows for custom expansion
 * of the record created by chado_generate_var() by specifyin the field and
 * tables that should be added.
 *
 * Example Usage:
 * @code
 *  // Get a chado object to be expanded
 *  $values = array(
 *    'name' => 'Medtr4g030710'
 *  );
 *  $features = chado_generate_var('feature', $values);
 *  // Expand the feature.residues field
 *  $feature = chado_expand_var($feature, 'field', 'feature.residues');
 *  // Expand the feature properties (featureprop table)
 *  $feature = chado_expand_var($feature, 'table', 'featureprop');
 * @endcode
 *
 * If a field is requested, it's value is added where it normally is expected
 * in the record.  If a table is requested then a new key/value element is
 * added to the record. The key is the table's name and the value is an
 * array of records (of the same type created by chado_generate_var()). For
 * example, expanding a 'feature' record to include a 'pub' record via the
 * 'feature_pub' table.  The following provides a simple example for how
 * the 'feature_pub' table is added.
 *
 * @code
 * array(
 *   'feature_id' => 1
 *   'name' => 'blah',
 *   'uniquename' => 'blah',
 *   ....
 *   'feature_pub => array(
 *      [pub object],
 *      [pub object],
 *      [pub object],
 *      [pub object],
 *   )
 * )
 * @endcode
 *
 * where [pub object] is a record of a publication as created by
 * chado_generate_var().
 *
 * If the requested table has multiple foreign keys, such as the 'featureloc'
 * or 'feature_genotype' tables, then an additional level is added to the
 * array where the foreign key column names are added.  An example feature
 * record with an expanded featureloc table is shown below:
 *
 * @code
 * array(
 *   'feature_id' => 1
 *   'name' => 'blah',
 *   'uniquename' => 'blah',
 *   ....
 *   'featureloc => array(
 *      'srcfeature_id' => array(
 *        [feature object],
 *        ...
 *      )
 *      'feature_id' => array(
 *        [feature object],
 *        ...
 *      )
 *   )
 * )
 * @endcode
 *
 * @param $object
 *   This must be an object generated using chado_generate_var()
 * @param $type
 *   Indicates what is being expanded. Must be one of 'field', 'foreign_key',
 *   'table', 'node'. While field and node are self-explanitory, it might help
 *   to note that 'table' refers to tables that have a foreign key pointing to
 *   the current table (ie: featureprop is a table that can be expanded for
 *   features) and 'foreign_key' expands a foreign key in the current table
 *   that might have been excluded (ie: feature.type_id for features).
 * @param $to_expand
 *   The name of the field/foreign_key/table/node to be expanded
 * @param $table_options
 *   - order_by:
 *     An array containing options for the base table.  For example, an
 *     option of 'order_by' may be used to sort results in the base table
 *     if more than one are returned.  The options must be compatible with
 *     the options accepted by the chado_select_record() function.
 *   - return_array:
 *     Additionally,  The option 'return_array' can be provided to force
 *     the function to expand tables as an array. Default behavior is to expand
 *     a table as single record if only one record exists or to expand as an array if
 *     multiple records exist.
 *   - include_fk:
 *     an array of FK relationships to follow. By default, the
 *     chado_expand_var function will follow all FK relationships but this
 *     may generate more queries then is desired slowing down this function call when
 *     there are lots of FK relationships to follow.  Provide an array specifying the
 *     fields to include.  For example, if expanding a property table (e.g. featureprop)
 *     and you want the CV and accession but do not want the DB the following
 *     array would work:
 *        $table_options =  array(
 *          'include_fk' => array(
 *            'type_id' => array(
 *              'cv_id' => 1,
 *              'dbxref_id' => 1,
 *            )
 *          )
 *        );
 *
 *     The above array will expand the 'type_id' of the property table but only
 *     further expand the cv_id and the dbxref_id and will go no further.
 *   - pager:
 *     Use this option if it is desired to return only a subset of results
 *     so that they may be shown within a Drupal-style pager. This should be
 *     an array with two keys: 'limit' and 'element'.  The value of 'limit'
 *     should specify the number of records to return and 'element' is a
 *     unique integer to differentiate between pagers when more than one
 *     appear on a page.  The 'element' should start with zero and increment by
 *     one for each pager.  This only works when type is a 'table'.
 *   - filter:
 *     This options is only used where type=table and allows you to
 *     expand only a subset of results based on the given criteria. Criteria
 *     should provided as an array of [field name] => [value] similar to the
 *     values array provided to chado_generate_var(). For example, when expanding
 *     the featureprop table for a feature, you will already get only properties
 *     for that feature, this option allows you to further get only properties
 *     of a given type by passing in array('type_id' => array('name' => [name of type]))
 * @return
 *   A chado object supplemented with the field/table/node requested to be expanded.
 *   If the type is a table and it has already been expanded no changes is made to the
 *   returned object
 *
 *
 * @ingroup tripal_chado_query_api
 */
function chado_expand_var($object, $type, $to_expand, $table_options = array()) {

  // make sure we have a value
  if (!$object) {
    tripal_report_error('tripal_chado',
      TRIPAL_ERROR,
      'Cannot pass non array as argument, $object, to chado_expand_var function.',
      array());
    return $object;
  }

  // check to see if we are expanding an array of objects
  if (is_array($object)) {
    foreach ($object as $index => $o) {
      $object[$index] = chado_expand_var($o, $type, $to_expand);
    }
    return $object;
  }

  // get the base table name
  $base_table = $object->tablename;

  switch ($type) {
    case "field": //--------------------------------------------------------------------------------
      if (preg_match('/(\w+)\.(\w+)/', $to_expand, $matches)) {
        $tablename = $matches[1];
        $fieldname = $matches[2];
        $table_desc = chado_get_schema($tablename);

        // BASE CASE: the field is from the current table
        if ($base_table == $tablename) {
          // Use the table description to fully describe the current object
          // in a $values array to be used to select the field from chado
          $values = array();
          foreach ($table_desc['primary key'] as $key) {
            if(property_exists($object, $key)) {
              $values[$key] = $object->{$key};
            }
          }

          // Retrieve the field from Chado
          $results = chado_select_record($tablename, array($fieldname), $values);

          // Check that the field was retrieved correctly
          if (isset($results[0])) {
            $object->{$fieldname} = $results[0]->{$fieldname};
            $object->expanded = $to_expand;
          }
          // If it wasn't retrieved correctly, we need to warn the administrator

        }
        // RECURSIVE CASE: the field is in a nested object
        else {
          // We want to look at each field and if it's an object then we want to
          // attempt to expand the field in it via recursion
          foreach ((array) $object as $field_name => $field_value) {
            if (is_object($field_value)) {
              $object->{$field_name} = chado_expand_var(
              $field_value,
                'field',
              $to_expand
              );
            }
          } //end of for each field in the current object
        }
      }
      // Otherwise we weren't able to extract the parts of the field to expand
      // Thus we will warn the administrator
      else {
        tripal_report_error('tripal_chado', TRIPAL_ERROR,
          'chado_expand_var: Field (%field) not in the right format. " .
          "It should be <tablename>.<fieldname>', array('%field' => $to_expand));
      }
      break;

    case "foreign_key": //--------------------------------------------------------------------------
      if (preg_match('/(\w+)\.(\w+) => (\w+)/', $to_expand, $matches)) {
        $table_name = $matches[1];
        $field_name = $matches[2];
        $foreign_table = $matches[3];
        $table_desc = chado_get_schema($table_name);

        // BASE CASE: The foreign key is from the current table
        if ($base_table == $table_name) {

          // Get the value of the foreign key from the object
          $field_value = $object->{$field_name};

          // Get the name of the field in the foreign table using the table description
          // For example, with the feature.type_id => cvterm.cvterm_id we need cvterm_id
          $foreign_field_name = FALSE;
          foreach ($table_desc['foreign keys'][$foreign_table]['columns'] as $left => $right) {
            if ($right == $field_name) {
              $foreign_field_name = $left;
            }
          }

          // Check that we were able to determine the field name in the foreign table
          if ($foreign_field_name) {

            // Generate a chado variable of the foreign key
            // For example, if the foreign key to expand is feature.type_id
            // then we want to generate a chado cvterm variable that matches the feature.type_id
            $foreign_var = chado_generate_var(
              $foreign_table, // thus in the example above, generate a cvterm var
              array($foreign_field_name => $field_value), // where the cvterm.cvterm_id = feature.type_id value
              $table_options //pass in the same options given to this function
            );

            // Check that the foreign object was returned
            if ($foreign_var) {

              // It was so now we can add this chado variable to our current object
              // in place of the key value
              $object->{$field_name} = $foreign_var;
              $object->expanded = $to_expand;

            }
            // Otherwise we weren't able to expand the foreign key
            else {
              tripal_report_error('tripal_chado', TRIPAL_ERROR,
                'chado_expand_var: unable to retrieve the object desribed by the foreign key
                while trying to expand %fk.',
                array('%fk' => $to_expand));
            }
          }
          // Else we were unable to determine the field name in the foreign table
          else {
            tripal_report_error('tripal_chado', TRIPAL_ERROR,
              'chado_expand_var: unable to determine the field name in the table the foreign
              key points to while trying to expand %fk.',
              array('%fk' => $to_expand));
          }

        }
        // RECURSIVE CASE: Check any nested objects
        else {

          foreach ((array) $object as $field_name => $field_value) {
            if (is_object($field_value)) {
              $object->{$field_name} = chado_expand_var(
              $field_value,
              'foreign_key',
              $to_expand
              );
            }
          } //end of for each field in the current object

        }
      }
      // Otherwise we weren't able to extract the parts of the foreign key to expand
      // Thus we will warn the administrator
      else {
        tripal_report_error('tripal_chado', TRIPAL_ERROR,
          'chado_expand_var: foreign_key (%fk) not in the right format. " .
          "It should be <tablename>.<fieldname>', array('%fk' => $to_expand));
      }
      break;

    case "table": //--------------------------------------------------------------------------------
      $foreign_table = $to_expand;

      // BASE CASE: don't expand the table it already is expanded
      if (array_key_exists($foreign_table, $object)) {
        return $object;
      }
      $foreign_table_desc = chado_get_schema($foreign_table);

      // TODO: if we don't get a foreign_table (which could happen of a custom table
      // is not correctly defined or the table name is mispelled then we should return
      // gracefully.

      // BASE CASE: If it's connected to the base table via a FK constraint
      // then we have all the information needed to expand it now
      if (array_key_exists($base_table, $foreign_table_desc['foreign keys'])) {
        foreach ($foreign_table_desc['foreign keys'][$base_table]['columns'] as $left => $right) {
          // if the FK value in the base table is not there then we can't expand it, so just skip it.
          if (!$object->{$right}) {
            continue;
          }

          // If the user wants to limit the results they expand, make sure
          // those criteria are taken into account.
          if (isset($table_options['filter'])) {
            if (is_array($table_options['filter'])) {
              $filter_criteria = $table_options['filter'];
              $filter_criteria[$left] = $object->{$right};
            }
            else {

              // If they supplied criteria but it's not in the correct format
              // then warn them but proceed as though criteria was not supplied.
              $filter_criteria = array($left => $object->{$right});

              tripal_report_error('tripal_chado', TRIPAL_WARNING,
                'chado_expand_var: unable to apply supplied filter criteria
                since it should be an array. You supplied %criteria',
                array('%criteria' => print_r($table_options['filter'], TRUE))
              );
            }
          }
          else {
            $filter_criteria = array($left => $object->{$right});
          }

          // generate a new object for this table using the FK values in the base table.
          $new_options = $table_options;
          $foreign_object = chado_generate_var($foreign_table, $filter_criteria, $new_options);

          // if the generation of the object was successful, update the base object to include it.
          if ($foreign_object) {
            // in the case where the foreign key relationship exists more
            // than once with the same table we want to alter the array structure to
            // include the field name.
            if (count($foreign_table_desc['foreign keys'][$base_table]['columns']) > 1) {
              if (!property_exists($object, $foreign_table)) {
                $object->{$foreign_table} = new stdClass();
              }
              $object->{$foreign_table}->{$left} = $foreign_object;
              $object->expanded = $to_expand;

            }
            else {
              if (!property_exists($object, $foreign_table)) {
                $object->{$foreign_table} = new stdClass();
              }
              $object->{$foreign_table} = $foreign_object;
              $object->expanded = $to_expand;
            }
          }
          // if the object returned is NULL then handle that
          else {
            // in the case where the foreign key relationship exists more
            // than once with the same table we want to alter the array structure to
            // include the field name.
            if (count($foreign_table_desc['foreign keys'][$base_table]['columns']) > 1) {
              if (!property_exists($object, $foreign_table)) {
                $object->{$foreign_table} = new stdClass();
              }
              $object->{$foreign_table}->{$left} = NULL;
            }
            else {
              $object->{$foreign_table} = NULL;
            }
          }
        }
      }
      // RECURSIVE CASE: if the table is not connected directly to the current base table
      // through a foreign key relationship, then maybe it has a relationship to
      // one of the nested objects.
      else {

        // We need to recurse -the table has a relationship to one of the nested objects
        // We assume it's a nested object if the value of the field is an object
        $did_expansion = 0;
        foreach ((array) $object as $field_name => $field_value) {

          // CASE #1: This field is an already expanded foreign key and the table to be
          // expanded is in the table referenced by the foreign key

          // First of all it can only be expanded if it's an object
          // And if it's a foreign key it should have a tablename property
          if (is_object($field_value) AND property_exists($field_value, 'tablename')) {
            $object->{$field_name} = chado_expand_var($field_value, 'table', $foreign_table);
          }

          // CASE #2: This field is an already expanded object (ie: the field is actually
          // the expanded table name) and the table to be expanded si related to it

          // check to see if the $field_name is a valid chado table, we don't need
          // to call chado_expand_var on fields that aren't tables
          $check = chado_get_schema($field_name);
          if ($check) {
            $did_expansion = 1;
            $object->{$field_name} = chado_expand_var($field_value, 'table', $foreign_table);
          }
        }

        // if we did not expand this table we should return a message that the foreign table
        // could not be expanded
        if (!$did_expansion) {
          tripal_report_error('tripal_chado', TRIPAL_ERROR, 'chado_expand_var: Could not expand %table. ' .
            'The table is either not related to the base object through a foreign key relationships or ' .
            'it is already expanded. First check the object to ensure it doesn’t already contain the ' .
            'data needed and otherwise check the table definition using chado_get_schema() to ensure ' .
            'a proper foreign key relationship is present.',
            array('%table' => $foreign_table));
        }
      }
      break;

    case "node": //---------------------------------------------------------------------------------

      // BASE CASE: if the node to be expanded is for our base table, then just expand it
      if ($object->tablename == $to_expand) {

        // Load the node based on the current objects nid (node primary key)
        $node = NULL;
        if (property_exists($object, 'nid')) {
          $node = node_load($object->nid);
        }
        // Try to get the nid based on the tablename
        else {
          // Invoke all hook_node_info to avoid hard-coding the chado_$table assumption
          foreach (module_invoke_all('node_info') as $node_info) {
            if (array_key_exists('chado_node_api', $node_info)) {
              if ($node_info['chado_node_api']['base_table'] == $object->tablename) {
                $key_name = $node_info['chado_node_api']['base_table'] . '_id';
                $nid = chado_get_nid_from_id(
                  $node_info['chado_node_api']['base_table'],
                  $object->{$key_name},
                  $node_info['base']);
                if ($nid > 0) {
                  $object->nid = $nid;
                  $node = node_load($nid);
                  break;
                }
              }
            }
          }
        }

        // If we have successfully loaded the node...
        if ($node) {

          // Move expandable arrays from the object into the node
          $object->expanded = $to_expand;
          $node->expandable_fields = $object->expandable_fields;
          unset($object->expandable_fields);
          $node->expandable_tables = $object->expandable_tables;
          unset($object->expandable_tables);
          $node->expandable_nodes = $object->expandable_nodes;
          unset($object->expandable_nodes);

          // The node becomes the base object with the obejct added to it.
          // For example, we may start with a feature object with a name, uniquename , type, etc.
          // After expanding we will return the node and at $node->feature you will find the original object
          $node->{$base_table} = $object;
          $object = $node;

        }
        // Else we were unable to load the node
        else {

          // Warn the administrator
          if (isset($object->nid)) {
            tripal_report_error('tripal_chado', TRIPAL_ERROR, 'chado_expand_var: No node matches the nid (%nid) supplied.',
              array('%nid' => $object->nid));
          }
          else {
            tripal_report_error('tripal_chado', TRIPAL_NOTICE, 'chado_expand_var: There is no node for the current object: <pre>%object</pre>', array('%object' => print_r($object,TRUE)));
          }
        } //end of if node
      }
      // RECURSIVE CASE: check to see if the node to be expanded associates with a
      // chado table within one of the nested objects.
      else {

        // We need to recurse -the node to expand is one of the nested objects
        // We assume it's a nested object if the field value is an object
        foreach ((array) $object as $field_name => $field_value) {
          if (is_object($field_value)) {
            $object->{$field_name} = chado_expand_var(
            $field_value,
              'node',
            $to_expand
            );
          }
        } //end of for each field in the current object
      }
      break;

    // The $type to be expanded is not yet supported
    default:
      tripal_report_error('tripal_chado', TRIPAL_ERROR, 'chado_expand_var: Unrecognized type (%type). Should be one of "field", "table", "node".',
        array('%type' => $type));
      return FALSE;
  }

  // Move expandable arrays downwards -------------------------------
  // If the type was either table or foreign key then a new chado variable was generated
  // this variable will have it's own expandable array's which need to be moved down
  // and merged with the base objects expandable arrays

  // Thus, check all nested objects for expandable arrays
  // and if they have them, move them downwards
  foreach ( (array)$object as $field_name => $field_value) {
    if (is_object($field_value)) {

      // The current nested object has expandable arrays
      if (isset($field_value->expandable_fields)) {

        // Move expandable fields downwards
        if (isset($field_value->expandable_fields) and is_array($field_value->expandable_fields)) {

          // If the current object has it's own expandable fields then merge them
          if (isset($object->expandable_fields)) {
            $object->expandable_fields = array_merge(
              $object->expandable_fields,
              $object->{$field_name}->expandable_fields
            );
            unset($object->{$field_name}->expandable_fields);

          }
          // Otherwise, just move the expandable fields downwards
          else {
            $object->expandable_fields = $object->{$field_name}->expandable_fields;
            unset($object->{$field_name}->expandable_fields);
          }

        }

        // Move expandable foreign keys downwards
        if (isset($field_value->expandable_foreign_keys) and is_array($field_value->expandable_foreign_keys)) {

          // If the current object has it's own expandable foreign keys then merge them
          if (isset($object->expandable_foreign_keys)) {
            $object->expandable_foreign_keys = array_merge(
              $object->expandable_foreign_keys,
              $object->{$field_name}->expandable_foreign_keys
            );
            unset($object->{$field_name}->expandable_foreign_keys);

          }
          // Otherwise, just move the expandable foreign keys downwards
          else {
            $object->expandable_foreign_keys = $object->{$field_name}->expandable_foreign_keys;
            unset($object->{$field_name}->expandable_foreign_keys);
          }
        }

        // Move expandable tables downwards
        if (isset($field_value->expandable_tables) and is_array($field_value->expandable_tables)) {

          // If the current object has it's own expandable tables then merge them
          if (isset($object->expandable_tables)) {
            $object->expandable_tables = array_merge(
              $object->expandable_tables,
              $object->{$field_name}->expandable_tables
            );
            unset($object->{$field_name}->expandable_tables);

          }
          // Otherwise, just move the expandable tables downwards
          else {
            $object->expandable_tables = $object->{$field_name}->expandable_tables;
            unset($object->{$field_name}->expandable_tables);
          }
        }

        // Move expandable nodes downwards
        if (isset($field_value->expandable_nodes) and is_array($field_value->expandable_nodes)) {

          // If the current object has it's own expandable tables then merge them
          if (isset($object->expandable_nodes)) {
            $object->expandable_nodes = array_merge(
              $object->expandable_nodes,
              $object->{$field_name}->expandable_nodes
            );
            unset($object->{$field_name}->expandable_nodes);

          }
          // Otherwise, just move the expandable tables downwards
          else {
            $object->expandable_nodes = $object->{$field_name}->expandable_nodes;
            unset($object->{$field_name}->expandable_nodes);
          }
        }
      }
    }
  }

  // Move extended array downwards ----------------------------------
  // This tells us what we have expanded (ie: that we succeeded)
  // and is needed to remove the entry from the expandable array

  // If there is no expanded field in the current object then check any of the nested objects
  // and move it down
  if (!property_exists($object, 'expanded')) {

    // It's a nested object if the value is an object
    foreach ( (array)$object as $field_name => $field_value) {
      if (is_object($field_value)) {

        // Check if the current nested object has an expanded array
        if (isset($field_value->expanded)) {

          // If so, then move it downwards
          $object->expanded = $field_value->expanded;
          unset($field_value->expanded);
        }
      }
    }
  }

  // Check again if there is an expanded field in the current object
  // We check again because it might have been moved downwards above
  if (property_exists($object, 'expanded')) {

    // If so, then remove the expanded identifier from the correct expandable array
    $expandable_name = 'expandable_' . $type . 's';
    if (property_exists($object, $expandable_name) and $object->{$expandable_name}) {
      $key_to_remove = array_search($object->expanded, $object->{$expandable_name});
      unset($object->{$expandable_name}[$key_to_remove]);
      unset($object->expanded);

    }
  }

  // Finally, Return the object!
  return $object;
}<|MERGE_RESOLUTION|>--- conflicted
+++ resolved
@@ -312,30 +312,10 @@
       // Check to see if the current record maps to an entity.  Because
       // multiple bundles can map to the same table we have to check
       // all bundles for this table.
-<<<<<<< HEAD
- /*
-      $bundles = db_select('chado_bundle', 'cb');
-      $bundles->fields('tb', array('name'));
-      $bundles->join('tripal_bundle', 'tb', 'tb.id = cb.bundle_id');
-      $bundles->condition('cb.data_table', $table);
-      $bundles->execute();
-      foreach ($bundles as $bundle) {
-        $cbundle_table = chado_get_bundle_entity_table($bundle);
-        $record = $db_select($cbundle_table, 'ce')
-          ->fields('ce', 'entity_id')
-          ->condition('record_id', $object->{$table_primary_key})
-          ->execute()
-          ->fetchObject();
-        if ($record) {
-          $object->entity_id = $record->entity_id;
-        }
-=======
       $entity_id = chado_get_record_entity_by_table($table, $object->{$table_primary_key});
       if ($entity_id) {
         $object->entity_id = $entity_id;
->>>>>>> 18b4391c
-      }
-*/
+      }
 
       // remove any fields where criteria needs to be evalulated---------------------------------------
       // The fields to be removed can be populated by implementing either
