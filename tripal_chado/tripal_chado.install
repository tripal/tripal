--- conflicted
+++ resolved
@@ -1392,11 +1392,49 @@
 }
 
 /**
-<<<<<<< HEAD
- *Creates the Tripal_CV_defaults schema if it is missing
- */
-
+ * Updating details for local ontologies.
+ */
 function tripal_chado_update_7321() {
+  try {
+    tripal_insert_db(array(
+      'name' => 'TPUB',
+      'description' => 'Tripal Publiation Ontology. A temporary ontology until a more formal appropriate ontology an be identified.',
+      'url' => 'http://localhost/cv/lookup/TPUB',
+      'urlprefix' => 'http://localhost/cv/lookup/TPUB/{accession}',
+    ));
+    tripal_insert_cv('tripal_pub', 'Tripal Publiation Ontology. A temporary ontology until a more formal appropriate ontology an be identified.');
+
+    tripal_insert_db(array(
+      'name' => 'rdf',
+      'description' => 'Resource Description Framework',
+      'url' => 'http://www.w3.org/1999/02/22-rdf-syntax-ns',
+      'urlprefix' => 'http://www.w3.org/1999/02/22-rdf-syntax-ns#',
+    ));
+    tripal_insert_cv(
+      'rdf',
+      'Resource Description Framework'
+    );
+    tripal_insert_db(array(
+      'name' => 'hydra',
+      'description' => 'A Vocabulary for Hypermedia-Driven Web APIs',
+      'url' => 'http://www.w3.org/ns/hydra/core',
+      'urlprefix' => 'http://www.w3.org/ns/hydra/core#{accession}',
+    ));
+    tripal_insert_cv(
+      'hydra',
+      'A Vocabulary for Hypermedia-Driven Web APIs.'
+    );
+  }
+  catch (\PDOException $e) {
+    $error = $e->getMessage();
+    throw new DrupalUpdateException('Could not perform update: '. $error);
+  }
+}
+
+/**
+ * Creates the Tripal_CV_defaults schema if it is missing
+ */
+function tripal_chado_update_7322() {
   if (!db_table_exists('tripal_cv_defaults')) {
     $spec = [
       'fields' => [
@@ -1430,43 +1468,4 @@
     ];
   }
   db_create_table('tripal_cv_defaults', $spec);
-=======
- * Updating details for local ontologies.
- */
-function tripal_chado_update_7321() {
-  try {
-    tripal_insert_db(array(
-      'name' => 'TPUB',
-      'description' => 'Tripal Publiation Ontology. A temporary ontology until a more formal appropriate ontology an be identified.',
-      'url' => 'http://localhost/cv/lookup/TPUB',
-      'urlprefix' => 'http://localhost/cv/lookup/TPUB/{accession}',
-    ));
-    tripal_insert_cv('tripal_pub', 'Tripal Publiation Ontology. A temporary ontology until a more formal appropriate ontology an be identified.');
-
-    tripal_insert_db(array(
-      'name' => 'rdf',
-      'description' => 'Resource Description Framework',
-      'url' => 'http://www.w3.org/1999/02/22-rdf-syntax-ns',
-      'urlprefix' => 'http://www.w3.org/1999/02/22-rdf-syntax-ns#',
-    ));
-    tripal_insert_cv(
-      'rdf',
-      'Resource Description Framework'
-    );
-    tripal_insert_db(array(
-      'name' => 'hydra',
-      'description' => 'A Vocabulary for Hypermedia-Driven Web APIs',
-      'url' => 'http://www.w3.org/ns/hydra/core',
-      'urlprefix' => 'http://www.w3.org/ns/hydra/core#{accession}',
-    ));
-    tripal_insert_cv(
-      'hydra',
-      'A Vocabulary for Hypermedia-Driven Web APIs.'
-    );
-  }
-  catch (\PDOException $e) {
-    $error = $e->getMessage();
-    throw new DrupalUpdateException('Could not perform update: '. $error);
-  }
->>>>>>> 413c7905
 }