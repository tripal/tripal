<?php
/**
 * @file
 * Contains functions used to install/uninstall tripal_chado.
 */

use \Drupal\Core\Database\Database;
use \Drupal\Core\Utility\UpdateException;
use \Drupal\tripal_chado\Entity\ChadoTermMapping;
use Drupal\tripal\TripalVocabTerms\TripalTerm;

/**
 * Implements hook_install().
 */
function tripal_chado_install($is_syncing) {
  // Reserves Chado common schemas in 'reserved_schema_patterns' settings.
  $config = \Drupal::service('config.factory')
    ->getEditable('tripaldbx.settings')
  ;
  $reserved_schema_patterns = $config->get('reserved_schema_patterns') ?? [];
  $reserved_schema_patterns['frange'] = 'feature range (chado)';
  $reserved_schema_patterns['genetic_code'] = 'genetic code (chado)';
  $reserved_schema_patterns['so'] = 'sequence ontology (chado)';
  $reserved_schema_patterns[Drupal\tripal_chado\Task\ChadoUpgrader::CHADO_REF_SCHEMA_13] = 'upgrade template (chado)';
  $config->set('reserved_schema_patterns', $reserved_schema_patterns)->save();

  $test_schema_base_names = $config->get('test_schema_base_names') ?? [];
  $test_schema_base_names['chado'] = '_test_chado';
  $config->set('test_schema_base_names', $test_schema_base_names)->save();

}

/**
 * Implements hook_uninstall().
 */
function tripal_chado_uninstall() {
  // Unreserves Chado common schemas in 'reserved_schema_patterns' settings.
  $config = \Drupal::service('config.factory')
    ->getEditable('tripaldbx.settings')
  ;
  $reserved_schema_patterns = $config->get('reserved_schema_patterns') ?? [];
  unset($reserved_schema_patterns['frange']);
  unset($reserved_schema_patterns['genetic_code']);
  unset($reserved_schema_patterns['so']);
  $config->set('reserved_schema_patterns', $reserved_schema_patterns)->save();
}

/**
 * Implementation of hook_schema().
 *
 * @ingroup tripal_chado
 */
function tripal_chado_schema() {
  $schema = [];

  $schema['chado_installations'] = tripal_chado_chado_installations_schema();
  $schema['tripal_custom_tables'] = tripal_chado_tripal_custom_tables_schema();
  $schema['tripal_mviews'] = tripal_chado_tripal_mviews_schema();

  // Add tables to integrate the independant Tripal Vocabularies to Chado terms.
  $schema['chado_tripalvocab'] = tripal_chado_chado_vocab();
  $schema['chado_tripalvocabspace'] = tripal_chado_chado_vocabidspace();
  $schema['chado_tripalterm'] = tripal_chado_chado_term();

  // Add tables supporting the Tripal Storage.
  $schema['tripal_cv_obo'] = tripal_chado_tripal_cv_obo_schema();

  return $schema;
}

/**
 * Table definition for the tripal_cv_obo table used by the OBO loader.
 */
function tripal_chado_tripal_cv_obo_schema() {
  return [
    'fields' => [
      'obo_id' => [
        'type' => 'serial',
        'unsigned' => TRUE,
        'not null' => TRUE
      ],
      'name' => [
        'type' => 'varchar',
        'length' => 255
      ],
      'path'  => [
        'type' => 'varchar',
        'length' => 1024
      ],
    ],
    'indexes' => [
      'tripal_cv_obo_idx1' => ['obo_id'],
    ],
    'primary key' => ['obo_id'],
  ];
}

/**
 * Returns the Drupal Schema API array for the chado_installations table.
 */
function tripal_chado_chado_installations_schema() {
  return [
    'fields' => [
      'install_id' => [
        'type' => 'serial',
        'unsigned' => TRUE,
        'not null' => TRUE,
      ],
      'schema_name' => [
        'type' => 'varchar',
        'length' => 255,
        'not null' => TRUE,
      ],
      'version' => [
        'type' => 'varchar',
        'length' => 255,
        'not null' => TRUE,
      ],
      'created' => [
        'type' => 'varchar',
        'length' => 255,
      ],
      'updated' => [
        'type' => 'varchar',
        'length' => 255,
      ],
    ],
    'indexes' => [
      'schema_name' => ['schema_name'],
    ],
    'primary key' => ['install_id'],
  ];
}

/**
 * Links Tripal Vocabularies to Chado cvs.
 */
function tripal_chado_chado_vocab() {
  return [
    'fields' => [
      'mapping_id' => [
        'type' => 'serial',
        'unsigned' => TRUE,
        'not null' => TRUE,
      ],
      'schema_name' => [
        'type' => 'varchar',
        'length' => 255,
        'not null' => TRUE,
      ],
      'cv_id' => [
        'type' => 'int',
        'not null' => TRUE,
      ],
      'tripalvocab_id' => [
        'type' => 'int',
        'not null' => TRUE,
      ],
    ],
    'indexes' => [
      'chado' => ['schema_name', 'cv_id'],
      'tripal' => ['tripalvocab_id'],
    ],
    'primary key' => ['mapping_id'],
  ];
}

/**
 * Links Tripal Vocabulary IDSpaces to Chado dbs.
 */
function tripal_chado_chado_vocabidspace() {
  return [
    'fields' => [
      'mapping_id' => [
        'type' => 'serial',
        'unsigned' => TRUE,
        'not null' => TRUE,
      ],
      'schema_name' => [
        'type' => 'varchar',
        'length' => 255,
        'not null' => TRUE,
      ],
      'db_id' => [
        'type' => 'int',
        'not null' => TRUE,
      ],
      'tripalvocabspace_id' => [
        'type' => 'int',
        'not null' => TRUE,
      ],
    ],
    'indexes' => [
      'chado' => ['schema_name', 'db_id'],
      'tripal' => ['tripalvocabspace_id'],
    ],
    'primary key' => ['mapping_id'],
  ];
}

/**
 * Links Tripal Vocabularies to Chado cvs.
 */
function tripal_chado_chado_term() {
  return [
    'fields' => [
      'mapping_id' => [
        'type' => 'serial',
        'unsigned' => TRUE,
        'not null' => TRUE,
      ],
      'schema_name' => [
        'type' => 'varchar',
        'length' => 255,
        'not null' => TRUE,
      ],
      'cvterm_id' => [
        'type' => 'int',
        'not null' => TRUE,
      ],
      'tripalterm_id' => [
        'type' => 'int',
        'not null' => TRUE,
      ],
    ],
    'indexes' => [
      'chado' => ['schema_name', 'cvterm_id'],
      'tripal' => ['tripalterm_id'],
    ],
    'primary key' => ['mapping_id'],
  ];
}

/**
 * Describes the tripal_mviews table.
 */
function tripal_chado_tripal_mviews_schema() {
  return array(
    'fields' => array(
      'mview_id' => array(
        'type' => 'serial',
        'unsigned' => TRUE,
        'not null' => TRUE
      ),
      'table_id' => array(
        'type' => 'int',
        'not null' => True,
        'description' => 'The custom table ID'
      ),
      'name' => array(
        'type' => 'varchar',
        'length' => 255,
        'not null' => TRUE
      ),
      'query' => array(
        'type' => 'text',
        'size' => 'normal',
        'not null' => TRUE
      ),
      'last_update' => array(
        'type' => 'int',
        'not null' => FALSE,
        'description' => 'UNIX integer time'
      ),
      'status' => array(
        'type' => 'text',
        'size' => 'normal',
        'not null' => FALSE
      ),
      'comment' => array(
        'type' => 'text',
        'size' => 'normal',
        'not null' => FALSE
      ),
    ),
    'indexes' => array(
      'mview_id' => array('mview_id')
    ),
    'unique keys' => array(
      'table_id' => array('table_id'),
    ),
    'primary key' => array('mview_id'),
  );
}

/**
 * Describes the Tripal Custom Tables (tripal_custom_tables) table.
 * This keeps track of tables created by Tripal and stored in chado.
 */
function tripal_chado_tripal_custom_tables_schema() {
  return [
    'fields' => array(
      'table_id' => array(
        'type' => 'serial',
        'unsigned' => TRUE,
        'not null' => TRUE
      ),
      'table_name' => array(
        'type' => 'varchar',
        'length' => 255,
        'not null' => TRUE
      ),
      'schema' => array(
        'type' => 'text',
        'not null' => TRUE
      ),
      'locked' => array(
        'type' => 'int',
        'size' => 'tiny',
        'default' => 0,
        'description' => 'Set to true if this custom table is not for end-users to manage, but for the Tripal module.'
      ),
      'chado' => array(
        'type' => 'varchar',
        'length' => 64,
        'not null' => TRUE,
        'description' => 'The name of the Chado schema where this table exists.'
      ),
    ),
    'indexes' => array(
      'table_id' => array('table_id'),
    ),
    'primary key' => array('table_id'),
    'foreign keys' => array(
      'tripal_mviews' => array(
        'table' => 'tripal_mviews',
        'columns' => array(
          'mview_id' => 'mview_id'
        ),
      ),
    ),
  ];
}

/**
 * Helper function for any time we have to re-load a chado field
 *
 * @param array $upgradable_types
 *   A list of one or more chado fields
 * @param array $upgradable_properties
 *   A list of one or more properties to re-load
 * @param bool $update_only
 *   If TRUE then only update existing properties,
 *   if FALSE then we can also add a property if it does not exist.
 */
function tripal_chado_field_reload(array $upgradable_types, array $upgradable_properties, bool $update_only) {
  try {
    $messenger = \Drupal::messenger();
    $entity_type = 'tripal_entity';

    $manager = \Drupal::entityDefinitionUpdateManager();
    $schema = \Drupal::database()->schema();
    $storage = \Drupal::entityTypeManager()->getStorage($entity_type);
    $field_map = \Drupal::service('entity_field.manager')->getFieldMap();
    $fields = $field_map[$entity_type];
    $n_added = 0;
    $n_updated = 0;

    foreach ($fields as $field_name => $field_def) {
      $id = $field_def['type'];
      if (in_array($id, $upgradable_types, TRUE)) {
        $field_storage_definition = $manager->getFieldStorageDefinition($field_name, $entity_type);
        if ($field_storage_definition) {
          $field_schema = $field_storage_definition->getSchema();
          $table_mapping = $storage->getTableMapping([$field_name => $field_storage_definition]);
          $table_names = $table_mapping->getDedicatedTableNames();
          $columns = $table_mapping->getColumnNames($field_name);

          foreach ($table_names as $table_name) {
            $table_exists = $schema->tableExists($table_name);
            if ($table_exists) {
              $messenger->addMessage(t("Updating properties for Drupal table \"@table_name\", field \"@field_name\"",
                  ['@table_name' => $table_name, '@field_name' => $field_name]));
              foreach ($upgradable_properties as $property) {
                $field_exists = $schema->fieldExists($table_name, $columns[$property]);
                if ($field_exists) {
                  $schema->changeField($table_name, $columns[$property], $columns[$property], $field_schema['columns'][$property]);
                  $n_updated++;
                }
                elseif (!$update_only) {
                  $schema->addField($table_name, $columns[$property], $field_schema['columns'][$property]);
                  $n_added++;
                }
              }
              $manager->updateFieldStorageDefinition($field_storage_definition);
            }
          }
        }
      }
    }
    if ($update_only) {
      $messenger->addMessage(t("Updated @n_updated properties",
          ['@n_updated' => $n_updated]));
    }
    else {
      $messenger->addMessage(t("Added @n_added properties, updated @n_updated properties",
          ['@n_added' => $n_added, '@n_updated' => $n_updated]));
    }
  }
  catch (\Exception $e) {
    throw new UpdateException('Could not update property: ' . $e->getMessage());
  }
}

/**
 * Adds third party settings for Tripal content types to Chado base tables.
 */
function tripal_chado_update_10401() {
  $settings = [
    // Generic content types.
    'organism' => 'organism',
    'analysis' => 'analysis',
    'project' => 'project',
    'study' => 'study',
    'contact' => 'contact',
    'pub' => 'pub',
    'protocol' => 'protocol',
    // Expression content types.
    'biosample' => 'biomaterial',
    'assay' => 'assay',
    'array_design' => 'arraydesign',
    // Genetic expression types.
    'genetic_map' => 'featuremap',
    'QTL' => 'feature',
    'sequence_variant' => 'feature',
    'genetic_marker' => 'feature',
    'phenotypic_marker' => 'feature',
    // Germplams types.
    'germplasm' => 'stock',
    'breeding_cross' => 'stock',
    'germplasm_variety' => 'stock',
    'ril' => 'stock',
    // Genomic types.
    'gene' => 'feature',
    'mrna' => 'feature',
    'phylotree' => 'phylotree',
    'physical_map' => 'featuremap',
    'dna_library' => 'library',
    'genome_assembly' => 'analysis',
    'genome_annotation' => 'analysis',
    'genome_project' => 'project'
  ];

  /** @var \Drupal\tripal\Entity\TripalEntityType $entity_type **/
  /** @var \Drupal\Core\Entity\EntityTypeManager $entity_type_manager **/
  $entity_type_manager = \Drupal::entityTypeManager();
  foreach ($settings as $bundle => $chado_base_table) {
    $entity_type = $entity_type_manager->getStorage('tripal_entity_type')->load($bundle);
    if ($entity_type) {
      $entity_type->setThirdPartySetting('tripal', 'chado_base_table', $chado_base_table);
      $entity_type->save();
    }
  }
}

/**
 * Updates entity_id properties added to linking fields in PR 1782
 * Note: tripal_chado_update_10403 has been renumbered to
 * tripal_chado_update_10405 by PR 1865
 */

/**
 * Adds or updates several properties added to the
 * chado_sequence_coordinates_default field in PR 1861
 */
function tripal_chado_update_10404() {
  // This update only modifies a single field type.
  $upgradable_types = ['chado_sequence_coordinates_default'];
  $upgradable_properties = ['uniquename', 'fkey', 'srcfeature_id',
      'fmin', 'is_fmin_partial', 'fmax', 'is_fmax_partial',
      'strand', 'phase', 'residue_info', 'locgroup', 'rank'];
  tripal_chado_field_reload($upgradable_types, $upgradable_properties, FALSE);
}

/**
 * Updates entity_id properties added to linking fields in PR 1782 and PR 1865
 * This is the same as former tripal_chado_update_10403 but we need to run it again
 */
function tripal_chado_update_10405() {
  try {
    $messenger = \Drupal::messenger();

    $new_property = 'entity_id';
    // This is the list of Chado fields needing an entity_id
    $upgradable_types = [
      'chado_analysis_type_default',
      'chado_array_design_type_default',
      'chado_assay_type_default',
      'chado_biomaterial_type_default',
      'chado_contact_type_default',
      'chado_feature_type_default',
      'chado_featuremap_type_default',
      'chado_organism_type_default',
      'chado_project_type_default',
      'chado_protocol_type_default',
      'chado_pub_type_default',
      'chado_stock_type_default',
      'chado_study_type_default',
    ];
    $entity_type = 'tripal_entity';

    $manager = \Drupal::entityDefinitionUpdateManager();
    $schema = \Drupal::database()->schema();
    $storage = \Drupal::entityTypeManager()->getStorage($entity_type);
    $field_map = \Drupal::service('entity_field.manager')->getFieldMap();
    $fields = $field_map[$entity_type];
    $n_added = 0;
    $n_updated = 0;

    foreach ($fields as $field_name => $field_def) {
      $id = $field_def['type'];
      if (in_array($id, $upgradable_types, TRUE)) {
        $field_storage_definition = $manager->getFieldStorageDefinition($field_name, 'tripal_entity');
        if ($field_storage_definition) {
          $field_schema = $field_storage_definition->getSchema();
          $table_mapping = $storage->getTableMapping([$field_name => $field_storage_definition]);
          $table_names = $table_mapping->getDedicatedTableNames();
          $columns = $table_mapping->getColumnNames($field_name);

          foreach ($table_names as $table_name) {
            $table_exists = $schema->tableExists($table_name);
            if ($table_exists) {
              $field_exists = $schema->fieldExists($table_name, $columns[$new_property]);
              if ($field_exists) {
                $messenger->addMessage(t("Updating entity id in Drupal table \"@table_name\", field \"@field_name\"",
                    ['@table_name' => $table_name, '@field_name' => $field_name]));
                $schema->changeField($table_name, $columns[$new_property], $columns[$new_property], $field_schema['columns'][$new_property]);
                $n_updated++;
              }
              else {
                $messenger->addMessage(t("Adding entity id to Drupal table \"@table_name\", field \"@field_name\"",
                    ['@table_name' => $table_name, '@field_name' => $field_name]));
                $schema->addField($table_name, $columns[$new_property], $field_schema['columns'][$new_property]);
                $n_added++;
              }
            }
          }
        }
        $manager->updateFieldStorageDefinition($field_storage_definition);
      }
    }
    $messenger->addMessage(t("Added @n_added entity id properties, updated @n_updated entity id properties",
        ['@n_added' => $n_added, '@n_updated' => $n_updated]));
  }
  catch (\Exception $e) {
    throw new UpdateException('Could not add entity id to fields: ' . $e->getMessage());
  }
}

/**
<<<<<<< HEAD
 * Updates missing mapping of CV terms to some chado table columns.
 */
function tripal_chado_update_10406() {
  // Same as former 10402 but adding a new cvterm local:lineageex for PR#1927
  try {
    $messenger = \Drupal::messenger();

    // create the local:lineageex term for PR#1927 if it does not exist
    $buddy_service = \Drupal::service('tripal_chado.chado_buddy');
    $cvterm_buddy = $buddy_service->createInstance('chado_cvterm_buddy', []);
    $cvterm_buddy->upsertCvterm(['cvterm.name' => 'lineageex',
                                 'cv.name' => 'local',
                                 'dbxref.accession' => 'lineageex',
                                 'db.name' => 'local'], []);

    $id = 'config/install/tripal.tripal_content_terms.chado_content_terms';
    ChadoTermMapping::refreshMapping($id);
    $messenger->addMessage('Reloaded Chado content terms');

    $id = 'config/install/tripal_chado.chado_term_mapping.core_mapping';
    ChadoTermMapping::refreshMapping($id);
    $messenger->addMessage('Reloaded Chado term mapping');
  }
  catch (\Exception $e) {
    throw new UpdateException('Could not reload Chado terms and mappings: ' . $e->getMessage());
  }
=======
 * Adds missing 'delete_if_empty' setting to the 'linker_synonym_fkey_id'
 * property in the 'chado_synonym_type_default' field, PR 1958
 */
function tripal_chado_update_10406() {
  $upgradable_types = ['chado_synonym_type_default'];
  $upgradable_properties = ['linker_synonym_fkey_id'];
  tripal_chado_field_reload($upgradable_types, $upgradable_properties, TRUE);
>>>>>>> ea6f4ad7
}<|MERGE_RESOLUTION|>--- conflicted
+++ resolved
@@ -454,6 +454,12 @@
 }
 
 /**
+ * Updates missing mapping of CV terms to some chado table columns.
+ * Note: tripal_chado_update_10402 has been renumbered to
+ * tripal_chado_update_10407 by PR 1927
+ */
+
+/**
  * Updates entity_id properties added to linking fields in PR 1782
  * Note: tripal_chado_update_10403 has been renumbered to
  * tripal_chado_update_10405 by PR 1865
@@ -548,11 +554,21 @@
 }
 
 /**
-<<<<<<< HEAD
+ * Adds missing 'delete_if_empty' setting to the 'linker_synonym_fkey_id'
+ * property in the 'chado_synonym_type_default' field, PR 1958
+ */
+function tripal_chado_update_10406() {
+  $upgradable_types = ['chado_synonym_type_default'];
+  $upgradable_properties = ['linker_synonym_fkey_id'];
+  tripal_chado_field_reload($upgradable_types, $upgradable_properties, TRUE);
+}
+
+/**
  * Updates missing mapping of CV terms to some chado table columns.
  */
-function tripal_chado_update_10406() {
-  // Same as former 10402 but adding a new cvterm local:lineageex for PR#1927
+function tripal_chado_update_10407() {
+  // This is the same as former tripal_chado_update_10402, but here we are
+  // adding a new cvterm local:lineageex for PR#1927
   try {
     $messenger = \Drupal::messenger();
 
@@ -575,13 +591,4 @@
   catch (\Exception $e) {
     throw new UpdateException('Could not reload Chado terms and mappings: ' . $e->getMessage());
   }
-=======
- * Adds missing 'delete_if_empty' setting to the 'linker_synonym_fkey_id'
- * property in the 'chado_synonym_type_default' field, PR 1958
- */
-function tripal_chado_update_10406() {
-  $upgradable_types = ['chado_synonym_type_default'];
-  $upgradable_properties = ['linker_synonym_fkey_id'];
-  tripal_chado_field_reload($upgradable_types, $upgradable_properties, TRUE);
->>>>>>> ea6f4ad7
 }