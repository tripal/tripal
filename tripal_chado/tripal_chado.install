--- conflicted
+++ resolved
@@ -6,12 +6,9 @@
 
 use \Drupal\Core\Database\Database;
 use \Drupal\Core\Utility\UpdateException;
+use \Drupal\Component\Serialization\Yaml;
 use \Drupal\tripal_chado\Entity\ChadoTermMapping;
-<<<<<<< HEAD
-use Drupal\tripal\TripalVocabTerms\TripalTerm;
-=======
-use Drupal\Component\Serialization\Yaml;
->>>>>>> f85ccd83
+use \Drupal\tripal\TripalVocabTerms\TripalTerm;
 
 /**
  * Implements hook_install().
@@ -478,7 +475,7 @@
 /**
  * Updates missing mapping of CV terms to some chado table columns.
  * Note: tripal_chado_update_10402 has been renumbered to
- * tripal_chado_update_10407 by PR 1927
+ * tripal_chado_update_10408 by PR 1927
  */
 
 /**
@@ -586,34 +583,6 @@
 }
 
 /**
-<<<<<<< HEAD
- * Updates missing mapping of CV terms to some chado table columns.
- */
-function tripal_chado_update_10407() {
-  // This is the same as former tripal_chado_update_10402, but here we are
-  // adding a new cvterm local:lineageex for PR#1927
-  try {
-    $messenger = \Drupal::messenger();
-
-    // create the local:lineageex term for PR#1927 if it does not exist
-    $buddy_service = \Drupal::service('tripal_chado.chado_buddy');
-    $cvterm_buddy = $buddy_service->createInstance('chado_cvterm_buddy', []);
-    $cvterm_buddy->upsertCvterm(['cvterm.name' => 'lineageex',
-                                 'cv.name' => 'local',
-                                 'dbxref.accession' => 'lineageex',
-                                 'db.name' => 'local'], []);
-
-    $id = 'config/install/tripal.tripal_content_terms.chado_content_terms';
-    ChadoTermMapping::refreshMapping($id);
-    $messenger->addMessage('Reloaded Chado content terms');
-
-    $id = 'config/install/tripal_chado.chado_term_mapping.core_mapping';
-    ChadoTermMapping::refreshMapping($id);
-    $messenger->addMessage('Reloaded Chado term mapping');
-  }
-  catch (\Exception $e) {
-    throw new UpdateException('Could not reload Chado terms and mappings: ' . $e->getMessage());
-=======
  * Adds third party settings for content types that have multiple
  * content types derived from one base table. PR#1991
  */
@@ -655,6 +624,35 @@
   }
   catch (\Exception $e) {
     throw new UpdateException('Could not add third party settings: ' . $e->getMessage());
->>>>>>> f85ccd83
+  }
+}
+
+/**
+ * Updates missing mapping of CV terms to some chado table columns. PR 1927
+ * This is the same as former tripal_chado_update_10402, but here we are
+ * also adding a new cvterm local:lineageex
+ */
+function tripal_chado_update_10408() {
+  try {
+    $messenger = \Drupal::messenger();
+
+    // create the local:lineageex term if it does not exist
+    $buddy_service = \Drupal::service('tripal_chado.chado_buddy');
+    $cvterm_buddy = $buddy_service->createInstance('chado_cvterm_buddy', []);
+    $cvterm_buddy->upsertCvterm(['cvterm.name' => 'lineageex',
+                                 'cv.name' => 'local',
+                                 'dbxref.accession' => 'lineageex',
+                                 'db.name' => 'local'], []);
+
+    $id = 'config/install/tripal.tripal_content_terms.chado_content_terms';
+    ChadoTermMapping::refreshMapping($id);
+    $messenger->addMessage('Reloaded Chado content terms');
+
+    $id = 'config/install/tripal_chado.chado_term_mapping.core_mapping';
+    ChadoTermMapping::refreshMapping($id);
+    $messenger->addMessage('Reloaded Chado term mapping');
+  }
+  catch (\Exception $e) {
+    throw new UpdateException('Could not reload Chado terms and mappings: ' . $e->getMessage());
   }
 }