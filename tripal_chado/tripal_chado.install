--- conflicted
+++ resolved
@@ -1926,7 +1926,6 @@
 /**
  * Update the NCBITaxon DB entry.
  */
-<<<<<<< HEAD
 function tripal_chado_update_7337(){
   try {
     chado_insert_db(array(
@@ -1940,32 +1939,4 @@
     $error = $e->getMessage();
     throw new DrupalUpdateException('Could not perform update: '. $error);
   }
-=======
-function tripal_chado_update_7337() {
-
-  chado_insert_db(array(
-    'name' => 'NCBITaxon',
-    'description' => 'NCBI organismal classification.',
-    'url' => 'http://www.berkeleybop.org/ontologies/ncbitaxon/',
-    'urlprefix' => 'https://www.ncbi.nlm.nih.gov/Taxonomy/Browser/wwwtax.cgi?id={accession}',
-  ));
-}
-
-/**
- * Correctly flag SOFP terms as "not" relationships, allowing the mview to
- * populate them.
- */
-function tripal_chado_update_7338() {
-
-  try {
-    // Get all SOFP terms and set their is_relationshiptype to 0
-
-    tripal_chado_fix_legacy_SOFP_7338();
-
-  } catch (\PDOException $e) {
-    $error = $e->getMessage();
-    throw new DrupalUpdateException('Could not perform update: ' . $error);
-  }
-
->>>>>>> 91781824
 }