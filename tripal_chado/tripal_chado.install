--- conflicted
+++ resolved
@@ -597,45 +597,6 @@
 
 /**
  * Adds third party settings for content types that have multiple
-<<<<<<< HEAD
- * content types derived from one Chado base table. PR#1991
- */
-function tripal_chado_update_10407() {
-  $settings = [
-    // analysis table
-    'genome_assembly' => 'analysisprop',
-    'genome_annotation' => 'analysisprop',
-    // feature table
-    'gene' => 'feature',
-    'mrna' => 'feature',
-    'QTL' => 'feature',
-    'sequence_variant' => 'feature',
-    'genetic_marker' => 'feature',
-    'phenotypic_marker' => 'feature',
-    // featuremap table
-    'genetic_map' => 'featuremapprop',
-    'physical_map' => 'featuremapprop',
-    // project table
-    'genome_project' => 'projectprop',
-    // stock table
-    'germplasm' => 'stock',
-    'breeding_cross' => 'stock',
-    'germplasm_variety' => 'stock',
-    'ril' => 'stock',
-  ];
-
-  /** @var \Drupal\Core\Entity\EntityTypeManager $entity_type_manager **/
-  $entity_type_manager = \Drupal::entityTypeManager();
-  foreach ($settings as $bundle => $type_table) {
-    /** @var \Drupal\tripal\Entity\TripalEntityType $entity_type **/
-    $entity_type = $entity_type_manager->getStorage('tripal_entity_type')->load($bundle);
-    if ($entity_type) {
-      $entity_type->setThirdPartySetting('tripal', 'chado_type_table', $type_table);
-      $entity_type->setThirdPartySetting('tripal', 'chado_type_column', 'type_id');
-      $entity_type->save();
-    }
-  }
-=======
  * content types derived from one base table. PR#1991
  */
 function tripal_chado_update_10407() {
@@ -677,5 +638,4 @@
   catch (\Exception $e) {
     throw new UpdateException('Could not add third party settings: ' . $e->getMessage());
   }
->>>>>>> 32ca8b62
 }