<?php

function tripal_chado_install() {
  if (chado_is_installed()) {
    // For an upgraded site we need to move some vocabulary terms over
    // to the new 'local' vocabulary:
    chado_insert_db(array(
      'name' => 'local',
      'description' => variable_get('site_name', 'This site.'),
    ));

    // Move the library properties out of the tripal database and into the
    // local database.
    $sql = "
      UPDATE {dbxref}
        SET db_id = (SELECT db_id FROM {db} WHERE name = 'local')
      WHERE dbxref_id IN (
        SELECT DISTINCT CVT.dbxref_id
        FROM {cvterm} CVT
          INNER JOIN {cv} CV ON CV.cv_id = CVT.cv_id
        WHERE CV.name IN (
          'library_property',
          'library_type',
          'project_property',
          'nd_experiment_types',
          'nd_geolocation_property',
          'tripal_analysis'
        )
      )
    ";
    chado_query($sql);

    // Fix the SOFP feature_property issue from the legacy feature_property.
    tripal_chado_fix_legacy_SOFP_7338();

  }

  tripal_insert_variable('bundle_category', 'Bundles can be categorized to allow for grouping');
}

/**
 * Implementation of hook_uninstall().
 *
 * @ingroup tripal
 */
function tripal_chado_uninstall() {

//   // Drop the foreign key between tripal_custom_tables and tripal_mviews
//   // so that Drupal can then drop the tables
//   db_query('
//     ALTER TABLE {tripal_custom_tables}
//     DROP CONSTRAINT tripal_custom_tables_fk1 CASCADE
//   ');

  variable_set('tripal_chado_is_prepared', FALSE);
}

function tripal_chado_chado_semweb_schema(){
  return array(
    'fields' => array(
      'chado_semweb_id' => array(
        'type' => 'serial',
        'not null' => TRUE
      ),
      'chado_table' => array(
        'type' => 'varchar',
        'length ' => 128,
        'not null' => TRUE
      ),
      'chado_column' => array(
        'type' => 'text',
        'length ' => 128,
        'not null' => TRUE
      ),
      'cvterm_id' => array(
        'type' => 'int',
      ),
    ),
    'primary key' => array(
      0 => 'chado_semweb_id',
    ),
    'indexes' => array(
      'chado_semweb_id_idx1' => array('cvterm_id'),
      'chado_semweb_id_idx2' => array('chado_column'),
      'chado_semweb_id_idx3' => array('chado_table'),
    ),
    'unique keys' => array(
      'chado_semweb_uq1' => array('chado_table', 'chado_column'),
    ),
  );
}

/**
 * Table definition for the tripal_cv_obo table
 * @param $schema
 */
function tripal_chado_tripal_cv_obo_schema() {
  return array(
    'fields' => array(
      'obo_id' => array(
        'type' => 'serial',
        'unsigned' => TRUE,
        'not null' => TRUE
      ),
      'name' => array(
        'type' => 'varchar',
        'length' => 255
      ),
      'path'  => array(
        'type' => 'varchar',
        'length' => 1024
      ),
    ),
    'indexes' => array(
      'tripal_cv_obo_idx1' => array('obo_id'),
    ),
    'primary key' => array('obo_id'),
  );
}

/**
 *
 */
function tripal_chado_enable() {
  // If Tripal v2 is already installed, then when the module is first enabled
  // after an upgade, the installation of this module will try and recreate
  // some of the tables created with tripal_core and the installation will fail.
  // Therefore, the tables were temporarily moved out of the way to preserve
  // the data. Now we'll move them back.
  tripal_chado_upgrade_v2_v3_enable();
}

/**
 * Implements hook_schema().
 */
function tripal_chado_schema() {

  // If Tripal v2 is already installed, then when the module is first enabled
  // after an upgade, the installation of this module will try and recreate
  // some of the tables created with tripal_core and the installation will fail.
  // Therefore, we need to temporarily move those tables out of the way, let
  // the module install and then move them back.
  $migrated = variable_get('tripal_v2_upgrade_v3_check_chado', FALSE);
  if (!$migrated) {
    try {
      tripal_chado_upgrade_v2_v3_pre_enable();
      variable_set('tripal_v2_upgrade_v3_check_chado', TRUE);
    }
    catch(Exception $e) {
      watchdog_exception('tripal_chado', $e);
    }
  }

  // Links TripalEntity entities to the chado record.
  $schema['chado_bundle'] = tripal_chado_chado_bundle_schema();
  $schema['chado_semweb'] = tripal_chado_chado_semweb_schema();

  $schema['tripal_mviews'] = tripal_chado_tripal_mviews_schema();
  $schema['tripal_custom_tables'] = tripal_chado_tripal_custom_tables_schema();

  $schema['tripal_cv_obo'] = tripal_chado_tripal_cv_obo_schema();
  $schema['tripal_pub_import'] = tripal_chado_tripal_pub_import_schema();


  // if this module is already installed and enabled, then we want to provide
  // the schemas for all of the custom tables.  This will allow Views to
  // see the schemas.  We check if the module is installed because during
  // installation we don't want to make these custom tables available as we don't
  // want them created in the Drupal database.  The custom tables go in the
  // Chado database.
  if (db_table_exists('tripal_custom_tables')) {
    $sql = 'SELECT * FROM {tripal_custom_tables}';
    $results = db_query($sql);
    foreach ($results as $custom) {
      $schema[$custom->table_name] = unserialize($custom->schema);
    }
  }

  // Map cvterm usage to chado tables
  $schema['chado_cvterm_mapping'] = tripal_chado_chado_cvterm_mapping_schema();

  // When a chado Tripal content type is created, a linking table is also created to
  // link the entity to it's record in chado (@see tripal_chado_bundle_create() ).
  // This table is created via db_create_table() but in order to expose it to
  // the Drupal Schema API, we also need to define each one here.
  if (db_table_exists('chado_bundle')) {
    $resource = db_query('SELECT tb.name FROM chado_bundle cb LEFT JOIN tripal_bundle tb ON tb.id=cb.bundle_id');
    foreach ($resource as $r) {
      $bundle_name = $r->name;
      // This makes an assumption about the name of the linking table.
      // @todo: Switch to chado_get_bundle_entity_table($bundle).
      $chado_entity_table = 'chado_' . $bundle_name;
      $schema[$chado_entity_table] = array(
        'description' => 'The linker table that associates TripalEntities with Chado records for entities of type ' . $bundle_name . '.',
        'fields' => array(
          'mapping_id' => array(
            'type' => 'serial',
            'not null' => TRUE
          ),
          'entity_id' => array(
            'description' => 'The unique entity id.',
            'type' => 'int',
            'not null' => TRUE,
          ),
          'record_id' => array(
            'description' => 'The unique numerical identifier for the record that this entity is associated with (e.g. feature_id, stock_id, library_id, etc.).',
            'type' => 'int',
            'not null' => TRUE,
          ),
          'nid' => array(
            'description' => 'Optional. For linking nid to the entity when migrating Tripal v2 content',
            'type' => 'int',
          )
        ),
        'primary key' => array(
          'mapping_id',
        ),
        'indexes' => array(
          'record_id' => array('record_id'),
          'entity_id' => array('entity_id'),
          'nid' => array('nid'),
        ),
        'unique keys' => array(
          'table_record' => array('record_id'),
          'entity_id' => array('entity_id'),
        ),
      );
    }
  }

  return $schema;
}


/**
 * This function should be executed only one time during upgrade of v2 to v3.
 */
function tripal_chado_upgrade_v2_v3_pre_enable() {
  // If Tripal v2 is already installed, then when the module is first enabled
  // after an upgade, the installation of this module will try and recreate
  // some of the tables created with tripal_core and the installation will fail.
  // Therefore, we need to temporarily move those tables out of the way, let
  // the module install and then move them back.

  if (db_table_exists('tripal_mviews')) {
    // Move the tripal_mviews table out of the way.
    $sql = "ALTER TABLE tripal_mviews RENAME TO tripal_mviews2";
    db_query($sql);
    if (db_query("SELECT 1 FROM pg_indexes WHERE indexname = 'tripal_mviews_mv_name_key'")->fetchField()) {
      $sql = "ALTER INDEX tripal_mviews_mv_name_key RENAME TO tripal_mviews_mv_name_key2";
    }
    else {
      $sql = "CREATE UNIQUE INDEX tripal_mviews_mv_name_key2 ON tripal_mviews2 USING btree (name)";
    }
    db_query($sql);
    if (db_query("SELECT 1 FROM pg_indexes WHERE indexname = 'tripal_mviews_mv_table_key'")->fetchField()) {
      $sql = "ALTER INDEX tripal_mviews_mv_table_key RENAME TO tripal_mviews_mv_table_key2";
    }
    else {
      $sql = "CREATE UNIQUE INDEX tripal_mviews_mv_table_key2 ON tripal_mviews2 USING btree (mv_table)";
    }
    db_query($sql);
    if (db_query("SELECT 1 FROM pg_indexes WHERE indexname = 'tripal_mviews_mview_id_idx'")->fetchField()) {
      $sql = "ALTER INDEX tripal_mviews_mview_id_idx RENAME TO tripal_mviews_mview_id_idx2";
    }
    else {
      $sql = "CREATE INDEX tripal_mviews_mview_id_idx2 ON tripal_mviews2 USING btree (mview_id)";
    }
    db_query($sql);
    if (db_query("SELECT 1 FROM pg_indexes WHERE indexname = 'tripal_mviews_pkey'")->fetchField()) {
      $sql = "ALTER INDEX tripal_mviews_pkey RENAME TO tripal_mviews_pkey2";
    }
    else {
      $sql = "CREATE UNIQUE INDEX tripal_mviews_pkey2 ON tripal_mviews2 USING btree (mview_id)";
    }
    db_query($sql);
  }

  if (db_table_exists('tripal_custom_tables')) {
    // Move the tripal_custom_tables table out of the way.
    $sql = "ALTER TABLE tripal_custom_tables RENAME TO tripal_custom_tables2";
    db_query($sql);
    if (db_query("SELECT 1 FROM pg_indexes WHERE indexname = 'tripal_custom_tables_pkey'")->fetchField()) {
      $sql = "ALTER INDEX tripal_custom_tables_pkey RENAME TO tripal_custom_tables_pkey2";
    }
    else {
      $sql = "CREATE UNIQUE INDEX tripal_custom_tables_pkey2 ON tripal_custom_tables2 USING btree (table_id)";
    }
    db_query($sql);
    if (db_query("SELECT 1 FROM pg_indexes WHERE indexname = 'tripal_custom_tables_table_id_idx'")->fetchField()) {
      $sql = "ALTER INDEX tripal_custom_tables_table_id_idx RENAME TO tripal_custom_tables_table_id_idx2";
    }
    else {
      $sql = "CREATE INDEX tripal_custom_tables_table_id_idx2 ON tripal_custom_tables2 USING btree (table_id)";
    }
    db_query($sql);
  }

  if (db_table_exists('tripal_cv_obo')) {
    // Move the tripal_cv_obo table out of the way.
    $sql = "ALTER TABLE tripal_cv_obo RENAME TO tripal_cv_obo2";
    db_query($sql);
    if (db_query("SELECT 1 FROM pg_indexes WHERE indexname = 'tripal_cv_obo_obo_id_idx'")->fetchField()) {
      $sql = "ALTER INDEX tripal_cv_obo_obo_id_idx RENAME TO tripal_cv_obo_obo_id_idx2";
    }
    else if (db_query("SELECT 1 FROM pg_indexes WHERE indexname = 'tripal_cv_obo_tripal_cv_obo_idx1_idx'")->fetchField()) {
      $sql = "ALTER INDEX tripal_cv_obo_tripal_cv_obo_idx1_idx RENAME TO tripal_cv_obo_obo_id_idx2";
    }
    else {
      $sql = "CREATE INDEX tripal_cv_obo_obo_id_idx2 ON tripal_cv_obo2 USING btree (obo_id)";
    }
    db_query($sql);
    if (db_query("SELECT 1 FROM pg_indexes WHERE indexname = 'tripal_cv_obo_pkey'")->fetchField()) {
      $sql = "ALTER INDEX tripal_cv_obo_pkey RENAME TO tripal_cv_obo_pkey2";
    }
    else {
      $sql = "CREATE UNIQUE INDEX tripal_cv_obo_pkey2 ON tripal_cv_obo2 USING btree (obo_id)";
    }
    db_query($sql);
  }

  if (db_table_exists('tripal_pub_import')) {
    // Move the tripal_pub_import table out of the way.
    $sql = "ALTER TABLE tripal_pub_import RENAME TO tripal_pub_import2";
    db_query($sql);
    if (db_query("SELECT 1 FROM pg_indexes WHERE indexname = 'tripal_pub_import_name_idx'")->fetchField()) {
      $sql = "ALTER INDEX tripal_pub_import_name_idx RENAME TO tripal_pub_import_name_idx2";
    }
    else {
      $sql = "CREATE INDEX tripal_pub_import_name_idx2 ON tripal_pub_import2 USING btree (name)";
    }
    db_query($sql);
    if (db_query("SELECT 1 FROM pg_indexes WHERE indexname = 'tripal_pub_import_pkey'")->fetchField()) {
      $sql = "ALTER INDEX tripal_pub_import_pkey RENAME TO tripal_pub_import_pkey2";
    }
    else {
      $sql = "CREATE UNIQUE INDEX tripal_pub_import_pkey2 ON tripal_pub_import2 USING btree (pub_import_id)";
    }
    db_query($sql);
  }
}
/**
 * This function should be executed only one time during upgrade of v2 to v3.
 */
function tripal_chado_upgrade_v2_v3_enable() {
  // If Tripal v2 is already installed, the installation of this module
  // will try and recreate some of the tables created with tripal_core and the
  // installation will fail.  Therefore, in the install we renamed it. Now
  // we want to move it back.
  if (db_table_exists('tripal_mviews2')) {
    // tripal_mviews
    $sql = "DROP TABLE tripal_mviews";
    db_query($sql);
    $sql = "ALTER TABLE tripal_mviews2 RENAME to tripal_mviews";
    db_query($sql);
    $sql = "ALTER INDEX tripal_mviews_mv_name_key2 RENAME TO tripal_mviews_mv_name_key";
    db_query($sql);
    $sql = "ALTER INDEX tripal_mviews_mv_table_key2 RENAME TO tripal_mviews_mv_table_key";
    db_query($sql);
    $sql = "ALTER INDEX tripal_mviews_mview_id_idx2 RENAME TO tripal_mviews_mview_id_idx";
    db_query($sql);
    $sql = "ALTER INDEX tripal_mviews_pkey2 RENAME TO tripal_mviews_pkey";
    db_query($sql);
  }

  // tripal_custom_tables
  if (db_table_exists('tripal_custom_tables2')) {
    $sql = "DROP TABLE tripal_custom_tables";
    db_query($sql);
    $sql = "ALTER TABLE tripal_custom_tables2 RENAME to tripal_custom_tables";
    db_query($sql);
    $sql = "ALTER INDEX tripal_custom_tables_pkey2 RENAME TO tripal_custom_tables_pkey";
    db_query($sql);
    $sql = "ALTER INDEX tripal_custom_tables_table_id_idx2 RENAME TO tripal_custom_tables_table_id_idx";
    db_query($sql);
  }

  // tripal_cv_obo
  if (db_table_exists('tripal_cv_obo2')) {
    $sql = "DROP TABLE tripal_cv_obo";
    db_query($sql);
    $sql = "ALTER TABLE tripal_cv_obo2 RENAME to tripal_cv_obo";
    db_query($sql);
    $sql = "ALTER INDEX tripal_cv_obo_obo_id_idx2 RENAME TO tripal_cv_obo_obo_id_idx";
    db_query($sql);
    if (db_query("SELECT 1 FROM pg_indexes WHERE indexname = 'tripal_cv_obo_pkey2'")->fetchField()) {
      $sql = "ALTER INDEX tripal_cv_obo_pkey2 RENAME TO tripal_cv_obo_pkey";
    }
    db_query($sql);
  }

  // tripal_pub_import
  if (db_table_exists('tripal_pub_import2')) {
    $sql = "DROP TABLE tripal_pub_import";
    db_query($sql);
    $sql = "ALTER TABLE tripal_pub_import2 RENAME to tripal_pub_import";
    db_query($sql);
    $sql = "ALTER INDEX tripal_pub_import_name_idx2 RENAME TO tripal_pub_import_name_idx";
    db_query($sql);
    $sql = "ALTER INDEX tripal_pub_import_pkey2 RENAME TO tripal_pub_import_pkey";
    db_query($sql);
  }
}
/**
 * @section
 * Schema Definitions.
 */
/**
 * Implementation of hook_schema().
 *
 * @ingroup tripal_pub
 */
function tripal_chado_tripal_pub_import_schema() {

  return array(
    'fields' => array(
      'pub_import_id' => array(
        'type' => 'serial',
        'not null' => TRUE
      ),
      'name' => array(
        'type' => 'varchar',
        'length' => 255,
        'not null' => TRUE
      ),
      'criteria' => array(
        'type' => 'text',
        'size' => 'normal',
        'not null' => TRUE,
        'description' => 'Contains a serialized PHP array containing the search criteria'
      ),
      'disabled'  => array(
        'type' => 'int',
        'unsigned' => TRUE,
        'not NULL' => TRUE,
        'default' => 0
      ),
      'do_contact'  => array(
        'type' => 'int',
        'unsigned' => TRUE,
        'not NULL' => TRUE,
        'default' => 0
      ),
    ),
    'primary key' => array('pub_import_id'),
    'indexes' => array(
      'name' => array('name')
    ),
  );
}
/**
 * Describes the Tripal Custom Tables (tripal_custom_tables) table
 * This keeps track of tables created by Tripal and stored in chado that may or may not
 * also be materialized views.
 *
 * @ingroup tripal
 */
function tripal_chado_tripal_custom_tables_schema() {
  return array(
    'fields' => array(
      'table_id' => array(
        'type' => 'serial',
        'unsigned' => TRUE,
        'not NULL' => TRUE
      ),
      'table_name' => array(
        'type' => 'varchar',
        'length' => 255,
        'not NULL' => TRUE
      ),
      'schema' => array(
        'type' => 'text',
        'not NULL' => TRUE
      ),
      'mview_id' => array(
        'type' => 'int',
        'not NULL' => FALSE
      ),
      'is_base' => array(
        'type' => 'int',
        'not NULL' => FALSE,
        'size' => 'tiny',
        'default' => 0,
      ),
    ),
    'indexes' => array(
      'table_id' => array('table_id'),
    ),
    'primary key' => array('table_id'),
    'foreign keys' => array(
      'tripal_mviews' => array(
        'table' => 'tripal_mviews',
        'columns' => array(
          'mview_id' => 'mview_id'
        ),
      ),
    ),
  );
}
/**
 * Describes the Tripal Materialized View (tripal_mviews) table
 * This table keeps track of all materialized views created by Tripal and stored in chado
 *
 * @ingroup tripal
 */
function tripal_chado_tripal_mviews_schema() {
  return array(
    'fields' => array(
      'mview_id' => array(
        'type' => 'serial',
        'unsigned' => TRUE,
        'not NULL' => TRUE
      ),
      'name' => array(
        'type' => 'varchar',
        'length' => 255,
        'not NULL' => TRUE
      ),
      'modulename' => array(
        'type' => 'varchar',
        'length' => 50,
        'not NULL' => TRUE,
        'description' => 'The module name that provides the callback for this job'
      ),
      'mv_table' => array(
        'type' => 'varchar',
        'length' => 128,
        'not NULL' => FALSE
      ),
      'mv_specs' => array(
        'type' => 'text',
        'size' => 'normal',
        'not NULL' => FALSE
      ),
      'mv_schema' => array(
        'type' => 'text',
        'size' => 'normal',
        'not NULL' => FALSE
      ),
      'indexed' => array(
        'type' => 'text',
        'size' => 'normal',
        'not NULL' => FALSE
      ),
      'query' => array(
        'type' => 'text',
        'size' => 'normal',
        'not NULL' => TRUE
      ),
      'special_index' => array(
        'type' => 'text',
        'size' => 'normal',
        'not NULL' => FALSE
      ),
      'last_update' => array(
        'type' => 'int',
        'not NULL' => FALSE,
        'description' => 'UNIX integer time'
      ),
      'status'        => array(
        'type' => 'text',
        'size' => 'normal',
        'not NULL' => FALSE
      ),
      'comment' => array(
        'type' => 'text',
        'size' => 'normal',
        'not NULL' => FALSE
      ),
    ),
    'indexes' => array(
      'mview_id' => array('mview_id')
    ),
    'unique keys' => array(
      'mv_table' => array('mv_table'),
      'mv_name' => array('name'),
    ),
    'primary key' => array('mview_id'),
  );
}

/**
 * Links Biological Data Entities to the chado "base" table the data is stored in.
 * This is where we would specify that a particular gene maps to the record in the
 * chado.feature table with a feature_id=2432;
 */
function tripal_chado_chado_bundle_schema() {

  $schema = array(
    'description' => 'Describes how a bundle maps data to Chado',
    'fields' => array(
      'chado_bundle_id' => array(
        'description' => 'The primary identifier for this table.',
        'type' => 'serial',
        'unsigned' => TRUE,
        'not null' => TRUE,
      ),
      'bundle_id' => array(
        'description' => 'The unique entity id.',
        'type' => 'int',
        'not null' => TRUE,
      ),
      'data_table' => array(
        'description' => 'The table in Chado that this term services (e.g. feature, stock, library, etc.)',
        'type' => 'varchar',
        'length' => 128,
        'not null' => TRUE,
        'default' => '',
      ),
      'type_linker_table' => array(
        'description' => 'If a linker table (e.g. cvterm/prop) is needed to uniquely identify a content type then that table name is provided here.',
        'type' => 'varchar',
        'length' => 128,
        'not null' => FALSE,
        'default' => '',
      ),
      'type_column' => array(
        'description' => 'The column in the data table or linker table that distinguishes the data type. This must be in a foreign key relationship to the cvterm table.',
        'type' => 'varchar',
        'length' => 128,
        'not null' => FALSE,
        'default' => '',
      ),
      'type_id' => array(
        'description' => 'If a type_column is set then this is the cvterm_id of the data type that this bundle maps to.',
        'size' => 'big',
        'type' => 'int',
      ),
      'type_value' => array(
        'description' => 'If a property table is used for a linker, then the value that should be matched to identify this content type is stored here.',
        'type' => 'text',
        'not null' => FALSE,
        'default' => '',
      ),
      'base_type_id' => array(
        'description' => 'If a property table is used for a linker, and if the base table requires a type_id then this is the type that should be used on insert of new records in the base table.',
        'size' => 'big',
        'type' => 'int',
      )
    ),
    'indexes' => array(
      'bundle_id' => array('bundle_id'),
      'data_table' => array('data_table'),
    ),
    'unique keys' => array(
      'record' => array('bundle_id'),
    ),
    'primary key' => array('chado_bundle_id'),
  );
  return $schema;
}

/**
 * Tripal cvterm mapping schema
 * Map cvterms to chado tables that use them
 */
function tripal_chado_chado_cvterm_mapping_schema() {

  $schema = array (
    'table' => 'chado_cvterm_mapping',
    'fields' => array (
      'mapping_id' => array(
        'type' => 'serial',
        'not null' => TRUE
      ),
      'cvterm_id' => array (
        'type' => 'int',
        'not null' => TRUE
      ),
      'chado_table' => array (
        'type' => 'varchar',
        'length' => 128,
        'not null' => TRUE
      ),
      'chado_field' => array (
        'type' => 'varchar',
        'length' => 128,
        'not null' => FALSE
      ),
    ),
    'primary key' => array (
      0 => 'mapping_id'
    ),
    'unique key' => array(
      'cvterm_id',
    ),
    'indexes' => array(
      'tripal_cvterm2table_idx1' => array('cvterm_id'),
      'tripal_cvterm2table_idx2' => array('chado_table'),
      'tripal_cvterm2table_idx3' => array('chado_table', 'chado_field'),
    ),
  );
  return $schema;
}



/**
 * Fixes a problem with the legacy feature_property/SOFP
 * ontology loaded with previous verions of Chado and all terms are
 * relationships.
 *
 * This function is called by the tripal_chado_install() for a
 * new Tripal setup, and the tripal_chado_update_7338 for an existing
 * site.
 */

function tripal_chado_fix_legacy_SOFP_7338() {

  $sofp =  chado_get_db(['name' => 'SOFP']);
  $fp = chado_get_cv(['name' => 'feature_property']);

  // No need to update unless the SOFP db exists
  if (!$sofp || !$fp) {
    return;
  }
  $terms = chado_select_record('cvterm', ['cvterm_id', 'name'], [
    'dbxref_id' => [
      'db_id' => [
        'name' => 'SOFP',
      ],
    ],
    'cv_id' => ['name' => 'feature_property'],
  ]);

  if (empty($terms)) {
    return;
  }

  foreach ($terms as $term) {

    $id = $term->cvterm_id;
    $name = $term->name;

    if ($name == 'linked_to') {
      continue;
    }
    chado_update_record('cvterm', ['cvterm_id' => $id], ['is_relationshiptype' => 0]);
  }

  // Repopulate the mview.
  $mview_id = chado_get_mview_id('db2cv_mview');
  global $user;
  tripal_add_job(
    'Repopulating db2cv to fix legacy SOFP',
    'tripal_chado',
    'chado_populate_mview',
    [$mview_id],
    $user->uid
  );
}

/**
 * Fixes the phase on the tripal_gffcds_temp table used for importing GFF files, and fixes the db.name term mapping.
 *
 */
function tripal_chado_update_7300() {
  try {
    if (chado_table_exists('tripal_gffcds_temp')) {
      chado_query("ALTER TABLE {tripal_gffcds_temp} ALTER COLUMN phase DROP NOT NULL;");
    }

    $term = chado_insert_cvterm(array(
      'id' => 'data:1048',
      'name' => 'Database ID',
      'cv_name' => 'EDAM',
      'definition' => 'An identifier of a biological or bioinformatics database.',
    ));
    chado_associate_semweb_term('db', 'name', $term);
  }
  catch (\PDOException $e) {
    $error = $e->getMessage();
    throw new DrupalUpdateException('Could not fix phase on tripal_gffcds_temp table: '. $error);
  }
}

/**
 * Divides chado_entity table for better integration with views.
 */
function tripal_chado_update_7301() {

  module_load_include('inc', 'tripal_chado', 'includes/tripal_chado.bundle');
  try {
    $transaction = db_transaction();
    $query = db_select('chado_bundle', 'CB');
    $query->join('tripal_bundle', 'TB', 'TB.id = CB.bundle_id');
    $query->fields('CB', array('data_table'));
    $query->fields('TB', array('name'));
    $cbundles = $query->execute();

    // If the table for the bundle doesn't exist then create one, and then
    // move all of the records from the chado_entity table to it.
    while($cbundle = $cbundles->fetchObject()) {
      $cbundle_table = chado_get_bundle_entity_table($cbundle);

      if (!db_table_exists($cbundle_table)) {
        // Create the bundle table.
        tripal_chado_create_bundle_table($cbundle);

        // Now move the records over.
        $sql = "
          INSERT INTO {$cbundle_table} (entity_id, record_id, nid)
           SELECT CE.entity_id, CE.record_id, CE.nid
            FROM {chado_entity} CE
              INNER JOIN {tripal_entity} TE ON CE.entity_id = TE.id
            WHERE TE.bundle = :bundle
        ";
        db_query($sql, array(':bundle' => $cbundle->name));
      }
    }

    // Now remove the chado_entity table.
    db_drop_table('chado_entity');
  }
  catch (\PDOException $e) {
    $transaction->rollback();
    $error = $e->getMessage();
    throw new DrupalUpdateException('Could not perform update: '. $error);
  }
}

/**
 * Corrections to the EDAM database.
 */
function tripal_chado_update_7302(){
  try {
    // Add the term for the field.
    chado_insert_db(array(
      'name' => 'format',
      'description' => 'A defined way or layout of representing and structuring data in a computer file, blob, string, message, or elsewhere. The main focus in EDAM lies on formats as means of structuring data exchanged between different tools or resources. ',
      'url' => 'http://edamontology.org/page',
      'urlprefix' => 'http://edamontology.org/{db}_{accession}',
    ));
    chado_insert_db(array(
      'name' => 'operation',
      'description' => 'A function that processes a set of inputs and results in a set of outputs, or associates arguments (inputs) with values (outputs). Special cases are: a) An operation that consumes no input (has no input arguments).',
      'url' => 'http://edamontology.org/page',
      'urlprefix' => 'http://edamontology.org/{db}_{accession}',
    ));
    chado_insert_db(array(
      'name' => 'topic',
      'description' => 'A category denoting a rather broad domain or field of interest, of study, application, work, data, or technology. Topics have no clearly defined borders between each other.',
      'url' => 'http://edamontology.org/page',
      'urlprefix' => 'http://edamontology.org/{db}_{accession}',
    ));
    chado_insert_cv(
      'EDAM',
      'EDAM is an ontology of well established, familiar concepts that are prevalent within bioinformatics, including types of data and data identifiers, data formats, operations and topics. EDAM is a simple ontology - essentially a set of terms with synonyms and definitions - organised into an intuitive hierarchy for convenient use by curators, software developers and end-users. EDAM is suitable for large-scale semantic annotations and categorization of diverse bioinformatics resources. EDAM is also suitable for diverse application including for example within workbenches and workflow-management systems, software distributions, and resource registries.'
    );
  }
  catch (\PDOException $e) {
    $transaction->rollback();
    $error = $e->getMessage();
    throw new DrupalUpdateException('Could not perform update: '. $error);
  }
}

/**
 * Fixes inconsistency with Chado v1.3 update if was applied.
 */
function tripal_chado_update_7303() {
  try {
    $chado_version = chado_get_version();
    if ($chado_version == '1.3') {
      module_load_include('inc', 'tripal_chado', 'includes/setup/tripal_chado.setup');
      tripal_chado_fix_v1_3_custom_tables();
    }
  }
  catch (\PDOException $e) {
    $transaction->rollback();
    $error = $e->getMessage();
    throw new DrupalUpdateException('Could not perform update: '. $error);
  }
}

/**
 * Add some new controlled vocabulary terms.
 */
function tripal_chado_update_7304() {
  try {
    $term = chado_insert_cvterm(array(
      'id' => 'SIO:001080',
      'name' => 'vocabulary',
      'cv_name' => 'SIO',
      'definition' => 'A vocabulary is a collection of terms.',
    ));
    chado_associate_semweb_term('cvterm', 'cv_id', $term);
    $term = chado_insert_cvterm(array(
      'id' => 'data:2976',
      'name' => 'Protein sequence',
      'cv_name' => 'EDAM',
      'definition' => 'One or more protein sequences, possibly with associated annotation.',
    ));
    $term = chado_insert_cvterm(array(
      'id' => 'local:fmin',
      'name' => 'minimal boundary',
      'definition' => 'The leftmost, minimal boundary in the linear range ' .
      'represented by the feature location. Sometimes this is called ' .
      'start although this is confusing because it does not necessarily ' .
      'represent the 5-prime coordinate.',
      'cv_name' => 'local',
    ));
    chado_associate_semweb_term('featureloc', 'fmin', $term);
    $term = chado_insert_cvterm(array(
      'id' => 'local:fmax',
      'name' => 'maximal boundary',
      'definition' => 'The rightmost, maximal boundary in the linear range ' .
      'represented by the featureloc. Sometimes this is called end although ' .
      'this is confusing because it does not necessarily represent the ' .
      '3-prime coordinate',
      'cv_name' => 'local',
    ));
    chado_associate_semweb_term('featureloc', 'fmax', $term);
    $term = chado_insert_cvterm(array(
      'id' => 'data:2336',
      'name' => 'Translation phase specification',
      'cv_name' => 'EDAM',
      'definition' => 'Phase for translation of DNA (0, 1 or 2) relative to a fragment of the coding sequence.',
    ));
    chado_associate_semweb_term('featureloc', 'phase', $term);
    $term = chado_insert_cvterm(array(
      'id' => 'data:3002',
      'name' => 'Annotation track',
      'cv_name' => 'EDAM',
      'definition' => 'Annotation of one particular positional feature on a ' .
        'biomolecular (typically genome) sequence, suitable for import and ' .
        'display in a genome browser. Synonym: Sequence annotation track.',
    ));
    chado_associate_semweb_term('featureloc', 'srcfeature_id', $term);
  }
  catch (\PDOException $e) {
    $transaction->rollback();
    $error = $e->getMessage();
    throw new DrupalUpdateException('Could not perform update: '. $error);
  }
}
/**
 * Adding missing cv/db details and cvterms.
 */
function tripal_chado_update_7305() {
  try {
    chado_insert_db(array(
      'name' => 'rdfs',
      'description' => 'Resource Description Framework Schema',
      'url' => 'https://www.w3.org/TR/rdf-schema/',
      'urlprefix' => 'https://www.w3.org/TR/rdf-schema/#ch_{accession}',
    ));
    chado_insert_cv('rdfs', 'Resource Description Framework Schema');
    chado_insert_db(array(
      'name' => 'SO',
      'description' => 'The sequence ontology.',
      'url' => 'http://www.sequenceontology.org/',
      'urlprefix' => 'http://www.sequenceontology.org/browser/current_svn/term/{db}:{accession}',
    ));
    chado_insert_cv('sequence', 'The sequence ontology.');
    chado_insert_db(array(
      'name' => 'TAXRANK',
      'description' => 'A vocabulary of taxonomic ranks (species, family, phylum, etc)',
      'url' => 'http://www.obofoundry.org/ontology/taxrank.html',
      'urlprefix' => 'http://purl.obolibrary.org/obo/{db}_{accession}',
    ));
    chado_insert_cv('taxonomic_rank', 'A vocabulary of taxonomic ranks (species, family, phylum, etc)');
    chado_insert_db(array(
      'name' => 'hydra',
      'description' => 'A Vocabulary for Hypermedia-Driven Web APIs',
      'url' => 'http://www.w3.org/ns/hydra/core',
      'urlprefix' => 'http://www.w3.org/ns/hydra/core#{accession}',
    ));
    chado_insert_cv(
      'hydra',
      'A Vocabulary for Hypermedia-Driven Web APIs.'
    );
    chado_insert_db(array(
      'name' => 'dc',
      'description' => 'DCMI Metadata Terms.',
      'url' => 'http://purl.org/dc/dcmitype/',
      'urlprefix' => 'http://purl.org/dc/terms/{accession}',
    ));
    chado_insert_cv(
      'dc',
      'DCMI Metadata Terms.'
    );
    $term = chado_insert_cvterm(array(
      'id' => 'dc:Service',
      'name' => 'Service',
      'cv_name' => 'dc',
      'definition' => 'A system that provides one or more functions.',
    ));
    $name = chado_insert_cvterm(array(
      'id' => 'hydra:Collection',
      'name' => 'Collection',
      'cv_name' => 'hydra',
      'definition' => 'A collection holding references to a number of related resources.',
    ));
    $name = chado_insert_cvterm(array(
      'id' => 'hydra:member',
      'name' => 'member',
      'cv_name' => 'hydra',
      'definition' => 'A member of the collection',
    ));
    $name = chado_insert_cvterm(array(
      'id' => 'hydra:description',
      'name' => 'description',
      'cv_name' => 'hydra',
      'definition' => 'A description.',
    ));
    $name = chado_insert_cvterm(array(
      'id' => 'hydra:totalItems',
      'name' => 'totalItems',
      'cv_name' => 'hydra',
      'definition' => 'The total number of items referenced by a collection.',
    ));
    $name = chado_insert_cvterm(array(
      'id' => 'hydra:title',
      'name' => 'title',
      'cv_name' => 'hydra',
      'definition' => 'A title, often used along with a description.',
    ));
    $name = chado_insert_cvterm(array(
      'id' => 'hydra:PartialCollectionView',
      'name' => 'PartialCollectionView',
      'cv_name' => 'hydra',
      'definition' => 'A PartialCollectionView describes a partial view of a Collection. Multiple PartialCollectionViews can be connected with the the next/previous properties to allow a client to retrieve all members of the collection.',
    ));
    $term = chado_insert_cvterm(array(
      'id' => 'schema:ItemPage',
      'name' => 'ItemPage',
      'cv_name' => 'schema',
      'definition' => 'A page devoted to a single item, such as a particular product or hotel.',
    ));
    global $base_path;

    chado_insert_db(array(
      'name' => 'null',
      'description' => 'No online database.',
      'url' => $base_path . 'cv/lookup/null',
      'urlprefix' => $base_path. 'cv/lookup/{db}/{accession}',
    ));
    chado_insert_db(array(
      'name' => 'local',
      'description' => 'Terms created for this site.',
      'url' => $base_path . 'cv/lookup/local',
      'urlprefix' => $base_path . 'cv/lookup/{db}/{accession}',
    ));
    $term = chado_insert_cvterm(array(
      'id' => 'local:rank',
      'name' => 'rank',
      'definition' => 'A taxonmic rank',
      'cv_name' => 'local',
    ));

  }
  catch (\PDOException $e) {
    $transaction->rollback();
    $error = $e->getMessage();
    throw new DrupalUpdateException('Could not perform update: '. $error);
  }
}

/**
 * Add cvterm mapping for the Map entity type
 */
function tripal_chado_update_7306() {
  try {
    $identifier = array(
      'cv_id' => array('name' => 'EDAM'),
      'name' => 'Map'
    );
    $cvterm = chado_get_cvterm($identifier);
    tripal_chado_add_cvterm_mapping($cvterm->cvterm_id, 'featuremap', NULL);
  }
  catch (\PDOException $e) {
    $error = $e->getMessage();
    throw new DrupalUpdateException('Could not perform update: '. $error);
  }
}

/**
 * Add cvterm mapping for the Publication entity type
 */
function tripal_chado_update_7307() {
  try {
    $identifier = array(
      'cv_id' => array('name' => 'tripal_pub'),
      'name' => 'Publication'
    );
    $cvterm = chado_get_cvterm($identifier);
    tripal_chado_add_cvterm_mapping($cvterm->cvterm_id, 'pub', NULL);
  }
  catch (\PDOException $e) {
    $error = $e->getMessage();
    throw new DrupalUpdateException('Could not perform update: '. $error);
  }
}

/**
 * Add cvterm mapping for the analysis.sourcversion and analysis.sourcename.
 */
function tripal_chado_update_7308() {
  try {
    $term = chado_insert_cvterm(array(
      'id' => 'IAO:0000129',
      'name' => 'version number',
      'cv_name' => 'IAO',
      'definition' => 'A version number is an ' .
      'information content entity which is a sequence of characters ' .
      'borne by part of each of a class of manufactured products or its ' .
      'packaging and indicates its order within a set of other products ' .
      'having the same name.',
    ));
    chado_associate_semweb_term('analysis', 'sourceversion', $term);
    chado_associate_semweb_term(NULL, 'version', $term);

    $term = chado_insert_cvterm(array(
      'id' => 'schema:name',
      'name' => 'name',
      'cv_name' => 'schema',
      'definition' => 'The name of the item.',
    ));
    chado_associate_semweb_term('analysis', 'sourcename', $term);

    $term = chado_insert_cvterm(array(
      'id' => 'data:2091',
      'name' => 'Accession',
      'cv_name' => 'EDAM',
      'definition' => 'A persistent (stable) and unique identifier, typically identifying an object (entry) from a database.',
    ));
    chado_associate_semweb_term('dbxref', 'accession', $term);

  }
  catch (\PDOException $e) {
    $error = $e->getMessage();
    throw new DrupalUpdateException('Could not perform update: '. $error);
  }
}

/**
 * Add cvterm 'annotation' and maps to cvterm linking tables.
 */
function tripal_chado_update_7309() {
  try {
    $term = chado_insert_cvterm(array(
      'id' => 'SIO:001166',
      'name' => 'annotation',
      'cv_name' => 'SIO',
      'definition' => 'An annotation is a written explanatory or critical description, or other in-context information (e.g., pattern, motif, link), that has been associated with data or other types of information.',
    ));
    chado_associate_semweb_term('feature_cvterm', 'cvterm_id', $term);
    chado_associate_semweb_term('analysis_cvterm', 'cvterm_id', $term);
    chado_associate_semweb_term('cell_line_cvterm', 'cvterm_id', $term);
    chado_associate_semweb_term('environment_cvterm', 'cvterm_id', $term);
    chado_associate_semweb_term('expression_cvterm', 'cvterm_id', $term);
    chado_associate_semweb_term('library_cvterm', 'cvterm_id', $term);
    chado_associate_semweb_term('organism_cvterm', 'cvterm_id', $term);
    chado_associate_semweb_term('phenotype_cvterm', 'cvterm_id', $term);
    chado_associate_semweb_term('stock_cvterm', 'cvterm_id', $term);
    chado_associate_semweb_term('stock_relationship_cvterm', 'cvterm_id', $term);


    $term = chado_insert_cvterm(array(
      'id' => 'SIO:000281',
      'name' => 'negation',
      'cv_name' => 'SIO',
      'definition' => 'NOT is a logical operator in that has the value true if its operand is false.',
    ));
    chado_associate_semweb_term('feature_cvterm', 'is_not', $term);
    chado_associate_semweb_term('analysis_cvterm', 'is_not', $term);
    chado_associate_semweb_term('organism_cvterm', 'is_not', $term);
    chado_associate_semweb_term('stock_cvterm', 'is_not', $term);
  }
  catch (\PDOException $e) {
    $error = $e->getMessage();
    throw new DrupalUpdateException('Could not perform update: '. $error);
  }
}
/**
 * Adds the 'OBCS' and rank order term.
 */
function tripal_chado_update_7310() {
  try {
    chado_insert_db(array(
      'name' => 'OBCS',
      'description' => 'Ontology of Biological and Clinical Statistics.',
      'url' => 'https://github.com/obcs/obcs',
      'urlprefix' => 'http://purl.obolibrary.org/obo/{db}_{accession}',
    ));
    chado_insert_cv(
        'OBCS',
        'Ontology of Biological and Clinical Statistics.'
    );

    $term = chado_insert_cvterm(array(
      'id' => 'OBCS:0000117',
      'name' => 'rank order',
      'cv_name' => 'OBCS',
      'definition' => 'A data item that represents an arrangement according to a rank, i.e., the position of a particular case relative to other cases on a defined scale.',
    ));
    chado_associate_semweb_term(NULL, 'rank', $term);
  }
  catch (\PDOException $e) {
    $error = $e->getMessage();
    throw new DrupalUpdateException('Could not perform update: '. $error);
  }
}
/**
 * Fix a mistake with the association of the term with featureloc.fmin.
 */
function tripal_chado_update_7311() {
  try {
    $term = chado_insert_cvterm(array(
      'id' => 'local:fmin',
      'name' => 'minimal boundary',
      'definition' => 'The leftmost, minimal boundary in the linear range ' .
        'represented by the feature location. Sometimes this is called ' .
        'start although this is confusing because it does not necessarily ' .
        'represent the 5-prime coordinate.',
      'cv_name' => 'local',
    ));
    chado_associate_semweb_term('featureloc', 'fmin', $term);
  }
  catch (\PDOException $e) {
    $error = $e->getMessage();
    throw new DrupalUpdateException('Could not perform update: '. $error);
  }
}
/**
 * Associates a local term with the pub.miniref column.
 */
function tripal_chado_update_7312() {
  try {

    $term = chado_insert_cvterm(array(
      'id' => 'local:miniref',
      'name' => 'Mini-ref',
      'definition' => 'A small in-house unique identifier for a publication.',
      'cv_name' => 'local',
    ));
    chado_associate_semweb_term('pub', 'miniref', $term);
    $term = chado_insert_cvterm(array(
      'id' => 'schema:url',
      'name' => 'url',
      'cv_name' => 'schema',
      'definition' => 'URL of the item.',
    ));
    chado_associate_semweb_term('db', 'url', $term);
  }
  catch (\PDOException $e) {
    $error = $e->getMessage();
    throw new DrupalUpdateException('Could not perform update: '. $error);
  }
}

/**
 * Run the cvtermpath for the Tripal Pub and Contact ontologies.
 */
function tripal_chado_update_7313() {
  try {
    $cv = chado_get_cv(array('name' => 'tripal_pub'));
    chado_update_cvtermpath($cv->cv_id);
    $cv = chado_get_cv(array('name' => 'tripal_contact'));
    chado_update_cvtermpath($cv->cv_id);
  }
  catch (\PDOException $e) {
    $error = $e->getMessage();
    throw new DrupalUpdateException('Could not perform update: '. $error);
  }
}

/**
 * Adds a local term for the featuremap.feature_id column.
 */
function tripal_chado_update_7314() {
  try {
    $term = chado_insert_cvterm(array(
      'name' => 'Reference Feature',
      'definition' => 'A genomic or genetic feature on which other features are mapped.',
      'cv_name' => 'local',
      'is_relationship' => 0,
      'db_name' => 'local'
    ));
    chado_associate_semweb_term('featurepos', 'map_feature_id', $term);
  }
  catch (\PDOException $e) {
    $error = $e->getMessage();
    throw new DrupalUpdateException('Could not perform update: '. $error);
  }
}
/**
 * Fixes a mistake with the schema:additionalType term.
 */
function tripal_chado_update_7315() {
  try {
    $term = chado_insert_cvterm(array(
      'id' => 'schema:additionalType',
      'name' => 'additionalType',
      'cv_name' => 'schema',
      'definition' => 'An additional type for the item, typically used for adding more specific types from external vocabularies in microdata syntax. This is a relationship between something and a class that the thing is in.',
    ));
    chado_delete_record('cv', array('name' => 'An additional type for the item, typically used for adding more specific types from external vocabularies in microdata syntax. This is a relationship between something and a class that the thing is in.'));
  }
  catch (\PDOException $e) {
    $error = $e->getMessage();
    throw new DrupalUpdateException('Could not perform update: '. $error);
  }
}

/**
 * Adds the email term for potential use with contact properties.
 */
function tripal_chado_update_7316() {
  try {
    $term = chado_insert_cvterm(array(
      'id' => 'SIO:001323',
      'name' => 'email address',
      'cv_name' => 'SIO',
      'definition' => 'an email address is an identifier to send mail to particular electronic mailbox.',
    ));
  }
  catch (\PDOException $e) {
    $error = $e->getMessage();
    throw new DrupalUpdateException('Could not perform update: '. $error);
  }
}

/**
 * Support for the biomaterial table.
 */
function tripal_chado_update_7317() {
  try {
    $term = chado_insert_cvterm(array(
      'id' => 'OBI:0100026',
      'name' => 'organism',
      'cv_name' => 'obi',
      'definition' => 'A material entity that is an individual living system, such as animal, plant, bacteria or virus, that is capable of replicating or reproducing, growth and maintenance in the right environment. An organism may be unicellular or made up, like humans, of many billions of cells divided into specialized tissues and organs.',
    ));
    chado_associate_semweb_term('biomaterial', 'taxon_id', $term);
    $term = chado_insert_cvterm(array(
      'id' => 'local:contact',
      'name' => 'contact',
      'definition' => 'An entity (e.g. individual or organization) through ' .
      'whom a person can gain access to information, favors, ' .
      'influential people, and the like.',
      'cv_name' => 'local',
    ));
    chado_associate_semweb_term('biomaterial', 'biosourceprovider_id', $term);
  }
  catch (\PDOException $e) {
    $error = $e->getMessage();
    throw new DrupalUpdateException('Could not perform update: '. $error);
  }
}

/**
 * Adding biological sample term for biomaterial entities.
 */
function tripal_chado_update_7318() {
  try {
    chado_insert_db(array(
      'name' => 'sep',
      'description' => 'Sample processing and separation techniques.',
      'url' => 'http://psidev.info/index.php?q=node/312',
      'urlprefix' => 'http://purl.obolibrary.org/obo/{db}_{accession}',
    ));
    chado_insert_cv('sep','A structured controlled vocabulary for the annotation of sample processing and separation techniques in scientific experiments.');
    $term = chado_insert_cvterm(array(
      'id' => 'sep:00195',
      'name' => 'biological sample',
      'cv_name' => 'sep',
      'definition' => 'A biological sample analysed by a particular technology.',
    ));
  }
  catch (\PDOException $e) {
    $error = $e->getMessage();
    throw new DrupalUpdateException('Could not perform update: '. $error);
  }
}


/**
 * Adding new Analysis term.
 */
function tripal_chado_update_7319() {
  try {
    $term = chado_insert_cvterm(array(
      'id' => 'operation:2945',
      'name' => 'Analysis',
      'cv_name' => 'EDAM',
      'definition' => 'Apply analytical methods to existing data of a specific type.',
    ));
  }
  catch (\PDOException $e) {
    $error = $e->getMessage();
    throw new DrupalUpdateException('Could not perform update: '. $error);
  }
}

/**
 * Adding Phylogenetic Tree content type.
 */
function tripal_chado_update_7320() {
    try {
    // Associate the Analysis term with the analysis_id of the phylotree table.
    $term = chado_get_cvterm(array('id' => 'operation:2945'));
    chado_associate_semweb_term('phylotree', 'analysis_id', $term);

    $term = chado_insert_cvterm(array(
      'id' => 'data:0872',
      'name' => 'Phylogenetic tree',
      'cv_name' => 'EDAM',
      'definition' => 'The raw data (not just an image) from which a phylogenetic tree is directly generated or plotted, such as topology, lengths (in time or in expected amounts of variance) and a confidence interval for each length.',
    ));
    $term = chado_insert_cvterm(array(
      'id' => 'data:3272',
      'name' => 'Species tree',
      'cv_name' => 'EDAM',
      'definition' => 'A phylogenetic tree that reflects phylogeny of the taxa from which the characters (used in calculating the tree) were sampled.',
    ));
    $term = chado_insert_cvterm(array(
      'id' => 'data:3271',
      'name' => 'Gene tree',
      'cv_name' => 'EDAM',
      'definition' => 'A phylogenetic tree that is an estimate of the character\'s phylogeny.',
    ));
    $term = chado_insert_cvterm(array(
      'id' => 'operation:0567',
      'name' => 'Phylogenetic tree visualisation',
      'cv_name' => 'EDAM',
      'definition' => 'A phylogenetic tree that is an estimate of the character\'s phylogeny.',
    ));

    // Create the 'Phylogenetic tree' content type.
    $error = '';
    $args = array(
      'vocabulary' => 'data',
      'accession' => '0872',
      'term_name' => 'Phylogenetic tree',
      'storage_args' => array(
        'data_table' => 'phylotree',
      )
    );
    $term = tripal_load_term_entity(array('vocabulary' => 'data', 'accession' => '0872'));
    if ($term) {
      $bundle = tripal_load_bundle_entity(array('term_id' => $term->id));
    }
    if (!$term or !$bundle) {
      if (!tripal_create_bundle($args)) {
        throw new Exception('Error Encountered creating "Phylogenetic tree" Tripal Content Type.');
      }
    }
  }
  catch (\PDOException $e) {
    $error = $e->getMessage();
    throw new DrupalUpdateException('Could not perform update: '. $error);
  }
}

/**
 * Updating details for local ontologies.
 */
function tripal_chado_update_7321() {
  try {
    chado_insert_db(array(
      'name' => 'TPUB',
      'description' => 'Tripal Publication Ontology. A temporary ontology until a more formal appropriate ontology an be identified.',
      'url' => '/cv/lookup/TPUB',
      'urlprefix' => '/cv/lookup/TPUB/{accession}',
    ));
    chado_insert_cv('tripal_pub', 'Tripal Publication Ontology. A temporary ontology until a more formal appropriate ontology an be identified.');

    chado_insert_db(array(
      'name' => 'rdf',
      'description' => 'Resource Description Framework',
      'url' => 'http://www.w3.org/1999/02/22-rdf-syntax-ns',
      'urlprefix' => 'http://www.w3.org/1999/02/22-rdf-syntax-ns#',
    ));
    chado_insert_cv(
      'rdf',
      'Resource Description Framework'
    );
    chado_insert_db(array(
      'name' => 'rdfs',
      'description' => 'Resource Description Framework Schema',
      'url' => 'https://www.w3.org/TR/rdf-schema/',
      'urlprefix' => 'http://www.w3.org/2000/01/rdf-schema#{accession}',
    ));
    chado_insert_db(array(
      'name' => 'hydra',
      'description' => 'A Vocabulary for Hypermedia-Driven Web APIs',
      'url' => 'http://www.w3.org/ns/hydra/core',
      'urlprefix' => 'http://www.w3.org/ns/hydra/core#{accession}',
    ));
    chado_insert_cv(
      'hydra',
      'A Vocabulary for Hypermedia-Driven Web APIs.'
    );
  }
  catch (\PDOException $e) {
    $error = $e->getMessage();
    throw new DrupalUpdateException('Could not perform update: '. $error);
  }
}
/**
 * Fixing the SWO, TPUB and TContact vocabulary URLs
 */
function tripal_chado_update_7322() {
  try {
    chado_insert_db(array(
      'name' => 'TPUB',
      'description' => 'Tripal Publication Ontology. A temporary ontology until a more formal appropriate ontology an be identified.',
      'url' => 'cv/lookup/TPUB',
      'urlprefix' => 'cv/lookup/TPUB/{accession}',
    ));
    chado_insert_db(array(
      'name' => 'TContact',
      'description' => 'Tripal Contact Ontology. A temporary ontology until a more formal appropriate ontology an be identified.',
      'url' => 'cv/lookup/TContact',
      'urlprefix' => 'cv/lookup/TContact/{accession}',
    ));
    chado_insert_cv('tripal_contact', 'Tripal Contact Ontology. A temporary ontology until a more formal appropriate ontology an be identified.');

    chado_insert_db(array(
      'name' => 'SWO',
      'description' => 'Software Ontology',
      'url' => 'http://purl.obolibrary.org/obo/swo',
      'urlprefix' => 'http://www.ebi.ac.uk/swo/',
    ));
  }
  catch (\PDOException $e) {
    $error = $e->getMessage();
    throw new DrupalUpdateException('Could not perform update: '. $error);
  }
}
/**
 * Adding the db2cv materialized view.
 */
function tripal_chado_update_7323() {
  try {
    module_load_include('inc', 'tripal_chado', 'includes/setup/tripal_chado.chado_vx_x');
    tripal_chado_add_db2cv_mview_mview();

    drupal_set_message('Populating materialized view db2cv_mview...');
    $mview_id = chado_get_mview_id('db2cv_mview');
    chado_populate_mview($mview_id);

    drupal_set_message('Populating materialized view cv_root_mview...');
    $mview_id = chado_get_mview_id('cv_root_mview');
    chado_populate_mview($mview_id);
  }
  catch (\PDOException $e) {
    $error = $e->getMessage();
    throw new DrupalUpdateException('Could not perform update: '. $error);
  }
}
/**
 * Updating the db2cv materialized view.
 */
function tripal_chado_update_7324() {
  try {
    if (chado_table_exists(db2cv_mview) and !chado_column_exists('db2cv_mview', 'num_terms')) {
      module_load_include('inc', 'tripal_chado', 'includes/setup/tripal_chado.chado_vx_x');

      // Remove the old mview.
      $mview_id = chado_get_mview_id('db2cv_mview');
      chado_delete_mview($mview_id);

      // Readd the mview.
      tripal_chado_add_db2cv_mview_mview();
      drupal_set_message('Populating materialized view db2cv_mview...');
      $mview_id = chado_get_mview_id('db2cv_mview');
      chado_populate_mview($mview_id);
    }
  }
  catch (\PDOException $e) {
    $error = $e->getMessage();
    throw new DrupalUpdateException('Could not perform update: '. $error);
  }
}

/**
 * Adding additional vocabulary term mapping to Chado table columns.
 */
function tripal_chado_update_7325() {
  try {
    module_load_include('inc', 'tripal_chado', 'includes/tripal_chado.semweb');
    tripal_chado_populate_chado_semweb_table();
  }
  catch (\PDOException $e) {
    $error = $e->getMessage();
    throw new DrupalUpdateException('Could not perform update: '. $error);
  }
}


/**
 * Adding a "Company" term.
 */
function tripal_chado_update_7326() {
  try {
    // The Company term is missing for the Tripal Contact ontology, but is
    // useful for the arraydesign.manufacturer which is an FK to Contact.
    // It seems better to use a term from a curated ontology than to add to
    // Tripal Contact.
    $term = chado_insert_cvterm(array(
      'id' => 'NCIT:C54131',
      'name' => 'Company',
      'cv_name' => 'ncit',
      'definition' => 'Any formal business entity for profit, which may be a corporation, a partnership, association or individual proprietorship. [ NCI http://dictionary.law.com ]',
    ));
  }
  catch (\PDOException $e) {
    $error = $e->getMessage();
    throw new DrupalUpdateException('Could not perform update: '. $error);
  }
}

/**
 * Adding terms for sequence visualization.
 */
function tripal_chado_update_7327() {
  try {
    $term = chado_insert_cvterm(array(
      'id' => 'operation:0564',
      'name' => 'Sequence visualisation',
      'cv_name' => 'EDAM',
      'definition' => 'Visualise, format or render a molecular sequence or sequences such as a sequence alignment, possibly with sequence features or properties shown.',
    ));
  }
  catch (\PDOException $e) {
    $error = $e->getMessage();
    throw new DrupalUpdateException('Could not perform update: '. $error);
  }
}

/**
 * Don't count relationship cvterms as ontology roots.
 */
function tripal_chado_update_7328() {
  try {
    $mv_name = 'cv_root_mview';
    // Remove the old mview.
    $mview_id = chado_get_mview_id($mv_name);
    chado_delete_mview($mview_id);
    module_load_include('inc', 'tripal_chado', 'includes/setup/tripal_chado.chado_vx_x');
    // Re-add the mview.
    tripal_chado_add_cv_root_mview_mview();
    $mview_id = chado_get_mview_id($mv_name);
    chado_populate_mview($mview_id);
  }
  catch (\PDOException $e) {
    $error = $e->getMessage();
    throw new DrupalUpdateException('Could not perform update: '. $error);
  }
}

/**
 * Fixing the chado_bundle.type_id type.
 */
function tripal_chado_update_7329() {
  try {
    db_change_field('chado_bundle', 'type_id', 'type_id', [
      'description' => 'If a type_column is set then this is the cvterm_id of the data type that this bundle maps to.',
      'size' => 'big',
      'type' => 'int',
    ]);
  }
  catch (\PDOException $e) {
    $error = $e->getMessage();
    throw new DrupalUpdateException('Could not perform update: '. $error);
  }
}

/**
 * Associates categories with content types.
 */
function tripal_chado_update_7330() {
  try {
    tripal_insert_variable('bundle_category', 'Bundles can be categorized to allow for grouping');

    $bundles = [
      'General' => [
        // Organism
        'OBI:0100026',
        // Analyis
        'operation:2945',
        // Project
        'NCIT:C47885',
        // Study
        'SIO:001066',
        // Contact
        'local:contact',
        // Publication
        'TPUB:0000002',
        // Protocol
        'sep:00101',
      ],
      'Genomic' => [
        // Gene
        'SO:0000704',
        // mRNA
        'SO:0000234',
        // Phylogenetci Tree
        'data:0872',
        // Physical Map
        'data:1280',
        // DNA Library
        'NCIT:C16223',
        // Genome Assembly
        'operation:0525',
        // Genome Annotation
        'operation:0362',
        // Genome Project
        'local:Genome Project',
      ],
      'Genetic' => [
        // Genetic Map
        'data:1278',
        // QTL
        'SO:0000771',
        // Sequence Variant
        'SO:0001060',
        // Genetic Marker
        'SO:0001645',
        // Heritable Phenotypic Marker
        'SO:0001500',
      ],
      'Germplasm/Breeding' => [
        // Germplasm Accession
        'CO_010:0000044',
        // Breeding Cross
        'CO_010:0000255',
        // Cutlivar
        'CO_010:0000029',
        // Recombinant Inbred Line
        'CO_010:0000162',
      ],
      'Expression' => [
        // Biological Sample
        'sep:00195',
        // Assay
        'OBI:0000070',
        // Array Design
        'EFO:0000269',
      ]
    ];
    foreach ($bundles as $category => $accessions) {
      foreach ($accessions as $accession) {
        $bundle = tripal_load_bundle_entity(['accession' => $accession]);
        if ($bundle) {
          tripal_set_bundle_variable('bundle_category', $bundle->id, $category);
        }
      }
    }
  }
  catch (\PDOException $e) {
    $error = $e->getMessage();
    throw new DrupalUpdateException('Could not perform update: '. $error);
  }
}

/**
 * Adds a base_type_id to the chado_bundle table.
 */
function tripal_chado_update_7331() {
  try {
    if (!db_field_exists('chado_bundle', 'base_type_id')) {
      db_add_field('chado_bundle', 'base_type_id', [
        'description' => 'If a property table is used for a linker, and if the base table requires a type_id then this is the type that should be used on insert of new records in the base table.',
        'size' => 'big',
        'type' => 'int',
      ]);
    }
  }
  catch (\PDOException $e) {
    $error = $e->getMessage();
    throw new DrupalUpdateException('Could not perform update: '. $error);
  }
}

/**
 * Adds additional vocabs for the OBO Importer.
 */
function tripal_chado_update_7332() {
  try {
    // We have to add the db and cv in case the user hasn't yet prepared Chado.
    // If they have prepared Chado then no harm done.
    chado_insert_db([
      'name' => 'NCIT',
      'description' => 'NCI Thesaurus OBO Edition.',
      'url' => 'http://purl.obolibrary.org/obo/ncit.owl',
      'urlprefix' => ' http://purl.obolibrary.org/obo/{db}_{accession}',
    ]);
    chado_insert_cv(
      'ncit',
      'The NCIt OBO Edition project aims to increase integration of the NCIt with OBO Library ontologies. NCIt is a reference terminology that includes broad coverage of the cancer domain, including cancer related diseases, findings and abnormalities. NCIt OBO Edition releases should be considered experimental.'
    );

    $term = chado_insert_cvterm([
      'id' => 'NCIT:C25693',
      'name' => 'Subgroup',
      'cv_name' => 'ncit',
      'definition' => 'A subdivision of a larger group with members often exhibiting similar characteristics. [ NCI ]',
    ]);


    // Add the rdfs:comment vocabulary.
    chado_insert_db(array(
      'name' => 'rdfs',
      'description' => 'Resource Description Framework Schema',
      'url' => 'https://www.w3.org/TR/rdf-schema/',
      'urlprefix' => 'http://www.w3.org/2000/01/rdf-schema#{accession}',
    ));
    chado_insert_cv(
      'rdfs',
      'Resource Description Framework Schema'
      );
    $name = chado_insert_cvterm(array(
      'id' => 'rdfs:comment',
      'name' => 'comment',
      'cv_name' => 'rdfs',
      'definition' => 'A human-readable description of a resource\'s name.',
    ));
  }
  catch (\PDOException $e) {
    $error = $e->getMessage();
    throw new DrupalUpdateException('Could not perform update: '. $error);
  }
}

/**
 * Renames the TContact vocabulary database entry to TCONTACT as it should be.
 */
function tripal_chado_update_7333() {
  try {
    chado_update_record('db', ['name' => 'TContact'], ['name' => 'TCONTACT']);
  }
  catch (\PDOException $e) {
    $error = $e->getMessage();
    throw new DrupalUpdateException('Could not perform update: '. $error);
  }
}

/**
 * SQL Fix for the db2cv_mview materialized view.
 */
function tripal_chado_update_7334() {

  try {
    $query = '
       SELECT DISTINCT CV.cv_id, CV.name as cvname, DB.db_id, DB.name as dbname,
         COUNT(CVT.cvterm_id) as num_terms
       FROM cv CV
         INNER JOIN cvterm CVT on CVT.cv_id = CV.cv_id
         INNER JOIN dbxref DBX on DBX.dbxref_id = CVT.dbxref_id
         INNER JOIN db DB on DB.db_id = DBX.db_id
       WHERE CVT.is_relationshiptype = 0 and CVT.is_obsolete = 0
       GROUP BY CV.cv_id, CV.name, DB.db_id, DB.name
       ORDER BY DB.name
    ';
    $mview_id = tripal_get_mview_id('db2cv_mview');
    if($mview_id) {
      $sql = "UPDATE {tripal_mviews} set query = :query WHERE mview_id = :mview_id";
      db_query($sql, [':query' => $query, ':mview_id' => $mview_id]);
    }
  }
  catch (\PDOException $e) {
    $error = $e->getMessage();
    throw new DrupalUpdateException('Could not perform update: '. $error);
  }
}
/**
 * SQL Fix for the cv_root_mview materialized view.
 */
function tripal_chado_update_7335() {
  try {
    $query = '
      SELECT DISTINCT CVT.name, CVT.cvterm_id, CV.cv_id, CV.name
      FROM cvterm CVT
        LEFT JOIN cvterm_relationship CVTR ON CVT.cvterm_id = CVTR.subject_id
        INNER JOIN cvterm_relationship CVTR2 ON CVT.cvterm_id = CVTR2.object_id
      INNER JOIN cv CV on CV.cv_id = CVT.cv_id
      WHERE CVTR.subject_id is NULL and
        CVT.is_relationshiptype = 0 and CVT.is_obsolete = 0
      ';
    $mview_id = tripal_get_mview_id('cv_root_mview');
    if($mview_id) {
      $sql = "UPDATE {tripal_mviews} set query = :query WHERE mview_id = :mview_id";
      db_query($sql, [':query' => $query, ':mview_id' => $mview_id]);
    }
  }
  catch (\PDOException $e) {
    $error = $e->getMessage();
    throw new DrupalUpdateException('Could not perform update: '. $error);
  }
}



/**
 * Use correct contact field when linked via linker table.
 */
function tripal_chado_update_7336() {

  try {
    $bundles = field_info_instances('TripalEntity');

    foreach ($bundles as $bundle_name => $fields) {

      $bundle = tripal_load_bundle_entity(['name' => $bundle_name]);
      $base = $bundle->data_table;

      $contact_table = $base . '_contact';
      if (chado_table_exists($contact_table)) {

        $field_name = $base . '_contact';
        $instance_info = field_info_instance('TripalEntity', $field_name, $bundle_name);

        if ($instance_info) {
          $instance_info['type'] = 'chado_linker__contact';
          $instance_info['widget']['type'] = 'chado_linker__contact_widget';
          $instance_info['formatter']['type'] = 'chado_linker__contact_widget';
          field_update_instance($instance_info);
        }
      }
    }
  }
  catch (\PDOException $e) {
    $error = $e->getMessage();
    throw new DrupalUpdateException('Could not perform update: '. $error);
  }
}

/**
 * Update the NCBITaxon DB entry.
 */
function tripal_chado_update_7337(){
  try {
    chado_insert_db(array(
      'name' => 'NCBITaxon',
      'description' => 'NCBI organismal classification.',
      'url' => 'http://www.berkeleybop.org/ontologies/ncbitaxon/',
      'urlprefix' => 'https://www.ncbi.nlm.nih.gov/Taxonomy/Browser/wwwtax.cgi?id={accession}',
    ));
  }
  catch (\PDOException $e) {
    $error = $e->getMessage();
    throw new DrupalUpdateException('Could not perform update: '. $error);
  }
}


/**
 * Modify the term name for Sequence Variant, Genetic Marker, and Heritable Phenotypic Marker to match the corresponding SO term.
 */
function tripal_chado_update_7338() {

  $terms = [
    [
      'vocabulary' => 'SO',
      'label' => 'Sequence Variant',
      'term' => 'sequence_variant',
      'accession' => '0001060',
    ],
    [
      'vocabulary' => 'SO',
      'label' => 'Genetic Marker',
      'term' => 'genetic_marker',
      'accession' => '0001645',
    ],
    [
      'vocabulary' => 'SO',
      'label' => 'Heritable Phenotypic Marker',
      'term' => 'heritable_phenotypic_marker',
      'accession' => '0001500',
    ],
    [
      'vocabulary' => 'SIO',
      'label' => 'Study',
      'term' => 'study',
      'accession' => '001066',
    ],
    [
      'vocabulary' => 'sep',
      'label' => 'Biological Sample',
      'term' => '	biological sample',
      'accession' => '00195',
    ],
    [
      'vocabulary' => 'OBI',
      'label' => 'Assay',
      'term' => 'assay',
      'accession' => '0000070',
    ],
    [
      'vocabulary' => 'data',
      'label' => 'Genetic Map',
      'term' => 'Genetic map',
      'accession' => '1278',
    ],
    [
      'vocabulary' => 'operation',
      'label' => 'Genome Annotation',
      'term' => 'Genome annotation',
      'accession' => '0362',
    ],
    [
      'vocabulary' => 'operation',
      'label' => 'Genome Assembly',
      'term' => 'Genome assembly',
      'accession' => '0525',
    ],
    [
      'vocabulary' => 'CO_010',
      'label' => 'Generated Germplasm (Breeding Cross)',
      'term' => 'generated germplasm',
      'accession' => '0000255',
    ],
    [
      'vocabulary' => 'CO_010',
      'label' => 'Cultivar (Germplasm Variety)',
      'term' => 'cultivar',
      'accession' => '0000029',
    ],

    [
      'vocabulary' => 'CO_010',
      'label' => 'Germplasm Accession',
      'term' => 'accession',
      'accession' => '0000044',
    ],
    [
      'vocabulary' => 'data',
      'label' => 'Physical Map',
      'term' => 'Physical map',
      'accession' => '1280',
    ],
    [
      'vocabulary' => 'sep',
      'label' => 'Protocol',
      'term' => '	protocol',
      'accession' => '00101',
    ],
    [
      'vocabulary' => 'CO_010',
      'label' => 'Recombinant Inbred Line',
      'term' => '414 inbred line',
      'accession' => '0000162',
    ],
  ];

  try {
    foreach ($terms as $term) {

      $label = $term['label'];
      $termName = $term['term'];
      $accession = $term['accession'];
      $vocabulary = $term['vocabulary']; #shortname, ie, chado.db
      $term = tripal_load_term_entity([
        'vocabulary' => $vocabulary,
        'accession' => $accession
      ]);

      if (!$term) {
        continue;
      }
      $term->name = $termName;
      $term->save();

      $bundle = tripal_load_bundle_entity(['term_id' => $term->id]);

      if (!$bundle) {
        continue;
      }
      $bundle->label = $label;
      $bundle->save();


    }
  } catch (\PDOException $e) {
    $error = $e->getMessage();
    throw new DrupalUpdateException('Could not perform update: '. $error);
  }

<<<<<<< HEAD
  chado_insert_db(array(
    'name' => 'NCBITaxon',
    'description' => 'NCBI organismal classification.',
    'url' => 'http://www.berkeleybop.org/ontologies/ncbitaxon/',
    'urlprefix' => 'https://www.ncbi.nlm.nih.gov/Taxonomy/Browser/wwwtax.cgi?id={accession}',
  ));
}

/**
 * Adds a "is_base" column to the "tripal_custom_tables" table.
 */
function tripal_chado_update_7339(){
  try {
    $spec = [
      'type' => 'int',
      'not NULL' => FALSE,
      'size' => 'tiny',
      'default' => 0,
    ];
    if (!db_field_exists('tripal_custom_tables', 'is_base')) {
      db_add_field('tripal_custom_tables', 'is_base', $spec);
    }
  }
  catch (\PDOException $e) {
    $error = $e->getMessage();
    throw new DrupalUpdateException('Could not perform update: '. $error);
  }
=======
>>>>>>> 9835460d
}<|MERGE_RESOLUTION|>--- conflicted
+++ resolved
@@ -475,13 +475,7 @@
       'mview_id' => array(
         'type' => 'int',
         'not NULL' => FALSE
-      ),
-      'is_base' => array(
-        'type' => 'int',
-        'not NULL' => FALSE,
-        'size' => 'tiny',
-        'default' => 0,
-      ),
+      )
     ),
     'indexes' => array(
       'table_id' => array('table_id'),
@@ -1947,7 +1941,6 @@
   }
 }
 
-
 /**
  * Modify the term name for Sequence Variant, Genetic Marker, and Heritable Phenotypic Marker to match the corresponding SO term.
  */
@@ -2079,35 +2072,4 @@
     $error = $e->getMessage();
     throw new DrupalUpdateException('Could not perform update: '. $error);
   }
-
-<<<<<<< HEAD
-  chado_insert_db(array(
-    'name' => 'NCBITaxon',
-    'description' => 'NCBI organismal classification.',
-    'url' => 'http://www.berkeleybop.org/ontologies/ncbitaxon/',
-    'urlprefix' => 'https://www.ncbi.nlm.nih.gov/Taxonomy/Browser/wwwtax.cgi?id={accession}',
-  ));
-}
-
-/**
- * Adds a "is_base" column to the "tripal_custom_tables" table.
- */
-function tripal_chado_update_7339(){
-  try {
-    $spec = [
-      'type' => 'int',
-      'not NULL' => FALSE,
-      'size' => 'tiny',
-      'default' => 0,
-    ];
-    if (!db_field_exists('tripal_custom_tables', 'is_base')) {
-      db_add_field('tripal_custom_tables', 'is_base', $spec);
-    }
-  }
-  catch (\PDOException $e) {
-    $error = $e->getMessage();
-    throw new DrupalUpdateException('Could not perform update: '. $error);
-  }
-=======
->>>>>>> 9835460d
 }