<?php

function tripal_chado_install() {
  if (chado_is_installed()) {
    // For an upgraded site we need to move some vocabulary terms over
    // to the new 'local' vocabulary:
    chado_insert_db(array(
      'name' => 'local',
      'description' => variable_get('site_name', 'This site.'),
    ));

    // Move the library properties out of the tripal database and into the
    // local database.
    $sql = "
      UPDATE {dbxref}
        SET db_id = (SELECT db_id FROM {db} WHERE name = 'local')
      WHERE dbxref_id IN (
        SELECT DISTINCT CVT.dbxref_id
        FROM {cvterm} CVT
          INNER JOIN {cv} CV ON CV.cv_id = CVT.cv_id
        WHERE CV.name IN (
          'library_property',
          'library_type',
          'project_property',
          'nd_experiment_types',
          'nd_geolocation_property',
          'tripal_analysis'
        )
      )
    ";
    chado_query($sql);
  }
}

/**
 * Implementation of hook_uninstall().
 *
 * @ingroup tripal
 */
function tripal_chado_uninstall() {

//   // Drop the foreign key between tripal_custom_tables and tripal_mviews
//   // so that Drupal can then drop the tables
//   db_query('
//     ALTER TABLE {tripal_custom_tables}
//     DROP CONSTRAINT tripal_custom_tables_fk1 CASCADE
//   ');

  variable_set('tripal_chado_is_prepared', FALSE);
}

function tripal_chado_chado_semweb_schema(){
  return array(
    'fields' => array(
      'chado_semweb_id' => array(
        'type' => 'serial',
        'not null' => TRUE
      ),
      'chado_table' => array(
        'type' => 'varchar',
        'length ' => 128,
        'not null' => TRUE
      ),
      'chado_column' => array(
        'type' => 'text',
        'length ' => 128,
        'not null' => TRUE
      ),
      'cvterm_id' => array(
        'type' => 'int',
      ),
    ),
    'primary key' => array(
      0 => 'chado_semweb_id',
    ),
    'indexes' => array(
      'chado_semweb_id_idx1' => array('cvterm_id'),
      'chado_semweb_id_idx2' => array('chado_column'),
      'chado_semweb_id_idx3' => array('chado_table'),
    ),
    'unique keys' => array(
      'chado_semweb_uq1' => array('chado_table', 'chado_column'),
    ),
  );
}

/**
 * Table definition for the tripal_cv_obo table
 * @param $schema
 */
function tripal_chado_tripal_cv_obo_schema() {
  return array(
    'fields' => array(
      'obo_id' => array(
        'type' => 'serial',
        'unsigned' => TRUE,
        'not null' => TRUE
      ),
      'name' => array(
        'type' => 'varchar',
        'length' => 255
      ),
      'path'  => array(
        'type' => 'varchar',
        'length' => 1024
      ),
    ),
    'indexes' => array(
      'tripal_cv_obo_idx1' => array('obo_id'),
    ),
    'primary key' => array('obo_id'),
  );
}

/**
 *
 */
function tripal_chado_enable() {
  // If Tripal v2 is already installed, then when the module is first enabled
  // after an upgade, the installation of this module will try and recreate
  // some of the tables created with tripal_core and the installation will fail.
  // Therefore, the tables were temporarily moved out of the way to preserve
  // the data. Now we'll move them back.
  tripal_chado_upgrade_v2_v3_enable();
}

/**
 * Implements hook_schema().
 */
function tripal_chado_schema() {

  // If Tripal v2 is already installed, then when the module is first enabled
  // after an upgade, the installation of this module will try and recreate
  // some of the tables created with tripal_core and the installation will fail.
  // Therefore, we need to temporarily move those tables out of the way, let
  // the module install and then move them back.
  $migrated = variable_get('tripal_v2_upgrade_v3_check_chado', FALSE);
  if (!$migrated) {
    try {
      tripal_chado_upgrade_v2_v3_pre_enable();
      variable_set('tripal_v2_upgrade_v3_check_chado', TRUE);
    }
    catch(Exception $e) {
      watchdog_exception('tripal_chado', $e);
    }
  }

  // Links TripalEntity entities to the chado record.
  $schema['chado_bundle'] = tripal_chado_chado_bundle_schema();
  $schema['chado_semweb'] = tripal_chado_chado_semweb_schema();

  $schema['tripal_mviews'] = tripal_chado_tripal_mviews_schema();
  $schema['tripal_custom_tables'] = tripal_chado_tripal_custom_tables_schema();

  $schema['tripal_cv_obo'] = tripal_chado_tripal_cv_obo_schema();
  $schema['tripal_pub_import'] = tripal_chado_tripal_pub_import_schema();


  // if this module is already installed and enabled, then we want to provide
  // the schemas for all of the custom tables.  This will allow Views to
  // see the schemas.  We check if the module is installed because during
  // installation we don't want to make these custom tables available as we don't
  // want them created in the Drupal database.  The custom tables go in the
  // Chado database.
  if (db_table_exists('tripal_custom_tables')) {
    $sql = 'SELECT * FROM {tripal_custom_tables}';
    $results = db_query($sql);
    foreach ($results as $custom) {
      $schema[$custom->table_name] = unserialize($custom->schema);
    }
  }

  // Map cvterm usage to chado tables
  $schema['chado_cvterm_mapping'] = tripal_chado_chado_cvterm_mapping_schema();

  // When a chado Tripal content type is created, a linking table is also created to
  // link the entity to it's record in chado (@see tripal_chado_bundle_create() ).
  // This table is created via db_create_table() but in order to expose it to
  // the Drupal Schema API, we also need to define each one here.
  if (db_table_exists('chado_bundle')) {
    $resource = db_query('SELECT tb.name FROM chado_bundle cb LEFT JOIN tripal_bundle tb ON tb.id=cb.bundle_id');
    foreach ($resource as $r) {
      $bundle_name = $r->name;
      // This makes an assumption about the name of the linking table.
      // @todo: Switch to chado_get_bundle_entity_table($bundle).
      $chado_entity_table = 'chado_' . $bundle_name;
      $schema[$chado_entity_table] = array(
        'description' => 'The linker table that associates TripalEntities with Chado records for entities of type ' . $bundle_name . '.',
        'fields' => array(
          'mapping_id' => array(
            'type' => 'serial',
            'not null' => TRUE
          ),
          'entity_id' => array(
            'description' => 'The unique entity id.',
            'type' => 'int',
            'not null' => TRUE,
          ),
          'record_id' => array(
            'description' => 'The unique numerical identifier for the record that this entity is associated with (e.g. feature_id, stock_id, library_id, etc.).',
            'type' => 'int',
            'not null' => TRUE,
          ),
          'nid' => array(
            'description' => 'Optional. For linking nid to the entity when migrating Tripal v2 content',
            'type' => 'int',
          )
        ),
        'primary key' => array(
          'mapping_id',
        ),
        'indexes' => array(
          'record_id' => array('record_id'),
          'entity_id' => array('entity_id'),
          'nid' => array('nid'),
        ),
        'unique keys' => array(
          'table_record' => array('record_id'),
          'entity_id' => array('entity_id'),
        ),
      );
    }
  }

  return $schema;
}


/**
 * This function should be executed only one time during upgrade of v2 to v3.
 */
function tripal_chado_upgrade_v2_v3_pre_enable() {
  // If Tripal v2 is already installed, then when the module is first enabled
  // after an upgade, the installation of this module will try and recreate
  // some of the tables created with tripal_core and the installation will fail.
  // Therefore, we need to temporarily move those tables out of the way, let
  // the module install and then move them back.

  if (db_table_exists('tripal_mviews')) {
    // Move the tripal_mviews table out of the way.
    $sql = "ALTER TABLE tripal_mviews RENAME TO tripal_mviews2";
    db_query($sql);
    if (db_query("SELECT 1 FROM pg_indexes WHERE indexname = 'tripal_mviews_mv_name_key'")->fetchField()) {
      $sql = "ALTER INDEX tripal_mviews_mv_name_key RENAME TO tripal_mviews_mv_name_key2";
    }
    else {
      $sql = "CREATE UNIQUE INDEX tripal_mviews_mv_name_key2 ON tripal_mviews2 USING btree (name)";
    }
    db_query($sql);
    if (db_query("SELECT 1 FROM pg_indexes WHERE indexname = 'tripal_mviews_mv_table_key'")->fetchField()) {
      $sql = "ALTER INDEX tripal_mviews_mv_table_key RENAME TO tripal_mviews_mv_table_key2";
    }
    else {
      $sql = "CREATE UNIQUE INDEX tripal_mviews_mv_table_key2 ON tripal_mviews2 USING btree (mv_table)";
    }
    db_query($sql);
    if (db_query("SELECT 1 FROM pg_indexes WHERE indexname = 'tripal_mviews_mview_id_idx'")->fetchField()) {
      $sql = "ALTER INDEX tripal_mviews_mview_id_idx RENAME TO tripal_mviews_mview_id_idx2";
    }
    else {
      $sql = "CREATE INDEX tripal_mviews_mview_id_idx2 ON tripal_mviews2 USING btree (mview_id)";
    }
    db_query($sql);
    if (db_query("SELECT 1 FROM pg_indexes WHERE indexname = 'tripal_mviews_pkey'")->fetchField()) {
      $sql = "ALTER INDEX tripal_mviews_pkey RENAME TO tripal_mviews_pkey2";
    }
    else {
      $sql = "CREATE UNIQUE INDEX tripal_mviews_pkey2 ON tripal_mviews2 USING btree (mview_id)";
    }
    db_query($sql);
  }

  if (db_table_exists('tripal_custom_tables')) {
    // Move the tripal_custom_tables table out of the way.
    $sql = "ALTER TABLE tripal_custom_tables RENAME TO tripal_custom_tables2";
    db_query($sql);
    if (db_query("SELECT 1 FROM pg_indexes WHERE indexname = 'tripal_custom_tables_pkey'")->fetchField()) {
      $sql = "ALTER INDEX tripal_custom_tables_pkey RENAME TO tripal_custom_tables_pkey2";
    }
    else {
      $sql = "CREATE UNIQUE INDEX tripal_custom_tables_pkey2 ON tripal_custom_tables2 USING btree (table_id)";
    }
    db_query($sql);
    if (db_query("SELECT 1 FROM pg_indexes WHERE indexname = 'tripal_custom_tables_table_id_idx'")->fetchField()) {
      $sql = "ALTER INDEX tripal_custom_tables_table_id_idx RENAME TO tripal_custom_tables_table_id_idx2";
    }
    else {
      $sql = "CREATE INDEX tripal_custom_tables_table_id_idx2 ON tripal_custom_tables2 USING btree (table_id)";
    }
    db_query($sql);
  }

  if (db_table_exists('tripal_cv_obo')) {
    // Move the tripal_cv_obo table out of the way.
    $sql = "ALTER TABLE tripal_cv_obo RENAME TO tripal_cv_obo2";
    db_query($sql);
    if (db_query("SELECT 1 FROM pg_indexes WHERE indexname = 'tripal_cv_obo_obo_id_idx'")->fetchField()) {
      $sql = "ALTER INDEX tripal_cv_obo_obo_id_idx RENAME TO tripal_cv_obo_obo_id_idx2";
    }
    else if (db_query("SELECT 1 FROM pg_indexes WHERE indexname = 'tripal_cv_obo_tripal_cv_obo_idx1_idx'")->fetchField()) {
      $sql = "ALTER INDEX tripal_cv_obo_tripal_cv_obo_idx1_idx RENAME TO tripal_cv_obo_obo_id_idx2";
    }
    else {
      $sql = "CREATE INDEX tripal_cv_obo_obo_id_idx2 ON tripal_cv_obo2 USING btree (obo_id)";
    }
    db_query($sql);
    if (db_query("SELECT 1 FROM pg_indexes WHERE indexname = 'tripal_cv_obo_pkey'")->fetchField()) {
      $sql = "ALTER INDEX tripal_cv_obo_pkey RENAME TO tripal_cv_obo_pkey2";
    }
    else {
      $sql = "CREATE UNIQUE INDEX tripal_cv_obo_pkey2 ON tripal_cv_obo2 USING btree (obo_id)";
    }
    db_query($sql);
  }

  if (db_table_exists('tripal_pub_import')) {
    // Move the tripal_pub_import table out of the way.
    $sql = "ALTER TABLE tripal_pub_import RENAME TO tripal_pub_import2";
    db_query($sql);
    if (db_query("SELECT 1 FROM pg_indexes WHERE indexname = 'tripal_pub_import_name_idx'")->fetchField()) {
      $sql = "ALTER INDEX tripal_pub_import_name_idx RENAME TO tripal_pub_import_name_idx2";
    }
    else {
      $sql = "CREATE INDEX tripal_pub_import_name_idx2 ON tripal_pub_import2 USING btree (name)";
    }
    db_query($sql);
    if (db_query("SELECT 1 FROM pg_indexes WHERE indexname = 'tripal_pub_import_pkey'")->fetchField()) {
      $sql = "ALTER INDEX tripal_pub_import_pkey RENAME TO tripal_pub_import_pkey2";
    }
    else {
      $sql = "CREATE UNIQUE INDEX tripal_pub_import_pkey2 ON tripal_pub_import2 USING btree (pub_import_id)";
    }
    db_query($sql);
  }
}
/**
 * This function should be executed only one time during upgrade of v2 to v3.
 */
function tripal_chado_upgrade_v2_v3_enable() {
  // If Tripal v2 is already installed, the installation of this module
  // will try and recreate some of the tables created with tripal_core and the
  // installation will fail.  Therefore, in the install we renamed it. Now
  // we want to move it back.
  if (db_table_exists('tripal_mviews2')) {
    // tripal_mviews
    $sql = "DROP TABLE tripal_mviews";
    db_query($sql);
    $sql = "ALTER TABLE tripal_mviews2 RENAME to tripal_mviews";
    db_query($sql);
    $sql = "ALTER INDEX tripal_mviews_mv_name_key2 RENAME TO tripal_mviews_mv_name_key";
    db_query($sql);
    $sql = "ALTER INDEX tripal_mviews_mv_table_key2 RENAME TO tripal_mviews_mv_table_key";
    db_query($sql);
    $sql = "ALTER INDEX tripal_mviews_mview_id_idx2 RENAME TO tripal_mviews_mview_id_idx";
    db_query($sql);
    $sql = "ALTER INDEX tripal_mviews_pkey2 RENAME TO tripal_mviews_pkey";
    db_query($sql);
  }

  // tripal_custom_tables
  if (db_table_exists('tripal_custom_tables2')) {
    $sql = "DROP TABLE tripal_custom_tables";
    db_query($sql);
    $sql = "ALTER TABLE tripal_custom_tables2 RENAME to tripal_custom_tables";
    db_query($sql);
    $sql = "ALTER INDEX tripal_custom_tables_pkey2 RENAME TO tripal_custom_tables_pkey";
    db_query($sql);
    $sql = "ALTER INDEX tripal_custom_tables_table_id_idx2 RENAME TO tripal_custom_tables_table_id_idx";
    db_query($sql);
  }

  // tripal_cv_obo
  if (db_table_exists('tripal_cv_obo2')) {
    $sql = "DROP TABLE tripal_cv_obo";
    db_query($sql);
    $sql = "ALTER TABLE tripal_cv_obo2 RENAME to tripal_cv_obo";
    db_query($sql);
    $sql = "ALTER INDEX tripal_cv_obo_obo_id_idx2 RENAME TO tripal_cv_obo_obo_id_idx";
    db_query($sql);
    if (db_query("SELECT 1 FROM pg_indexes WHERE indexname = 'tripal_cv_obo_pkey2'")->fetchField()) {
      $sql = "ALTER INDEX tripal_cv_obo_pkey2 RENAME TO tripal_cv_obo_pkey";
    }
    db_query($sql);
  }

  // tripal_pub_import
  if (db_table_exists('tripal_pub_import2')) {
    $sql = "DROP TABLE tripal_pub_import";
    db_query($sql);
    $sql = "ALTER TABLE tripal_pub_import2 RENAME to tripal_pub_import";
    db_query($sql);
    $sql = "ALTER INDEX tripal_pub_import_name_idx2 RENAME TO tripal_pub_import_name_idx";
    db_query($sql);
    $sql = "ALTER INDEX tripal_pub_import_pkey2 RENAME TO tripal_pub_import_pkey";
    db_query($sql);
  }
}
/**
 * @section
 * Schema Definitions.
 */
/**
 * Implementation of hook_schema().
 *
 * @ingroup tripal_pub
 */
function tripal_chado_tripal_pub_import_schema() {

  return array(
    'fields' => array(
      'pub_import_id' => array(
        'type' => 'serial',
        'not null' => TRUE
      ),
      'name' => array(
        'type' => 'varchar',
        'length' => 255,
        'not null' => TRUE
      ),
      'criteria' => array(
        'type' => 'text',
        'size' => 'normal',
        'not null' => TRUE,
        'description' => 'Contains a serialized PHP array containing the search criteria'
      ),
      'disabled'  => array(
        'type' => 'int',
        'unsigned' => TRUE,
        'not NULL' => TRUE,
        'default' => 0
      ),
      'do_contact'  => array(
        'type' => 'int',
        'unsigned' => TRUE,
        'not NULL' => TRUE,
        'default' => 0
      ),
    ),
    'primary key' => array('pub_import_id'),
    'indexes' => array(
      'name' => array('name')
    ),
  );
}
/**
 * Describes the Tripal Custom Tables (tripal_custom_tables) table
 * This keeps track of tables created by Tripal and stored in chado that may or may not
 * also be materialized views.
 *
 * @ingroup tripal
 */
function tripal_chado_tripal_custom_tables_schema() {
  return array(
    'fields' => array(
      'table_id' => array(
        'type' => 'serial',
        'unsigned' => TRUE,
        'not NULL' => TRUE
      ),
      'table_name' => array(
        'type' => 'varchar',
        'length' => 255,
        'not NULL' => TRUE
      ),
      'schema' => array(
        'type' => 'text',
        'not NULL' => TRUE
      ),
      'mview_id' => array(
        'type' => 'int',
        'not NULL' => FALSE
      )
    ),
    'indexes' => array(
      'table_id' => array('table_id'),
    ),
    'primary key' => array('table_id'),
    'foreign keys' => array(
      'tripal_mviews' => array(
        'table' => 'tripal_mviews',
        'columns' => array(
          'mview_id' => 'mview_id'
        ),
      ),
    ),
  );
}
/**
 * Describes the Tripal Materialized View (tripal_mviews) table
 * This table keeps track of all materialized views created by Tripal and stored in chado
 *
 * @ingroup tripal
 */
function tripal_chado_tripal_mviews_schema() {
  return array(
    'fields' => array(
      'mview_id' => array(
        'type' => 'serial',
        'unsigned' => TRUE,
        'not NULL' => TRUE
      ),
      'name' => array(
        'type' => 'varchar',
        'length' => 255,
        'not NULL' => TRUE
      ),
      'modulename' => array(
        'type' => 'varchar',
        'length' => 50,
        'not NULL' => TRUE,
        'description' => 'The module name that provides the callback for this job'
      ),
      'mv_table' => array(
        'type' => 'varchar',
        'length' => 128,
        'not NULL' => FALSE
      ),
      'mv_specs' => array(
        'type' => 'text',
        'size' => 'normal',
        'not NULL' => FALSE
      ),
      'mv_schema' => array(
        'type' => 'text',
        'size' => 'normal',
        'not NULL' => FALSE
      ),
      'indexed' => array(
        'type' => 'text',
        'size' => 'normal',
        'not NULL' => FALSE
      ),
      'query' => array(
        'type' => 'text',
        'size' => 'normal',
        'not NULL' => TRUE
      ),
      'special_index' => array(
        'type' => 'text',
        'size' => 'normal',
        'not NULL' => FALSE
      ),
      'last_update' => array(
        'type' => 'int',
        'not NULL' => FALSE,
        'description' => 'UNIX integer time'
      ),
      'status'        => array(
        'type' => 'text',
        'size' => 'normal',
        'not NULL' => FALSE
      ),
      'comment' => array(
        'type' => 'text',
        'size' => 'normal',
        'not NULL' => FALSE
      ),
    ),
    'indexes' => array(
      'mview_id' => array('mview_id')
    ),
    'unique keys' => array(
      'mv_table' => array('mv_table'),
      'mv_name' => array('name'),
    ),
    'primary key' => array('mview_id'),
  );
}

/**
 * Links Biological Data Entities to the chado "base" table the data is stored in.
 * This is where we would specify that a particular gene maps to the record in the
 * chado.feature table with a feature_id=2432;
 */
function tripal_chado_chado_bundle_schema() {

  $schema = array(
    'description' => 'Describes how a bundle maps data to Chado',
    'fields' => array(
      'chado_bundle_id' => array(
        'description' => 'The primary identifier for this table.',
        'type' => 'serial',
        'unsigned' => TRUE,
        'not null' => TRUE,
      ),
      'bundle_id' => array(
        'description' => 'The unique entity id.',
        'type' => 'int',
        'not null' => TRUE,
      ),
      'data_table' => array(
        'description' => 'The table in Chado that this term services (e.g. feature, stock, library, etc.)',
        'type' => 'varchar',
        'length' => 128,
        'not null' => TRUE,
        'default' => '',
      ),
      'type_linker_table' => array(
        'description' => 'If a linker table (e.g. cvterm/prop) is needed to uniquely identify a content type then that table name is provided here.',
        'type' => 'varchar',
        'length' => 128,
        'not null' => FALSE,
        'default' => '',
      ),
      'type_column' => array(
        'description' => 'The column in the data table or linker table that distinguishes the data type. This must be in a foreign key relationship to the cvterm table.',
        'type' => 'varchar',
        'length' => 128,
        'not null' => FALSE,
        'default' => '',
      ),
      'type_id' => array(
        'description' => 'If a type_column is set then this is the cvterm_id of the data type that this bundle maps to.',
        'size' => 'big',
        'type' => 'int',
      ),
      'type_value' => array(
        'description' => 'If a property table is used for a linker, then the value that should be matched to identify this content type is stored here.',
        'type' => 'text',
        'not null' => FALSE,
        'default' => '',
      ),
      'base_type_id' => array(
        'description' => 'If a property table is used for a linker, and if the base table requires a type_id then this is the type that should be used on insert of new records in the base table.',
        'size' => 'big',        
        'type' => 'int',
      )
    ),
    'indexes' => array(
      'bundle_id' => array('bundle_id'),
      'data_table' => array('data_table'),
    ),
    'unique keys' => array(
      'record' => array('bundle_id'),
    ),
    'primary key' => array('chado_bundle_id'),
  );
  return $schema;
}

/**
 * Tripal cvterm mapping schema
 * Map cvterms to chado tables that use them
 */
function tripal_chado_chado_cvterm_mapping_schema() {

  $schema = array (
    'table' => 'chado_cvterm_mapping',
    'fields' => array (
      'mapping_id' => array(
        'type' => 'serial',
        'not null' => TRUE
      ),
      'cvterm_id' => array (
        'type' => 'int',
        'not null' => TRUE
      ),
      'chado_table' => array (
        'type' => 'varchar',
        'length' => 128,
        'not null' => TRUE
      ),
      'chado_field' => array (
        'type' => 'varchar',
        'length' => 128,
        'not null' => FALSE
      ),
    ),
    'primary key' => array (
      0 => 'mapping_id'
    ),
    'unique key' => array(
      'cvterm_id',
    ),
    'indexes' => array(
      'tripal_cvterm2table_idx1' => array('cvterm_id'),
      'tripal_cvterm2table_idx2' => array('chado_table'),
      'tripal_cvterm2table_idx3' => array('chado_table', 'chado_field'),
    ),
  );
  return $schema;
}

/**
 * Fixes the phase on the tripal_gffcds_temp table used for importing GFF files, and fixes the db.name term mapping.
 *
 */
function tripal_chado_update_7300() {
  try {
    if (chado_table_exists('tripal_gffcds_temp')) {
      chado_query("ALTER TABLE {tripal_gffcds_temp} ALTER COLUMN phase DROP NOT NULL;");
    }

    $term = chado_insert_cvterm(array(
      'id' => 'data:1048',
      'name' => 'Database ID',
      'cv_name' => 'EDAM',
      'definition' => 'An identifier of a biological or bioinformatics database.',
    ));
    chado_associate_semweb_term('db', 'name', $term);
  }
  catch (\PDOException $e) {
    $error = $e->getMessage();
    throw new DrupalUpdateException('Could not fix phase on tripal_gffcds_temp table: '. $error);
  }
}

/**
 * Divides chado_entity table for better integration with views.
 */
function tripal_chado_update_7301() {

  module_load_include('inc', 'tripal_chado', 'includes/tripal_chado.bundle');
  try {
    $transaction = db_transaction();
    $query = db_select('chado_bundle', 'CB');
    $query->join('tripal_bundle', 'TB', 'TB.id = CB.bundle_id');
    $query->fields('CB', array('data_table'));
    $query->fields('TB', array('name'));
    $cbundles = $query->execute();

    // If the table for the bundle doesn't exist then create one, and then
    // move all of the records from the chado_entity table to it.
    while($cbundle = $cbundles->fetchObject()) {
      $cbundle_table = chado_get_bundle_entity_table($cbundle);

      if (!db_table_exists($cbundle_table)) {
        // Create the bundle table.
        tripal_chado_create_bundle_table($cbundle);

        // Now move the records over.
        $sql = "
          INSERT INTO {$cbundle_table} (entity_id, record_id, nid)
           SELECT CE.entity_id, CE.record_id, CE.nid
            FROM {chado_entity} CE
              INNER JOIN {tripal_entity} TE ON CE.entity_id = TE.id
            WHERE TE.bundle = :bundle
        ";
        db_query($sql, array(':bundle' => $cbundle->name));
      }
    }

    // Now remove the chado_entity table.
    db_drop_table('chado_entity');
  }
  catch (\PDOException $e) {
    $transaction->rollback();
    $error = $e->getMessage();
    throw new DrupalUpdateException('Could not perform update: '. $error);
  }
}

/**
 * Corrections to the EDAM database.
 */
function tripal_chado_update_7302(){
  try {
    // Add the term for the field.
    chado_insert_db(array(
      'name' => 'format',
      'description' => 'A defined way or layout of representing and structuring data in a computer file, blob, string, message, or elsewhere. The main focus in EDAM lies on formats as means of structuring data exchanged between different tools or resources. ',
      'url' => 'http://edamontology.org/page',
      'urlprefix' => 'http://edamontology.org/{db}_{accession}',
    ));
    chado_insert_db(array(
      'name' => 'operation',
      'description' => 'A function that processes a set of inputs and results in a set of outputs, or associates arguments (inputs) with values (outputs). Special cases are: a) An operation that consumes no input (has no input arguments).',
      'url' => 'http://edamontology.org/page',
      'urlprefix' => 'http://edamontology.org/{db}_{accession}',
    ));
    chado_insert_db(array(
      'name' => 'topic',
      'description' => 'A category denoting a rather broad domain or field of interest, of study, application, work, data, or technology. Topics have no clearly defined borders between each other.',
      'url' => 'http://edamontology.org/page',
      'urlprefix' => 'http://edamontology.org/{db}_{accession}',
    ));
    chado_insert_cv(
      'EDAM',
      'EDAM is an ontology of well established, familiar concepts that are prevalent within bioinformatics, including types of data and data identifiers, data formats, operations and topics. EDAM is a simple ontology - essentially a set of terms with synonyms and definitions - organised into an intuitive hierarchy for convenient use by curators, software developers and end-users. EDAM is suitable for large-scale semantic annotations and categorization of diverse bioinformatics resources. EDAM is also suitable for diverse application including for example within workbenches and workflow-management systems, software distributions, and resource registries.'
    );
  }
  catch (\PDOException $e) {
    $transaction->rollback();
    $error = $e->getMessage();
    throw new DrupalUpdateException('Could not perform update: '. $error);
  }
}

/**
 * Fixes inconsistency with Chado v1.3 update if was applied.
 */
function tripal_chado_update_7303() {
  try {
    $chado_version = chado_get_version();
    if ($chado_version == '1.3') {
      module_load_include('inc', 'tripal_chado', 'includes/setup/tripal_chado.setup');
      tripal_chado_fix_v1_3_custom_tables();
    }
  }
  catch (\PDOException $e) {
    $transaction->rollback();
    $error = $e->getMessage();
    throw new DrupalUpdateException('Could not perform update: '. $error);
  }
}

/**
 * Add some new controlled vocabulary terms.
 */
function tripal_chado_update_7304() {
  try {
    $term = chado_insert_cvterm(array(
      'id' => 'SIO:001080',
      'name' => 'vocabulary',
      'cv_name' => 'SIO',
      'definition' => 'A vocabulary is a collection of terms.',
    ));
    chado_associate_semweb_term('cvterm', 'cv_id', $term);
    $term = chado_insert_cvterm(array(
      'id' => 'data:2976',
      'name' => 'Protein sequence',
      'cv_name' => 'EDAM',
      'definition' => 'One or more protein sequences, possibly with associated annotation.',
    ));
    $term = chado_insert_cvterm(array(
      'id' => 'local:fmin',
      'name' => 'minimal boundary',
      'definition' => 'The leftmost, minimal boundary in the linear range ' .
      'represented by the feature location. Sometimes this is called ' .
      'start although this is confusing because it does not necessarily ' .
      'represent the 5-prime coordinate.',
      'cv_name' => 'local',
    ));
    chado_associate_semweb_term('featureloc', 'fmin', $term);
    $term = chado_insert_cvterm(array(
      'id' => 'local:fmax',
      'name' => 'maximal boundary',
      'definition' => 'The rightmost, maximal boundary in the linear range ' .
      'represented by the featureloc. Sometimes this is called end although ' .
      'this is confusing because it does not necessarily represent the ' .
      '3-prime coordinate',
      'cv_name' => 'local',
    ));
    chado_associate_semweb_term('featureloc', 'fmax', $term);
    $term = chado_insert_cvterm(array(
      'id' => 'data:2336',
      'name' => 'Translation phase specification',
      'cv_name' => 'EDAM',
      'definition' => 'Phase for translation of DNA (0, 1 or 2) relative to a fragment of the coding sequence.',
    ));
    chado_associate_semweb_term('featureloc', 'phase', $term);
    $term = chado_insert_cvterm(array(
      'id' => 'data:3002',
      'name' => 'Annotation track',
      'cv_name' => 'EDAM',
      'definition' => 'Annotation of one particular positional feature on a ' .
        'biomolecular (typically genome) sequence, suitable for import and ' .
        'display in a genome browser. Synonym: Sequence annotation track.',
    ));
    chado_associate_semweb_term('featureloc', 'srcfeature_id', $term);
  }
  catch (\PDOException $e) {
    $transaction->rollback();
    $error = $e->getMessage();
    throw new DrupalUpdateException('Could not perform update: '. $error);
  }
}
/**
 * Adding missing cv/db details and cvterms.
 */
function tripal_chado_update_7305() {
  try {
    chado_insert_db(array(
      'name' => 'rdfs',
      'description' => 'Resource Description Framework Schema',
      'url' => 'https://www.w3.org/TR/rdf-schema/',
      'urlprefix' => 'https://www.w3.org/TR/rdf-schema/#ch_{accession}',
    ));
    chado_insert_cv('rdfs', 'Resource Description Framework Schema');
    chado_insert_db(array(
      'name' => 'SO',
      'description' => 'The sequence ontology.',
      'url' => 'http://www.sequenceontology.org/',
      'urlprefix' => 'http://www.sequenceontology.org/browser/current_svn/term/{db}:{accession}',
    ));
    chado_insert_cv('sequence', 'The sequence ontology.');
    chado_insert_db(array(
      'name' => 'TAXRANK',
      'description' => 'A vocabulary of taxonomic ranks (species, family, phylum, etc)',
      'url' => 'http://www.obofoundry.org/ontology/taxrank.html',
      'urlprefix' => 'http://purl.obolibrary.org/obo/{db}_{accession}',
    ));
    chado_insert_cv('taxonomic_rank', 'A vocabulary of taxonomic ranks (species, family, phylum, etc)');
    chado_insert_db(array(
      'name' => 'hydra',
      'description' => 'A Vocabulary for Hypermedia-Driven Web APIs',
      'url' => 'http://www.w3.org/ns/hydra/core',
      'urlprefix' => 'http://www.w3.org/ns/hydra/core#{accession}',
    ));
    chado_insert_cv(
      'hydra',
      'A Vocabulary for Hypermedia-Driven Web APIs.'
    );
    chado_insert_db(array(
      'name' => 'dc',
      'description' => 'DCMI Metadata Terms.',
      'url' => 'http://purl.org/dc/dcmitype/',
      'urlprefix' => 'http://purl.org/dc/terms/{accession}',
    ));
    chado_insert_cv(
      'dc',
      'DCMI Metadata Terms.'
    );
    $term = chado_insert_cvterm(array(
      'id' => 'dc:Service',
      'name' => 'Service',
      'cv_name' => 'dc',
      'definition' => 'A system that provides one or more functions.',
    ));
    $name = chado_insert_cvterm(array(
      'id' => 'hydra:Collection',
      'name' => 'Collection',
      'cv_name' => 'hydra',
      'definition' => 'A collection holding references to a number of related resources.',
    ));
    $name = chado_insert_cvterm(array(
      'id' => 'hydra:member',
      'name' => 'member',
      'cv_name' => 'hydra',
      'definition' => 'A member of the collection',
    ));
    $name = chado_insert_cvterm(array(
      'id' => 'hydra:description',
      'name' => 'description',
      'cv_name' => 'hydra',
      'definition' => 'A description.',
    ));
    $name = chado_insert_cvterm(array(
      'id' => 'hydra:totalItems',
      'name' => 'totalItems',
      'cv_name' => 'hydra',
      'definition' => 'The total number of items referenced by a collection.',
    ));
    $name = chado_insert_cvterm(array(
      'id' => 'hydra:title',
      'name' => 'title',
      'cv_name' => 'hydra',
      'definition' => 'A title, often used along with a description.',
    ));
    $name = chado_insert_cvterm(array(
      'id' => 'hydra:PartialCollectionView',
      'name' => 'PartialCollectionView',
      'cv_name' => 'hydra',
      'definition' => 'A PartialCollectionView describes a partial view of a Collection. Multiple PartialCollectionViews can be connected with the the next/previous properties to allow a client to retrieve all members of the collection.',
    ));
    $term = chado_insert_cvterm(array(
      'id' => 'schema:ItemPage',
      'name' => 'ItemPage',
      'cv_name' => 'schema',
      'definition' => 'A page devoted to a single item, such as a particular product or hotel.',
    ));
    global $base_path;

    chado_insert_db(array(
      'name' => 'null',
      'description' => 'No online database.',
      'url' => $base_path . 'cv/lookup/null',
      'urlprefix' => $base_path. 'cv/lookup/{db}/{accession}',
    ));
    chado_insert_db(array(
      'name' => 'local',
      'description' => 'Terms created for this site.',
      'url' => $base_path . 'cv/lookup/local',
      'urlprefix' => $base_path . 'cv/lookup/{db}/{accession}',
    ));
    $term = chado_insert_cvterm(array(
      'id' => 'local:rank',
      'name' => 'rank',
      'definition' => 'A taxonmic rank',
      'cv_name' => 'local',
    ));

  }
  catch (\PDOException $e) {
    $transaction->rollback();
    $error = $e->getMessage();
    throw new DrupalUpdateException('Could not perform update: '. $error);
  }
}

/**
 * Add cvterm mapping for the Map entity type
 */
function tripal_chado_update_7306() {
  try {
    $identifier = array(
      'cv_id' => array('name' => 'EDAM'),
      'name' => 'Map'
    );
    $cvterm = chado_get_cvterm($identifier);
    tripal_chado_add_cvterm_mapping($cvterm->cvterm_id, 'featuremap', NULL);
  }
  catch (\PDOException $e) {
    $error = $e->getMessage();
    throw new DrupalUpdateException('Could not perform update: '. $error);
  }
}

/**
 * Add cvterm mapping for the Publication entity type
 */
function tripal_chado_update_7307() {
  try {
    $identifier = array(
      'cv_id' => array('name' => 'tripal_pub'),
      'name' => 'Publication'
    );
    $cvterm = chado_get_cvterm($identifier);
    tripal_chado_add_cvterm_mapping($cvterm->cvterm_id, 'pub', NULL);
  }
  catch (\PDOException $e) {
    $error = $e->getMessage();
    throw new DrupalUpdateException('Could not perform update: '. $error);
  }
}

/**
 * Add cvterm mapping for the analysis.sourcversion and analysis.sourcename.
 */
function tripal_chado_update_7308() {
  try {
    $term = chado_insert_cvterm(array(
      'id' => 'IAO:0000129',
      'name' => 'version number',
      'cv_name' => 'IAO',
      'definition' => 'A version number is an ' .
      'information content entity which is a sequence of characters ' .
      'borne by part of each of a class of manufactured products or its ' .
      'packaging and indicates its order within a set of other products ' .
      'having the same name.',
    ));
    chado_associate_semweb_term('analysis', 'sourceversion', $term);
    chado_associate_semweb_term(NULL, 'version', $term);

    $term = chado_insert_cvterm(array(
      'id' => 'schema:name',
      'name' => 'name',
      'cv_name' => 'schema',
      'definition' => 'The name of the item.',
    ));
    chado_associate_semweb_term('analysis', 'sourcename', $term);

    $term = chado_insert_cvterm(array(
      'id' => 'data:2091',
      'name' => 'Accession',
      'cv_name' => 'EDAM',
      'definition' => 'A persistent (stable) and unique identifier, typically identifying an object (entry) from a database.',
    ));
    chado_associate_semweb_term('dbxref', 'accession', $term);

  }
  catch (\PDOException $e) {
    $error = $e->getMessage();
    throw new DrupalUpdateException('Could not perform update: '. $error);
  }
}

/**
 * Add cvterm 'annotation' and maps to cvterm linking tables.
 */
function tripal_chado_update_7309() {
  try {
    $term = chado_insert_cvterm(array(
      'id' => 'SIO:001166',
      'name' => 'annotation',
      'cv_name' => 'SIO',
      'definition' => 'An annotation is a written explanatory or critical description, or other in-context information (e.g., pattern, motif, link), that has been associated with data or other types of information.',
    ));
    chado_associate_semweb_term('feature_cvterm', 'cvterm_id', $term);
    chado_associate_semweb_term('analysis_cvterm', 'cvterm_id', $term);
    chado_associate_semweb_term('cell_line_cvterm', 'cvterm_id', $term);
    chado_associate_semweb_term('environment_cvterm', 'cvterm_id', $term);
    chado_associate_semweb_term('expression_cvterm', 'cvterm_id', $term);
    chado_associate_semweb_term('library_cvterm', 'cvterm_id', $term);
    chado_associate_semweb_term('organism_cvterm', 'cvterm_id', $term);
    chado_associate_semweb_term('phenotype_cvterm', 'cvterm_id', $term);
    chado_associate_semweb_term('stock_cvterm', 'cvterm_id', $term);
    chado_associate_semweb_term('stock_relationship_cvterm', 'cvterm_id', $term);


    $term = chado_insert_cvterm(array(
      'id' => 'SIO:000281',
      'name' => 'negation',
      'cv_name' => 'SIO',
      'definition' => 'NOT is a logical operator in that has the value true if its operand is false.',
    ));
    chado_associate_semweb_term('feature_cvterm', 'is_not', $term);
    chado_associate_semweb_term('analysis_cvterm', 'is_not', $term);
    chado_associate_semweb_term('organism_cvterm', 'is_not', $term);
    chado_associate_semweb_term('stock_cvterm', 'is_not', $term);
  }
  catch (\PDOException $e) {
    $error = $e->getMessage();
    throw new DrupalUpdateException('Could not perform update: '. $error);
  }
}
/**
 * Adds the 'OBCS' and rank order term.
 */
function tripal_chado_update_7310() {
  try {
    chado_insert_db(array(
      'name' => 'OBCS',
      'description' => 'Ontology of Biological and Clinical Statistics.',
      'url' => 'https://github.com/obcs/obcs',
      'urlprefix' => 'http://purl.obolibrary.org/obo/{db}_{accession}',
    ));
    chado_insert_cv(
        'OBCS',
        'Ontology of Biological and Clinical Statistics.'
    );

    $term = chado_insert_cvterm(array(
      'id' => 'OBCS:0000117',
      'name' => 'rank order',
      'cv_name' => 'OBCS',
      'definition' => 'A data item that represents an arrangement according to a rank, i.e., the position of a particular case relative to other cases on a defined scale.',
    ));
    chado_associate_semweb_term(NULL, 'rank', $term);
  }
  catch (\PDOException $e) {
    $error = $e->getMessage();
    throw new DrupalUpdateException('Could not perform update: '. $error);
  }
}
/**
 * Fix a mistake with the association of the term with featureloc.fmin.
 */
function tripal_chado_update_7311() {
  try {
    $term = chado_insert_cvterm(array(
      'id' => 'local:fmin',
      'name' => 'minimal boundary',
      'definition' => 'The leftmost, minimal boundary in the linear range ' .
        'represented by the feature location. Sometimes this is called ' .
        'start although this is confusing because it does not necessarily ' .
        'represent the 5-prime coordinate.',
      'cv_name' => 'local',
    ));
    chado_associate_semweb_term('featureloc', 'fmin', $term);
  }
  catch (\PDOException $e) {
    $error = $e->getMessage();
    throw new DrupalUpdateException('Could not perform update: '. $error);
  }
}
/**
 * Associates a local term with the pub.miniref column.
 */
function tripal_chado_update_7312() {
  try {

    $term = chado_insert_cvterm(array(
      'id' => 'local:miniref',
      'name' => 'Mini-ref',
      'definition' => 'A small in-house unique identifier for a publication.',
      'cv_name' => 'local',
    ));
    chado_associate_semweb_term('pub', 'miniref', $term);
    $term = chado_insert_cvterm(array(
      'id' => 'schema:url',
      'name' => 'url',
      'cv_name' => 'schema',
      'definition' => 'URL of the item.',
    ));
    chado_associate_semweb_term('db', 'url', $term);
  }
  catch (\PDOException $e) {
    $error = $e->getMessage();
    throw new DrupalUpdateException('Could not perform update: '. $error);
  }
}

/**
 * Run the cvtermpath for the Tripal Pub and Contact ontologies.
 */
function tripal_chado_update_7313() {
  try {
    $cv = chado_get_cv(array('name' => 'tripal_pub'));
    chado_update_cvtermpath($cv->cv_id);
    $cv = chado_get_cv(array('name' => 'tripal_contact'));
    chado_update_cvtermpath($cv->cv_id);
  }
  catch (\PDOException $e) {
    $error = $e->getMessage();
    throw new DrupalUpdateException('Could not perform update: '. $error);
  }
}

/**
 * Adds a local term for the featuremap.feature_id column.
 */
function tripal_chado_update_7314() {
  try {
    $term = chado_insert_cvterm(array(
      'name' => 'Reference Feature',
      'definition' => 'A genomic or genetic feature on which other features are mapped.',
      'cv_name' => 'local',
      'is_relationship' => 0,
      'db_name' => 'local'
    ));
    chado_associate_semweb_term('featurepos', 'map_feature_id', $term);
  }
  catch (\PDOException $e) {
    $error = $e->getMessage();
    throw new DrupalUpdateException('Could not perform update: '. $error);
  }
}
/**
 * Fixes a mistake with the schema:additionalType term.
 */
function tripal_chado_update_7315() {
  try {
    $term = chado_insert_cvterm(array(
      'id' => 'schema:additionalType',
      'name' => 'additionalType',
      'cv_name' => 'schema',
      'definition' => 'An additional type for the item, typically used for adding more specific types from external vocabularies in microdata syntax. This is a relationship between something and a class that the thing is in.',
    ));
    chado_delete_record('cv', array('name' => 'An additional type for the item, typically used for adding more specific types from external vocabularies in microdata syntax. This is a relationship between something and a class that the thing is in.'));
  }
  catch (\PDOException $e) {
    $error = $e->getMessage();
    throw new DrupalUpdateException('Could not perform update: '. $error);
  }
}

/**
 * Adds the email term for potential use with contact properties.
 */
function tripal_chado_update_7316() {
  try {
    $term = chado_insert_cvterm(array(
      'id' => 'SIO:001323',
      'name' => 'email address',
      'cv_name' => 'SIO',
      'definition' => 'an email address is an identifier to send mail to particular electronic mailbox.',
    ));
  }
  catch (\PDOException $e) {
    $error = $e->getMessage();
    throw new DrupalUpdateException('Could not perform update: '. $error);
  }
}

/**
 * Support for the biomaterial table.
 */
function tripal_chado_update_7317() {
  try {
    $term = chado_insert_cvterm(array(
      'id' => 'OBI:0100026',
      'name' => 'organism',
      'cv_name' => 'obi',
      'definition' => 'A material entity that is an individual living system, such as animal, plant, bacteria or virus, that is capable of replicating or reproducing, growth and maintenance in the right environment. An organism may be unicellular or made up, like humans, of many billions of cells divided into specialized tissues and organs.',
    ));
    chado_associate_semweb_term('biomaterial', 'taxon_id', $term);
    $term = chado_insert_cvterm(array(
      'id' => 'local:contact',
      'name' => 'contact',
      'definition' => 'An entity (e.g. individual or organization) through ' .
      'whom a person can gain access to information, favors, ' .
      'influential people, and the like.',
      'cv_name' => 'local',
    ));
    chado_associate_semweb_term('biomaterial', 'biosourceprovider_id', $term);
  }
  catch (\PDOException $e) {
    $error = $e->getMessage();
    throw new DrupalUpdateException('Could not perform update: '. $error);
  }
}

/**
 * Adding biological sample term for biomaterial entities.
 */
function tripal_chado_update_7318() {
  try {
    chado_insert_db(array(
      'name' => 'sep',
      'description' => 'Sample processing and separation techniques.',
      'url' => 'http://psidev.info/index.php?q=node/312',
      'urlprefix' => 'http://purl.obolibrary.org/obo/{db}_{accession}',
    ));
    chado_insert_cv('sep','A structured controlled vocabulary for the annotation of sample processing and separation techniques in scientific experiments.');
    $term = chado_insert_cvterm(array(
      'id' => 'sep:00195',
      'name' => 'biological sample',
      'cv_name' => 'sep',
      'definition' => 'A biological sample analysed by a particular technology.',
    ));
  }
  catch (\PDOException $e) {
    $error = $e->getMessage();
    throw new DrupalUpdateException('Could not perform update: '. $error);
  }
}


/**
 * Adding new Analysis term.
 */
function tripal_chado_update_7319() {
  try {
    $term = chado_insert_cvterm(array(
      'id' => 'operation:2945',
      'name' => 'Analysis',
      'cv_name' => 'EDAM',
      'definition' => 'Apply analytical methods to existing data of a specific type.',
    ));
  }
  catch (\PDOException $e) {
    $error = $e->getMessage();
    throw new DrupalUpdateException('Could not perform update: '. $error);
  }
}

/**
 * Adding Phylogenetic Tree content type.
 */
function tripal_chado_update_7320() {
    try {
    // Associate the Analysis term with the analysis_id of the phylotree table.
    $term = chado_get_cvterm(array('id' => 'operation:2945'));
    chado_associate_semweb_term('phylotree', 'analysis_id', $term);

    $term = chado_insert_cvterm(array(
      'id' => 'data:0872',
      'name' => 'Phylogenetic tree',
      'cv_name' => 'EDAM',
      'definition' => 'The raw data (not just an image) from which a phylogenetic tree is directly generated or plotted, such as topology, lengths (in time or in expected amounts of variance) and a confidence interval for each length.',
    ));
    $term = chado_insert_cvterm(array(
      'id' => 'data:3272',
      'name' => 'Species tree',
      'cv_name' => 'EDAM',
      'definition' => 'A phylogenetic tree that reflects phylogeny of the taxa from which the characters (used in calculating the tree) were sampled.',
    ));
    $term = chado_insert_cvterm(array(
      'id' => 'data:3271',
      'name' => 'Gene tree',
      'cv_name' => 'EDAM',
      'definition' => 'A phylogenetic tree that is an estimate of the character\'s phylogeny.',
    ));
    $term = chado_insert_cvterm(array(
      'id' => 'operation:0567',
      'name' => 'Phylogenetic tree visualisation',
      'cv_name' => 'EDAM',
      'definition' => 'A phylogenetic tree that is an estimate of the character\'s phylogeny.',
    ));

    // Create the 'Phylogenetic tree' content type.
    $error = '';
    $args = array(
      'vocabulary' => 'data',
      'accession' => '0872',
      'term_name' => 'Phylogenetic tree',
      'storage_args' => array(
        'data_table' => 'phylotree',
      )
    );
    $term = tripal_load_term_entity(array('vocabulary' => 'data', 'accession' => '0872'));
    if ($term) {
      $bundle = tripal_load_bundle_entity(array('term_id' => $term->id));
    }
    if (!$term or !$bundle) {
      if (!tripal_create_bundle($args)) {
        throw new Exception('Error Encountered creating "Phylogenetic tree" Tripal Content Type.');
      }
    }
  }
  catch (\PDOException $e) {
    $error = $e->getMessage();
    throw new DrupalUpdateException('Could not perform update: '. $error);
  }
}

/**
 * Updating details for local ontologies.
 */
function tripal_chado_update_7321() {
  try {
    chado_insert_db(array(
      'name' => 'TPUB',
      'description' => 'Tripal Publiation Ontology. A temporary ontology until a more formal appropriate ontology an be identified.',
      'url' => '/cv/lookup/TPUB',
      'urlprefix' => '/cv/lookup/TPUB/{accession}',
    ));
    chado_insert_cv('tripal_pub', 'Tripal Publiation Ontology. A temporary ontology until a more formal appropriate ontology an be identified.');

    chado_insert_db(array(
      'name' => 'rdf',
      'description' => 'Resource Description Framework',
      'url' => 'http://www.w3.org/1999/02/22-rdf-syntax-ns',
      'urlprefix' => 'http://www.w3.org/1999/02/22-rdf-syntax-ns#',
    ));
    chado_insert_cv(
      'rdf',
      'Resource Description Framework'
    );
    chado_insert_db(array(
      'name' => 'rdfs',
      'description' => 'Resource Description Framework Schema',
      'url' => 'https://www.w3.org/TR/rdf-schema/',
      'urlprefix' => 'http://www.w3.org/2000/01/rdf-schema#{accession}',
    ));
    chado_insert_db(array(
      'name' => 'hydra',
      'description' => 'A Vocabulary for Hypermedia-Driven Web APIs',
      'url' => 'http://www.w3.org/ns/hydra/core',
      'urlprefix' => 'http://www.w3.org/ns/hydra/core#{accession}',
    ));
    chado_insert_cv(
      'hydra',
      'A Vocabulary for Hypermedia-Driven Web APIs.'
    );
  }
  catch (\PDOException $e) {
    $error = $e->getMessage();
    throw new DrupalUpdateException('Could not perform update: '. $error);
  }
}
/**
 * Fixing the SWO, TPUB and TContact vocabulary URLs
 */
function tripal_chado_update_7322() {
  try {
    chado_insert_db(array(
      'name' => 'TPUB',
      'description' => 'Tripal Publiation Ontology. A temporary ontology until a more formal appropriate ontology an be identified.',
      'url' => 'cv/lookup/TPUB',
      'urlprefix' => 'cv/lookup/TPUB/{accession}',
    ));
    chado_insert_db(array(
      'name' => 'TContact',
      'description' => 'Tripal Contact Ontology. A temporary ontology until a more formal appropriate ontology an be identified.',
      'url' => 'cv/lookup/TContact',
      'urlprefix' => 'cv/lookup/TContact/{accession}',
    ));
    chado_insert_cv('tripal_contact', 'Tripal Contact Ontology. A temporary ontology until a more formal appropriate ontology an be identified.');

    chado_insert_db(array(
      'name' => 'SWO',
      'description' => 'Software Ontology',
      'url' => 'http://purl.obolibrary.org/obo/swo',
      'urlprefix' => 'http://www.ebi.ac.uk/swo/',
    ));
  }
  catch (\PDOException $e) {
    $error = $e->getMessage();
    throw new DrupalUpdateException('Could not perform update: '. $error);
  }
}
/**
 * Adding the db2cv materialized view.
 */
function tripal_chado_update_7323() {
  try {
    module_load_include('inc', 'tripal_chado', 'includes/setup/tripal_chado.chado_vx_x');
    tripal_chado_add_db2cv_mview_mview();

    drupal_set_message('Populating materialized view db2cv_mview...');
    $mview_id = chado_get_mview_id('db2cv_mview');
    chado_populate_mview($mview_id);

    drupal_set_message('Populating materialized view cv_root_mview...');
    $mview_id = chado_get_mview_id('cv_root_mview');
    chado_populate_mview($mview_id);
  }
  catch (\PDOException $e) {
    $error = $e->getMessage();
    throw new DrupalUpdateException('Could not perform update: '. $error);
  }
}
/**
 * Updating the db2cv materialized view.
 */
function tripal_chado_update_7324() {
  try {
    if (chado_table_exists(db2cv_mview) and !chado_column_exists('db2cv_mview', 'num_terms')) {
      module_load_include('inc', 'tripal_chado', 'includes/setup/tripal_chado.chado_vx_x');

      // Remove the old mview.
      $mview_id = chado_get_mview_id('db2cv_mview');
      chado_delete_mview($mview_id);

      // Readd the mview.
      tripal_chado_add_db2cv_mview_mview();
      drupal_set_message('Populating materialized view db2cv_mview...');
      $mview_id = chado_get_mview_id('db2cv_mview');
      chado_populate_mview($mview_id);
    }
  }
  catch (\PDOException $e) {
    $error = $e->getMessage();
    throw new DrupalUpdateException('Could not perform update: '. $error);
  }
}

/**
 * Adding additional vocabulary term mapping to Chado table columns.
 */
function tripal_chado_update_7325() {
  try {
    module_load_include('inc', 'tripal_chado', 'includes/tripal_chado.semweb');
    tripal_chado_populate_chado_semweb_table();
  }
  catch (\PDOException $e) {
    $error = $e->getMessage();
    throw new DrupalUpdateException('Could not perform update: '. $error);
  }
}


/**
 * Adding a "Company" term.
 */
function tripal_chado_update_7326() {
  try {
    // The Company term is missing for the Tripal Contact ontology, but is
    // useful for the arraydesign.manufacturer which is an FK to Contact.
    // It seems better to use a term from a curated ontology than to add to
    // Tripal Contact.
    $term = chado_insert_cvterm(array(
      'id' => 'NCIT:C54131',
      'name' => 'Company',
      'cv_name' => 'ncit',
      'definition' => 'Any formal business entity for profit, which may be a corporation, a partnership, association or individual proprietorship. [ NCI http://dictionary.law.com ]',
    ));
  }
  catch (\PDOException $e) {
    $error = $e->getMessage();
    throw new DrupalUpdateException('Could not perform update: '. $error);
  }
}

/**
 * Adding terms for sequence visualization.
 */
function tripal_chado_update_7327() {
  try {
    $term = chado_insert_cvterm(array(
      'id' => 'operation:0564',
      'name' => 'Sequence visualisation',
      'cv_name' => 'EDAM',
      'definition' => 'Visualise, format or render a molecular sequence or sequences such as a sequence alignment, possibly with sequence features or properties shown.',
    ));
  }
  catch (\PDOException $e) {
    $error = $e->getMessage();
    throw new DrupalUpdateException('Could not perform update: '. $error);
  }
}

/**
 * Don't count relationship cvterms as ontology roots.
 */
function tripal_chado_update_7328() {
  try {
    $mv_name = 'cv_root_mview';
    // Remove the old mview.
    $mview_id = chado_get_mview_id($mv_name);
    chado_delete_mview($mview_id);
    module_load_include('inc', 'tripal_chado', 'includes/setup/tripal_chado.chado_vx_x');
    // Re-add the mview.
    tripal_chado_add_cv_root_mview_mview();
    $mview_id = chado_get_mview_id($mv_name);
    chado_populate_mview($mview_id);
  } 
  catch (\PDOException $e) {
    $error = $e->getMessage();
    throw new DrupalUpdateException('Could not perform update: '. $error);
  }
}

/**
 * Fixing the chado_bundle.type_id type.
 */
function tripal_chado_update_7329() {
  try {
    db_change_field('chado_bundle', 'type_id', 'type_id', [
      'description' => 'If a type_column is set then this is the cvterm_id of the data type that this bundle maps to.',
      'size' => 'big',
      'type' => 'int',
    ]);
  }
  catch (\PDOException $e) {
    $error = $e->getMessage();
    throw new DrupalUpdateException('Could not perform update: '. $error);
  }
}

<<<<<<< HEAD
# tripal_chado_update_7329 is in PR #579 and changes the chado_bundle.type_id
# to a big int.

# tripal_chado_update_7330 is in PR #596 and adds categories for content types.

/**
 * Adds a base_type_id to the chado_bundle table.
 */
function tripal_chado_update_7331() {
  try {
    if (!db_field_exists('chado_bundle', 'base_type_id')) {
      db_add_field('chado_bundle', 'base_type_id', [
        'description' => 'If a property table is used for a linker, and if the base table requires a type_id then this is the type that should be used on insert of new records in the base table.',
        'size' => 'big',
        'type' => 'int',
      ]);
    }
  }
  catch (\PDOException $e) {
    $error = $e->getMessage();
    throw new DrupalUpdateException('Could not perform update: '. $error);
  }
}
=======
>>>>>>> dbdfe0f3
<|MERGE_RESOLUTION|>--- conflicted
+++ resolved
@@ -1600,10 +1600,6 @@
   }
 }
 
-<<<<<<< HEAD
-# tripal_chado_update_7329 is in PR #579 and changes the chado_bundle.type_id
-# to a big int.
-
 # tripal_chado_update_7330 is in PR #596 and adds categories for content types.
 
 /**
@@ -1623,6 +1619,4 @@
     $error = $e->getMessage();
     throw new DrupalUpdateException('Could not perform update: '. $error);
   }
-}
-=======
->>>>>>> dbdfe0f3
+}