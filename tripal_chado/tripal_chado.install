--- conflicted
+++ resolved
@@ -58,17 +58,44 @@
   $schema['chado_tripalvocabspace'] = tripal_chado_chado_vocabidspace();
   $schema['chado_tripalterm'] = tripal_chado_chado_term();
   
-<<<<<<< HEAD
-  $schema['tripal_cv_obo'] = tripal_chado_tripal_cv_obo_schema();
-=======
   // Add tables supporting the Tripal Storage.
   $schema['chado_bundle'] = tripal_chado_chado_bundle_schema();
   $schema['chado_fields'] = tripal_chado_chado_fields_schema();
->>>>>>> cb65399d
+  $schema['tripal_cv_obo'] = tripal_chado_tripal_cv_obo_schema();
 
   return $schema;
 }
 
+/**
+ * Table definition for the tripal_cv_obo table used by the OBO loader.
+ */
+function tripal_chado_tripal_cv_obo_schema() {
+  return [
+    'fields' => [
+      'obo_id' => [
+        'type' => 'serial',
+        'unsigned' => TRUE,
+        'not null' => TRUE
+      ],
+      'name' => [
+        'type' => 'varchar',
+        'length' => 255
+      ],
+      'path'  => [
+        'type' => 'varchar',
+        'length' => 1024
+      ],
+    ],
+    'indexes' => [
+      'tripal_cv_obo_idx1' => ['obo_id'],
+    ],
+    'primary key' => ['obo_id'],
+  ];
+}
+
+/**
+ * Returns the Drupal Schema API array for the chado_bundle table.
+ */
 function tripal_chado_chado_bundle_schema() {
   // @todo: do we want to continue to call this the `tripal_bundle` table?
   return [
@@ -133,6 +160,7 @@
     'primary key' => ['chado_bundle_id'],
   ];
 }
+
 /**
  * Returns the Drupal Schema API array for the chado_fields table.
  */
@@ -196,34 +224,6 @@
     'primary key' => ['chado_field_id'],
   ];
 }
-
-/**
- * Table definition for the tripal_cv_obo table used by the OBO loader.
- */
-function tripal_chado_tripal_cv_obo_schema() {
-  return [
-    'fields' => [
-      'obo_id' => [
-        'type' => 'serial',
-        'unsigned' => TRUE,
-        'not null' => TRUE
-      ],
-      'name' => [
-        'type' => 'varchar',
-        'length' => 255
-      ],
-      'path'  => [
-        'type' => 'varchar',
-        'length' => 1024
-      ],
-    ],
-    'indexes' => [
-      'tripal_cv_obo_idx1' => ['obo_id'],
-    ],
-    'primary key' => ['obo_id'],
-  ];
-}
-
 /**
  * Returns the Drupal Schema API array for the chado_installations table.
  */
