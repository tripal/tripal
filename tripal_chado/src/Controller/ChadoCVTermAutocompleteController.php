<?php

namespace Drupal\tripal_chado\Controller;

use Drupal\Core\Controller\ControllerBase;
use Symfony\Component\HttpFoundation\Request;
use Symfony\Component\HttpFoundation\JsonResponse;

/**
 * Controller routines for the chado CV Term autocomplete.
 */
class ChadoCVTermAutocompleteController extends ControllerBase {
  /**
   * Controller method, autocomplete cvterm name.
   *
   * @param Request request
   *
   * @param int $count
   *   Desired number of matching names to suggest.
   *   Default to 5 items.
   *   Zero will disable autocomplete.
   *
   * @param int $cv_id
   *   Limit the match of term to the CV with this cv_id.
   *   Zero, the default, will return matches to any CV.
   *
   * @return Json Object
   *   Matching cvterm rows where each row is formatted as string:
   *   cvterm.name (db.name:dbxref.accession) and is the value for
   *   the object keys label and value.
   */
  public function handleAutocomplete(Request $request, int $count = 5, int $cv_id = 0) {
    // Array to hold matching cvterm names.
    $response = [];

    if ($request->query->get('q')) {
      // Get typed in string input from the URL.
      $string = trim($request->query->get('q'));

      if (strlen($string) > 0 && $count > 0) {
        // Proceed to autocomplete when string is at least a character
        // long and result count is set to a value greater than 0.

<<<<<<< HEAD
        // Transform string as a search keyword pattern.
=======
        // Transform string as a case-insensitive search keyword pattern.
>>>>>>> ea6cc158
        $keyword = strtolower($string) . '%';

        // Query cvterm (joins: dbxref - accession and db - dn name) for names matching
        // the keyword pattern and return each row in the format specified.
        // Tables indicate schema sequence number #1 to use default schema.
        $sql = "
          SELECT ct.name AS term, db.name AS dbname, dx.accession
          FROM {1:cvterm} AS ct
            LEFT JOIN {1:dbxref} AS dx USING(dbxref_id)
            LEFT JOIN {1:db} USING(db_id)
          WHERE LOWER(ct.name) LIKE :keyword";
        $args = [':keyword' => $keyword, ':limit' => $count];
        // Limit terms to selected CV when this is specified.
        if ($cv_id) {
          $sql .= " AND ct.cv_id = :cv_id";
          $args[':cv_id'] = $cv_id;
        }
        $sql .= " ORDER BY ct.name ASC LIMIT :limit";

        // Prepare Chado database connection and execute sql query by providing value
        // for :keyword placeholder text.
        $connection = \Drupal::service('tripal_chado.database');
        $results = $connection->query($sql, $args);

        // Compose response result.
        if ($results) {
          foreach ($results as $record) {
            $term = $record->term . ' (' . $record->dbname . ':' . $record->accession . ')';
            $response[] = [
              'value' => $term, // Value returned and value displayed by textfield.
              'label' => $term  // Value shown in the list of options.
            ];
          }
        }
      }
    }

    return new JsonResponse($response);
  }

  /**
   * Fetch the cvterm.cvterm_id given a cvterm name (db.name:dbxref.accession)
   * value returned by the handler method above.
   *
   * @param string $term
   *   String value returned by autocomplete handler method.
   *
   * @param string $cv_name
   *   Optional name of a controlled vocabulary. Can be used if user
   *   bypassed autocomplete and entered just a CV term name manually.
   *
   * @return integer
   *   Id number corresponding to chado.cvterm_id field of the matching term
   *   or 0 if no match was found.
   */
  public static function getCVtermId(string $term, $cv_name = ''): int {
    $id = 0;

    if (strlen($term) > 0) {
      $sql = "
        SELECT ct.cvterm_id FROM {1:cvterm} AS ct
          LEFT JOIN {1:dbxref} AS dx USING(dbxref_id)
          LEFT JOIN {1:db} USING(db_id)
        WHERE CONCAT(ct.name, ' (', db.name, ':', dx.accession, ')') = :term
      ";

      $connection = \Drupal::service('tripal_chado.database');
      $result = $connection
        ->query($sql, [':term' => $term])
        ->fetchAll();

      if(count($result) == 1) {
        $id = $result[0]->cvterm_id;
      }

      // If no match, and if a disambiguating CV was specified,
      // try again using only that CV. This happens if the user
      // types in the term and doesn't let the autocomplete
      // append the (DB:accession).
      else if ($cv_name) {
        $sql = "
          SELECT ct.cvterm_id FROM {1:cvterm} AS ct
            LEFT JOIN {1:cv} AS cv USING(cv_id)
          WHERE ct.name = :term AND cv.name = :cvname
        ";

        $result = $connection
          ->query($sql, [':term' => $term, ':cvname' => $cv_name])
          ->fetchAll();

        if(count($result) == 1) {
          $id = $result[0]->cvterm_id;
        }
      }
    }
    return $id;
  }

  /**
   * Given a cvterm id number, return the matching cvterm record using
   * the format cvterm name (db.name:dbxref.accession).
   *
   * @param integer $id
   *   Cvterm id number to match.
   *
   * @return string
   *   Cvterm record in cvterm name (db.name:dbxref.accession) format.
   */
  public static function formatCVterm(int $id) {
    $term = null;

    if ($id > 0) {
      $sql = "
        SELECT CONCAT(ct.name, ' (', db.name, ':', dx.accession, ')')
        FROM {1:cvterm} AS ct
          LEFT JOIN {1:dbxref} AS dx USING(dbxref_id)
          LEFT JOIN {1:db} USING(db_id)
        WHERE ct.cvterm_id = :cvterm_id
        LIMIT 1
      ";

      $connection = \Drupal::service('tripal_chado.database');
      $result = $connection->query($sql, [':cvterm_id' => $id]);

      if($result) {
        $term = $result->fetchField();
      }
    }

    return $term;
  }
}<|MERGE_RESOLUTION|>--- conflicted
+++ resolved
@@ -41,11 +41,7 @@
         // Proceed to autocomplete when string is at least a character
         // long and result count is set to a value greater than 0.
 
-<<<<<<< HEAD
-        // Transform string as a search keyword pattern.
-=======
         // Transform string as a case-insensitive search keyword pattern.
->>>>>>> ea6cc158
         $keyword = strtolower($string) . '%';
 
         // Query cvterm (joins: dbxref - accession and db - dn name) for names matching
