<?php

namespace Drupal\tripal_chado\Task;

use Drupal\Core\Config\Entity\ConfigEntityStorage;
use Drupal\Core\Entity\Entity\EntityViewDisplay;
use Drupal\tripal_biodb\Exception\TaskException;
use Drupal\tripal_biodb\Exception\LockException;
use Drupal\tripal_biodb\Exception\ParameterException;
use Drupal\tripal\Entity\TripalEntityType;
use Drupal\tripal\TripalVocabTerms\TripalTerm;

/**
 * Chado preparer.
 *
 * Usage:
 * @code
 * // Where 'chado' is the name of the Chado schema to prepare.
 * $preparer = \Drupal::service('tripal_chado.preparer');
 * $preparer->setParameters([
 *   'output_schemas' => ['chado'],
 * ]);
 * if (!$preparer->performTask()) {
 *   // Display a message telling the user the task failed and details are in
 *   // the site logs.
 * }
 * @endcode
 */
class ChadoPreparer extends ChadoTaskBase {

  /**
   * A connection to the Chado database.
   *
   * @var \Drupal\tripal\TripalDBX\TripalDbxConnection
   */
  protected $chado = NULL;

  /**
   * A connection to the public Drupal database.
   *
   * @var object
   */
  protected $public = NULL;

  /**
   * Name of the task.
   */
  public const TASK_NAME = 'preparer';

  /**
   * Validate task parameters.
   *
   * Parameter array provided to the class constructor must include one output
   * schema and no input schema as shown:
   * ```
   * ['output_schemas' => ['schema_name'], ]
   * ```
   *
   * @throws \Drupal\tripal_biodb\Exception\ParameterException
   *   A descriptive exception is thrown in cas of invalid parameters.
   */
  public function validateParameters() :void {
    try {
      // Check input.
      if (!empty($this->parameters['input_schemas'])) {
        throw new ParameterException(
          "No input schema must be specified."
        );
      }

      // Check output.
      if (empty($this->parameters['output_schemas'])
          || (1 != count($this->parameters['output_schemas']))
      ) {
        throw new ParameterException(
          "Invalid number of output schemas. Only one output schema must be specified."
        );
      }

      $tripal_dbx = \Drupal::service('tripal.dbx');
      $output_schema = $this->outputSchemas[0];

      // Note: schema names have already been validated through BioConnection.
      // Check if the target schema exists.
      if (!$output_schema->schema()->schemaExists()) {
        throw new ParameterException(
          'Output schema "'
          . $output_schema->getSchemaName()
          . '" does not exist.'
        );
      }
    }
    catch (\Exception $e) {
      // Log.
      $this->logger->error($e->getMessage());
      // Rethrow.
      throw $e;
    }
  }

  /**
   * Prepare a given chado schema by inserting minimal data.
   *
   * Task parameter array provided to the class constructor includes:
   * - 'input_schemas' array: no input schema
   * - 'output_schemas' array: one output Chado schema that must exist
   *   (required)
   *
   * Example:
   * ```
   * ['output_schemas' => ['chado_schema'], ]
   * ```
   *
   * @return bool
   *   TRUE if the task was performed with success and FALSE if the task was
   *   completed but without the expected success.
   *
   * @throws Drupal\tripal_biodb\Exception\TaskException
   *   Thrown when a major failure prevents the task from being performed.
   *
   * @throws \Drupal\tripal_biodb\Exception\ParameterException
   *   Thrown if parameters are incorrect.
   *
   * @throws Drupal\tripal_biodb\Exception\LockException
   *   Thrown when the locks can't be acquired.
   */
  public function performTask() :bool {
    // Task return status.
    $task_success = FALSE;

    // Validate parameters.
    $this->validateParameters();

    // Acquire locks.
    $success = $this->acquireTaskLocks();
    if (!$success) {
      throw new LockException("Unable to acquire all locks for task. See logs for details.");
    }

    // Make sure we use the specified Chado schema.
    $schema_name = $this->outputSchemas[0]->getSchemaName();
    $this->chado = \Drupal::service('tripal_chado.database');
    $this->chado->setSchemaName($schema_name);
    $this->public = \Drupal::database();

    try
    {
      $chado_version = $this->chado->getVersion();
      if ($chado_version != '1.3') {
        throw new TaskException("Cannot prepare. Currently only Chado v1.3 is supported.");
      }

      $this->setProgress(0.1);
      $this->logger->notice("Creating Tripal Custom Tables...");
      $this->createCustomTables();

      $this->setProgress(0.15);
      $this->logger->notice("Creating Tripal Materialized Views...");
      $this->createMviews();

      $this->setProgress(0.2);
      $this->logger->notice("Loading ontologies...");
      $terms_setup = \Drupal::service('tripal_chado.terms_init');
      $terms_setup->installTerms();
      // $this->importOntologies(); @todo uncomment before PR

      $this->setProgress(0.3);
      $this->logger->notice('Populating materialized view cv_root_mview...');
      $this->populateMview_cv_root_mview();

      $this->setProgress(0.4);
      $this->logger->notice('Populating materialized view db2cv_mview...');
      $this->populateMview_db2cv_mview();

      $this->setProgress(0.5);
      $this->logger->notice("Making semantic connections for Chado tables/fields...");
      // $this->populate_chado_semweb_table(); // WE NEED TO DO THIS

      $this->setProgress(0.6);
      $this->logger->notice("Map Chado Controlled vocabularies to Tripal Terms...");
      // TODO //  NEXT UP ON THE LIST TO DETERMINE IF WE NEED THIS

      $this->setProgress(0.7);
      $this->logger->notice("Creating default content types...");
      $this->createGeneralContentTypes();
      $this->createGenomicContentTypes();
      $this->createGeneticContentTypes();
      $this->createGermplasmContentTypes();
      $this->createExpressionContentTypes();

      $this->setProgress(1);
      $task_success = TRUE;

      // Release all locks.
      $this->releaseTaskLocks();

      // Cleanup state API.
      $this->state->delete(static::STATE_KEY_DATA_PREFIX . $this->id);
    }
    catch (\Exception $e) {
      $this->logger->error($e->getMessage());
      // Cleanup state API.
      $this->state->delete(static::STATE_KEY_DATA_PREFIX . $this->id);
      // Release all locks.
      $this->releaseTaskLocks();

      throw new TaskException(
        "Failed to complete schema integration task.\n"
        . $e->getMessage()
      );
    }

    return $task_success;
  }

  /**
   * Create the custom tables this module needs.
   *
   * These are tables that Chado uses to manage the site (i.e. temporary
   * loading tables) and not for primary data storage.
   */
  protected function createCustomTables() {
    $this->createCustomTable_tripal_gff_temp();
    $this->createCustomTable_tripal_gffcds_temp();
    $this->createCustomTable_tripal_gffprotein_temp();
    $this->createCustomTable_tripal_obo_temp();
  }

  /**
   * Creates the tripal_gff_temp table.
   *
   * This table is used by the GFF Importer.
   */
  protected function createCustomTable_tripal_gff_temp() {
    $schema = [
      'table' => 'tripal_gff_temp',
      'fields' => [
        'feature_id' => [
          'type' => 'int',
          'not null' => TRUE,
        ],
        'organism_id' => [
          'type' => 'int',
          'not null' => TRUE,
        ],
        'uniquename' => [
          'type' => 'text',
          'not null' => TRUE,
        ],
        'type_name' => [
          'type' => 'varchar',
          'length' => '1024',
          'not null' => TRUE,
        ],
      ],
      'indexes' => [
        'tripal_gff_temp_idx0' => ['feature_id'],
        'tripal_gff_temp_idx0' => ['organism_id'],
        'tripal_gff_temp_idx1' => ['uniquename'],
      ],
      'unique keys' => [
        'tripal_gff_temp_uq0' => ['feature_id'],
        'tripal_gff_temp_uq1' => ['uniquename', 'organism_id', 'type_name'],
      ],
    ];

    $custom_tables = \Drupal::service('tripal_chado.custom_tables');
    $custom_table = $custom_tables->create('tripal_gff_temp', $this->chado->getSchemaName());
    $custom_table->setTableSchema($schema);
    $custom_table->setHidden(True);

    //chado_create_custom_table('tripal_gff_temp', $schema, TRUE, NULL,
    //  FALSE, $this->chado);
  }

  /**
   * Creates the tripal_gffcds_temp table.
   *
   * This table is used by the GFF Importer.
   */
  function createCustomTable_tripal_gffcds_temp() {
    $schema = [
      'table' => 'tripal_gffcds_temp',
      'fields' => [
        'feature_id' => [
          'type' => 'int',
          'not null' => TRUE,
        ],
        'parent_id' => [
          'type' => 'int',
          'not null' => TRUE,
        ],
        'phase' => [
          'type' => 'int',
          'not null' => FALSE,
        ],
        'strand' => [
          'type' => 'int',
          'not null' => TRUE,
        ],
        'fmin' => [
          'type' => 'int',
          'not null' => TRUE,
        ],
        'fmax' => [
          'type' => 'int',
          'not null' => TRUE,
        ],
      ],
      'indexes' => [
        'tripal_gff_temp_idx0' => ['feature_id'],
        'tripal_gff_temp_idx0' => ['parent_id'],
      ],
    ];

    $custom_tables = \Drupal::service('tripal_chado.custom_tables');
    $custom_table = $custom_tables->create('tripal_gffcds_temp', $this->chado->getSchemaName());
    $custom_table->setTableSchema($schema);
    $custom_table->setHidden(True);

    //chado_create_custom_table('tripal_gffcds_temp', $schema, TRUE, NULL,
    //  FALSE, $this->chado);
  }

  /**
   * Create the tripal_gffproptein_temp table.
   *
   * This table is used by the GFF Importer.
   */
  function createCustomTable_tripal_gffprotein_temp() {
    $schema = [
      'table' => 'tripal_gffprotein_temp',
      'fields' => [
        'feature_id' => [
          'type' => 'int',
          'not null' => TRUE,
        ],
        'parent_id' => [
          'type' => 'int',
          'not null' => TRUE,
        ],
        'fmin' => [
          'type' => 'int',
          'not null' => TRUE,
        ],
        'fmax' => [
          'type' => 'int',
          'not null' => TRUE,
        ],
      ],
      'indexes' => [
        'tripal_gff_temp_idx0' => ['feature_id'],
        'tripal_gff_temp_idx0' => ['parent_id'],
      ],
      'unique keys' => [
        'tripal_gff_temp_uq0' => ['feature_id'],
      ],
    ];

    $custom_tables = \Drupal::service('tripal_chado.custom_tables');
    $custom_table = $custom_tables->create('tripal_gffprotein_temp', $this->chado->getSchemaName());
    $custom_table->setTableSchema($schema);
    $custom_table->setHidden(True);

    //chado_create_custom_table('tripal_gffprotein_temp', $schema, TRUE, NULL,
    //  FALSE, $this->chado);
  }

  /**
   * Create the tripal_obo_temp table.
   *
   * This table is used by the OBO Importer.
   */
  function createCustomTable_tripal_obo_temp() {
    $schema = [
      'table' => 'tripal_obo_temp',
      'fields' => [
        'id' => [
          'type' => 'varchar',
          'length' => 255,
          'not null' => TRUE,
        ],
        'stanza' => [
          'type' => 'text',
          'not null' => TRUE,
        ],
        'type' => [
          'type' => 'varchar',
          'length' => 50,
          'not null' => TRUE,
        ],
      ],
      'indexes' => [
        'tripal_obo_temp_idx0' => ['id'],
        'tripal_obo_temp_idx1' => ['type'],
      ],
      'unique keys' => [
        'tripal_obo_temp0' => ['id'],
      ],
    ];

    $custom_tables = \Drupal::service('tripal_chado.custom_tables');
    $custom_table = $custom_tables->create('tripal_obo_temp', $this->chado->getSchemaName());
    $custom_table->setTableSchema($schema);
    $custom_table->setHidden(True);
  }

  /**
   * Creates the materialized views used by this module.
   */
  protected function createMviews() {
    $this->createMview_organism_stock_count();
    $this->createMview_library_feature_count();
    $this->createMview_organism_feature_count();
    $this->createMview_analysis_organism();
    $this->createMview_cv_root_mview();
    $this->createMview_db2cv_mview();
  }


  /**
   * Creates a materialized view that stores the type & number of stocks per
   * organism
   *
   * @ingroup tripal_stock
   */
  private function createMview_organism_stock_count() {
    $view_name = 'organism_stock_count';
    $comment = 'Stores the type and number of stocks per organism';
    $schema = [
      'description' => $comment,
      'table' => $view_name,
      'fields' => [
        'organism_id' => [
          'size' => 'big',
          'type' => 'int',
          'not null' => TRUE,
        ],
        'genus' => [
          'type' => 'varchar',
          'length' => '255',
          'not null' => TRUE,
        ],
        'species' => [
          'type' => 'varchar',
          'length' => '255',
          'not null' => TRUE,
        ],
        'common_name' => [
          'type' => 'varchar',
          'length' => '255',
          'not null' => FALSE,
        ],
        'num_stocks' => [
          'type' => 'int',
          'not null' => TRUE,
        ],
        'cvterm_id' => [
          'size' => 'big',
          'type' => 'int',
          'not null' => TRUE,
        ],
        'stock_type' => [
          'type' => 'varchar',
          'length' => '255',
          'not null' => TRUE,
        ],
      ],
      'indexes' => [
        'organism_stock_count_idx1' => ['organism_id'],
        'organism_stock_count_idx2' => ['cvterm_id'],
        'organism_stock_count_idx3' => ['stock_type'],
      ],
    ];

    $sql = "
      SELECT
          O.organism_id, O.genus, O.species, O.common_name,
          count(S.stock_id) as num_stocks,
          CVT.cvterm_id, CVT.name as stock_type
       FROM organism O
          INNER JOIN stock S ON O.Organism_id = S.organism_id
          INNER JOIN cvterm CVT ON S.type_id = CVT.cvterm_id
       GROUP BY
          O.Organism_id, O.genus, O.species, O.common_name, CVT.cvterm_id, CVT.name
    ";

    $mviews = \Drupal::service('tripal_chado.materialized_views');
    $mview = $mviews->create($view_name, $this->chado->getSchemaName());
    $mview->setTableSchema($schema);
    $mview->setSqlQuery($sql);
    $mview->setComment($comment);
  }

  /**
   * Adds a materialized view keeping track of the type of features associated
   * with each library
   *
   * @ingroup tripal_library
   */
  private function createMview_library_feature_count() {
    $view_name = 'library_feature_count';
    $comment = 'Provides count of feature by type that are associated with all libraries';

    $schema = [
      'table' => $view_name,
      'description' => $comment,
      'fields' => [
        'library_id' => [
          'size' => 'big',
          'type' => 'int',
          'not null' => TRUE,
        ],
        'name' => [
          'type' => 'varchar',
          'length' => 255,
          'not null' => TRUE,
        ],
        'num_features' => [
          'type' => 'int',
          'not null' => TRUE,
        ],
        'feature_type' => [
          'type' => 'varchar',
          'length' => 255,
          'not null' => TRUE,
        ],
      ],
      'indexes' => [
        'library_feature_count_idx1' => ['library_id'],
      ],
    ];

    $sql = "
      SELECT
        L.library_id, L.name,
        count(F.feature_id) as num_features,
        CVT.name as feature_type
      FROM library L
        INNER JOIN library_feature LF  ON LF.library_id = L.library_id
        INNER JOIN feature F           ON LF.feature_id = F.feature_id
        INNER JOIN cvterm CVT          ON F.type_id     = CVT.cvterm_id
      GROUP BY L.library_id, L.name, CVT.name
    ";

    $mviews = \Drupal::service('tripal_chado.materialized_views');
    $mview = $mviews->create($view_name, $this->chado->getSchemaName());
    $mview->setTableSchema($schema);
    $mview->setSqlQuery($sql);
    $mview->setComment($comment);
  }

  /**
   * Creates a materialized view that stores the type & number of features per
   * organism
   *
   * @ingroup tripal_feature
   */
  private function createMview_organism_feature_count() {
    $view_name = 'organism_feature_count';
    $comment = 'Stores the type and number of features per organism';

    $schema = [
      'description' => $comment,
      'table' => $view_name,
      'fields' => [
        'organism_id' => [
          'size' => 'big',
          'type' => 'int',
          'not null' => TRUE,
        ],
        'genus' => [
          'type' => 'varchar',
          'length' => '255',
          'not null' => TRUE,
        ],
        'species' => [
          'type' => 'varchar',
          'length' => '255',
          'not null' => TRUE,
        ],
        'common_name' => [
          'type' => 'varchar',
          'length' => '255',
          'not null' => FALSE,
        ],
        'num_features' => [
          'type' => 'int',
          'not null' => TRUE,
        ],
        'cvterm_id' => [
          'size' => 'big',
          'type' => 'int',
          'not null' => TRUE,
        ],
        'feature_type' => [
          'type' => 'varchar',
          'length' => '255',
          'not null' => TRUE,
        ],
      ],
      'indexes' => [
        'organism_feature_count_idx1' => ['organism_id'],
        'organism_feature_count_idx2' => ['cvterm_id'],
        'organism_feature_count_idx3' => ['feature_type'],
      ],
    ];

    $sql = "
      SELECT
          O.organism_id, O.genus, O.species, O.common_name,
          count(F.feature_id) as num_features,
          CVT.cvterm_id, CVT.name as feature_type
       FROM organism O
          INNER JOIN feature F  ON O.Organism_id = F.organism_id
          INNER JOIN cvterm CVT ON F.type_id     = CVT.cvterm_id
       GROUP BY
          O.Organism_id, O.genus, O.species, O.common_name, CVT.cvterm_id, CVT.name
    ";

    $mviews = \Drupal::service('tripal_chado.materialized_views');
    $mview = $mviews->create($view_name, $this->chado->getSchemaName());
    $mview->setTableSchema($schema);
    $mview->setSqlQuery($sql);
    $mview->setComment($comment);
  }


  /**
   * Creates a view showing the link between an organism & it's analysis through
   * associated features.
   *
   */
  private function createMview_analysis_organism() {
    $view_name = 'analysis_organism';
    $comment = 'This view is for associating an organism (via it\'s associated features) to an analysis.';

    // the schema array for describing this view
    $schema = [
      'table' => $view_name,
      'description' => $comment,
      'fields' => [
        'analysis_id' => [
          'size' => 'big',
          'type' => 'int',
          'not null' => TRUE,
        ],
        'organism_id' => [
          'size' => 'big',
          'type' => 'int',
          'not null' => TRUE,
        ],
      ],
      'indexes' => [
        'networkmod_qtl_indx0' => ['analysis_id'],
        'networkmod_qtl_indx1' => ['organism_id'],
      ],
      'foreign keys' => [
        'analysis' => [
          'table' => 'analysis',
          'columns' => [
            'analysis_id' => 'analysis_id',
          ],
        ],
        'organism' => [
          'table' => 'organism',
          'columns' => [
            'organism_id' => 'organism_id',
          ],
        ],
      ],
    ];

    // this is the SQL used to identify the organism to which an analsysis
    // has been used.  This is obtained though the analysisfeature -> feature -> organism
    // joins
    $sql = "
      SELECT DISTINCT A.analysis_id, O.organism_id
      FROM analysis A
        INNER JOIN analysisfeature AF ON A.analysis_id = AF.analysis_id
        INNER JOIN feature F ON AF.feature_id = F.feature_id
        INNER JOIN organism O ON O.organism_id = F.organism_id
    ";

    $mviews = \Drupal::service('tripal_chado.materialized_views');
    $mview = $mviews->create($view_name, $this->chado->getSchemaName());
    $mview->setTableSchema($schema);
    $mview->setSqlQuery($sql);
    $mview->setComment($comment);
  }

  /**
   * Add a materialized view that maps cv to db records.
   *
   * This is needed for viewing cv trees
   *
   */
  private function createMview_db2cv_mview() {
    $view_name = 'db2cv_mview';
    $comment = 'A table for quick lookup of the vocabularies and the databases they are associated with.';
    $schema = [
      'table' => $view_name,
      'description' => $comment,
      'fields' => [
        'cv_id' => [
          'type' => 'int',
          'not null' => TRUE,
        ],
        'cvname' => [
          'type' => 'varchar',
          'length' => '255',
          'not null' => TRUE,
        ],
        'db_id' => [
          'type' => 'int',
          'not null' => TRUE,
        ],
        'dbname' => [
          'type' => 'varchar',
          'length' => '255',
          'not null' => TRUE,
        ],
        'num_terms' => [
          'type' => 'int',
          'not null' => TRUE,
        ],
      ],
      'indexes' => [
        'cv_id_idx' => ['cv_id'],
        'cvname_idx' => ['cvname'],
        'db_id_idx' => ['db_id'],
        'dbname_idx' => ['db_id'],
      ],
    ];

    $sql = "
      SELECT DISTINCT CV.cv_id, CV.name as cvname, DB.db_id, DB.name as dbname,
        COUNT(CVT.cvterm_id) as num_terms
      FROM cv CV
        INNER JOIN cvterm CVT on CVT.cv_id = CV.cv_id
        INNER JOIN dbxref DBX on DBX.dbxref_id = CVT.dbxref_id
        INNER JOIN db DB on DB.db_id = DBX.db_id
      WHERE CVT.is_relationshiptype = 0 and CVT.is_obsolete = 0
      GROUP BY CV.cv_id, CV.name, DB.db_id, DB.name
      ORDER BY DB.name
    ";

    $mviews = \Drupal::service('tripal_chado.materialized_views');
    $mview = $mviews->create($view_name, $this->chado->getSchemaName());
    $mview->setTableSchema($schema);
    $mview->setSqlQuery($sql);
    $mview->setComment($comment);
    $mview->setHidden(True);
  }

  /**
   * Add a materialized view of root terms for all chado cvs.
   *
   * This is needed for viewing cv trees
   *
   */
  private function createMview_cv_root_mview() {
    $view_name = 'cv_root_mview';
    $comment = 'A list of the root terms for all controlled vocabularies. This is needed for viewing CV trees';
    $schema = [
      'table' => $view_name,
      'description' => $comment,
      'fields' => [
        'name' => [
          'type' => 'varchar',
          'length' => 255,
          'not null' => TRUE,
        ],
        'cvterm_id' => [
          'size' => 'big',
          'type' => 'int',
          'not null' => TRUE,
        ],
        'cv_id' => [
          'size' => 'big',
          'type' => 'int',
          'not null' => TRUE,
        ],
        'cv_name' => [
          'type' => 'varchar',
          'length' => 255,
          'not null' => TRUE,
        ],
      ],
      'indexes' => [
        'cv_root_mview_indx1' => ['cvterm_id'],
        'cv_root_mview_indx2' => ['cv_id'],
      ],
    ];

    $sql = "
      SELECT DISTINCT CVT.name, CVT.cvterm_id, CV.cv_id, CV.name
      FROM cvterm CVT
        LEFT JOIN cvterm_relationship CVTR ON CVT.cvterm_id = CVTR.subject_id
        INNER JOIN cvterm_relationship CVTR2 ON CVT.cvterm_id = CVTR2.object_id
      INNER JOIN cv CV on CV.cv_id = CVT.cv_id
      WHERE CVTR.subject_id is NULL and
        CVT.is_relationshiptype = 0 and CVT.is_obsolete = 0
    ";

    $mviews = \Drupal::service('tripal_chado.materialized_views');
    $mview = $mviews->create($view_name, $this->chado->getSchemaName());
    $mview->setTableSchema($schema);
    $mview->setSqlQuery($sql);
    $mview->setComment($comment);
    $mview->setHidden(True);
  }

  /**
   * Populates the cv_root_mview materialized view.
   */
  private function populateMview_cv_root_mview() {
    $mviews = \Drupal::service('tripal_chado.materialized_views');
    $mview = $mviews->loadByName('cv_root_mview', $this->chado->getSchemaName());
    $mview->populate();
  }

  /**
   * Populates the db2cv materialized view.
   */
  private function populateMview_db2cv_mview() {
    $mviews = \Drupal::service('tripal_chado.materialized_views');
    $mview = $mviews->loadByName('db2cv_mview', $this->chado->getSchemaName());
    $mview->populate();
  }


  /**
   * Set progress value.
   *
   * @param float $value
   *   New progress value.
   */
  protected function setProgress(float $value) {
    $data = ['progress' => $value];
    $this->state->set(static::STATE_KEY_DATA_PREFIX . $this->id, $data);
  }

  /**
   * {@inheritdoc}
   */
  public function getProgress() :float {
    $data = $this->state->get(static::STATE_KEY_DATA_PREFIX . $this->id, []);

    if (empty($data)) {
      // No more data available. Assume process ended.
      $progress = 1;
    }
    else {
      $progress = $data['progress'];
    }
    return $progress;
  }

  /**
   * {@inheritdoc}
   */
  public function getStatus() :string {
    $status = '';
    $progress = $this->getProgress();
    if (1 > $progress) {
      $status = 'Integration in progress.';
    }
    else {
      $status = 'Integration done.';
    }
    return $status;
  }

  /**
   * Gets a controlled vocabulary IDspace object.
   *
   * @param string $name
   *   The name of the IdSpace
   *
   * @return \Drupal\tripal\TripalVocabTerms\TripalIdSpaceBase
   */
  private function getIdSpace($name) {
    $idsmanager = \Drupal::service('tripal.collection_plugin_manager.idspace');
    $idSpace = $idsmanager->loadCollection($name, 'chado_id_space');
    if (!$idSpace) {
      $idSpace = $idsmanager->createCollection($name, 'chado_id_space');
    }
    return $idSpace;
  }

  /**
   * Gets a controlled voabulary object.
   *
   * @param string $name
   *   The name of the vocabulary
   *
   * @return \Drupal\tripal\TripalVocabTerms\TripalVocabularyBase
   */
  private function getVocabulary($name) {
    $vmanager = \Drupal::service('tripal.collection_plugin_manager.vocabulary');
    $vocabulary = $vmanager->loadCollection($name, 'chado_vocabulary');
    if (!$vocabulary) {
      $vocabulary = $vmanager->createCollection($name, 'chado_vocabulary');
    }
    return $vocabulary;
  }

  /**
   * Gets a term by its idSpace and accession
   *
   * @param string $idSpace
   *   The Id space name for the term.
   * @param string $accession
   *   The accession for the term.
   * @return TripalTerm|NULL
   *   A tripal term object.
   */
  private function getTerm($idSpace, $accession, $vocabulary = NULL) {
    $id = $this->getIdSpace($idSpace);
    if ($vocabulary) {
      $id->setDefaultVocabulary($vocabulary);
    }
    return $id->getTerm($accession);
  }

  /**
   * Imports ontologies into Chado.
   */
  protected function importOntologies() {
    $ontologies = [];
    $ontologies[] = [
      'vocabulary' => $this->getVocabulary('ro'),
      'idSpace' => $this->getIdSpace('RO'),
      'path' => '{tripal_chado}/files/legacy_ro.obo',
      'auto_load' => FALSE,
    ];
    $ontologies[] = [
      'vocabulary' => $this->getVocabulary('cellular_component'),
      'idSpace' => $this->getIdSpace('GO'),
      'path' => 'http://purl.obolibrary.org/obo/go.obo',
      'auto_load' => FALSE,
    ];
    $ontologies[] = [
      'vocabulary' => $this->getVocabulary('sequence'),
      'idSpace' => $this->getIdSpace('SO'),
      'path' => 'http://purl.obolibrary.org/obo/so.obo',
      'auto_load' => TRUE,
    ];
    $ontologies[] = [
      'vocabulary' => $this->getVocabulary('taxonomic_rank'),
      'idSpace' => $this->getIdSpace('TAXRANK'),
      'path' => 'http://purl.obolibrary.org/obo/taxrank.obo',
      'auto_load' => TRUE,
    ];
    $ontologies[] = [
      'vocabulary' => $this->getVocabulary('tripal_contact'),
      'idSpace' => $this->getIdSpace('TCONTACT'),
      'path' => '{tripal_chado}/files/tcontact.obo',
      'auto_load' => TRUE,
    ];
    $ontologies[] = [
      'vocabulary' => $this->getVocabulary('tripal_pub'),
      'idSpace' => $this->getIdSpace('TPUB'),
      'path' => '{tripal_chado}/files/tpub.obo',
      'auto_load' => TRUE,
    ];

    // Iterate through each ontology and install them with the OBO Importer.
    foreach ($ontologies as $ontology) {
      $obo_id = $this->insertOntologyRecord($ontology);
      $schema_name = $this->outputSchemas[0]->getSchemaName();
      if ($ontology['auto_load']) {
        $this->logger->notice("Importing " . $ontology['idSpace']->getDescription());
        $importer_manager = \Drupal::service('tripal.importer');
        $obo_importer = $importer_manager->createInstance('chado_obo_loader');
        $obo_importer->create(['obo_id' => $obo_id, 'schema_name' => $schema_name]);
        $obo_importer->run();
        $obo_importer->postRun();
      }
    }
  }

  /**
   * A helper function for inserting OBO recrods into the `tripal_cv_obo` table.
   *
   * @param array $obo
   *   An associative array with elements needed for each record.
   * @return int
   *   The Id of the inserted OBO record.
   */
  private function insertOntologyRecord($ontology) {

    $name = $ontology['idSpace']->getDescription();

    // Make sure an OBO with the same name doesn't already exist.
    $obo_id = $this->public->select('tripal_cv_obo', 'tco')
      ->fields('tco', ['obo_id'])
      ->condition('name', $name)
      ->execute()
      ->fetchField();

    if ($obo_id) {
      $this->public->update('tripal_cv_obo')
        ->fields([
          'path' => $ontology['path'],
        ])
        ->condition('name', $name)
        ->execute();
    }
    else {
      $this->public->insert('tripal_cv_obo')
        ->fields([
          'name' => $name,
          'path' => $ontology['path'],
        ])
        ->execute();
    }

    return $this->public->select('tripal_cv_obo', 'tco')
      ->fields('tco', ['obo_id'])
      ->condition('name', $name)
      ->execute()
      ->fetchField();
  }

  /**
   * Create a new Content Type.
   *
   * @param array $details
   *   Describes the content type you would like to create.
   *   Should contain the following:
   *    - label: the human-readable label to be used for the content type.
   *    - category: a human-readable category to group like content types together.
   *    - term: a tripal term object which should be associated with the content type.
   */
  private function createContentType($details) {

    $entityType = NULL;
    $bundle = '';

    $term = $details['term'];
    if (!array_key_exists('term', $details) or !$details['term']) {
      $this->logger->error(t('Creation of content type, "@type", failed. No term provided.',
          ['@type' => $details['label']]));
      return NULL;
    }
    if (!$term->isValid()) {
      $this->logger->error(t('Creation of content type, "@type", failed. The provided term, "@term", was not valid.',
          ['@type' => $details['label'], '@term' => $term->getTermId()]));
      return NULL;
    }

    // Check if the type already exists.
    $entityTypes = \Drupal::entityTypeManager()
      ->getStorage('tripal_entity_type')
      ->loadByProperties(['label' => $details['label']]);
    if (!empty($entityTypes)) {
      $this->logger->notice(t('Skipping content type, "@type", as it already exists.',
          ['@type' => $details['label']]));
      $bundle = array_pop(array_keys($entityTypes));
      $entityType = $entityTypes[$bundle];
    }
    else {
      // Get the next bio_data_x index number.
      $cid = 'chado_bio_data_index';
      $cached_val = \Drupal::cache()->get($cid, 0);
      if ($cached_val != 0) {
        $cached_val = $cached_val->data;
      }
      $next_index = $cached_val + 1;
      $bundle = 'bio_data_' . $next_index;
      $details['id'] = $next_index;
      $details['name'] = $bundle;

      $entityType = TripalEntityType::create($details);
      if (is_object($entityType)) {
        $entityType->save();
        $this->logger->notice(t('Content type, "@type", created..',
            ['@type' => $details['label']]));
        \Drupal::cache()->set($cid, $next_index);
      }
      else {
        $this->logger->error(t('Creation of content type, "@type", failed. The provided details were: ',
            ['@type' => $details['label']]) . print_r($details));
      }
    }

    // Create the default view mode for this new content type.
    $storage = \Drupal::entityTypeManager()->getStorage('entity_view_display');
    $view_display = $storage->load('tripal_entity.' . $bundle . '.default');
    if (!$view_display) {
      $view_details = [
        'langcode' => 'en',
        'status' => True,
        'dependencies' => [
          'module' => ['tripal']
        ],
        'targetEntityType' => 'tripal_entity',
        'bundle' => $bundle,
        'mode' => 'default',
        'content' => [],
        'hidden' => [],
      ];
      $view_display = $storage->create($view_details, 'entity_view_display');
      if (!$view_display->save()) {
        $this->logger->error(t('Creation of content type, "@type", default view mode failed. The provided details were: ',
            ['@type' => $details['label']]) . print_r($details));
      }
    }

    // Create the default form mode for this new content type.
    $storage = \Drupal::entityTypeManager()->getStorage('entity_form_display');
    $form_display = $storage->load('tripal_entity.' . $bundle . '.default');
    if (!$form_display) {
      $form_details = [
        'langcode' => 'en',
        'status' => True,
        'dependencies' => [
          'module' => ['tripal']
        ],
        'targetEntityType' => 'tripal_entity',
        'bundle' => $bundle,
        'mode' => 'default',
        'content' => [],
        'hidden' => [],
      ];
      $form_display = $storage->create($form_details, 'entity_view_display');
      if (!$form_display->save()) {
        $this->logger->error(t('Creation of content type, "@type", default form mode failed. The provided details were: ',
            ['@type' => $details['label']]) . print_r($details));
      }
    }
    return $entityType;
  }

  /**
   * Automatically adds single-valued fields for base tables.
   *
   * @param TripalEntityType $entityType
   * @param string $chado_table
   */
  private function addBaseTableSVFields(TripalEntityType $entityType, string $chado_table) {

    // We need the idSpace manager object.
    $idSpace_manager = \Drupal::service('tripal.collection_plugin_manager.idspace');

    // Get the Chado table information.
    $chado = \Drupal::service('tripal_chado.database');
    $schema = $chado->schema();
    $schema_def = $schema->getTableDef($chado_table, ['format' => 'Drupal']);
    $pk = $schema_def['primary key'];
    if (is_array($pk)) {
      $pk = $pk[0];
    }
    $columns = $schema_def['fields'];

    // Get the term to table mapping information for the core chado mapping.
    $storage = \Drupal::entityTypeManager()->getStorage('chado_term_mapping');
    $mapping = $storage->load('core_mapping');

    $weight = 10;
    foreach ($columns AS $column => $detail) {
      // Do not add afield for the primary key
      if ($column == $pk) {
        continue;
      }

      $term_id = $mapping->getColumnTermId($chado_table, $column);
      list($idSpace_name, $accession) = explode(':', $term_id);
      $idSpace = $idSpace_manager->loadCollection($idSpace_name);
      if ($idSpace) {
        $term = $idSpace->getTerm($accession);

        $field_name = strtolower($entityType->getName() . '_' . $idSpace_name . '_' . preg_replace('/[^\w]/', '_', $accession));
        $field_name = substr($field_name, 0, 32);

        $field_type = '';
        $storage_settings = [];
        if (strtolower($detail['type']) == 'character varying') {
          $field_type = 'tripal_string_type';
          $storage_settings['max_length'] = $detail['size'];
        }
        if (strtolower($detail['type']) == 'text') {
          $field_type = 'tripal_text_type';
        }
        if (strtolower($detail['type']) == 'bigint' or strtolower($detail['type']) == 'int') {
          // Make sure it's not a foreign key. If so, this will most likely be a complex field.
          $is_fk = FALSE;
          foreach ($schema_def['foreign keys'] as $fktable => $fkdetails) {
            if (array_key_exists($column, $fkdetails['columns'])) {
              $is_fk = TRUE;
            }
          }
          if (!$is_fk) {
            $field_type = 'tripal_integer_type';
          }
        }
        // @todo handle all the different database column types.

        // Is the field required? Ensure we match the database.
        $is_required = FALSE;
        if (isset($detail['not null']) && $detail['not null'] == 1) {
          $is_required = TRUE;
        }

        // Can the database support multiple cardinality?
        // @todo currently we're not automatically determining this.
        $cardinality = 1;

        // If we don't have a suported field type then just skip this
        // columns
        if (!$field_type) {
          continue;
        }

        $field = [
          'name' => $field_name,
          'label' => ucwords($term->getName()),
          'type' => $field_type,
          'description' => $term->getDefinition(),
          'cardinality' => $cardinality,
          'required' => $is_required,
          'storage_settings' => [
            'storage_plugin_id' => 'chado_storage',
            'storage_plugin_settings' => [
              'base_table' => $chado_table,
              'property_settings' => [
                'value' => [
                  'action' => 'store',
                  'chado_table' => $chado_table,
                  'chado_column' => $column,
                ]
              ],
            ],
          ],
          'settings' => [
            'termIdSpace' => $idSpace_name,
            'termAccession' => $term->getAccession(),
          ],
          'display' => [
            'view' => [
              'default' => [
                'region' => 'content',
                'label' => 'above',
                'weight' => $weight,
              ],
            ],
            'form' => [
              'default' => [
                'region' => 'content',
                'weight' => $weight,
              ],
            ],
          ],
        ];

        // Now add in any additional storage settings
        foreach ($storage_settings as $key => $value) {
          $field['storage_settings'][$key] = $value;
        }

        /**
         * @var \Drupal\tripal\Services\TripalFieldsManager $tripal_fields
         */
        $tripal_fields = \Drupal::service('tripal.fields');
        $tripal_fields->addBundleField($entityType->getName(), $field);
        $weight = $weight + 5;
      }
    }
  }

  /**
   * Automatically adds the organism complex value fields for base tables.
   *
   * @param TripalEntityType $entityType
   * @param string $chado_table
   */
  private function addOrganismField(TripalEntityType $entityType, string $chado_table) {

    // We need the idSpace manager object.
    $idSpace_manager = \Drupal::service('tripal.collection_plugin_manager.idspace');

    // Get the Chado table information.
    $chado = \Drupal::service('tripal_chado.database');
    $schema = $chado->schema();
    $schema_def = $schema->getTableDef($chado_table, ['format' => 'Drupal']);

    // Get the term to table mapping information for the core chado mapping.
    $storage = \Drupal::entityTypeManager()->getStorage('chado_term_mapping');
    $mapping = $storage->load('core_mapping');

    $weight = 10;
<<<<<<< HEAD
    if ($chado_table != 'organism' and
        (array_key_exists('organism_id', $schema_def['fields']) or
         array_key_exists('taxon_id', $schema_def['fields']))) {
      $org_id_col = 'organism_id';
      if (array_key_exists('taxon_id', $schema_def['fields'])){
        $org_id_col = 'taxon_id';
      }
      $term_id = $mapping->getColumnTermId($chado_table, $org_id_col);
      list($idSpace_name, $accession) = explode(':', $term_id);
      $idSpace = $idSpace_manager->loadCollection($idSpace_name);
      if ($idSpace) {
        $term = $idSpace->getTerm($accession);

        // Use the same method as Tripal v3 for creating field names.
        $field_name = strtolower($entityType->getName() . '_' . $idSpace_name . '_' . preg_replace('/[^\w]/', '_', $accession));
        $field_name = substr($field_name, 0, 32);
        $field_type = 'obi__organism';

        // Is the field required? Ensure we match the database.
        $is_required = FALSE;
        if (array_key_exists('not null', $schema_def['fields'][$org_id_col]) and
            $schema_def['fields'][$org_id_col]['not null'] == TRUE) {
          $is_required = TRUE;
        }

        $field = [
          'name' => $field_name,
          'label' => ucwords($term->getName()),
          'type' => $field_type,
          'description' => $term->getDefinition(),
          'cardinality' => 1,
          'required' => $is_required,
          'storage_settings' => [
            'storage_plugin_id' => 'chado_storage',
            'storage_plugin_settings' => [
              'base_table' => $chado_table,
              'property_settings' => [
                'value' => [
                  'action' => 'store',
                  'chado_table' => $chado_table,
                  'chado_column' => $org_id_col,
                ],
              ],
            ],
          ],
          'settings' => [
           'termIdSpace' => $idSpace_name,
           'termAccession' => $term->getAccession(),
          ],
          'display' => [
           'view' => [
             'default' => [
               'region' => 'content',
               'label' => 'above',
               'weight' => $weight,
             ],
           ],
           'form' => [
             'default' => [
               'region' => 'content',
               'weight' => $weight,
             ],
           ],
          ],
        ];
        $tripal_fields = \Drupal::service('tripal.fields');
        $tripal_fields->addBundleField($entityType->getName(), $field);
      }
    }
=======
    // This is only for organism foreign keys so no need to add if it's the organism table.
    if ($chado_table == 'organism') {
      return;
    }

    // Now check for the foreign key.
    if (array_key_exists('organism_id', $schema_def['fields'])) {
      $org_id_col = 'organism_id';
    } elseif (array_key_exists('taxon_id', $schema_def['fields'])){
      $org_id_col = 'taxon_id';
    }
    else {
      // there is no foreign key to the organism table for this chado table.
      return;
    }

    // Now retrieve the term mapped to this chado column.
    $term_id = $mapping->getColumnTermId($chado_table, $org_id_col);
    list($idSpace_name, $accession) = explode(':', $term_id);
    $idSpace = $idSpace_manager->loadCollection($idSpace_name);
    if (!is_object($idSpace)) {
      // Unable to find the term we need.
      // No error was originally returned here but we may want to consider adding one.
      return;
    }

    $term = $idSpace->getTerm($accession);

    // Use the same method as Tripal v3 for creating field names.
    $field_name = strtolower($entityType->getName() . '_' . $idSpace_name . '_' . preg_replace('/[^\w]/', '_', $accession));
    $field_name = substr($field_name, 0, 32);
    $field_type = 'obi__organism';

    // Is the field required? Ensure we match the database.
    $is_required = FALSE;
    if (array_key_exists('not null', $schema_def['fields'][$org_id_col]) and
        $schema_def['fields'][$org_id_col]['not null'] == TRUE) {
      $is_required = TRUE;
    }

    $field = [
      'name' => $field_name,
      'label' => ucwords($term->getName()),
      'type' => $field_type,
      'description' => $term->getDefinition(),
      'cardinality' => 1,
      'required' => $is_required,
      'storage_settings' => [
        'storage_plugin_id' => 'chado_storage',
        'storage_plugin_settings' => [
          'base_table' => $chado_table,
          'property_settings' => [
            'value' => [
              'action' => 'store',
              'chado_table' => $chado_table,
              'chado_column' => $org_id_col,
            ],
          ],
        ],
      ],
      'settings' => [
       'termIdSpace' => $idSpace_name,
       'termAccession' => $term->getAccession(),
      ],
      'display' => [
       'view' => [
         'default' => [
           'region' => 'content',
           'label' => 'above',
           'weight' => $weight,
         ],
       ],
       'form' => [
         'default' => [
           'region' => 'content',
           'weight' => $weight,
         ],
       ],
      ],
    ];
    $tripal_fields = \Drupal::service('tripal.fields');
    $tripal_fields->addBundleField($entityType->getName(), $field);
>>>>>>> 4c5666d3
  }

  /**
   * Automatically adds complex value fields for base tables.
   *
   * @param TripalEntityType $entityType
   * @param string $chado_table
   */
  private function addTypeField(TripalEntityType $entityType, string $chado_table) {

    // We need the idSpace manager object.
    $idSpace_manager = \Drupal::service('tripal.collection_plugin_manager.idspace');

    // Get the Chado table information.
    $chado = \Drupal::service('tripal_chado.database');
    $schema = $chado->schema();
    $schema_def = $schema->getTableDef($chado_table, ['format' => 'Drupal']);

    // Get the term to table mapping information for the core chado mapping.
    $storage = \Drupal::entityTypeManager()->getStorage('chado_term_mapping');
    $mapping = $storage->load('core_mapping');

    $weight = 10;
<<<<<<< HEAD
    if (array_key_exists('type_id', $schema_def['fields'])) {
      $term_id = $mapping->getColumnTermId($chado_table, 'type_id');
      list($idSpace_name, $accession) = explode(':', $term_id);
      $idSpace = $idSpace_manager->loadCollection($idSpace_name);
      if ($idSpace) {
        $term = $idSpace->getTerm($accession);

        // Use the same method as Tripal v3 for creating field names.

        $field_name = strtolower($entityType->getName() . '_' . $idSpace_name . '_' . preg_replace('/[^\w]/', '_', $accession));
        $field_name = substr($field_name, 0, 32);
        $field_type = 'tripal_integer_type';

        // Is the field required? Ensure we match the database.
        $is_required = FALSE;
        if (array_key_exists('not null', $schema_def['fields']['type_id']) and
            $schema_def['fields']['type_id']['not null'] == TRUE) {
          $is_required = TRUE;
        }

        $field = [
          'name' => $field_name,
          'label' => ucwords($term->getName()),
          'type' => $field_type,
          'description' => $term->getDefinition(),
          'cardinality' => 1,
          'required' => $is_required,
          'storage_settings' => [
            'storage_plugin_id' => 'chado_storage',
            'storage_plugin_settings' => [
              'base_table' => $chado_table,
              'property_settings' => [
                'value' => [
                  'action' => 'store',
                  'chado_table' => $chado_table,
                  'chado_column' => 'type_id',
                ],
              ],
            ],
          ],
          'settings' => [
            'termIdSpace' => $idSpace_name,
            'termAccession' => $term->getAccession(),
          ],
          'display' => [
            'view' => [
              'default' => [
                'region' => 'content',
                'label' => 'above',
                'weight' => $weight,
              ],
            ],
            'form' => [
              'default' => [
                'region' => 'content',
                'weight' => $weight,
              ],
            ],
          ],
        ];
        $tripal_fields = \Drupal::service('tripal.fields');
        $tripal_fields->addBundleField($entityType->getName(), $field);
      }
    }
=======
    // We won't add a type field if there isn't a type_id.
    if (!array_key_exists('type_id', $schema_def['fields'])) {
      return;
    }

    $term_id = $mapping->getColumnTermId($chado_table, 'type_id');
    list($idSpace_name, $accession) = explode(':', $term_id);
    $idSpace = $idSpace_manager->loadCollection($idSpace_name);
    if (!is_object($idSpace)) {
      // Unable to find the term we need.
      // No error was originally returned here but we may want to consider adding one.
      return;
    }

    $term = $idSpace->getTerm($accession);

    // Use the same method as Tripal v3 for creating field names.
    $field_name = strtolower($idSpace_name . '__' . preg_replace('/[^\w]/', '_', $term->getName()));
    $field_name = substr($field_name, 0, 32);
    $field_type = 'tripal_integer_type';

    // Is the field required? Ensure we match the database.
    $is_required = FALSE;
    if (array_key_exists('not null', $schema_def['fields']['type_id']) and
        $schema_def['fields']['type_id']['not null'] == TRUE) {
      $is_required = TRUE;
    }

    $field = [
      'name' => $field_name,
      'label' => ucwords($term->getName()),
      'type' => $field_type,
      'description' => $term->getDefinition(),
      'cardinality' => 1,
      'required' => $is_required,
      'storage_settings' => [
        'storage_plugin_id' => 'chado_storage',
        'storage_plugin_settings' => [
          'base_table' => $chado_table,
          'property_settings' => [
            'value' => [
              'action' => 'store',
              'chado_table' => $chado_table,
              'chado_column' => 'type_id',
            ],
          ],
        ],
      ],
      'settings' => [
        'termIdSpace' => $idSpace_name,
        'termAccession' => $term->getAccession(),
      ],
      'display' => [
        'view' => [
          'default' => [
            'region' => 'content',
            'label' => 'above',
            'weight' => $weight,
          ],
        ],
        'form' => [
          'default' => [
            'region' => 'content',
            'weight' => $weight,
          ],
        ],
      ],
    ];
    $tripal_fields = \Drupal::service('tripal.fields');
    $tripal_fields->addBundleField($entityType->getName(), $field);
>>>>>>> 4c5666d3
  }


  /**
   * Creates the "General" category of content types.
   */
  private function createGeneralContentTypes() {

    $entity_type = $this->createContentType([
      'label' => 'Organism',
      'term' => $this->getTerm('OBI', '0100026'),
      'category' => 'General',
    ]);
    $this->addBaseTableSVFields($entity_type, 'organism');

    $entity_type = $this->createContentType([
      'label' => 'Analysis',
      'term' => $this->getTerm('operation', '2945', 'EDAM'),
      'category' => 'General',
    ]);
    $this->addBaseTableSVFields($entity_type, 'analysis');

    $entity_type = $this->createContentType([
      'label' => 'Project',
      'term' => $this->getTerm('NCIT', 'C47885'),
      'category' => 'General',
    ]);
    $this->addBaseTableSVFields($entity_type, 'project');

    $entity_type = $this->createContentType([
      'label' => 'Study',
      'term' => $this->getTerm('SIO', '001066'),
      'category' => 'General',
    ]);
    $this->addBaseTableSVFields($entity_type, 'study');

    $entity_type = $this->createContentType([
      'label' => 'Contact',
      'term' => $this->getTerm('local', 'contact'),
      'category' => 'General',
    ]);
    $this->addBaseTableSVFields($entity_type, 'contact');

    $entity_type = $this->createContentType([
      'label' => 'Publication',
      'term' => $this->getTerm('TPUB', '0000002'),
      'category' => 'General',
    ]);
    // @todo we need to handle the pub table specially.
    //$this->addBaseTableSVFields($entity_type, 'pub');

    $entity_type = $this->createContentType([
      'label' => 'Protocol',
      'term' => $this->getTerm('sep', '00101'),
      'category' => 'General',
    ]);
    $this->addBaseTableSVFields($entity_type, 'protocol');
  }

  /**
   * Creates the "Genomic" category of content types.
   */
  private function createGenomicContentTypes() {

    $entity_type = $this->createContentType([
      'label' => 'Gene',
      'term' => $this->getTerm('SO', '0000704'),
      'category' => 'Genomic',
    ]);
    $this->addBaseTableSVFields($entity_type, 'feature');
    $this->addOrganismField($entity_type, 'feature');
    $this->addTypeField($entity_type, 'feature');

    $entity_type = $this->createContentType([
      'label' => 'mRNA',
      'term' => $this->getTerm('SO', '0000234'),
      'category' => 'Genomic',
    ]);
    $this->addBaseTableSVFields($entity_type, 'feature');

    $entity_type = $this->createContentType([
      'label' => 'Phylogenetic Tree',
      'term' => $this->getTerm('data', '0872', 'EDAM'),
      'category' => 'Genomic',
    ]);
    $this->addBaseTableSVFields($entity_type, 'phylotree');

    $entity_type = $this->createContentType([
      'label' => 'Physical Map',
      'term' => $this->getTerm('data', '1280', 'EDAM'),
      'category' => 'Genomic',
    ]);
    $this->addBaseTableSVFields($entity_type, 'featuremap');

    $entity_type = $this->createContentType([
      'label' => 'DNA Library',
      'term' => $this->getTerm('NCIT', 'C16223'),
      'category' => 'Genomic',
    ]);
    $this->addBaseTableSVFields($entity_type, 'library');

    $entity_type = $this->createContentType([
      'label' => 'Genome Assembly',
      'term' => $this->getTerm('operation', '0525', 'EDAM'),
      'category' => 'Genomic',
    ]);
    $this->addBaseTableSVFields($entity_type, 'analysis');

    $entity_type = $this->createContentType([
      'label' => 'Genome Annotation',
      'term' => $this->getTerm('operation', '0362', 'EDAM'),
      'category' => 'Genomic',
    ]);
    $this->addBaseTableSVFields($entity_type, 'analysis');

    $entity_type = $this->createContentType([
      'label' => 'Genome Project',
      'term' => $this->getTerm('local', 'Genome Project'),
      'category' => 'Genomic',
    ]);
    $this->addBaseTableSVFields($entity_type, 'project');
  }

  /**
   * Creates the "Genetic" category of content types.
   */
  private function createGeneticContentTypes() {

    $entity_type = $this->createContentType([
      'label' => 'Genetic Map',
      'term' => $this->getTerm('data', '1278', 'EDAM'),
      'category' => 'Genetic',
    ]);
    $this->addBaseTableSVFields($entity_type, 'featuremap');

    $entity_type = $this->createContentType([
      'label' => 'QTL',
      'term' => $this->getTerm('SO', '0000771'),
      'category' => 'Genetic',
    ]);
    $this->addBaseTableSVFields($entity_type, 'feature');

    $entity_type = $this->createContentType([
      'label' => 'Sequence Variant',
      'term' => $this->getTerm('SO', '0001060'),
      'category' => 'Genetic',
    ]);
    $this->addBaseTableSVFields($entity_type, 'feature');

    $entity_type = $this->createContentType([
      'label' => 'Genetic Marker',
      'term' => $this->getTerm('SO', '0001645'),
      'category' => 'Genetic',
    ]);
    $this->addBaseTableSVFields($entity_type, 'feature');

    $entity_type = $this->createContentType([
      'label' => 'Heritable Phenotypic Marker',
      'term' => $this->getTerm('SO', '0001500'),
      'category' => 'Genetic',
    ]);
    $this->addBaseTableSVFields($entity_type, 'feature');
  }

  /**
   * Creates the "Germplasm" category of content types.
   */
  private function createGermplasmContentTypes() {

    // @todo this is commented out in Tripal v3 so
    // leaving it as such here too.
//     $entity_type = $this->createContentType([
//       'label' => 'Phenotypic Trait',
//       'term' => $this->getTerm('NCIT', 'C85496'),
//       'category' => 'Germplasm',
//     ]);
//     $this->addBaseTableSVFields($entity_type, 'cvterm');

    $entity_type = $this->createContentType([
      'label' => 'Germplasm Accession',
      'term' => $this->getTerm('CO_010', '0000044'),
      'category' => 'Germplasm',
    ]);
    $this->addBaseTableSVFields($entity_type, 'stock');

    $entity_type = $this->createContentType([
      'label' => 'Breeding Cross',
      'term' => $this->getTerm('CO_010', '0000255'),
      'category' => 'Germplasm',
    ]);
    $this->addBaseTableSVFields($entity_type, 'stock');

    $entity_type = $this->createContentType([
      'label' => 'Germplasm Variety',
      'term' => $this->getTerm('CO_010', '0000029'),
      'category' => 'Germplasm',
    ]);
    $this->addBaseTableSVFields($entity_type, 'stock');

    $entity_type = $this->createContentType([
      'label' => 'Recombinant Inbred Line',
      'term' => $this->getTerm('CO_010', '0000162'),
      'category' => 'Germplasm',
    ]);
    $this->addBaseTableSVFields($entity_type, 'stock');
  }

  /**
   * Creates the "Expression" category of content types.
   */
  private function createExpressionContentTypes() {

    $entity_type = $this->createContentType([
      'label' => 'Biological Sample',
      'term' => $this->getTerm('sep', '00195'),
      'category' => 'Expression',
    ]);
    $this->addBaseTableSVFields($entity_type, 'biomaterial');

    $entity_type = $this->createContentType([
      'label' => 'Assay',
      'term' => $this->getTerm('OBI', '0000070'),
      'category' => 'Expression',
    ]);
    $this->addBaseTableSVFields($entity_type, 'assaty');

    $entity_type = $this->createContentType([
      'label' => 'Array Design',
      'term' => $this->getTerm('EFO', '0000269'),
      'category' => 'Expression',
    ]);
    $this->addBaseTableSVFields($entity_type, 'arraydesign');
  }
}<|MERGE_RESOLUTION|>--- conflicted
+++ resolved
@@ -1291,77 +1291,7 @@
     $mapping = $storage->load('core_mapping');
 
     $weight = 10;
-<<<<<<< HEAD
-    if ($chado_table != 'organism' and
-        (array_key_exists('organism_id', $schema_def['fields']) or
-         array_key_exists('taxon_id', $schema_def['fields']))) {
-      $org_id_col = 'organism_id';
-      if (array_key_exists('taxon_id', $schema_def['fields'])){
-        $org_id_col = 'taxon_id';
-      }
-      $term_id = $mapping->getColumnTermId($chado_table, $org_id_col);
-      list($idSpace_name, $accession) = explode(':', $term_id);
-      $idSpace = $idSpace_manager->loadCollection($idSpace_name);
-      if ($idSpace) {
-        $term = $idSpace->getTerm($accession);
-
-        // Use the same method as Tripal v3 for creating field names.
-        $field_name = strtolower($entityType->getName() . '_' . $idSpace_name . '_' . preg_replace('/[^\w]/', '_', $accession));
-        $field_name = substr($field_name, 0, 32);
-        $field_type = 'obi__organism';
-
-        // Is the field required? Ensure we match the database.
-        $is_required = FALSE;
-        if (array_key_exists('not null', $schema_def['fields'][$org_id_col]) and
-            $schema_def['fields'][$org_id_col]['not null'] == TRUE) {
-          $is_required = TRUE;
-        }
-
-        $field = [
-          'name' => $field_name,
-          'label' => ucwords($term->getName()),
-          'type' => $field_type,
-          'description' => $term->getDefinition(),
-          'cardinality' => 1,
-          'required' => $is_required,
-          'storage_settings' => [
-            'storage_plugin_id' => 'chado_storage',
-            'storage_plugin_settings' => [
-              'base_table' => $chado_table,
-              'property_settings' => [
-                'value' => [
-                  'action' => 'store',
-                  'chado_table' => $chado_table,
-                  'chado_column' => $org_id_col,
-                ],
-              ],
-            ],
-          ],
-          'settings' => [
-           'termIdSpace' => $idSpace_name,
-           'termAccession' => $term->getAccession(),
-          ],
-          'display' => [
-           'view' => [
-             'default' => [
-               'region' => 'content',
-               'label' => 'above',
-               'weight' => $weight,
-             ],
-           ],
-           'form' => [
-             'default' => [
-               'region' => 'content',
-               'weight' => $weight,
-             ],
-           ],
-          ],
-        ];
-        $tripal_fields = \Drupal::service('tripal.fields');
-        $tripal_fields->addBundleField($entityType->getName(), $field);
-      }
-    }
-=======
+
     // This is only for organism foreign keys so no need to add if it's the organism table.
     if ($chado_table == 'organism') {
       return;
@@ -1444,7 +1374,6 @@
     ];
     $tripal_fields = \Drupal::service('tripal.fields');
     $tripal_fields->addBundleField($entityType->getName(), $field);
->>>>>>> 4c5666d3
   }
 
   /**
@@ -1468,72 +1397,7 @@
     $mapping = $storage->load('core_mapping');
 
     $weight = 10;
-<<<<<<< HEAD
-    if (array_key_exists('type_id', $schema_def['fields'])) {
-      $term_id = $mapping->getColumnTermId($chado_table, 'type_id');
-      list($idSpace_name, $accession) = explode(':', $term_id);
-      $idSpace = $idSpace_manager->loadCollection($idSpace_name);
-      if ($idSpace) {
-        $term = $idSpace->getTerm($accession);
-
-        // Use the same method as Tripal v3 for creating field names.
-
-        $field_name = strtolower($entityType->getName() . '_' . $idSpace_name . '_' . preg_replace('/[^\w]/', '_', $accession));
-        $field_name = substr($field_name, 0, 32);
-        $field_type = 'tripal_integer_type';
-
-        // Is the field required? Ensure we match the database.
-        $is_required = FALSE;
-        if (array_key_exists('not null', $schema_def['fields']['type_id']) and
-            $schema_def['fields']['type_id']['not null'] == TRUE) {
-          $is_required = TRUE;
-        }
-
-        $field = [
-          'name' => $field_name,
-          'label' => ucwords($term->getName()),
-          'type' => $field_type,
-          'description' => $term->getDefinition(),
-          'cardinality' => 1,
-          'required' => $is_required,
-          'storage_settings' => [
-            'storage_plugin_id' => 'chado_storage',
-            'storage_plugin_settings' => [
-              'base_table' => $chado_table,
-              'property_settings' => [
-                'value' => [
-                  'action' => 'store',
-                  'chado_table' => $chado_table,
-                  'chado_column' => 'type_id',
-                ],
-              ],
-            ],
-          ],
-          'settings' => [
-            'termIdSpace' => $idSpace_name,
-            'termAccession' => $term->getAccession(),
-          ],
-          'display' => [
-            'view' => [
-              'default' => [
-                'region' => 'content',
-                'label' => 'above',
-                'weight' => $weight,
-              ],
-            ],
-            'form' => [
-              'default' => [
-                'region' => 'content',
-                'weight' => $weight,
-              ],
-            ],
-          ],
-        ];
-        $tripal_fields = \Drupal::service('tripal.fields');
-        $tripal_fields->addBundleField($entityType->getName(), $field);
-      }
-    }
-=======
+
     // We won't add a type field if there isn't a type_id.
     if (!array_key_exists('type_id', $schema_def['fields'])) {
       return;
@@ -1604,7 +1468,6 @@
     ];
     $tripal_fields = \Drupal::service('tripal.fields');
     $tripal_fields->addBundleField($entityType->getName(), $field);
->>>>>>> 4c5666d3
   }
 
 
