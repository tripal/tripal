--- conflicted
+++ resolved
@@ -1419,18 +1419,8 @@
     $mapping = $storage->load('core_mapping');
 
     $weight = 10;
-<<<<<<< HEAD
-
-    // We won't add a type field if there isn't a type_id.
-    if (!array_key_exists('type_id', $schema_def['fields'])) {
-      return;
-    }
-
-    $term_id = $mapping->getColumnTermId($chado_table, 'type_id');
-=======
        
     $term_id = $mapping->getColumnTermId($chado_table, $chado_field);
->>>>>>> 93e58aaf
     list($idSpace_name, $accession) = explode(':', $term_id);
     $idSpace = $idSpace_manager->loadCollection($idSpace_name);
     if (!is_object($idSpace)) {
