<?php

namespace Drupal\tripal_chado\Task;

use Drupal\tripal_chado\Task\ChadoTaskBase;
use Drupal\tripal_biodb\Exception\TaskException;
use Drupal\tripal_biodb\Exception\LockException;
use Drupal\tripal_biodb\Exception\ParameterException;
use Drupal\tripal\Entity\TripalEntityType;
use Drupal\tripal\TripalVocabTerms\TripalTerm;

/**
 * Chado preparer.
 *
 * Usage:
 * @code
 * // Where 'chado' is the name of the Chado schema to prepare.
 * $preparer = \Drupal::service('tripal_chado.preparer');
 * $preparer->setParameters([
 *   'output_schemas' => ['chado'],
 * ]);
 * if (!$preparer->performTask()) {
 *   // Display a message telling the user the task failed and details are in
 *   // the site logs.
 * }
 * @endcode
 */
class ChadoPreparer extends ChadoTaskBase {

  /**
   * A connection to the Chado database.
   *
   * @var \Drupal\tripal\TripalDBX\TripalDbxConnection
   */
  protected $chado = NULL;

  /**
   * A connection to the public Drupal database.
   *
   * @var object
   */
  protected $public = NULL;

  /**
   * Name of the task.
   */
  public const TASK_NAME = 'preparer';

  /**
   * Validate task parameters.
   *
   * Parameter array provided to the class constructor must include one output
   * schema and no input schema as shown:
   * ```
   * ['output_schemas' => ['schema_name'], ]
   * ```
   *
   * @throws \Drupal\tripal_biodb\Exception\ParameterException
   *   A descriptive exception is thrown in cas of invalid parameters.
   */
  public function validateParameters() :void {
    try {
      // Check input.
      if (!empty($this->parameters['input_schemas'])) {
        throw new ParameterException(
          "No input schema must be specified."
        );
      }

      // Check output.
      if (empty($this->parameters['output_schemas'])
          || (1 != count($this->parameters['output_schemas']))
      ) {
        throw new ParameterException(
          "Invalid number of output schemas. Only one output schema must be specified."
        );
      }

      $tripal_dbx = \Drupal::service('tripal.dbx');
      $output_schema = $this->outputSchemas[0];

      // Note: schema names have already been validated through BioConnection.
      // Check if the target schema exists.
      if (!$output_schema->schema()->schemaExists()) {
        throw new ParameterException(
          'Output schema "'
          . $output_schema->getSchemaName()
          . '" does not exist.'
        );
      }
    }
    catch (\Exception $e) {
      // Log.
      $this->logger->error($e->getMessage());
      // Rethrow.
      throw $e;
    }
  }

  /**
   * Prepare a given chado schema by inserting minimal data.
   *
   * Task parameter array provided to the class constructor includes:
   * - 'input_schemas' array: no input schema
   * - 'output_schemas' array: one output Chado schema that must exist
   *   (required)
   *
   * Example:
   * ```
   * ['output_schemas' => ['chado_schema'], ]
   * ```
   *
   * @return bool
   *   TRUE if the task was performed with success and FALSE if the task was
   *   completed but without the expected success.
   *
   * @throws Drupal\tripal_biodb\Exception\TaskException
   *   Thrown when a major failure prevents the task from being performed.
   *
   * @throws \Drupal\tripal_biodb\Exception\ParameterException
   *   Thrown if parameters are incorrect.
   *
   * @throws Drupal\tripal_biodb\Exception\LockException
   *   Thrown when the locks can't be acquired.
   */
  public function performTask() :bool {
    // Task return status.
    $task_success = FALSE;

    // Validate parameters.
    $this->validateParameters();

    // Acquire locks.
    $success = $this->acquireTaskLocks();
    if (!$success) {
      throw new LockException("Unable to acquire all locks for task. See logs for details.");
    }

    // Make sure we use the specified Chado schema.
    $schema_name = $this->outputSchemas[0]->getSchemaName();
    $this->chado = \Drupal::service('tripal_chado.database');
    $this->chado->setSchemaName($schema_name);
    $this->public = \Drupal::database();

    try
    {
      $chado_version = $this->chado->getVersion();
      if ($chado_version != '1.3') {
        throw new TaskException("Cannot prepare. Currently only Chado v1.3 is supported.");
      }

      $this->setProgress(0.1);
      $this->logger->notice("Creating Tripal Custom Tables...");
      $this->createCustomTables();

      $this->setProgress(0.15);
      $this->logger->notice("Creating Tripal Materialized Views...");
      $this->createMviews();

      $this->setProgress(0.2);
      $this->logger->notice("Loading ontologies...");
<<<<<<< HEAD
      $terms_setup = \Drupal::service('tripal_chado.terms_init');
      $terms_setup->installTerms();
=======
      $this->addOntologies();
>>>>>>> 911784c5
      $this->importOntologies();

      $this->setProgress(0.3);
      $this->logger->notice('Populating materialized view cv_root_mview...');
      $this->populateMview_cv_root_mview();

      $this->setProgress(0.4);
      $this->logger->notice('Populating materialized view db2cv_mview...');
      $this->populateMview_db2cv_mview();

      $this->setProgress(0.5);
      $this->logger->notice("Making semantic connections for Chado tables/fields...");
      // $this->populate_chado_semweb_table(); // WE NEED TO DO THIS

      $this->setProgress(0.6);
      $this->logger->notice("Map Chado Controlled vocabularies to Tripal Terms...");
      // TODO //  NEXT UP ON THE LIST TO DETERMINE IF WE NEED THIS

      $this->setProgress(0.7);
      $this->logger->notice("Creating default content types...");
      $this->createGeneralContentTypes();
      $this->createGenomicContentTypes();
      $this->createGeneticContentTypes();
      $this->createGermplasmContentTypes();
      $this->createExpressionContentTypes();

      $this->setProgress(1);
      $task_success = TRUE;

      // Release all locks.
      $this->releaseTaskLocks();

      // Cleanup state API.
      $this->state->delete(static::STATE_KEY_DATA_PREFIX . $this->id);
    }
    catch (\Exception $e) {
      $this->logger->error($e->getMessage());
      // Cleanup state API.
      $this->state->delete(static::STATE_KEY_DATA_PREFIX . $this->id);
      // Release all locks.
      $this->releaseTaskLocks();

      throw new TaskException(
        "Failed to complete schema integration task.\n"
        . $e->getMessage()
      );
    }

    return $task_success;
  }

  /**
   * Create the custom tables this module needs.
   *
   * These are tables that Chado uses to manage the site (i.e. temporary
   * loading tables) and not for primary data storage.
   */
  protected function createCustomTables() {
    $this->createCustomTable_tripal_gff_temp();
    $this->createCustomTable_tripal_gffcds_temp();
    $this->createCustomTable_tripal_gffprotein_temp();
    $this->createCustomTable_tripal_obo_temp();
  }

  /**
   * Creates the tripal_gff_temp table.
   *
   * This table is used by the GFF Importer.
   */
  protected function createCustomTable_tripal_gff_temp() {
    $schema = [
      'table' => 'tripal_gff_temp',
      'fields' => [
        'feature_id' => [
          'type' => 'int',
          'not null' => TRUE,
        ],
        'organism_id' => [
          'type' => 'int',
          'not null' => TRUE,
        ],
        'uniquename' => [
          'type' => 'text',
          'not null' => TRUE,
        ],
        'type_name' => [
          'type' => 'varchar',
          'length' => '1024',
          'not null' => TRUE,
        ],
      ],
      'indexes' => [
        'tripal_gff_temp_idx0' => ['feature_id'],
        'tripal_gff_temp_idx0' => ['organism_id'],
        'tripal_gff_temp_idx1' => ['uniquename'],
      ],
      'unique keys' => [
        'tripal_gff_temp_uq0' => ['feature_id'],
        'tripal_gff_temp_uq1' => ['uniquename', 'organism_id', 'type_name'],
      ],
    ];

    $custom_tables = \Drupal::service('tripal_chado.custom_tables');
    $custom_table = $custom_tables->create('tripal_gff_temp', $this->chado->getSchemaName());
    $custom_table->setTableSchema($schema);
    $custom_table->setHidden(True);

    //chado_create_custom_table('tripal_gff_temp', $schema, TRUE, NULL,
    //  FALSE, $this->chado);
  }

  /**
   * Creates the tripal_gffcds_temp table.
   *
   * This table is used by the GFF Importer.
   */
  function createCustomTable_tripal_gffcds_temp() {
    $schema = [
      'table' => 'tripal_gffcds_temp',
      'fields' => [
        'feature_id' => [
          'type' => 'int',
          'not null' => TRUE,
        ],
        'parent_id' => [
          'type' => 'int',
          'not null' => TRUE,
        ],
        'phase' => [
          'type' => 'int',
          'not null' => FALSE,
        ],
        'strand' => [
          'type' => 'int',
          'not null' => TRUE,
        ],
        'fmin' => [
          'type' => 'int',
          'not null' => TRUE,
        ],
        'fmax' => [
          'type' => 'int',
          'not null' => TRUE,
        ],
      ],
      'indexes' => [
        'tripal_gff_temp_idx0' => ['feature_id'],
        'tripal_gff_temp_idx0' => ['parent_id'],
      ],
    ];

    $custom_tables = \Drupal::service('tripal_chado.custom_tables');
    $custom_table = $custom_tables->create('tripal_gffcds_temp', $this->chado->getSchemaName());
    $custom_table->setTableSchema($schema);
    $custom_table->setHidden(True);

    //chado_create_custom_table('tripal_gffcds_temp', $schema, TRUE, NULL,
    //  FALSE, $this->chado);
  }

  /**
   * Create the tripal_gffproptein_temp table.
   *
   * This table is used by the GFF Importer.
   */
  function createCustomTable_tripal_gffprotein_temp() {
    $schema = [
      'table' => 'tripal_gffprotein_temp',
      'fields' => [
        'feature_id' => [
          'type' => 'int',
          'not null' => TRUE,
        ],
        'parent_id' => [
          'type' => 'int',
          'not null' => TRUE,
        ],
        'fmin' => [
          'type' => 'int',
          'not null' => TRUE,
        ],
        'fmax' => [
          'type' => 'int',
          'not null' => TRUE,
        ],
      ],
      'indexes' => [
        'tripal_gff_temp_idx0' => ['feature_id'],
        'tripal_gff_temp_idx0' => ['parent_id'],
      ],
      'unique keys' => [
        'tripal_gff_temp_uq0' => ['feature_id'],
      ],
    ];

    $custom_tables = \Drupal::service('tripal_chado.custom_tables');
    $custom_table = $custom_tables->create('tripal_gffprotein_temp', $this->chado->getSchemaName());
    $custom_table->setTableSchema($schema);
    $custom_table->setHidden(True);

    //chado_create_custom_table('tripal_gffprotein_temp', $schema, TRUE, NULL,
    //  FALSE, $this->chado);
  }

  /**
   * Create the tripal_obo_temp table.
   *
   * This table is used by the OBO Importer.
   */
  function createCustomTable_tripal_obo_temp() {
    $schema = [
      'table' => 'tripal_obo_temp',
      'fields' => [
        'id' => [
          'type' => 'varchar',
          'length' => 255,
          'not null' => TRUE,
        ],
        'stanza' => [
          'type' => 'text',
          'not null' => TRUE,
        ],
        'type' => [
          'type' => 'varchar',
          'length' => 50,
          'not null' => TRUE,
        ],
      ],
      'indexes' => [
        'tripal_obo_temp_idx0' => ['id'],
        'tripal_obo_temp_idx1' => ['type'],
      ],
      'unique keys' => [
        'tripal_obo_temp0' => ['id'],
      ],
    ];

    $custom_tables = \Drupal::service('tripal_chado.custom_tables');
    $custom_table = $custom_tables->create('tripal_obo_temp', $this->chado->getSchemaName());
    $custom_table->setTableSchema($schema);
    $custom_table->setHidden(True);
  }

  /**
   * Creates the materialized views used by this module.
   */
  protected function createMviews() {
    $this->createMview_organism_stock_count();
    $this->createMview_library_feature_count();
    $this->createMview_organism_feature_count();
    $this->createMview_analysis_organism();
    $this->createMview_cv_root_mview();
    $this->createMview_db2cv_mview();
  }


  /**
   * Creates a materialized view that stores the type & number of stocks per
   * organism
   *
   * @ingroup tripal_stock
   */
  private function createMview_organism_stock_count() {
    $view_name = 'organism_stock_count';
    $comment = 'Stores the type and number of stocks per organism';
    $schema = [
      'description' => $comment,
      'table' => $view_name,
      'fields' => [
        'organism_id' => [
          'size' => 'big',
          'type' => 'int',
          'not null' => TRUE,
        ],
        'genus' => [
          'type' => 'varchar',
          'length' => '255',
          'not null' => TRUE,
        ],
        'species' => [
          'type' => 'varchar',
          'length' => '255',
          'not null' => TRUE,
        ],
        'common_name' => [
          'type' => 'varchar',
          'length' => '255',
          'not null' => FALSE,
        ],
        'num_stocks' => [
          'type' => 'int',
          'not null' => TRUE,
        ],
        'cvterm_id' => [
          'size' => 'big',
          'type' => 'int',
          'not null' => TRUE,
        ],
        'stock_type' => [
          'type' => 'varchar',
          'length' => '255',
          'not null' => TRUE,
        ],
      ],
      'indexes' => [
        'organism_stock_count_idx1' => ['organism_id'],
        'organism_stock_count_idx2' => ['cvterm_id'],
        'organism_stock_count_idx3' => ['stock_type'],
      ],
    ];

    $sql = "
      SELECT
          O.organism_id, O.genus, O.species, O.common_name,
          count(S.stock_id) as num_stocks,
          CVT.cvterm_id, CVT.name as stock_type
       FROM organism O
          INNER JOIN stock S ON O.Organism_id = S.organism_id
          INNER JOIN cvterm CVT ON S.type_id = CVT.cvterm_id
       GROUP BY
          O.Organism_id, O.genus, O.species, O.common_name, CVT.cvterm_id, CVT.name
    ";

    $mviews = \Drupal::service('tripal_chado.materialized_views');
    $mview = $mviews->create($view_name, $this->chado->getSchemaName());
    $mview->setTableSchema($schema);
    $mview->setSqlQuery($sql);
    $mview->setComment($comment);
  }

  /**
   * Adds a materialized view keeping track of the type of features associated
   * with each library
   *
   * @ingroup tripal_library
   */
  private function createMview_library_feature_count() {
    $view_name = 'library_feature_count';
    $comment = 'Provides count of feature by type that are associated with all libraries';

    $schema = [
      'table' => $view_name,
      'description' => $comment,
      'fields' => [
        'library_id' => [
          'size' => 'big',
          'type' => 'int',
          'not null' => TRUE,
        ],
        'name' => [
          'type' => 'varchar',
          'length' => 255,
          'not null' => TRUE,
        ],
        'num_features' => [
          'type' => 'int',
          'not null' => TRUE,
        ],
        'feature_type' => [
          'type' => 'varchar',
          'length' => 255,
          'not null' => TRUE,
        ],
      ],
      'indexes' => [
        'library_feature_count_idx1' => ['library_id'],
      ],
    ];

    $sql = "
      SELECT
        L.library_id, L.name,
        count(F.feature_id) as num_features,
        CVT.name as feature_type
      FROM library L
        INNER JOIN library_feature LF  ON LF.library_id = L.library_id
        INNER JOIN feature F           ON LF.feature_id = F.feature_id
        INNER JOIN cvterm CVT          ON F.type_id     = CVT.cvterm_id
      GROUP BY L.library_id, L.name, CVT.name
    ";

    $mviews = \Drupal::service('tripal_chado.materialized_views');
    $mview = $mviews->create($view_name, $this->chado->getSchemaName());
    $mview->setTableSchema($schema);
    $mview->setSqlQuery($sql);
    $mview->setComment($comment);
  }

  /**
   * Creates a materialized view that stores the type & number of features per
   * organism
   *
   * @ingroup tripal_feature
   */
  private function createMview_organism_feature_count() {
    $view_name = 'organism_feature_count';
    $comment = 'Stores the type and number of features per organism';

    $schema = [
      'description' => $comment,
      'table' => $view_name,
      'fields' => [
        'organism_id' => [
          'size' => 'big',
          'type' => 'int',
          'not null' => TRUE,
        ],
        'genus' => [
          'type' => 'varchar',
          'length' => '255',
          'not null' => TRUE,
        ],
        'species' => [
          'type' => 'varchar',
          'length' => '255',
          'not null' => TRUE,
        ],
        'common_name' => [
          'type' => 'varchar',
          'length' => '255',
          'not null' => FALSE,
        ],
        'num_features' => [
          'type' => 'int',
          'not null' => TRUE,
        ],
        'cvterm_id' => [
          'size' => 'big',
          'type' => 'int',
          'not null' => TRUE,
        ],
        'feature_type' => [
          'type' => 'varchar',
          'length' => '255',
          'not null' => TRUE,
        ],
      ],
      'indexes' => [
        'organism_feature_count_idx1' => ['organism_id'],
        'organism_feature_count_idx2' => ['cvterm_id'],
        'organism_feature_count_idx3' => ['feature_type'],
      ],
    ];

    $sql = "
      SELECT
          O.organism_id, O.genus, O.species, O.common_name,
          count(F.feature_id) as num_features,
          CVT.cvterm_id, CVT.name as feature_type
       FROM organism O
          INNER JOIN feature F  ON O.Organism_id = F.organism_id
          INNER JOIN cvterm CVT ON F.type_id     = CVT.cvterm_id
       GROUP BY
          O.Organism_id, O.genus, O.species, O.common_name, CVT.cvterm_id, CVT.name
    ";

    $mviews = \Drupal::service('tripal_chado.materialized_views');
    $mview = $mviews->create($view_name, $this->chado->getSchemaName());
    $mview->setTableSchema($schema);
    $mview->setSqlQuery($sql);
    $mview->setComment($comment);
  }


  /**
   * Creates a view showing the link between an organism & it's analysis through
   * associated features.
   *
   */
  private function createMview_analysis_organism() {
    $view_name = 'analysis_organism';
    $comment = 'This view is for associating an organism (via it\'s associated features) to an analysis.';

    // the schema array for describing this view
    $schema = [
      'table' => $view_name,
      'description' => $comment,
      'fields' => [
        'analysis_id' => [
          'size' => 'big',
          'type' => 'int',
          'not null' => TRUE,
        ],
        'organism_id' => [
          'size' => 'big',
          'type' => 'int',
          'not null' => TRUE,
        ],
      ],
      'indexes' => [
        'networkmod_qtl_indx0' => ['analysis_id'],
        'networkmod_qtl_indx1' => ['organism_id'],
      ],
      'foreign keys' => [
        'analysis' => [
          'table' => 'analysis',
          'columns' => [
            'analysis_id' => 'analysis_id',
          ],
        ],
        'organism' => [
          'table' => 'organism',
          'columns' => [
            'organism_id' => 'organism_id',
          ],
        ],
      ],
    ];

    // this is the SQL used to identify the organism to which an analsysis
    // has been used.  This is obtained though the analysisfeature -> feature -> organism
    // joins
    $sql = "
      SELECT DISTINCT A.analysis_id, O.organism_id
      FROM analysis A
        INNER JOIN analysisfeature AF ON A.analysis_id = AF.analysis_id
        INNER JOIN feature F ON AF.feature_id = F.feature_id
        INNER JOIN organism O ON O.organism_id = F.organism_id
    ";

    $mviews = \Drupal::service('tripal_chado.materialized_views');
    $mview = $mviews->create($view_name, $this->chado->getSchemaName());
    $mview->setTableSchema($schema);
    $mview->setSqlQuery($sql);
    $mview->setComment($comment);
  }

  /**
   * Add a materialized view that maps cv to db records.
   *
   * This is needed for viewing cv trees
   *
   */
  private function createMview_db2cv_mview() {
    $view_name = 'db2cv_mview';
    $comment = 'A table for quick lookup of the vocabularies and the databases they are associated with.';
    $schema = [
      'table' => $view_name,
      'description' => $comment,
      'fields' => [
        'cv_id' => [
          'type' => 'int',
          'not null' => TRUE,
        ],
        'cvname' => [
          'type' => 'varchar',
          'length' => '255',
          'not null' => TRUE,
        ],
        'db_id' => [
          'type' => 'int',
          'not null' => TRUE,
        ],
        'dbname' => [
          'type' => 'varchar',
          'length' => '255',
          'not null' => TRUE,
        ],
        'num_terms' => [
          'type' => 'int',
          'not null' => TRUE,
        ],
      ],
      'indexes' => [
        'cv_id_idx' => ['cv_id'],
        'cvname_idx' => ['cvname'],
        'db_id_idx' => ['db_id'],
        'dbname_idx' => ['db_id'],
      ],
    ];

    $sql = "
      SELECT DISTINCT CV.cv_id, CV.name as cvname, DB.db_id, DB.name as dbname,
        COUNT(CVT.cvterm_id) as num_terms
      FROM cv CV
        INNER JOIN cvterm CVT on CVT.cv_id = CV.cv_id
        INNER JOIN dbxref DBX on DBX.dbxref_id = CVT.dbxref_id
        INNER JOIN db DB on DB.db_id = DBX.db_id
      WHERE CVT.is_relationshiptype = 0 and CVT.is_obsolete = 0
      GROUP BY CV.cv_id, CV.name, DB.db_id, DB.name
      ORDER BY DB.name
    ";

    $mviews = \Drupal::service('tripal_chado.materialized_views');
    $mview = $mviews->create($view_name, $this->chado->getSchemaName());
    $mview->setTableSchema($schema);
    $mview->setSqlQuery($sql);
    $mview->setComment($comment);
    $mview->setHidden(True);
  }

  /**
   * Add a materialized view of root terms for all chado cvs.
   *
   * This is needed for viewing cv trees
   *
   */
  private function createMview_cv_root_mview() {
    $view_name = 'cv_root_mview';
    $comment = 'A list of the root terms for all controlled vocabularies. This is needed for viewing CV trees';
    $schema = [
      'table' => $view_name,
      'description' => $comment,
      'fields' => [
        'name' => [
          'type' => 'varchar',
          'length' => 255,
          'not null' => TRUE,
        ],
        'cvterm_id' => [
          'size' => 'big',
          'type' => 'int',
          'not null' => TRUE,
        ],
        'cv_id' => [
          'size' => 'big',
          'type' => 'int',
          'not null' => TRUE,
        ],
        'cv_name' => [
          'type' => 'varchar',
          'length' => 255,
          'not null' => TRUE,
        ],
      ],
      'indexes' => [
        'cv_root_mview_indx1' => ['cvterm_id'],
        'cv_root_mview_indx2' => ['cv_id'],
      ],
    ];

    $sql = "
      SELECT DISTINCT CVT.name, CVT.cvterm_id, CV.cv_id, CV.name
      FROM cvterm CVT
        LEFT JOIN cvterm_relationship CVTR ON CVT.cvterm_id = CVTR.subject_id
        INNER JOIN cvterm_relationship CVTR2 ON CVT.cvterm_id = CVTR2.object_id
      INNER JOIN cv CV on CV.cv_id = CVT.cv_id
      WHERE CVTR.subject_id is NULL and
        CVT.is_relationshiptype = 0 and CVT.is_obsolete = 0
    ";

    $mviews = \Drupal::service('tripal_chado.materialized_views');
    $mview = $mviews->create($view_name, $this->chado->getSchemaName());
    $mview->setTableSchema($schema);
    $mview->setSqlQuery($sql);
    $mview->setComment($comment);
    $mview->setHidden(True);
  }

  /**
   * Populates the cv_root_mview materialized view.
   */
  private function populateMview_cv_root_mview() {
    $mviews = \Drupal::service('tripal_chado.materialized_views');
    $mview = $mviews->loadByName('cv_root_mview', $this->chado->getSchemaName());
    $mview->populate();
  }

  /**
   * Populates the db2cv materialized view.
   */
  private function populateMview_db2cv_mview() {
    $mviews = \Drupal::service('tripal_chado.materialized_views');
    $mview = $mviews->loadByName('db2cv_mview', $this->chado->getSchemaName());
    $mview->populate();
  }


  /**
   * Set progress value.
   *
   * @param float $value
   *   New progress value.
   */
  protected function setProgress(float $value) {
    $data = ['progress' => $value];
    $this->state->set(static::STATE_KEY_DATA_PREFIX . $this->id, $data);
  }

  /**
   * {@inheritdoc}
   */
  public function getProgress() :float {
    $data = $this->state->get(static::STATE_KEY_DATA_PREFIX . $this->id, []);

    if (empty($data)) {
      // No more data available. Assume process ended.
      $progress = 1;
    }
    else {
      $progress = $data['progress'];
    }
    return $progress;
  }

  /**
   * {@inheritdoc}
   */
  public function getStatus() :string {
    $status = '';
    $progress = $this->getProgress();
    if (1 > $progress) {
      $status = 'Integration in progress.';
    }
    else {
      $status = 'Integration done.';
    }
    return $status;
  }

  /**
   * Gets a controlled vocabulary IDspace object.
   *
   * @param string $name
   *   The name of the IdSpace
   *
   * @return \Drupal\tripal\TripalVocabTerms\TripalIdSpaceBase
   */
  private function getIdSpace($name) {
    $idsmanager = \Drupal::service('tripal.collection_plugin_manager.idspace');
    $idSpace = $idsmanager->loadCollection($name, 'chado_id_space');
    if (!$idSpace) {
      $idSpace = $idsmanager->createCollection($name, 'chado_id_space');
    }
    return $idSpace;
  }

  /**
   * Gets a controlled voabulary object.
   *
   * @param string $name
   *   The name of the vocabulary
   *
   * @return \Drupal\tripal\TripalVocabTerms\TripalVocabularyBase
   */
  private function getVocabulary($name) {
    $vmanager = \Drupal::service('tripal.collection_plugin_manager.vocabulary');
    $vocabulary = $vmanager->loadCollection($name, 'chado_vocabulary');
    if (!$vocabulary) {
      $vocabulary = $vmanager->createCollection($name, 'chado_vocabulary');
    }
    return $vocabulary;
  }

  /**
   * Gets a term by its idSpace and accession
   *
   * @param string $idSpace
   *   The Id space name for the term.
   * @param string $accession
   *   The accession for the term.
   * @return TripalTerm|NULL
   *   A tripal term object.
   */
  private function getTerm($idSpace, $accession, $vocabulary = NULL) {
    $id = $this->getIdSpace($idSpace);
    if ($vocabulary) {
      $id->setDefaultVocabulary($vocabulary);
    }
    return $id->getTerm($accession);
  }

  /**
<<<<<<< HEAD
=======
   * Adds the rdfs vocabulary and IdSpace.
   */
  private function addOntologyRDFS() {
    $vocab = $this->getVocabulary('rdfs');
    $vocab->setLabel('Resource Description Framework Schema');
    $idspace = $this->getIdSpace('rdfs');
    $idspace->setDescription('Resource Description Framework Schema');
    $idspace->setUrlPrefix('http://www.w3.org/2000/01/rdf-schema#{accession}');
    $idspace->setDefaultVocabulary('rdfs');
    $vocab->addIdSpace('rdfs');
    $vocab->setUrl('https://www.w3.org/TR/rdf-schema/');

    $idspace->saveTerm(new TripalTerm([
      'name' => 'comment',
      'accession' => 'comment',
      'idSpace' => 'rdfs',
      'vocabulary' => 'rdfs',
      'definition' => 'A human-readable description of a resource.',
    ]));
    $idspace->saveTerm(new TripalTerm([
      'name' => 'type',
      'accession' => 'type',
      'idSpace' => 'rdfs',
      'vocabulary' => 'rdfs',
      'definition' => 'The type of resource.',
    ]));
    $idspace->saveTerm(new TripalTerm([
      'name' => 'label',
      'accession' => 'label',
      'idSpace' => 'rdfs',
      'vocabulary' => 'rdfs',
      'definition' => 'A human-readable version of a resource\'s name.',
    ]));
  }

  /**
   * Adds the relationship ontology vocabulary and IdSpace.
   */
  private function addOntologyRO() {
    $vocab = $this->getVocabulary('ro');
    $vocab->setLabel('Relationship Ontology (legacy)');
    $idspace = $this->getIdSpace('RO');
    $idspace->setDescription('Relationship Ontology (legacy)');
    $idspace->setURLPrefix("cv/lookup/RO/{accession}	");
    $idspace->setDefaultVocabulary('ro');
    $vocab->addIdSpace('RO');
    $vocab->setUrl('cv/lookup/RO');
  }

  /**
   * Adds the Gene Ontology vocabulary and IdSpace.
   */
  private function addOntologyGO() {
    $cc_vocab = $this->getVocabulary('cellular_component');
    $bp_vocab = $this->getVocabulary('biological_process');
    $mf_vocab = $this->getVocabulary('molecular_function');
    $cc_vocab->setLabel('Gene Ontology Cellular Component Vocabulary');
    $bp_vocab->setLabel('Gene Ontology Biological Process Vocabulary');
    $mf_vocab->setLabel('Gene Ontology Molecular Function Vocabulary');
    $idspace = $this->getIdSpace('GO');
    $idspace->setDescription("The Gene Ontology (GO) knowledgebase is the world’s largest source of information on the functions of genes");
    $idspace->setURLPrefix("http://amigo.geneontology.org/amigo/term/{db}:{accession}");
    $idspace->setDefaultVocabulary('cellular_component');
    $cc_vocab->addIdSpace('GO');
    $bp_vocab->addIdSpace('GO');
    $mf_vocab->addIdSpace('GO');
    $cc_vocab->setURL('http://geneontology.org/');
    $bp_vocab->setURL('http://geneontology.org/');
    $mf_vocab->setURL('http://geneontology.org/');
  }

  /**
   * Adds the Sequence Ontology vocabulary and IdSpace.
   */
  private function addOntologySO() {
    $vocab = $this->getVocabulary('sequence');
    $vocab->setLabel('The Sequence Ontology');
    $idspace = $this->getIdSpace('SO');
    $idspace->setDescription("The Sequence Ontology");
    $idspace->setURLPrefix("http://www.sequenceontology.org/browser/current_svn/term/{db}:{accession}");
    $idspace->setDefaultVocabulary('sequence');
    $vocab->addIdSpace('SO');
    $vocab->setURL('http://www.sequenceontology.org');

    $idspace->saveTerm(new TripalTerm([
      'accession' => '0000110',
      'name' => 'sequence_feature',
      'idSpace' => 'SO',
      'vocabulary' => 'sequence',
      'definition' => 'Any extent of continuous biological sequence.',
    ]));
    //chado_associate_semweb_term(NULL, 'feature_id', $term);
  }

  /**
   * Adds the Taxonomic Rank Ontology vocabulary and IdSpace.
   */
  private function addOntologyTaxRank() {
    $vocab = $this->getVocabulary('taxonomic_rank');
    $vocab->setLabel('Taxonomic Rank');
    $idspace = $this->getIdSpace('TAXRANK');
    $idspace->setDescription("A vocabulary of taxonomic ranks (species, family, phylum, etc)");
    $idspace->setURLPrefix("http://purl.obolibrary.org/obo/{db}_{accession}");
    $idspace->setDefaultVocabulary('taxonomic_rank');
    $vocab->addIdSpace('TAXRANK');
    $vocab->setURL('http://www.obofoundry.org/ontology/taxrank.html');

    //$term = chado_get_cvterm(['id' => 'TAXRANK:0000005']);
    //chado_associate_semweb_term('organism', 'genus', $term);

    //$term = chado_get_cvterm(['id' => 'TAXRANK:0000006']);
    //chado_associate_semweb_term('organism', 'species', $term);

    //$term = chado_get_cvterm(['id' => 'TAXRANK:0000045']);
    //chado_associate_semweb_term('organism', 'infraspecific_name', $term);
  }

  /**
   * Adds the Tripal Contact vocabulary and IdSpace.
   */
  private function addOntologyTContact() {
    $vocab = $this->getVocabulary('tripal_contact');
    $vocab->setLabel('Tripal Contact Ontology');
    $idspace = $this->getIdSpace('TCONTACT');
    $idspace->setDescription("Tripal Contact Ontology. A temporary ontology until a more formal appropriate ontology an be identified.");
    $idspace->setURLPrefix("cv/lookup/TCONTACT/{accession}	");
    $idspace->setDefaultVocabulary('tripal_contact');
    $vocab->addIdSpace('TCONTACT');
    $vocab->setURL('cv/lookup/TCONTACT');
  }
  /**
   * Adds the Tripal Pub vocabulary and IdSpace..
   */
  private function addOntologyTPub() {
    $vocab = $this->getVocabulary('tripal_pub');
    $vocab->setLabel('Tripal Publication Ontology');
    $idspace = $this->getIdSpace('TPUB');
    $idspace->setDescription("Tripal Publication Ontology. A temporary ontology until a more formal appropriate ontology an be identified.");
    $idspace->setURLPrefix("cv/lookup/TPUB/{accession}	");
    $idspace->setDefaultVocabulary('tripal_pub');
    $vocab->addIdSpace('TPUB');
    $vocab->setURL('cv/lookup/TPUB');

    $idspace->saveTerm(new TripalTerm([
      'accession' => '0000002',
      'name' => 'Publication',
      'idSpace' => 'TPUB',
      'vocabulary' => 'tripal_pub',
      'definition' => '',
    ]));

    //$term = chado_get_cvterm(['id' => 'TPUB:0000039']);
    //chado_associate_semweb_term('pub', 'title', $term);

    //$term = chado_get_cvterm(['id' => 'TPUB:0000243']);
    //chado_associate_semweb_term('pub', 'volumetitle', $term);

    //$term = chado_get_cvterm(['id' => 'TPUB:0000042']);
    //chado_associate_semweb_term('pub', 'volume', $term);

    //$term = chado_get_cvterm(['id' => 'TPUB:0000256']);
    //chado_associate_semweb_term('pub', 'series_name', $term);

    //$term = chado_get_cvterm(['id' => 'TPUB:0000043']);
    //chado_associate_semweb_term('pub', 'issue', $term);

    //$term = chado_get_cvterm(['id' => 'TPUB:0000059']);
    //chado_associate_semweb_term('pub', 'pyear', $term);

    //$term = chado_get_cvterm(['id' => 'TPUB:0000044']);
    //chado_associate_semweb_term('pub', 'pages', $term);

    //$term = chado_get_cvterm(['id' => 'TPUB:0000244']);
    //chado_associate_semweb_term('pub', 'publisher', $term);

    //$term = chado_get_cvterm(['id' => 'TPUB:0000245']);
    //chado_associate_semweb_term('pub', 'pubplace', $term);
  }

  /**
   * Adds the friend of a friend database and terms.
   */
  private function addOntologyFOAF() {
    $vocab = $this->getVocabulary('foaf');
    $vocab->setLabel('Friend of a Friend. A dictionary of people-related terms that can be used in structured data).');
    $idspace = $this->getIdSpace('foaf');
    $idspace->setDescription("Friend of a Friend");
    $idspace->setURLPrefix("http://xmlns.com/foaf/spec/#");
    $idspace->setDefaultVocabulary('foaf');
    $vocab->addIdSpace('foaf');
    $vocab->setURL('http://www.foaf-project.org/');
  }

  /**
   * Adds the Hydra vocabulary
   */
  private function addOntologyHydra() {

    $vocab = $this->getVocabulary('hydra');
    $vocab->setLabel('A Vocabulary for Hypermedia-Driven Web APIs.');
    $idspace = $this->getIdSpace('hydra');
    $idspace->setDescription("A Vocabulary for Hypermedia-Driven Web APIs");
    $idspace->setURLPrefix("http://www.w3.org/ns/hydra/core#{accession}");
    $idspace->setDefaultVocabulary('hydra');
    $vocab->addIdSpace('hydra');
    $vocab->setURL('http://www.w3.org/ns/hydra/core');

    $idspace->saveTerm(new TripalTerm([
      'name' => 'Collection',
      'accession' => 'Collection',
      'idSpace' => 'hydra',
      'vocabulary' => 'hydra',
      'definition' => 'A collection holding references to a number of related resources.',
    ]));

    $idspace->saveTerm(new TripalTerm([
      'name' => 'member',
      'accession' => 'member',
      'idSpace' => 'hydra',
      'vocabulary' => 'hydra',
      'definition' => 'A member of the collection',
    ]));
    $idspace->saveTerm(new TripalTerm([
      'name' => 'description',
      'accession' => 'description',
      'idSpace' => 'hydra',
      'vocabulary' => 'hydra',
      'definition' => 'A description.',
    ]));
    $idspace->saveTerm(new TripalTerm([
      'name' => 'totalItems',
      'accession' => 'totalItems',
      'idSpace' => 'hydra',
      'vocabulary' => 'hydra',
      'definition' => 'The total number of items referenced by a collection.',
    ]));
    $idspace->saveTerm(new TripalTerm([
      'name' => 'title',
     'accession' => 'title',
      'idSpace' => 'hydra',
      'vocabulary' => 'hydra',
      'definition' => 'A title, often used along with a description.',
    ]));
    $idspace->saveTerm(new TripalTerm([
      'accession' => 'PartialCollectionView',
      'name' => 'PartialCollectionView',
      'idSpace' => 'hydra',
      'vocabulary' => 'hydra',
      'definition' => 'A PartialCollectionView describes a partial view of a Collection. Multiple PartialCollectionViews can be connected with the the next/previous properties to allow a client to retrieve all members of the collection.',
    ]));
  }

  /**
   * Adds the RDFS database and terms.
   */
  private function addOntologyRDF() {
    $vocab = $this->getVocabulary('rdf');
    $vocab->setLabel('Resource Description Framework');
    $idspace = $this->getIdSpace('rdf');
    $idspace->setDescription("Resource Description Framework");
    $idspace->setURLPrefix("http://www.w3.org/1999/02/22-rdf-syntax-ns#");
    $idspace->setDefaultVocabulary('rdf');
    $vocab->addIdSpace('rdf');
    $vocab->setURL('http://www.w3.org/1999/02/22-rdf-syntax-ns');
  }

  /**
   * Adds the Schema.org database and terms.
   */
  private function addOntologySchema() {

    $vocab = $this->getVocabulary('schema');
    $vocab->setLabel('Schema.org. Schema.org is sponsored by Google, Microsoft, Yahoo and Yandex. The vocabularies are developed by an open community process.');
    $idspace = $this->getIdSpace('schema');
    $idspace->setDescription("Schema.org");
    $idspace->setURLPrefix("https://schema.org/{accession}");
    $idspace->setDefaultVocabulary('schema');
    $vocab->addIdSpace('schema');
    $vocab->setURL('https://schema.org/');


    $idspace->saveTerm(new TripalTerm([
      'accession' => 'name',
      'name' => 'name',
      'idSpace' => 'schema',
      'vocabulary' => 'schema',
      'definition' => 'The name of the item.',
    ]));
    //chado_associate_semweb_term(NULL, 'name', $term);
    //chado_associate_semweb_term('analysis', 'sourcename', $term);

    $idspace->saveTerm(new TripalTerm([
      'accession' => 'alternateName',
      'name' => 'alternateName',
      'idSpace' => 'schema',
      'vocabulary' => 'schema',
      'definition' => 'An alias for the item.',
    ]));
    //chado_associate_semweb_term(NULL, 'synonym_id', $term);
    //chado_associate_semweb_term('cvtermsynonym', 'synonym', $term);

    $idspace->saveTerm(new TripalTerm([
      'accession' => 'comment',
      'name' => 'comment',
      'idSpace' => 'schema',
      'vocabulary' => 'schema',
      'definition' => 'Comments, typically from users.',
    ]));
    //chado_associate_semweb_term(NULL, 'comment', $term);

    $idspace->saveTerm(new TripalTerm([
      'accession' => 'description',
      'name' => 'description',
      'idSpace' => 'schema',
      'vocabulary' => 'schema',
      'definition' => 'A description of the item.',
    ]));
    //chado_associate_semweb_term(NULL, 'description', $term);
    //chado_associate_semweb_term('organism', 'comment', $term);
    //chado_associate_semweb_term('protocol', 'protocoldescription', $term);

    $idspace->saveTerm(new TripalTerm([
      'accession' => 'publication',
      'name' => 'publication',
      'idSpace' => 'schema',
      'vocabulary' => 'schema',
      'definition' => 'A publication event associated with the item.',
    ]));
    //chado_associate_semweb_term(NULL, 'pub_id', $term);

    $idspace->saveTerm(new TripalTerm([
      'accession' => 'url',
      'name' => 'url',
      'idSpace' => 'schema',
      'vocabulary' => 'schema',
      'definition' => 'URL of the item.',
    ]));
    //chado_associate_semweb_term('db', 'url', $term);

    // Typically the type_id field is used for distinguishing between records
    // but in the case that it isn't then we need to associate a term with it
    // An entity already has a type so if that type is not dicated by the
    // type_id field then what is in the type_id should therefore be an
    // "additionalType".  Therefore we need to add and map this term to all
    // of the appropriate type_id fields.
    $idspace->saveTerm(new TripalTerm([
      'accession' => 'additionalType',
      'name' => 'additionalType',
      'idSpace' => 'schema',
      'vocabulary' => 'schema',
      'definition' => 'An additional type for the item, typically used for adding more specific types from external vocabularies in microdata syntax. This is a relationship between something and a class that the thing is in.',
    ]));
//     $tables = chado_get_table_names(TRUE);
//     foreach ($tables as $table) {
//       $schema = chado_get_schema($table);
//       // The type_id for the organism is infraspecific type, so don't make
//       // the association for that type.
//       if ($table == 'organism') {
//         continue;
//       }
//       if (in_array("type_id", array_keys($schema['fields']))) {
//         //chado_associate_semweb_term($table, 'type_id', $term);
//       }
//     }

    $idspace->saveTerm(new TripalTerm([
      'accession' => 'ItemPage',
      'name' => 'ItemPage',
      'idSpace' => 'schema',
      'vocabulary' => 'schema',
      'definition' => 'A page devoted to a single item, such as a particular product or hotel.',
    ]));
  }

  /**
   * Adds the Sample processing and separation techniques database and terms.
   */
  private function addOntologySEP() {

    $vocab = $this->getVocabulary('sep');
    $vocab->setLabel('A structured controlled vocabulary for the annotation of sample processing and separation techniques in scientific experiments.');
    $idspace = $this->getIdSpace('sep');
    $idspace->setDescription("Sample processing and separation techniques.");
    $idspace->setURLPrefix("http://purl.obolibrary.org/obo/{db}_{accession}");
    $idspace->setDefaultVocabulary('sep');
    $vocab->addIdSpace('sep');
    $vocab->setURL('http://psidev.info/index.php?q=node/312');

    $idspace->saveTerm(new TripalTerm([
      'accession' => '00195',
      'name' => 'biological sample',
      'idSpace' => 'sep',
      'vocabulary' => 'sep',
      'definition' => 'A biological sample analysed by a particular technology.',
    ]));
    //chado_associate_semweb_term(NULL, 'biomaterial_id', $term);

    $idspace->saveTerm(new TripalTerm([
      'accession' => '00101',
      'name' => 'protocol',
      'idSpace' => 'sep',
      'vocabulary' => 'sep',
      'definition' => 'A protocol is a process which is a parameterizable description of a process.',
    ]));
    //chado_associate_semweb_term(NULL, 'protocol_id', $term);
    //chado_associate_semweb_term(NULL, 'nd_protocol_id', $term);
  }

  /**
   * Adds the SemanticScience database and terms.
   */
  private function addOntologySIO() {

    $vocab = $this->getVocabulary('SIO');
    $vocab->setLabel('The Semanticscience Integrated Ontology (SIO) provides a simple, integrated ontology of types and relations for rich description of objects, processes and their attributes.');
    $idspace = $this->getIdSpace('SIO');
    $idspace->setDescription("Semanticscience Integrated Ontology");
    $idspace->setURLPrefix("http://semanticscience.org/resource/{db}_{accession}");
    $idspace->setDefaultVocabulary('SIO');
    $vocab->addIdSpace('SIO');
    $vocab->setURL('http://sio.semanticscience.org/');

    $idspace->saveTerm(new TripalTerm([
      'accession' => '000493',
      'name' => 'clause',
      'idSpace' => 'SIO',
      'vocabulary' => 'SIO',
      'definition' => 'A clause consists of a subject and a predicate.',
    ]));

    $idspace->saveTerm(new TripalTerm([
      'accession' => '000631',
      'name' => 'references',
      'idSpace' => 'SIO',
      'vocabulary' => 'SIO',
      'definition' => 'references is a relation between one entity and the entity that it makes reference to by name, but is not described by it.',
    ]));

    $idspace->saveTerm(new TripalTerm([
      'accession' => '000056',
      'name' => 'position',
      'idSpace' => 'SIO',
      'vocabulary' => 'SIO',
      'definition' => 'A measurement of a spatial location relative to a frame of reference or other objects.',
    ]));
    //chado_associate_semweb_term('featurepos', 'mappos', $term);

    $idspace->saveTerm(new TripalTerm([
      'accession' => '001166',
      'name' => 'annotation',
      'idSpace' => 'SIO',
      'vocabulary' => 'SIO',
      'definition' => 'An annotation is a written explanatory or critical description, or other in-context information (e.g., pattern, motif, link), that has been associated with data or other types of information.',
    ]));
    //chado_associate_semweb_term('feature_cvterm', 'cvterm_id', $term);
    //chado_associate_semweb_term('analysis_cvterm', 'cvterm_id', $term);
    //chado_associate_semweb_term('cell_line_cvterm', 'cvterm_id', $term);
    //chado_associate_semweb_term('environment_cvterm', 'cvterm_id', $term);
    //chado_associate_semweb_term('expression_cvterm', 'cvterm_id', $term);
    //chado_associate_semweb_term('library_cvterm', 'cvterm_id', $term);
    //chado_associate_semweb_term('organism_cvterm', 'cvterm_id', $term);
    //chado_associate_semweb_term('phenotype_cvterm', 'cvterm_id', $term);
    //chado_associate_semweb_term('stock_cvterm', 'cvterm_id', $term);
    //chado_associate_semweb_term('stock_relationship_cvterm', 'cvterm_id', $term);


    $idspace->saveTerm(new TripalTerm([
      'accession' => '000281',
      'name' => 'negation',
      'idSpace' => 'SIO',
      'vocabulary' => 'SIO',
      'definition' => 'NOT is a logical operator in that has the value true if its operand is false.',
    ]));
    //chado_associate_semweb_term('feature_cvterm', 'is_not', $term);
    //chado_associate_semweb_term('analysis_cvterm', 'is_not', $term);
    //chado_associate_semweb_term('organism_cvterm', 'is_not', $term);
    //chado_associate_semweb_term('stock_cvterm', 'is_not', $term);

    $idspace->saveTerm(new TripalTerm([
      'accession' => '001080',
      'name' => 'vocabulary',
      'idSpace' => 'SIO',
      'vocabulary' => 'SIO',
      'definition' => 'A vocabulary is a collection of terms.',
    ]));
    //chado_associate_semweb_term('cvterm', 'cv_id', $term);

    $idspace->saveTerm(new TripalTerm([
      'accession' => '001323',
      'name' => 'email address',
      'idSpace' => 'SIO',
      'vocabulary' => 'SIO',
      'definition' => 'an email address is an identifier to send mail to particular electronic mailbox.',
    ]));

    $idspace->saveTerm(new TripalTerm([
      'accession' => '001007',
      'name' => 'assay',
      'vocabulary' => 'SIO',
      'idSpace' => 'SIO',
      'definition' => 'An assay is an investigative (analytic) procedure in ' .
        'laboratory medicine, pharmacology, environmental biology, and ' .
        'molecular biology for qualitatively assessing or quantitatively ' .
        'measuring the presence or amount or the functional activity of a ' .
        'target entity (the analyte) which can be a drug or biochemical ' .
        'substance or a cell in an organism or organic sample.',
    ]));
    //chado_associate_semweb_term(NULL, 'assay_id', $term);

    $idspace->saveTerm(new TripalTerm([
      'accession' => '010054',
      'name' => 'cell line',
      'idSpace' => 'SIO',
      'vocabulary' => 'SIO',
      'definition' => 'A cell line is a collection of genetically identifical cells.',
    ]));
    //chado_associate_semweb_term(NULL, 'cell_line_id', $term);

    $idspace->saveTerm(new TripalTerm([
      'accession' => '001066',
      'name' => 'study',
      'idSpace' => 'SIO',
      'vocabulary' => 'SIO',
      'definition' => 'A study is a process that realizes the steps of a study design.',
    ]));
    //chado_associate_semweb_term(NULL, 'study_id', $term);
  }

  /**
   * Adds the Crop Ontology terms.
   */
  private function addOntologyCO010() {
    $vocab = $this->getVocabulary('germplasm_ontology');
    $vocab->setLabel('GCP germplasm ontology');
    $idspace = $this->getIdSpace('CO_010');
    $idspace->setDescription('Crop Germplasm Ontology');
    $idspace->setUrlPrefix('http://www.cropontology.org/terms/CO_010:{accession}');
    $idspace->setDefaultVocabulary('germplasm_ontology');
    $vocab->addIdSpace('CO_010');
    $vocab->setUrl('http://www.cropontology.org/get-ontology/CO_010');

    $idspace->saveTerm(new TripalTerm([
      'accession' => '0000044',
      'name' => 'accession',
      'idSpace' => 'CO_010',
      'vocabulary' => 'germplasm_ontology',
      'definition' => '',
    ]));
    $idspace->saveTerm(new TripalTerm([
      'accession' => '0000255',
      'name' => 'generated germplasm',
      'idSpace' => 'CO_010',
      'vocabulary' => 'germplasm_ontology',
      'definition' => '',
    ]));
    $idspace->saveTerm(new TripalTerm([
      'accession' => '0000029',
      'name' => 'cultivar',
      'idSpace' => 'CO_010',
      'vocabulary' => 'germplasm_ontology',
      'definition' => '',
    ]));
    $idspace->saveTerm(new TripalTerm([
      'accession' => '0000162',
      'name' => '414 inbred line',
      'idSpace' => 'CO_010',
      'vocabulary' => 'germplasm_ontology',
      'definition' => '',
    ]));
  }

  /**
   * Adds the DC database.
   */
  private function addOntologyDC() {
    $vocab = $this->getVocabulary('dc');
    $vocab->setLabel('DCMI Metadata Terms');
    $idspace = $this->getIdSpace('dc');
    $idspace->setDescription('DCMI Metadata Terms');
    $idspace->setUrlPrefix('http://purl.org/dc/terms/{accession}');
    $idspace->setDefaultVocabulary('dc');
    $vocab->addIdSpace('dc');
    $vocab->setUrl('http://purl.org/dc/dcmitype/');

    $idspace->saveTerm(new TripalTerm([
      'accession' => 'Service',
      'name' => 'Service',
      'idSpace' => 'dc',
      'vocabulary' => 'dc',
      'definition' => 'A system that provides one or more functions.',
    ]));
  }

  /**
   * Adds the EDAM database and terms.
   */
  private function addOntologyEDAM() {

    $vocab = $this->getVocabulary('EDAM');
    $vocab->setLabel('Bioscientific data analysis ontology');

    $data_idspace = $this->getIdSpace('data');
    $data_idspace->setDescription("Bioinformatics operations, data types, formats, identifiers and topics.");
    $data_idspace->setURLPrefix("http://edamontology.org/{db}_{accession}");
    $data_idspace->setDefaultVocabulary('EDAM');

    $format_idspace = $this->getIdSpace('format');
    $format_idspace->setDescription('A defined way or layout of representing and structuring data in a computer file, blob, string, message, or elsewhere. The main focus in EDAM lies on formats as means of structuring data exchanged between different tools or resources.');
    $format_idspace->setURLPrefix("http://edamontology.org/{db}_{accession}");
    $format_idspace->setDefaultVocabulary('EDAM');

    $operation_idspace = $this->getIdSpace('operation');
    $operation_idspace->setDescription('A function that processes a set of inputs and results in a set of outputs, or associates arguments (inputs) with values (outputs). Special cases are: a) An operation that consumes no input (has no input arguments).');
    $operation_idspace->setURLPrefix("http://edamontology.org/{db}_{accession}");
    $operation_idspace->setDefaultVocabulary('EDAM');

    $topic_idspace = $this->getIdSpace('topic');
    $topic_idspace->setDescription('A category denoting a rather broad domain or field of interest, of study, application, work, data, or technology. Topics have no clearly defined borders between each other.');
    $topic_idspace->setURLPrefix("http://edamontology.org/{db}_{accession}");
    $topic_idspace->setDefaultVocabulary('EDAM');

    $vocab->addIdSpace('data');
    $vocab->addIdSpace('format');
    $vocab->addIdSpace('operation');
    $vocab->addIdSpace('data');
    $vocab->setURL('http://edamontology.org/page');

    $data_idspace->saveTerm(new TripalTerm([
      'accession' => '1249',
      'name' => 'Sequence length',
      'idSpace' => 'data',
      'vocabulary' => 'EDAM',
      'definition' => 'The size (length) of a sequence, subsequence or region in a sequence, or range(s) of lengths.',
    ]));
    //chado_associate_semweb_term('feature', 'seqlen', $term);

    $data_idspace->saveTerm(new TripalTerm([
      'accession' => '2190',
      'name' => 'Sequence checksum',
      'idSpace' => 'data',
      'vocabulary' => 'EDAM',
      'definition' => 'A fixed-size datum calculated (by using a hash function) for a molecular sequence, typically for purposes of error detection or indexing.',
    ]));
    //chado_associate_semweb_term(NULL, 'md5checksum', $term);

    $data_idspace->saveTerm(new TripalTerm([
      'accession' => '2091',
      'name' => 'Accession',
      'idSpace' => 'data',
      'vocabulary' => 'EDAM',
      'definition' => 'A persistent (stable) and unique identifier, typically identifying an object (entry) from a database.',
    ]));
    //chado_associate_semweb_term(NULL, 'dbxref_id', $term);
    //chado_associate_semweb_term('dbxref', 'accession', $term);

    $data_idspace->saveTerm(new TripalTerm([
      'accession' => '2044',
      'name' => 'Sequence',
      'idSpace' => 'data',
      'vocabulary' => 'EDAM',
      'definition' => 'One or more molecular sequences, possibly with associated annotation.',
    ]));
    //chado_associate_semweb_term('feature', 'residues', $term);

    $data_idspace->saveTerm(new TripalTerm([
      'accession' => ':0849',
      'name' => 'Sequence record',
      'idSpace' => 'data',
      'vocabulary' => 'EDAM',
      'definition' => 'A molecular sequence and associated metadata.',
    ]));

    $data_idspace->saveTerm(new TripalTerm([
      'accession' => '0842',
      'name' => 'Identifier',
      'idSpace' => 'data',
      'vocabulary' => 'EDAM',
      'definition' => 'A text token, number or something else which identifies an entity, but which may not be persistent (stable) or unique (the same identifier may identify multiple things).',
    ]));
    //chado_associate_semweb_term(NULL, 'uniquename', $term);
    //chado_associate_semweb_term('assay', 'arrayidentifier', $term);

    $data_idspace->saveTerm(new TripalTerm([
      'accession' => '2976',
      'name' => 'Protein sequence',
      'idSpace' => 'data',
      'vocabulary' => 'EDAM',
      'definition' => 'One or more protein sequences, possibly with associated annotation.',
    ]));

    $data_idspace->saveTerm(new TripalTerm([
      'accession' => '2968',
      'name' => 'Image',
      'idSpace' => 'data',
      'vocabulary' => 'EDAM',
      'definition' => 'Biological or biomedical data has been rendered into an image, typically for display on screen.',
    ]));
    //chado_associate_semweb_term(NULL, 'eimage_id', $term);

    $data_idspace->saveTerm(new TripalTerm([
      'accession' => '1274',
      'name' => 'Map',
      'idSpace' => 'data',
      'vocabulary' => 'EDAM',
      'definition' => 'A map of (typically one) DNA sequence annotated with positional or non-positional features.',
    ]));
    //chado_associate_semweb_term(NULL, 'featuremap_id', $term);

    $data_idspace->saveTerm(new TripalTerm([
      'accession' => '1278',
      'name' => 'Genetic map',
      'idSpace' => 'data',
      'vocabulary' => 'EDAM',
      'definition' => 'A map showing the relative positions of genetic markers in a nucleic acid sequence, based on estimation of non-physical distance such as recombination frequencies.',
    ]));
    //chado_associate_semweb_term('featuremap', 'featuremap_id', $term);

    $data_idspace->saveTerm(new TripalTerm([
      'accession' => '1280',
      'name' => 'Physical map',
      'idSpace' => 'data',
      'vocabulary' => 'EDAM',
      'definition' => 'A map of DNA (linear or circular) annotated with physical features or landmarks such as restriction sites, cloned DNA fragments, genes or genetic markers, along with the physical distances between them. Distance in a physical map is measured in base pairs. A physical map might be ordered relative to a reference map (typically a genetic map) in the process of genome sequencing.',
    ]));
    //chado_associate_semweb_term('featuremap', 'featuremap_id', $term);

    $data_idspace->saveTerm(new TripalTerm([
      'accession' => '2012',
      'name' => 'Sequence coordinates',
      'idSpace' => 'data',
      'vocabulary' => 'EDAM',
      'definition' => 'A position in a map (for example a genetic map), either a single position (point) or a region / interval.',
    ]));

    $data_idspace->saveTerm(new TripalTerm([
      'accession' => '1056',
      'name' => 'Database name',
      'idSpace' => 'data',
      'vocabulary' => 'EDAM',
      'definition' => 'The name of a biological or bioinformatics database.',
    ]));

    $data_idspace->saveTerm(new TripalTerm([
      'accession' => '1048',
      'name' => 'Database ID',
      'idSpace' => 'data',
      'vocabulary' => 'EDAM',
      'definition' => 'An identifier of a biological or bioinformatics database.',
    ]));
    //chado_associate_semweb_term('db', 'name', $term);

    $data_idspace->saveTerm(new TripalTerm([
      'accession' => '1047',
      'name' => 'URI',
      'idSpace' => 'data',
      'vocabulary' => 'EDAM',
      'definition' => 'The name of a biological or bioinformatics database.',
    ]));
    //chado_associate_semweb_term('analysis', 'sourceuri', $term);
    //chado_associate_semweb_term(NULL, 'uri', $term);

    $data_idspace->saveTerm(new TripalTerm([
      'accession' => '2336',
      'name' => 'Translation phase specification',
      'idSpace' => 'data',
      'vocabulary' => 'EDAM',
      'definition' => 'Phase for translation of DNA (0, 1 or 2) relative to a fragment of the coding sequence.',
    ]));
    //chado_associate_semweb_term('featureloc', 'phase', $term);

    $data_idspace->saveTerm(new TripalTerm([
      'accession' => '0853',
      'name' => 'DNA sense specification',
      'idSpace' => 'data',
      'vocabulary' => 'EDAM',
      'definition' => 'The strand of a DNA sequence (forward or reverse).',
    ]));
    //chado_associate_semweb_term('featureloc', 'strand', $term);
    $data_idspace->saveTerm(new TripalTerm([
      'accession' => '3002',
      'name' => 'Annotation track',
      'idSpace' => 'data',
      'vocabulary' => 'EDAM',
      'definition' => 'Annotation of one particular positional feature on a ' .
        'biomolecular (typically genome) sequence, suitable for import and ' .
        'display in a genome browser. Synonym: Sequence annotation track.',
    ]));
    ////chado_associate_semweb_term('featureloc', 'srcfeature_id', $term);

    $data_idspace->saveTerm(new TripalTerm([
      'accession' => '0872',
      'name' => 'Phylogenetic tree',
      'idSpace' => 'data',
      'vocabulary' => 'EDAM',
      'definition' => 'The raw data (not just an image) from which a phylogenetic tree is directly generated or plotted, such as topology, lengths (in time or in expected amounts of variance) and a confidence interval for each length.',
    ]));
    //chado_associate_semweb_term(NULL, 'phylotree_id', $term);
    $data_idspace->saveTerm(new TripalTerm([
      'accession' => '3272',
      'name' => 'Species tree',
      'idSpace' => 'data',
      'vocabulary' => 'EDAM',
      'definition' => 'A phylogenetic tree that reflects phylogeny of the taxa from which the characters (used in calculating the tree) were sampled.',
    ]));
    $data_idspace->saveTerm(new TripalTerm([
      'accession' => '3271',
      'name' => 'Gene tree',
      'idSpace' => 'data',
      'vocabulary' => 'EDAM',
      'definition' => 'A phylogenetic tree that is an estimate of the character\'s phylogeny.',
    ]));
    $operation_idspace->saveTerm(new TripalTerm([
      'accession' => '0567',
      'name' => 'Phylogenetic tree visualisation',
      'idSpace' => 'operation',
      'vocabulary' => 'EDAM',
      'definition' => 'A phylogenetic tree that is an estimate of the character\'s phylogeny.',
    ]));
    $operation_idspace->saveTerm(new TripalTerm([
      'accession' => '0564',
      'name' => 'Sequence visualisation',
      'idSpace' => 'operation',
      'vocabulary' => 'EDAM',
      'definition' => 'Visualise, format or render a molecular sequence or sequences such as a sequence alignment, possibly with sequence features or properties shown.',
    ]));
    $operation_idspace->saveTerm(new TripalTerm([
      'accession' => '0525',
      'name' => 'genome assembly',
      'idSpace' => 'operation',
      'vocabulary' => 'EDAM',
      'definition' => '',
    ]));
    $operation_idspace->saveTerm(new TripalTerm([
      'accession' => '0362',
      'name' => 'Genome annotation ',
      'idSpace' => 'operation',
      'vocabulary' => 'EDAM',
      'definition' => '',
    ]));
    $operation_idspace->saveTerm(new TripalTerm([
      'accession' => '2945',
      'name' => 'Analysis',
      'idSpace' => 'operation',
      'vocabulary' => 'EDAM',
      'definition' => 'Apply analytical methods to existing data of a specific type.',
    ]));
    //chado_associate_semweb_term(NULL, 'analysis_id', $term);

  }

  /**
   * Adds the Experimental Factor Ontology and terms.
   */
  private function addOntologyEFO() {
    $vocab = $this->getVocabulary('efo');
    $vocab->setLabel('The Experimental Factor Ontology (EFO) provides a systematic description of many experimental variables available in EBI databases, and for external projects such as the NHGRI GWAS catalogue. It combines parts of several biological ontologies, such as anatomy, disease and chemical compounds. The scope of EFO is to support the annotation, analysis and visualization of data handled by many groups at the EBI and as the core ontology for OpenTargets.org');
    $idspace = $this->getIdSpace('EFO');
    $idspace->setDescription('Experimental Factor Ontology');
    $idspace->setUrlPrefix('http://www.ebi.ac.uk/efo/{db}_{accession}');
    $idspace->setDefaultVocabulary('efo');
    $vocab->addIdSpace('EFO');
    $vocab->setUrl('http://www.ebi.ac.uk/efo/efo.owl');

    $idspace->saveTerm(new TripalTerm([
      'accession' => '0000548',
      'name' => 'instrument',
      'idSpace' => 'EFO',
      'vocabulary' => 'efo',
      'definition' => 'An instrument is a device which provides a mechanical or electronic function.',
    ]));
    //chado_associate_semweb_term('protocol', 'hardwaredescription', $term);

    $idspace->saveTerm(new TripalTerm([
      'accession' => '0000269',
      'name' => 'array design',
      'idSpace' => 'EFO',
      'vocabulary' => 'efo',
      'definition' => 'An instrument design which describes the design of the array.',
    ]));
    //chado_associate_semweb_term('assay', 'arraydesign_id', $term);

    $idspace->saveTerm(new TripalTerm([
      'accession' => '0005522',
      'name' => 'substrate type',
      'idSpace' => 'EFO',
      'vocabulary' => 'efo',
      'definition' => 'Controlled terms for descriptors of types of array substrates.',
    ]));
    //chado_associate_semweb_term('arraydesign', 'substratetype_id', $term);

    $idspace->saveTerm(new TripalTerm([
      'accession' => '0001728',
      'name' => 'array manufacturer',
      'idSpace' => 'EFO',
      'vocabulary' => 'efo',
      'definition' => '',
    ]));
    //chado_associate_semweb_term('arraydesign', 'manufacturer_id', $term);

    $idspace->saveTerm(new TripalTerm([
      'accession' => '0000269',
      'name' => 'array design',
      'idSpace' => 'EFO',
      'vocabulary' => 'efo',
      'definition' => 'An instrument design which describes the design of the array.',
    ]));
    //chado_associate_semweb_term('element', 'arraydesign_id', $term);
  }

  /**
   * Adds the Eagle-i Resource Ontology database and terms.
   */
  private function addOntologyERO() {
    $vocab = $this->getVocabulary('ero');
    $vocab->setLabel('The Eagle-I Research Resource Ontology models research resources such instruments. protocols, reagents, animal models and biospecimens. It has been developed in the context of the eagle-i project (http://eagle-i.net/).');
    $idspace = $this->getIdSpace('ERO');
    $idspace->setDescription('The Eagle-I Research Resource Ontology');
    $idspace->setUrlPrefix('http://purl.bioontology.org/ontology/ERO/{db}:{accession}');
    $idspace->setDefaultVocabulary('ero');
    $vocab->addIdSpace('ERO');
    $vocab->setUrl('http://purl.bioontology.org/ontology/ERO');

    $idspace->saveTerm(new TripalTerm([
      'accession' => '0001716',
      'name' => 'database',
      'idSpace' => 'ERO',
      'vocabulary' => 'ero',
      'definition' => 'A database is an organized collection of data, today typically in digital form.',
    ]));
    //chado_associate_semweb_term(NULL, 'db_id', $term);
    $idspace->saveTerm(new TripalTerm([
      'accession' => '0000387',
      'name' => 'data acquisition',
      'idSpace' => 'ERO',
      'vocabulary' => 'ero',
      'definition' => 'A technique that samples real world physical conditions and conversion of the resulting samples into digital numeric values that can be manipulated by a computer.',
    ]));
    //chado_associate_semweb_term(NULL, 'acquisition_id', $term);
  }

  /**
   * Adds the Information Artifact Ontology database and terms.
   */
  private function addOntologyOBCS() {
    $vocab = $this->getVocabulary('OBCS');
    $vocab->setLabel('Ontology of Biological and Clinical Statistics');
    $idspace = $this->getIdSpace('OBCS');
    $idspace->setDescription("Ontology of Biological and Clinical Statistics");
    $idspace->setURLPrefix("http://purl.obolibrary.org/obo/{db}_{accession}");
    $idspace->setDefaultVocabulary('OBCS');
    $vocab->addIdSpace('OBCS');
    $vocab->setURL('https://github.com/obcs/obcs');

    $idspace->saveTerm(new TripalTerm([
      'accession' => '0000117',
      'name' => 'rank order',
      'idSpace' => 'OBCS',
      'vocabulary' => 'OBCS',
      'definition' => 'A data item that represents an arrangement according to a rank, i.e., the position of a particular case relative to other cases on a defined scale.',
    ]));
    //chado_associate_semweb_term(NULL, 'rank', $term);
  }

  /**
   * Adds the Information Artifact Ontology database and terms.
   */
  private function addOntologyOBI() {
    $vocab = $this->getVocabulary('obi');
    $vocab->setLabel('Ontology for Biomedical Investigation. The Ontology for Biomedical Investigations (OBI) is build in a collaborative, international effort and will serve as a resource for annotating biomedical investigations, including the study design, protocols and instrumentation used, the data generated and the types of analysis performed on the data. This ontology arose from the Functional Genomics Investigation Ontology (FuGO) and will contain both terms that are common to all biomedical investigations, including functional genomics investigations and those that are more domain specific');
    $idspace = $this->getIdSpace('OBI');
    $idspace->setDescription("The Ontology for Biomedical Investigation");
    $idspace->setURLPrefix("http://purl.obolibrary.org/obo/{db}_{accession}");
    $idspace->setDefaultVocabulary('obi');
    $vocab->addIdSpace('OBI');
    $vocab->setURL('http://obi-ontology.org/page/Main_Page');

    $idspace->saveTerm(new TripalTerm([
      'accession' => '0100026',
      'name' => 'organism',
      'idSpace' => 'OBI',
      'vocabulary' => 'obi',
      'definition' => 'A material entity that is an individual living system, such as animal, plant, bacteria or virus, that is capable of replicating or reproducing, growth and maintenance in the right environment. An organism may be unicellular or made up, like humans, of many billions of cells divided into specialized tissues and organs.',
    ]));
    //chado_associate_semweb_term(NULL, 'organism_id', $term);
    //chado_associate_semweb_term('biomaterial', 'taxon_id', $term);

    $idspace->saveTerm(new TripalTerm([
      'accession' => '0000070',
      'name' => 'assay',
      'idSpace' => 'OBI',
      'vocabulary' => 'obi',
      'definition' => 'A planned process with the objective to produce information about the material entity that is the evaluant, by physically examining it or its proxies.',
    ]));
  }

  /**
   * Adds the Ontology for genetic interval database and terms.
   */
  private function addOntologyOGI() {
    $vocab = $this->getVocabulary('ogi');
    $vocab->setLabel('Ontology for Biomedical Investigation. The Ontology for Biomedical Investigations (OBI) is build in a collaborative, international effort and will serve as a resource for annotating biomedical investigations, including the study design, protocols and instrumentation used, the data generated and the types of analysis performed on the data. This ontology arose from the Functional Genomics Investigation Ontology (FuGO) and will contain both terms that are common to all biomedical investigations, including functional genomics investigations and those that are more domain specific');
    $idspace = $this->getIdSpace('OGI');
    $idspace->setDescription("Ontology for genetic interval");
    $idspace->setURLPrefix("http://purl.obolibrary.org/obo/{db}_{accession}");
    $idspace->setDefaultVocabulary('ogi');
    $vocab->addIdSpace('OGI');
    $vocab->setURL('http://purl.bioontology.org/ontology/OGI');

    $idspace->saveTerm(new TripalTerm([
      'accession' => '0000021',
      'name' => 'location on map',
      'idSpace' => 'OGI',
      'vocabulary' => 'ogi',
      'definition' => '',
    ]));
  }

  /**
   * Adds the Information Artifact Ontology database and terms.
   */
  private function addOntologyIAO() {

    $vocab = $this->getVocabulary('IAO');
    $vocab->setLabel('Information Artifact Ontology');
    $idspace = $this->getIdSpace('IAO');
    $idspace->setDescription('Information Artifact Ontology');
    $idspace->setUrlPrefix('http://purl.obolibrary.org/obo/{db}_{accession}');
    $idspace->setDefaultVocabulary('IAO');
    $vocab->addIdSpace('IAO');
    $vocab->setUrl('https://github.com/information-artifact-ontology/IAO/');

    $idspace->saveTerm(new TripalTerm([
      'accession' => '0000115',
      'name' => 'definition',
      'vocabulary' => 'IAO',
      'idSpace' => 'IAO',
      'definition' => 'The official OBI definition, explaining the meaning of ' .
        'a class or property. Shall be Aristotelian, formalized and normalized. ' .
        'Can be augmented with colloquial definitions.',
    ]));
    //chado_associate_semweb_term(NULL, 'definition', $term);

    $idspace->saveTerm(new TripalTerm([
      'accession' => '0000129',
      'name' => 'version number',
      'vocabulary' => 'IAO',
      'idSpace' => 'IAO',
      'definition' => 'A version number is an ' .
        'information content entity which is a sequence of characters ' .
        'borne by part of each of a class of manufactured products or its ' .
        'packaging and indicates its order within a set of other products ' .
        'having the same name.',
    ]));
    //chado_associate_semweb_term('analysis', 'programversion', $term);
    //chado_associate_semweb_term('analysis', 'sourceversion', $term);
    //chado_associate_semweb_term(NULL, 'version', $term);

    $idspace->saveTerm(new TripalTerm([
      'accession' => '0000064',
      'name' => 'algorithm',
      'idSpace' => 'IAO',
      'vocabulary' => 'IAO',
      'definition' => 'An algorithm is a set of instructions for performing a paticular calculation.',
    ]));
    //chado_associate_semweb_term('analysis', 'algorithm', $term);
  }

  private function addOntologyNull() {
    $vocab = $this->getVocabulary('null');
    $vocab->setLabel('No vocabulary');
    $idspace = $this->getIdSpace('null');
    $idspace->setDescription('No database');
    $idspace->setUrlPrefix('cv/lookup/{db}/{accession}');
    $idspace->setDefaultVocabulary('null');
    $vocab->addIdSpace('null');
    $vocab->setUrl('cv/lookup/null');
  }

  /**
   * Adds terms to the 'local' database.
   */
  private function addOntologyLocal() {

    $vocab = $this->getVocabulary('local');
    $vocab->setLabel('Locally created terms');
    $idspace = $this->getIdSpace('local');
    $idspace->setDescription('Terms created for this site');
    $idspace->setUrlPrefix('cv/lookup/{db}/{accession}');
    $idspace->setDefaultVocabulary('local');
    $vocab->addIdSpace('local');
    $vocab->setUrl('cv/lookup/local');

    $vocab = $this->getVocabulary('organism_property');
    $vocab->setLabel('A local vocabulary that contains locally defined properties for organisms');
    $vocab->addIdSpace('local');
    $vocab->setUrl('cv/lookup/local');

    $vocab = $this->getVocabulary('analysis_property');
    $vocab->setLabel('A local vocabulary that contains locally defined properties for analyses');
    $vocab->addIdSpace('local');
    $vocab->setUrl('cv/lookup/local');

    $vocab = $this->getVocabulary('tripal_phylogeny');
    $vocab->setLabel('Terms used by the Tripal phylotree module for phylogenetic and taxonomic trees');
    $vocab->addIdSpace('local');
    $vocab->setUrl('cv/lookup/local');

    $vocab = $this->getVocabulary('feature_relationship');
    $vocab->setLabel('A local vocabulary that contains types of relationships between features');
    $vocab->addIdSpace('local');
    $vocab->setUrl('cv/lookup/local');

    $vocab = $this->getVocabulary('feature_property');
    $vocab->setLabel('A local vocabulary that contains properties for genomic features');
    $vocab->addIdSpace('local');
    $vocab->setUrl('cv/lookup/local');

    $vocab = $this->getVocabulary('contact_property');
    $vocab->setLabel('A local vocabulary that contains properties for contacts. This can be used if the tripal_contact vocabulary (which is default for contacts in Tripal) is not desired.');
    $vocab->addIdSpace('local');
    $vocab->setUrl('cv/lookup/local');

    $vocab = $this->getVocabulary('contact_type');
    $vocab->setLabel('A local vocabulary that contains types of contacts. This can be used if the tripal_contact vocabulary (which is default for contacts in Tripal) is not desired.');
    $vocab->addIdSpace('local');
    $vocab->setUrl('cv/lookup/local');

    $vocab = $this->getVocabulary('tripal_contact');
    $vocab->setLabel('A local vocabulary that contains a heirarchical set of terms for describing a contact. It is intended to be used as the default vocabularies in Tripal for contact types and contact properties.');
    $vocab->addIdSpace('local');
    $vocab->setUrl('cv/lookup/local');

    $vocab = $this->getVocabulary('contact_relationship');
    $vocab->setLabel('A local vocabulary that contains types of relationships between contacts.');
    $vocab->addIdSpace('local');
    $vocab->setUrl('cv/lookup/local');

    $vocab = $this->getVocabulary('featuremap_units');
    $vocab->setLabel('A local vocabulary that contains map unit types for the unittype_id column of the featuremap table.');
    $vocab->addIdSpace('local');
    $vocab->setUrl('cv/lookup/local');

    $vocab = $this->getVocabulary('featurepos_property');
    $vocab->setLabel('A local vocabulary that contains terms map properties.');
    $vocab->addIdSpace('local');
    $vocab->setUrl('cv/lookup/local');

    $vocab = $this->getVocabulary('featuremap_property');
    $vocab->setLabel('A local vocabulary that contains positional types for the feature positions.');
    $vocab->addIdSpace('local');
    $vocab->setUrl('cv/lookup/local');

    $vocab = $this->getVocabulary('library_property');
    $vocab->setLabel('A local vocabulary that contains properties for libraries.');
    $vocab->addIdSpace('local');
    $vocab->setUrl('cv/lookup/local');

    $vocab = $this->getVocabulary('library_type');
    $vocab->setLabel('A local vocabulary that contains terms for types of libraries (e.g. BAC, cDNA, FOSMID, etc).');
    $vocab->addIdSpace('local');
    $vocab->setUrl('cv/lookup/local');

    $vocab = $this->getVocabulary('project_property');
    $vocab->setLabel('A local vocabulary that contains properties for projects.');
    $vocab->addIdSpace('local');
    $vocab->setUrl('cv/lookup/local');

    $vocab = $this->getVocabulary('study_property');
    $vocab->setLabel('A local vocabulary that contains properties for studies.');
    $vocab->addIdSpace('local');
    $vocab->setUrl('cv/lookup/local');

    $vocab = $this->getVocabulary('project_relationship');
    $vocab->setLabel('A local vocabulary that contains Types of relationships between projects');
    $vocab->addIdSpace('local');
    $vocab->setUrl('cv/lookup/local');

    $vocab = $this->getVocabulary('tripal_pub');
    $vocab->setLabel('A local vocabulary that contains a heirarchical set of terms for describing a publication. It is intended to be used as the default vocabularies in Tripal for publication types and contact properties.');
    $vocab->addIdSpace('local');
    $vocab->setUrl('cv/lookup/local');

    $vocab = $this->getVocabulary('pub_type');
    $vocab->setLabel('A local vocabulary that contains types of publications. This can be used if the tripal_pub vocabulary (which is default for publications in Tripal) is not desired.');
    $vocab->addIdSpace('local');
    $vocab->setUrl('cv/lookup/local');

    $vocab = $this->getVocabulary('pub_property');
    $vocab->setLabel('A local vocabulary that contains properties for publications. This can be used if the tripal_pub vocabulary (which is default for publications in Tripal) is not desired.');
    $vocab->addIdSpace('local');
    $vocab->setUrl('cv/lookup/local');

    $vocab = $this->getVocabulary('pub_relationship');
    $vocab->setLabel('A local vocabulary that contains types of relationships between publications.');
    $vocab->addIdSpace('local');
    $vocab->setUrl('cv/lookup/local');

    $vocab = $this->getVocabulary('stock_relationship');
    $vocab->setLabel('A local vocabulary that contains types of relationships between stocks.');
    $vocab->addIdSpace('local');
    $vocab->setUrl('cv/lookup/local');

    $vocab = $this->getVocabulary('stock_property');
    $vocab->setLabel('A local vocabulary that contains properties for stocks.');
    $vocab->addIdSpace('local');
    $vocab->setUrl('cv/lookup/local');

    $vocab = $this->getVocabulary('stock_type');
    $vocab->setLabel('A local vocabulary that contains a list of types for stocks.');
    $vocab->addIdSpace('local');
    $vocab->setUrl('cv/lookup/local');

    $vocab = $this->getVocabulary('tripal_analysis');
    $vocab->setLabel('A local vocabulary that contains terms used for analyses.');
    $vocab->addIdSpace('local');
    $vocab->setUrl('cv/lookup/local');

    $vocab = $this->getVocabulary('nd_experiment_types');
    $vocab->setLabel('A local vocabulary that contains terms used for the Natural Diverisity module\'s experiment types.');
    $vocab->addIdSpace('local');
    $vocab->setUrl('cv/lookup/local');

    $vocab = $this->getVocabulary('nd_geolocation_property');
    $vocab->setLabel('A local vocabulary that contains terms used for the Natural Diverisity module\'s geolocation property.');
    $vocab->addIdSpace('local');
    $vocab->setUrl('cv/lookup/local');




    $idspace->saveTerm(new TripalTerm([
      'accession' => 'property',
      'name' => 'property',
      'idSpace' => 'local',
      'vocabulary' => 'local',
      'definition' => 'A generic term indicating that represents an attribute, quality or characteristic of something.',
    ]));

    $idspace->saveTerm(new TripalTerm([
      'accession' => 'timelastmodified',
      'name' => 'time_last_modified',
      'idSpace' => 'local',
      'vocabulary' => 'local',
      'definition' => 'The time at which the record was last modified.',
    ]));
    //chado_associate_semweb_term(NULL, 'timelastmodified', $term);

    $idspace->saveTerm(new TripalTerm([
      'accession' => 'timeaccessioned',
      'name' => 'time_accessioned',
      'idSpace' => 'local',
      'vocabulary' => 'local',
      'definition' => 'The time at which the record was first added.',
    ]));
    //chado_associate_semweb_term(NULL, 'timeaccessioned', $term);

    $idspace->saveTerm(new TripalTerm([
      'accession' => 'timeexecuted',
      'name' => 'time_executed',
      'idSpace' => 'local',
      'vocabulary' => 'local',
      'definition' => 'The time when the task was executed.',
    ]));
    //chado_associate_semweb_term(NULL, 'timeexecuted', $term);

    $idspace->saveTerm(new TripalTerm([
      'accession' => 'infraspecific_type',
      'name' => 'infraspecific_type',
      'idSpace' => 'local',
      'definition' => 'The connector type (e.g. subspecies, varietas, forma, etc.) for the infraspecific name',
      'vocabulary' => 'local',
    ]));
    //chado_associate_semweb_term('organism', 'type_id', $term);

    $idspace->saveTerm(new TripalTerm([
      'accession' => 'abbreviation',
      'name' => 'abbreviation',
      'idSpace' => 'local',
      'vocabulary' => 'local',
      'definition' => 'A shortened name (or abbreviation) for the item.',
    ]));
    //chado_associate_semweb_term('organism', 'abbreviation', $term);

    $idspace->saveTerm(new TripalTerm([
      'accession' => 'expression',
      'name' => 'expression',
      'idSpace' => 'local',
      'definition' => 'Curated expression data',
      'vocabulary' => 'local',
    ]));

    $idspace->saveTerm(new TripalTerm([
      'accession' => 'is_analysis',
      'name' => 'is_analysis',
      'idSpace' => 'local',
      'definition' => 'Indicates if this feature was predicted computationally using another feature.',
      'vocabulary' => 'local',
    ]));
    //chado_associate_semweb_term('feature', 'is_analysis', $term);

    $idspace->saveTerm(new TripalTerm([
      'accession' => 'is_obsolete',
      'name' => 'is_obsolete',
      'idSpace' => 'local',
      'definition' => 'Indicates if this record is obsolete.',
      'vocabulary' => 'local',
    ]));
    //chado_associate_semweb_term(NULL, 'is_obsolete', $term);

    $idspace->saveTerm(new TripalTerm([
      'accession' => 'is_current',
      'name' => 'is_current',
      'idSpace' => 'local',
      'definition' => 'Indicates if this record is current.',
      'vocabulary' => 'local',
    ]));
    //chado_associate_semweb_term(NULL, 'is_current', $term);

    $idspace->saveTerm(new TripalTerm([
      'accession' => 'is_internal',
      'name' => 'is_internal',
      'idSpace' => 'local',
      'definition' => 'Indicates if this record is internal and not normally available outside of a local setting.',
      'vocabulary' => 'local',
    ]));
    //chado_associate_semweb_term(NULL, 'is_internal', $term);

    $idspace->saveTerm(new TripalTerm([
      'accession' => 'miniref',
      'name' => 'Mini-ref',
      'idSpace' => 'local',
      'definition' => 'A small in-house unique identifier for a publication.',
      'vocabulary' => 'local',
    ]));
    //chado_associate_semweb_term('pub', 'miniref', $term);

    $idspace->saveTerm(new TripalTerm([
      'accession' => 'array_batch_identifier',
      'name' => 'Array Batch Identifier',
      'idSpace' => 'local',
      'definition' => 'A unique identifier for an array batch.',
      'vocabulary' => 'local',
    ]));
    //chado_associate_semweb_term('assay', 'arraybatchidentifier', $term);

    $idspace->saveTerm(new TripalTerm([
      'accession' => 'relationship_subject',
      'name' => 'clause subject',
      'idSpace' => 'local',
      'definition' => 'The subject of a relationship clause.',
      'vocabulary' => 'local',
    ]));
    //chado_associate_semweb_term(NULL, 'subject_id', $term);
    //chado_associate_semweb_term(NULL, 'subject_reagent_id', $term);
    //chado_associate_semweb_term(NULL, 'subject_project_id', $term);

    $idspace->saveTerm(new TripalTerm([
      'accession' => 'relationship_object',
      'name' => 'clause predicate',
      'idSpace' => 'local',
      'definition' => 'The object of a relationship clause.',
      'vocabulary' => 'local',
    ]));
    //chado_associate_semweb_term(NULL, 'object_id', $term);
    //chado_associate_semweb_term(NULL, 'object_reagent_id', $term);
    //chado_associate_semweb_term(NULL, 'object_project_id', $term);

    $idspace->saveTerm(new TripalTerm([
      'accession' => 'relationship_type',
      'name' => 'relationship type',
      'idSpace' => 'local',
      'definition' => 'The relationship type.',
      'vocabulary' => 'local',
    ]));
    //chado_associate_semweb_term('acquisition_relationship', 'type_id', $term);
    //chado_associate_semweb_term('biomaterial_relationship', 'type_id', $term);
    //chado_associate_semweb_term('cell_line_relationship', 'type_id', $term);
    //chado_associate_semweb_term('contact_relationship', 'type_id', $term);
    //chado_associate_semweb_term('element_relationship', 'type_id', $term);
    //chado_associate_semweb_term('elementresult_relationship', 'type_id', $term);
    //chado_associate_semweb_term('feature_relationship', 'type_id', $term);
    //chado_associate_semweb_term('nd_reagent_relationship', 'type_id', $term);
    //chado_associate_semweb_term('phylonode_relationship', 'type_id', $term);
    //chado_associate_semweb_term('project_relationship', 'type_id', $term);
    //chado_associate_semweb_term('pub_relationship', 'type_id', $term);
    //chado_associate_semweb_term('quantification_relationship', 'type_id', $term);
    //chado_associate_semweb_term('stock_relationship', 'type_id', $term);
    //chado_associate_semweb_term('cvterm_relationship', 'type_id', $term);

    $idspace->saveTerm(new TripalTerm([
      'accession' => 'rank',
      'name' => 'rank',
      'idSpace' => 'local',
      'definition' => 'A taxonmic rank',
      'vocabulary' => 'organism_property',
    ]));

    $terms = [
      'lineage',
      'genetic_code',
      'genetic_code_name',
      'mitochondrial_genetic_code',
      'mitochondrial_genetic_code_name',
      'division',
      'genbank_common_name',
      'synonym',
      'other_name',
      'equivalent_name',
      'anamorph',
    ];
    foreach ($terms as $term) {
      $idspace->saveTerm(new TripalTerm([
        'name' => $term,
        'accession' => $term,
        'definition' => '',
        'idSpace' => 'local',
        'vocabulary' => 'organism_property',
      ]));
    }

    $idspace->saveTerm(new TripalTerm([
      'name' => 'phylo_leaf',
      'accession' => 'phylo_leaf',
      'definition' => 'A leaf node in a phylogenetic tree.',
      'vocabulary' => 'tripal_phylogeny',
      'idSpace' => 'local',
    ]));

    $idspace->saveTerm(new TripalTerm([
      'name' => 'phylo_root',
      'accession' => 'phylo_root',
      'definition' => 'The root node of a phylogenetic tree.',
      'vocabulary' => 'tripal_phylogeny',
      'idSpace' => 'local',
    ]));

    $idspace->saveTerm(new TripalTerm([
      'name' => 'phylo_interior',
      'accession' => 'phylo_interior',
      'definition' => 'An interior node in a phylogenetic tree.',
      'vocabulary' => 'tripal_phylogeny',
      'idSpace' => 'local',
    ]));

    // Add the terms used to identify nodes in the tree.
    // DEPRECATED: use EDAM's data 'Species tree' term instead.
    $idspace->saveTerm(new TripalTerm([
      'name' => 'taxonomy',
      'accession' => 'taxonomy',
      'definition' => 'A term used to indicate if a phylotree is a taxonomic tree',
      'vocabulary' => 'tripal_phylogeny',
      'idSpace' => 'local',
    ]));

    $idspace->saveTerm(new TripalTerm([
      'name' => 'Project Description',
      'accession' => 'Project Description',
      'definition' => 'Description of a project',
      'vocabulary' => 'project_property',
      'idSpace' => 'local',
    ]));

    $idspace->saveTerm(new TripalTerm([
      'name' => 'Project Type',
      'accession' => 'Project Type',
      'definition' => 'A type of project',
      'vocabulary' => 'project_property',
      'idSpace' => 'local',
    ]));

    $idspace->saveTerm(new TripalTerm([
      'name' => 'Genotyping',
      'accession' => 'Genotyping',
      'definition' => 'An experiment where genotypes of individuals are identified.',
      'vocabulary' => 'nd_experiment_types',
      'idSpace' => 'local',
    ]));

    $idspace->saveTerm(new TripalTerm([
      'name' => 'Phenotyping',
      'accession' => 'Phenotyping',
      'definition' => 'An experiment where phenotypes of individuals are identified.',
      'vocabulary' => 'nd_experiment_types',
      'idSpace' => 'local',
    ]));

    $idspace->saveTerm(new TripalTerm([
      'name' => 'Location',
      'accession' => 'Location',
      'definition' => 'The name of the location.',
      'vocabulary' => 'nd_geolocation_property',
      'idSpace' => 'local',
    ]));


    $idspace->saveTerm(new TripalTerm([
      'accession' => 'library',
      'name' => 'Library',
      'definition' => 'A group of physical entities organized into a collection',
      'vocabulary' => 'local',
      'idSpace' => 'local',
    ]));
    //chado_associate_semweb_term(NULL, 'library_id', $term);

    $idspace->saveTerm(new TripalTerm([
      'accession' => 'library_description',
      'name' => 'Library Description',
      'definition' => 'Description of a library',
      'vocabulary' => 'library_property',
      'idSpace' => 'local',
    ]));

    // add cvterms for the map unit types
    $idspace->saveTerm(new TripalTerm([
      'accession' => 'cdna_library',
      'name' => 'cdna_library',
      'definition' => 'cDNA library',
      'vocabulary' => 'library_type',
      'idSpace' => 'local',
    ]));

    $idspace->saveTerm(new TripalTerm([
      'accession' => 'bac_library',
      'name' => 'bac_library',
      'definition' => 'Bacterial Artifical Chromsome (BAC) library',
      'vocabulary' => 'library_type',
      'idSpace' => 'local',
    ]));

    $idspace->saveTerm(new TripalTerm([
      'accession' => 'fosmid_library',
      'name' => 'fosmid_library',
      'definition' => 'Fosmid library',
      'vocabulary' => 'library_type',
      'idSpace' => 'local',
    ]));

    $idspace->saveTerm(new TripalTerm([
      'accession' => 'cosmid_library',
      'name' => 'cosmid_library',
      'definition' => 'Cosmid library',
      'vocabulary' => 'library_type',
      'idSpace' => 'local',
    ]));

    $idspace->saveTerm(new TripalTerm([
      'accession' => 'yac_library',
      'name' => 'yac_library',
      'definition' => 'Yeast Artificial Chromosome (YAC) library',
      'vocabulary' => 'library_type',
      'idSpace' => 'local',
    ]));

    $idspace->saveTerm(new TripalTerm([
      'accession' => 'genomic_library',
      'name' => 'genomic_library',
      'definition' => 'Genomic Library',
      'vocabulary' => 'library_type',
      'idSpace' => 'local',
    ]));

    $idspace->saveTerm(new TripalTerm([
      'name' => 'fasta_definition',
      'accession' => 'fasta_definition',
      'definition' => 'The definition line for a FASTA formatted sequence',
      'vocabulary' => 'local',
      'idSpace' => 'local',
    ]));

    $idspace->saveTerm(new TripalTerm([
      'name' => 'cM',
      'accession' => 'cM',
      'definition' => 'Centimorgan units',
      'vocabulary' => 'featuremap_units',
      'idSpace' => 'local',
    ]));

    $idspace->saveTerm(new TripalTerm([
      'name' => 'bp',
      'accession' => 'bp',
      'definition' => 'Base pairs units',
      'vocabulary' => 'featuremap_units',
      'idSpace' => 'local',
    ]));

    $idspace->saveTerm(new TripalTerm([
      'name' => 'bin_unit',
      'accession' => 'bin_unit',
      'definition' => 'The bin unit',
      'vocabulary' => 'featuremap_units',
      'idSpace' => 'local',
    ]));

    $idspace->saveTerm(new TripalTerm([
      'name' => 'marker_order',
      'accession' => 'marker_order',
      'definition' => 'Units simply to define marker order.',
      'vocabulary' => 'featuremap_units',
      'idSpace' => 'local',
    ]));

    $idspace->saveTerm(new TripalTerm([
      'name' => 'undefined',
      'accession' => 'undefined',
      'definition' => 'A catch-all for an undefined unit type',
      'vocabulary' => 'featuremap_units',
      'idSpace' => 'local',
    ]));

    $idspace->saveTerm(new TripalTerm([
      'name' => 'start',
      'accession' => 'start',
      'definition' => 'The start coordinate for a map feature.',
      'vocabulary' => 'featurepos_property',
      'idSpace' => 'local',
    ]));

    $idspace->saveTerm(new TripalTerm([
      'name' => 'stop',
      'accession' => 'stop',
      'definition' => 'The end coordinate for a map feature',
      'vocabulary' => 'featurepos_property',
      'idSpace' => 'local',
    ]));

    $idspace->saveTerm(new TripalTerm([
      'name' => 'Map Dbxref',
      'accession' => 'Map Dbxref',
      'definition' => 'A unique identifer for the map in a remote database.  The ' .
        'format is a database abbreviation and a unique accession separated ' .
        'by a colon.  (e.g. Gramene:tsh1996a)',
      'vocabulary' => 'featuremap_property',
      'idSpace' => 'local',
    ]));

    $idspace->saveTerm(new TripalTerm([
      'name' => 'Map Type',
      'accession' => 'Map Type',
      'definition' => 'The type of Map (e.g. QTL, Physical, etc.)',
      'vocabulary' => 'featuremap_property',
      'is_relationship' => 0,
      'idSpace' => 'local',
    ]));

    $idspace->saveTerm(new TripalTerm([
      'name' => 'Genome Group',
      'accession' => 'Genome Group',
      'definition' => '',
      'vocabulary' => 'featuremap_property',
      'idSpace' => 'local',
    ]));

    $idspace->saveTerm(new TripalTerm([
      'name' => 'URL',
      'accession' => 'URL',
      'definition' => 'A univeral resource locator (URL) reference where the ' .
        'publication can be found.  For maps found online, this would be ' .
        'the web address for the map.',
      'vocabulary' => 'featuremap_property',
      'idSpace' => 'local',
    ]));

    $idspace->saveTerm(new TripalTerm([
      'name' => 'Population Type',
      'accession' => 'Population Type',
      'definition' => 'A brief description of the population type used to generate ' .
        'the map (e.g. RIL, F2, BC1, etc).',
      'vocabulary' => 'featuremap_property',
      'idSpace' => 'local',
    ]));

    $idspace->saveTerm(new TripalTerm([
      'name' => 'Population Size',
      'accession' => 'Population Size',
      'definition' => 'The size of the population used to construct the map.',
      'vocabulary' => 'featuremap_property',
      'idSpace' => 'local',
    ]));

    $idspace->saveTerm(new TripalTerm([
      'name' => 'Methods',
      'accession' => 'Methods',
      'definition' => 'A brief description of the methods used to construct the map.',
      'vocabulary' => 'featuremap_property',
      'idSpace' => 'local',
    ]));

    $idspace->saveTerm(new TripalTerm([
      'name' => 'Software',
      'accession' => 'Software',
      'definition' => 'The software used to construct the map.',
      'vocabulary' => 'featuremap_property',
      'idSpace' => 'local',
    ]));

    $idspace->saveTerm(new TripalTerm([
      'name' => 'Reference Feature',
      'accession' => 'Reference Feature',
      'definition' => 'A genomic or genetic feature on which other features are mapped.',
      'vocabulary' => 'local',
      'idSpace' => 'local',
    ]));
    //chado_associate_semweb_term('featurepos', 'map_feature_id', $term);

    $idspace->saveTerm(new TripalTerm([
      'accession' => 'fmin',
      'name' => 'minimal boundary',
      'definition' => 'The leftmost, minimal boundary in the linear range ' .
        'represented by the feature location. Sometimes this is called ' .
        'start although this is confusing because it does not necessarily ' .
        'represent the 5-prime coordinate.',
      'vocabulary' => 'local',
      'idSpace' => 'local',
    ]));
    //chado_associate_semweb_term('featureloc', 'fmin', $term);

    $idspace->saveTerm(new TripalTerm([
      'accession' => 'fmax',
      'name' => 'maximal boundary',
      'definition' => 'The rightmost, maximal boundary in the linear range ' .
        'represented by the featureloc. Sometimes this is called end although ' .
        'this is confusing because it does not necessarily represent the ' .
        '3-prime coordinate',
      'vocabulary' => 'local',
      'idSpace' => 'local',
    ]));
    //chado_associate_semweb_term('featureloc', 'fmax', $term);

    $idspace->saveTerm(new TripalTerm([
      'name' => 'analysis_date',
      'accession' => 'analysis_date',
      'definition' => 'The date that an analysis was performed.',
      'vocabulary' => 'tripal_analysis',
      'idSpace' => 'local',
    ]));

    $idspace->saveTerm(new TripalTerm([
      'name' => 'analysis_short_name',
      'accession' => 'analysis_short_name',
      'definition' => 'A computer legible (no spaces or special characters) abbreviation for the analysis.',
      'vocabulary' => 'tripal_analysis',
      'idSpace' => 'local',
    ]));

    $idspace->saveTerm(new TripalTerm([
      'accession' => 'Analysis Type',
      'name' => 'Analysis Type',
      'definition' => 'The type of analysis that was performed.',
      'vocabulary' => 'analysis_property',
      'idSpace' => 'local',
    ]));

    // Add a term to be used for an inherent 'type_id' for the organism table.
    $idspace->saveTerm(new TripalTerm([
      'accession' => 'analysis',
      'name' => 'analysis',
      'definition' => 'A process as a method of studying the nature of something ' .
        'or of determining its essential features and their relations. ' .
        '(Random House Kernerman Webster\'s College Dictionary, © 2010 K ' .
        'Dictionaries Ltd).',
      'vocabulary' => 'local',
      'idSpace' => 'local',
    ]));

    $idspace->saveTerm(new TripalTerm([
      'accession' => 'source_data',
      'name' => 'source_data',
      'definition' => 'The location where data that is being used come from.',
      'vocabulary' => 'local',
      'idSpace' => 'local',
    ]));

    $idspace->saveTerm(new TripalTerm([
      'accession' => 'contact',
      'name' => 'contact',
      'definition' => 'An entity (e.g. individual or organization) through ' .
        'whom a person can gain access to information, favors, ' .
        'influential people, and the like.',
      'vocabulary' => 'local',
      'idSpace' => 'local',
    ]));
    //chado_associate_semweb_term('biomaterial', 'biosourceprovider_id', $term);
    //chado_associate_semweb_term(NULL, 'contact_id', $term);

    $idspace->saveTerm(new TripalTerm([
      'accession' => 'relationship',
      'name' => 'relationship',
      'definition' => 'The way in which two things are connected.',
      'vocabulary' => 'local',
      'idSpace' => 'local',
    ]));

    $idspace->saveTerm(new TripalTerm([
      'accession' => 'biomaterial',
      'name' => 'biomaterial',
      'definition' => 'A biomaterial represents the MAGE concept of BioSource, BioSample, ' .
        'and LabeledExtract. It is essentially some biological material (tissue, cells, serum) that ' .
        'may have been processed. Processed biomaterials should be traceable back to raw ' .
        'biomaterials via the biomaterialrelationship table.',
      'vocabulary' => 'local',
      'idSpace' => 'local',
    ]));

    $idspace->saveTerm(new TripalTerm([
      'accession' => 'array_dimensions',
      'name' => 'array_dimensions',
      'definition' => 'The dimensions of an array.',
      'vocabulary' => 'local',
      'idSpace' => 'local',
    ]));
    //chado_associate_semweb_term('arraydesign', 'array_dimensions', $term);

    $idspace->saveTerm(new TripalTerm([
      'accession' => 'element_dimensions',
      'name' => 'element_dimensions',
      'definition' => 'The dimensions of an element.',
      'vocabulary' => 'local',
      'idSpace' => 'local',
    ]));
    //chado_associate_semweb_term('arraydesign', 'element_dimensions', $term);

    $idspace->saveTerm(new TripalTerm([
      'accession' => 'num_of_elements',
      'name' => 'num_of_elements',
      'definition' => 'The number of elements.',
      'vocabulary' => 'local',
      'idSpace' => 'local',
    ]));
    //chado_associate_semweb_term('arraydesign', 'num_of_elements', $term);

    $idspace->saveTerm(new TripalTerm([
      'accession' => 'num_array_columns',
      'name' => 'num_array_columns',
      'definition' => 'The number of columns in an array.',
      'vocabulary' => 'local',
      'idSpace' => 'local',
    ]));
    //chado_associate_semweb_term('arraydesign', 'num_array_columns', $term);

    $idspace->saveTerm(new TripalTerm([
      'accession' => 'num_array_rows',
      'name' => 'num_array_rows',
      'definition' => 'The number of rows in an array.',
      'vocabulary' => 'local',
      'idSpace' => 'local',
    ]));
    //chado_associate_semweb_term('arraydesign', 'num_array_rows', $term);

    $idspace->saveTerm(new TripalTerm([
      'accession' => 'num_grid_columns',
      'name' => 'num_grid_columns',
      'definition' => 'The number of columns in a grid.',
      'vocabulary' => 'local',
      'idSpace' => 'local',
    ]));
    //chado_associate_semweb_term('arraydesign', 'num_grid_columns', $term);

    $idspace->saveTerm(new TripalTerm([
      'accession' => 'num_grid_rows',
      'name' => 'num_grid_rows',
      'definition' => 'The number of rows in a grid.',
      'vocabulary' => 'local',
      'idSpace' => 'local',
    ]));
    //chado_associate_semweb_term('arraydesign', 'num_grid_rows', $term);

    $idspace->saveTerm(new TripalTerm([
      'accession' => 'num_sub_columns',
      'name' => 'num_sub_columns',
      'definition' => 'The number of sub columns.',
      'vocabulary' => 'local',
      'idSpace' => 'local',
    ]));
    //chado_associate_semweb_term('arraydesign', 'num_sub_columns', $term);

    $idspace->saveTerm(new TripalTerm([
      'accession' => 'num_sub_rows',
      'name' => 'num_sub_rows',
      'definition' => 'The number of sub rows.',
      'vocabulary' => 'local',
      'idSpace' => 'local',
    ]));
    //chado_associate_semweb_term('arraydesign', 'num_sub_rows', $term);

    $idspace->saveTerm(new TripalTerm([
      'name' => 'Study Type',
      'accession' => 'Study Type',
      'definition' => 'A type of study',
      'vocabulary' => 'study_property',
      'idSpace' => 'local',
    ]));

    $idspace->saveTerm(new TripalTerm([
      'accession' => 'Genome Project',
      'name' => 'Genome Project',
      'definition' => 'A project for whole genome analysis that can include assembly and annotation.',
      'vocabulary' => 'local',
      'idSpace' => 'local',
    ]));

  }

  /**
   * Adds the Systems Biology Ontology database and terms.
   */
  private function addOntologySBO() {

    $vocab = $this->getVocabulary('sbo');
    $vocab->setLabel('Systems Biology.  Terms commonly used in Systems Biology, and in particular in computational modeling.');
    $idspace = $this->getIdSpace('SBO');
    $idspace->setDescription("Systems Biology Ontology");
    $idspace->setURLPrefix("http://purl.obolibrary.org/obo/{db}_{accession}");
    $idspace->setDefaultVocabulary('sbo');
    $vocab->addIdSpace('SBO');
    $vocab->setURL('http://www.ebi.ac.uk/sbo/main/');

    $idspace->saveTerm(new TripalTerm([
      'accession' => '0000358',
      'name' => 'phenotype',
      'idSpace' => 'SBO',
      'vocabulary' => 'sbo',
      'definition' => 'A biochemical network can generate phenotypes or affects biological processes. Such processes can take place at different levels and are independent of the biochemical network itself.',
    ]));

    $idspace->saveTerm(new TripalTerm([
      'accession' => '0000554',
      'name' => 'database cross reference',
      'idSpace' => 'SBO',
      'vocabulary' => 'sbo',
      'definition' => 'An annotation which directs one to information contained within a database.',
    ]));

    $idspace->saveTerm(new TripalTerm([
      'accession' => '0000374',
      'name' => 'relationship',
      'idSpace' => 'SBO',
      'vocabulary' => 'sbo',
      'definition' => 'Connectedness between entities and/or interactions representing their relatedness or influence.',
    ]));
  }

  /**
   * Adds the "Bioinformatics operations, data types, formats, identifiers and
   * topics" database and terms.
   */
  private function addOntologySWO() {

    $vocab = $this->getVocabulary('swo');
    $vocab->setLabel('Bioinformatics operations, data types, formats, identifiers and topics');
    $idspace = $this->getIdSpace('SWO');
    $idspace->setDescription("Bioinformatics operations, data types, formats, identifiers and topics");
    $idspace->setURLPrefix("http://www.ebi.ac.uk/swo/{db}_{accession}");
    $idspace->setDefaultVocabulary('swo');
    $vocab->addIdSpace('SWO');
    $vocab->setURL('http://purl.obolibrary.org/obo/swo');

    $idspace->saveTerm(new TripalTerm([
      'accession' => '0000001',
      'name' => 'software',
      'idSpace' => 'SWO',
      'vocabulary' => 'swo',
      'definition' => 'Computer software, or generally just software, is any ' .
        'set of machine-readable instructions (most often in the form of a ' .
        'computer program) that conform to a given syntax (sometimes ' .
        'referred to as a language) that is interpretable by a given ' .
        'processor and that directs a computer\'s processor to perform ' .
        'specific operations.',
    ]));
    //chado_associate_semweb_term('analysis', 'program', $term);
    //chado_associate_semweb_term('protocol', 'softwaredescription', $term);
  }



  /**
   * Adds the PUbMed Ontology and terms.
   */
  private function addOntologyPMID() {
    $vocab = $this->getVocabulary('PMID');
    $vocab->setLabel('PubMed.');
    $idspace = $this->getIdSpace('PMID');
    $idspace->setDescription("PubMed");
    $idspace->setURLPrefix("http://www.ncbi.nlm.nih.gov/pubmed/{accession}");
    $idspace->setDefaultVocabulary('PMID');
    $vocab->addIdSpace('PMID');
    $vocab->setURL('http://www.ncbi.nlm.nih.gov/pubmed');
  }


  /**
   * Adds the Uni Ontology database, terms and mappings.
   */
  private function addOntologyUO() {
    $vocab = $this->getVocabulary('uo');
    $vocab->setLabel('Units of Measurement Ontology');
    $idspace = $this->getIdSpace('UO');
    $idspace->setDescription("Units of Measurement Ontology");
    $idspace->setURLPrefix("http://purl.obolibrary.org/obo/UO_{accession}");
    $idspace->setDefaultVocabulary('uo');
    $vocab->addIdSpace('UO');
    $vocab->setURL('http://purl.obolibrary.org/obo/uo');

    $idspace->saveTerm(new TripalTerm([
      'accession' => '0000000',
      'name' => 'unit',
      'idSpace' => 'UO',
      'vocabulary' => 'uo',
      'description' => 'A unit of measurement is a standardized quantity of a physical quality.',
    ]));
    //chado_associate_semweb_term('featuremap', 'unittype_id', $term);
  }


  /**
   * Adds the NCIT vocabulary database and terms.
   */
  private function addOntologyNCIT() {
    $vocab = $this->getVocabulary('ncit');
    $vocab->setLabel('NCI Thesaurus OBO Edition');
    $idspace = $this->getIdSpace('NCIT');
    $idspace->setDescription('The NCIt is a reference terminology that includes broad coverage of the cancer domain, including cancer related diseases, findings and abnormalities. NCIt OBO Edition releases should be considered experimental.');
    $idspace->setUrlPrefix('http://purl.obolibrary.org/obo/{db}_{accession}');
    $idspace->setDefaultVocabulary('ncit');
    $vocab->addIdSpace('NCIT');
    $vocab->setUrl('http://purl.obolibrary.org/obo/ncit.owl');

    $idspace->saveTerm(new TripalTerm([
      'accession' => 'C25164',
      'name' => 'Date',
      'idSpace' => 'NCIT',
      'vocabulary' => 'ncit',
      'definition' => 'The particular day, month and year an event has happened or will happen.',
    ]));
    //chado_associate_semweb_term('assay', 'assaydate', $term);
    //chado_associate_semweb_term('acquisition', 'acquisitiondate', $term);
    //chado_associate_semweb_term('quantification', 'quantificationdate', $term);

    $idspace->saveTerm(new TripalTerm([
      'accession' => 'C48036',
      'name' => 'Operator',
      'idSpace' => 'NCIT',
      'vocabulary' => 'ncit',
      'definition' => 'A person that operates some apparatus or machine',
    ]));
    //chado_associate_semweb_term(NULL, 'operator_id', $term);

    $idspace->saveTerm(new TripalTerm([
      'accession' => 'C45378',
      'name' => 'Technology Platform',
      'idSpace' => 'NCIT',
      'vocabulary' => 'ncit',
      'definition' => 'The specific version (manufacturer, model, etc.) of a technology that is used to carry out a laboratory or computational experiment.',
    ]));
    //chado_associate_semweb_term('arraydesign', 'platformtype_id', $term);

    $idspace->saveTerm(new TripalTerm([
      'accession' => 'C25712',
      'name' => 'Value',
      'idSpace' => 'NCIT',
      'vocabulary' => 'ncit',
      'definition' => 'A numerical quantity measured or assigned or computed.',
    ]));
    //chado_associate_semweb_term(NULL, 'value', $term);

    $idspace->saveTerm(new TripalTerm([
      'accession' => 'C44170',
      'name' => 'Channel',
      'idSpace' => 'NCIT',
      'vocabulary' => 'ncit',
      'definition' => 'An independent acquisition scheme, i.e., a route or conduit through which flows data consisting of one particular measurement using one particular parameter.',
    ]));
    //chado_associate_semweb_term(NULL, 'channel_id', $term);

    $idspace->saveTerm(new TripalTerm([
      'accession' => 'C48697',
      'name' => 'Controlled Vocabulary',
      'idSpace' => 'NCIT',
      'vocabulary' => 'ncit',
      'definition' => 'A set of terms that are selected and defined based on the requirements set out by the user group, usually a set of vocabulary is chosen to promote consistency across data collection projects. [ NCI ]',
    ]));
    //chado_associate_semweb_term(NULL, 'cv_id', $term);

    $idspace->saveTerm(new TripalTerm([
      'accession' => 'C45559',
      'name' => 'Term',
      'idSpace' => 'NCIT',
      'vocabulary' => 'ncit',
      'definition' => 'A word or expression used for some particular thing. [ NCI ]',
    ]));
    //chado_associate_semweb_term(NULL, 'cvterm_id', $term);

    $idspace->saveTerm(new TripalTerm([
      'accession' => 'C80488',
      'name' => 'Expression',
      'idSpace' => 'NCIT',
      'vocabulary' => 'ncit',
      'definition' => 'A combination of symbols that represents a value. [ NCI ]',
    ]));
    //chado_associate_semweb_term(NULL, 'expression_id', $term);

    $idspace->saveTerm(new TripalTerm([
      'accession' => 'C16977',
      'name' => 'Phenotype',
      'idSpace' => 'NCIT',
      'vocabulary' => 'ncit',
      'definition' => 'The assemblage of traits or outward appearance of an individual. It is the product of interactions between genes and between genes and the environment. [ NCI ]',
    ]));
    //chado_associate_semweb_term(NULL, 'phenotype_id', $term);

    $idspace->saveTerm(new TripalTerm([
      'accession' => 'C16631',
      'name' => 'Genotype',
      'idSpace' => 'NCIT',
      'vocabulary' => 'ncit',
      'definition' => 'The genetic constitution of an organism or cell, as distinct from its expressed features or phenotype. [ NCI ]',
    ]));
    //chado_associate_semweb_term(NULL, 'genotype_id', $term);

    $idspace->saveTerm(new TripalTerm([
      'accession' => 'C25341',
      'name' => 'Location',
      'idSpace' => 'NCIT',
      'vocabulary' => 'ncit',
      'definition' => 'A position, site, or point in space where something can be found. [ NCI ]',
    ]));
    //chado_associate_semweb_term(NULL, 'nd_geolocation_id', $term);

    $idspace->saveTerm(new TripalTerm([
      'accession' => 'C802',
      'name' => 'Reagent',
      'idSpace' => 'NCIT',
      'vocabulary' => 'ncit',
      'definition' => 'Any natural or synthetic substance used in a chemical or biological reaction in order to produce, identify, or measure another substance. [ NCI ]',
    ]));
    //chado_associate_semweb_term(NULL, 'nd_reagent_id', $term);

    $idspace->saveTerm(new TripalTerm([
      'accession' => 'C16551',
      'name' => 'Environment',
      'idSpace' => 'NCIT',
      'vocabulary' => 'ncit',
      'definition' => 'The totality of surrounding conditions. [ NCI ]',
    ]));
    //chado_associate_semweb_term(NULL, 'environment_id', $term);

    $idspace->saveTerm(new TripalTerm([
      'accession' => 'C42765',
      'name' => 'Tree Node',
      'idSpace' => 'NCIT',
      'vocabulary' => 'ncit',
      'definition' => 'A term that refers to any individual item or entity in a hierarchy or pedigree. [ NCI ]',
    ]));
    //chado_associate_semweb_term(NULL, 'phylonode_id', $term);

    $idspace->saveTerm(new TripalTerm([
      'accession' => 'C15320',
      'name' => 'Study Design',
      'idSpace' => 'NCIT',
      'vocabulary' => 'ncit',
      'definition' => 'A plan detailing how a study will be performed in order to represent the phenomenon under examination, to answer the research questions that have been asked, and defining the methods of data analysis. Study design is driven by research hypothesis being posed, study subject/population/sample available, logistics/resources: technology, support, networking, collaborative support, etc. [ NCI ]',
    ]));
    //chado_associate_semweb_term(NULL, 'studydesign_id', $term);

    // The Company term is missing for the Tripal Contact ontology, but is
    // useful for the arraydesign.manufacturer which is an FK to Contact.
    // It seems better to use a term from a curated ontology than to add to
    // Tripal Contact.
    $idspace->saveTerm(new TripalTerm([
      'accession' => 'C54131',
      'name' => 'Company',
      'idSpace' => 'NCIT',
      'vocabulary' => 'ncit',
      'definition' => 'Any formal business entity for profit, which may be a corporation, a partnership, association or individual proprietorship.',
    ]));

    $idspace->saveTerm(new TripalTerm([
      'accession' => 'C47885',
      'name' => 'Project',
      'idSpace' => 'NCIT',
      'vocabulary' => 'ncit',
      'definition' => 'Any specifically defined piece of work that is undertaken or attempted to meet a single requirement.',
    ]));
    //chado_associate_semweb_term(NULL, 'project_id', $term);

    $idspace->saveTerm(new TripalTerm([
      'accession' => 'C16223',
      'name' => 'DNA Library',
      'idSpace' => 'NCIT',
      'vocabulary' => 'ncit',
      'definition' => 'A collection of DNA molecules that have been cloned in vectors.',
    ]));

    $idspace->saveTerm(new TripalTerm([
      'accession' => 'C85496',
      'name' => 'Trait',
      'idSpace' => 'NCIT',
      'vocabulary' => 'ncit',
      'definition' => 'Any genetically determined characteristic.',
    ]));

    $idspace->saveTerm(new TripalTerm([
      'accession' => 'C25693',
      'name' => 'Subgroup',
      'idSpace' => 'NCIT',
      'vocabulary' => 'ncit',
      'definition' => 'A subdivision of a larger group with members often exhibiting similar characteristics. [ NCI ]',
    ]));

  }

  /**
   * Adds the NCBI Taxon vocabulary database and terms.
   */
  private function addOntologyNCBITaxon() {
    $vocab = $this->getVocabulary('ncbitaxon');
    $vocab->setLabel('NCBI organismal classification. An ontology representation of the NCBI organismal taxonomy');
    $idspace = $this->getIdSpace('NCBITaxon');
    $idspace->setDescription('NCBI organismal classification');
    $idspace->setUrlPrefix('https://www.ncbi.nlm.nih.gov/Taxonomy/Browser/wwwtax.cgi?id={accession}');
    $idspace->setDefaultVocabulary('ncbitaxon');
    $vocab->addIdSpace('NCBITaxon');
    $vocab->setUrl('http://www.berkeleybop.org/ontologies/ncbitaxon/');

    $idspace->saveTerm(new TripalTerm([
      'accession' => 'common_name',
      'name' => 'common name',
      'idSpace' => 'NCBITaxon',
      'vocabulary' => 'ncbitaxon',
      'description' => '',
    ]));
    //chado_associate_semweb_term('organism', 'common_name', $term);
  }

  /**
   * Loads default vocabularies and term.
   *
   * These are only what is necessary for creation of default Tripal content
   * types.
   */
  public function addOntologies() {

    $this->addOntologyCO010();
    $this->addOntologyDC();
    $this->addOntologyEDAM();
    $this->addOntologyEFO();
    $this->addOntologyERO();
    $this->addOntologyFOAF();
    $this->addOntologyGO();
    $this->addOntologyHydra();
    $this->addOntologyIAO();
    $this->addOntologyLocal();
    $this->addOntologyNCBITaxon();
    $this->addOntologyNCIT();
    $this->addOntologyNull();
    $this->addOntologyOBCS();
    $this->addOntologyOBI();
    $this->addOntologyOGI();
    $this->addOntologyPMID();
    $this->addOntologyRDF();
    $this->addOntologyRDFS();
    $this->addOntologyRO();
    $this->addOntologySBO();
    $this->addOntologySchema();
    $this->addOntologySEP();
    $this->addOntologySIO();
    $this->addOntologySO();
    $this->addOntologyTaxRank();
    $this->addOntologyTContact();
    $this->addOntologyTPub();
    $this->addOntologyUO();
  }

  /**
>>>>>>> 911784c5
   * Imports ontologies into Chado.
   */
  protected function importOntologies() {
    $ontologies = [];
    $ontologies[] = [
      'vocabulary' => $this->getVocabulary('ro'),
      'idSpace' => $this->getIdSpace('RO'),
      'path' => '{tripal_chado}/files/legacy_ro.obo',
      'auto_load' => FALSE,
    ];
    $ontologies[] = [
      'vocabulary' => $this->getVocabulary('cellular_component'),
      'idSpace' => $this->getIdSpace('GO'),
      'path' => 'http://purl.obolibrary.org/obo/go.obo',
      'auto_load' => FALSE,
    ];
    $ontologies[] = [
      'vocabulary' => $this->getVocabulary('sequence'),
      'idSpace' => $this->getIdSpace('SO'),
      'path' => 'http://purl.obolibrary.org/obo/so.obo',
      'auto_load' => TRUE,
    ];
    $ontologies[] = [
      'vocabulary' => $this->getVocabulary('taxonomic_rank'),
      'idSpace' => $this->getIdSpace('TAXRANK'),
      'path' => 'http://purl.obolibrary.org/obo/taxrank.obo',
      'auto_load' => TRUE,
    ];
    $ontologies[] = [
      'vocabulary' => $this->getVocabulary('tripal_contact'),
      'idSpace' => $this->getIdSpace('TCONTACT'),
      'path' => '{tripal_chado}/files/tcontact.obo',
      'auto_load' => TRUE,
    ];
    $ontologies[] = [
      'vocabulary' => $this->getVocabulary('tripal_pub'),
      'idSpace' => $this->getIdSpace('TPUB'),
      'path' => '{tripal_chado}/files/tpub.obo',
      'auto_load' => TRUE,
    ];

    // Iterate through each ontology and install them with the OBO Importer.
    foreach ($ontologies as $ontology) {
      $obo_id = $this->insertOntologyRecord($ontology);
      $schema_name = $this->outputSchemas[0]->getSchemaName();
      if ($ontology['auto_load']) {
        $this->logger->notice("Importing " . $ontology['idSpace']->getDescription());
        $importer_manager = \Drupal::service('tripal.importer');
        $obo_importer = $importer_manager->createInstance('chado_obo_loader');
        $obo_importer->create(['obo_id' => $obo_id, 'schema_name' => $schema_name]);
        $obo_importer->run();
        $obo_importer->postRun();
      }
    }
  }

  /**
   * A helper function for inserting OBO recrods into the `tripal_cv_obo` table.
   *
   * @param array $obo
   *   An associative array with elements needed for each record.
   * @return int
   *   The Id of the inserted OBO record.
   */
  private function insertOntologyRecord($ontology) {

    $name = $ontology['idSpace']->getDescription();

    // Make sure an OBO with the same name doesn't already exist.
    $obo_id = $this->public->select('tripal_cv_obo', 'tco')
      ->fields('tco', ['obo_id'])
      ->condition('name', $name)
      ->execute()
      ->fetchField();

    if ($obo_id) {
      $this->public->update('tripal_cv_obo')
        ->fields([
          'path' => $ontology['path'],
        ])
        ->condition('name', $name)
        ->execute();
    }
    else {
      $this->public->insert('tripal_cv_obo')
        ->fields([
          'name' => $name,
          'path' => $ontology['path'],
        ])
        ->execute();
    }

    return $this->public->select('tripal_cv_obo', 'tco')
      ->fields('tco', ['obo_id'])
      ->condition('name', $name)
      ->execute()
      ->fetchField();
  }

  /**
   * Create a new Content Type.
   *
<<<<<<< HEAD
=======
   * @param array $details
   *   Describes the content type you would like to create.
   *   Should contain the following:
   *    - label: the human-readable label to be used for the content type.
   *    - category: a human-readable category to group like content types together.
   *    - term: a tripal term object which should be associated with the content type.
>>>>>>> 911784c5
   */
  private function createContentType($details) {

    // Get the next bio_data_x index number.
    $cid = 'chado_bio_data_index';
    $next_index = \Drupal::cache()->get($cid, 0)->data + 1;
    $details['id'] = $next_index;
    $details['name'] = 'bio_data_' . $next_index;

    $term = $details['term'];
    if (!array_key_exists('term', $details) or !$details['term']) {
      $this->logger->error(t('Creation of content type, "@type", failed. No term provided.',
          ['@type' => $details['label']]));
      return;
    }
    if (!$term->isValid()) {
      $this->logger->error(t('Creation of content type, "@type", failed. The provided term, "@term", was not valid.',
          ['@type' => $details['label'], '@term' => $term->getTermId()]));
      return;
    }

    // Check if the type already exists.
    $entityType = \Drupal::entityTypeManager()
      ->getStorage('tripal_entity_type')
      ->loadByProperties(['label' => $details['label']]);
    if ($entityType) {
      $this->logger->notice(t('Skipping content type, "@type", as it already exists.',
          ['@type' => $details['label']]));
      return;
    }

    $entityType = TripalEntityType::create($details);
    if (is_object($entityType)) {
      $entityType->save();
      $this->logger->notice(t('Content type, "@type", created..',
          ['@type' => $details['label']]));
      \Drupal::cache()->set($cid, $next_index);
    }
    else {
<<<<<<< HEAD
      $this->logger->error(t('Creation of content type, "@type", failed. The provided provided were: ',
=======
      $this->logger->error(t('Creation of content type, "@type", failed. The provided details were: ',
>>>>>>> 911784c5
          ['@type' => $details['label']]) . print_r($details));
    }
  }

  /**
   * Creates the "General" category of content types.
   */
  private function createGeneralContentTypes() {

    $this->createContentType([
      'label' => 'Organism',
      'term' => $this->getTerm('OBI', '0100026'),
      'category' => 'General',
    ]);

    $this->createContentType([
      'label' => 'Analysis',
      'term' => $this->getTerm('operation', '2945', 'EDAM'),
      'category' => 'General',
    ]);

    $this->createContentType([
      'label' => 'Project',
      'term' => $this->getTerm('NCIT', 'C47885'),
      'category' => 'General',
    ]);

    $this->createContentType([
      'label' => 'Study',
      'term' => $this->getTerm('SIO', '001066'),
      'category' => 'General',
    ]);

    $this->createContentType([
      'label' => 'Contact',
      'term' => $this->getTerm('local', 'contact'),
      'category' => 'General',
    ]);

    $this->createContentType([
      'label' => 'Publication',
      'term' => $this->getTerm('TPUB', '0000002'),
      'category' => 'General',
    ]);

    $this->createContentType([
      'label' => 'Protocol',
      'term' => $this->getTerm('sep', '00101'),
      'category' => 'General',
    ]);
  }

  /**
   * Creates the "Genomic" category of content types.
   */
  private function createGenomicContentTypes() {

    $this->createContentType([
      'label' => 'Gene',
      'term' => $this->getTerm('SO', '0000704'),
      'category' => 'Genomic',
    ]);

    $this->createContentType([
      'label' => 'mRNA',
      'term' => $this->getTerm('SO', '0000234'),
      'category' => 'Genomic',
    ]);

    $this->createContentType([
      'label' => 'Phylogenetic Tree',
      'term' => $this->getTerm('data', '0872', 'EDAM'),
      'category' => 'Genomic',
    ]);

    $this->createContentType([
      'label' => 'Physical Map',
      'term' => $this->getTerm('data', '1280', 'EDAM'),
      'category' => 'Genomic',
    ]);

    $this->createContentType([
      'label' => 'DNA Library',
      'term' => $this->getTerm('NCIT', 'C16223'),
      'category' => 'Genomic',
    ]);

    $this->createContentType([
      'label' => 'Genome Assembly',
      'term' => $this->getTerm('operation', '0525', 'EDAM'),
      'category' => 'Genomic',
    ]);

    $this->createContentType([
      'label' => 'Genome Annotation',
      'term' => $this->getTerm('operation', '0362', 'EDAM'),
      'category' => 'Genomic',
    ]);

    $this->createContentType([
      'label' => 'Genome Project',
      'term' => $this->getTerm('local', 'Genome Project'),
      'category' => 'Genomic',
    ]);
  }

  /**
   * Creates the "Genetic" category of content types.
   */
  private function createGeneticContentTypes() {

    $this->createContentType([
      'label' => 'Genetic Map',
      'term' => $this->getTerm('data', '1278', 'EDAM'),
      'category' => 'Genetic',
    ]);

    $this->createContentType([
      'label' => 'QTL',
      'term' => $this->getTerm('SO', '0000771'),
      'category' => 'Genetic',
    ]);

    $this->createContentType([
      'label' => 'Sequence Variant',
      'term' => $this->getTerm('SO', '0001060'),
      'category' => 'Genetic',
    ]);

    $this->createContentType([
      'label' => 'Genetic Marker',
      'term' => $this->getTerm('SO', '0001645'),
      'category' => 'Genetic',
    ]);

    $this->createContentType([
      'label' => 'Heritable Phenotypic Marker',
      'term' => $this->getTerm('SO', '0001500'),
      'category' => 'Genetic',
    ]);
  }

  /**
   * Creates the "Germplasm" category of content types.
   */
  private function createGermplasmContentTypes() {

    $this->createContentType([
      'label' => 'Phenotypic Trait',
      'term' => $this->getTerm('NCIT', 'C85496'),
      'category' => 'Germplasm',
    ]);

    $this->createContentType([
      'label' => 'Germplasm Accession',
      'term' => $this->getTerm('CO_010', '0000044'),
      'category' => 'Germplasm',
    ]);

    $this->createContentType([
      'label' => 'Breeding Cross',
      'term' => $this->getTerm('CO_010', '0000255'),
      'category' => 'Germplasm',
    ]);

    $this->createContentType([
      'label' => 'Germplasm Variety',
      'term' => $this->getTerm('CO_010', '0000029'),
      'category' => 'Germplasm',
    ]);

    $this->createContentType([
      'label' => 'Recombinant Inbred Line',
      'term' => $this->getTerm('CO_010', '0000162'),
      'category' => 'Germplasm',
    ]);
  }

  /**
   * Creates the "Expression" category of content types.
   */
  private function createExpressionContentTypes() {

    $this->createContentType([
      'label' => 'Biological Sample',
      'term' => $this->getTerm('sep', '00195'),
      'category' => 'Expression',
    ]);

    $this->createContentType([
      'label' => 'Assay',
      'term' => $this->getTerm('OBI', '0000070'),
      'category' => 'Expression',
    ]);

    $this->createContentType([
      'label' => 'Array Design',
      'term' => $this->getTerm('EFO', '0000269'),
      'category' => 'Expression',
    ]);
  }
}<|MERGE_RESOLUTION|>--- conflicted
+++ resolved
@@ -159,12 +159,8 @@
 
       $this->setProgress(0.2);
       $this->logger->notice("Loading ontologies...");
-<<<<<<< HEAD
       $terms_setup = \Drupal::service('tripal_chado.terms_init');
       $terms_setup->installTerms();
-=======
-      $this->addOntologies();
->>>>>>> 911784c5
       $this->importOntologies();
 
       $this->setProgress(0.3);
@@ -928,2282 +924,6 @@
   }
 
   /**
-<<<<<<< HEAD
-=======
-   * Adds the rdfs vocabulary and IdSpace.
-   */
-  private function addOntologyRDFS() {
-    $vocab = $this->getVocabulary('rdfs');
-    $vocab->setLabel('Resource Description Framework Schema');
-    $idspace = $this->getIdSpace('rdfs');
-    $idspace->setDescription('Resource Description Framework Schema');
-    $idspace->setUrlPrefix('http://www.w3.org/2000/01/rdf-schema#{accession}');
-    $idspace->setDefaultVocabulary('rdfs');
-    $vocab->addIdSpace('rdfs');
-    $vocab->setUrl('https://www.w3.org/TR/rdf-schema/');
-
-    $idspace->saveTerm(new TripalTerm([
-      'name' => 'comment',
-      'accession' => 'comment',
-      'idSpace' => 'rdfs',
-      'vocabulary' => 'rdfs',
-      'definition' => 'A human-readable description of a resource.',
-    ]));
-    $idspace->saveTerm(new TripalTerm([
-      'name' => 'type',
-      'accession' => 'type',
-      'idSpace' => 'rdfs',
-      'vocabulary' => 'rdfs',
-      'definition' => 'The type of resource.',
-    ]));
-    $idspace->saveTerm(new TripalTerm([
-      'name' => 'label',
-      'accession' => 'label',
-      'idSpace' => 'rdfs',
-      'vocabulary' => 'rdfs',
-      'definition' => 'A human-readable version of a resource\'s name.',
-    ]));
-  }
-
-  /**
-   * Adds the relationship ontology vocabulary and IdSpace.
-   */
-  private function addOntologyRO() {
-    $vocab = $this->getVocabulary('ro');
-    $vocab->setLabel('Relationship Ontology (legacy)');
-    $idspace = $this->getIdSpace('RO');
-    $idspace->setDescription('Relationship Ontology (legacy)');
-    $idspace->setURLPrefix("cv/lookup/RO/{accession}	");
-    $idspace->setDefaultVocabulary('ro');
-    $vocab->addIdSpace('RO');
-    $vocab->setUrl('cv/lookup/RO');
-  }
-
-  /**
-   * Adds the Gene Ontology vocabulary and IdSpace.
-   */
-  private function addOntologyGO() {
-    $cc_vocab = $this->getVocabulary('cellular_component');
-    $bp_vocab = $this->getVocabulary('biological_process');
-    $mf_vocab = $this->getVocabulary('molecular_function');
-    $cc_vocab->setLabel('Gene Ontology Cellular Component Vocabulary');
-    $bp_vocab->setLabel('Gene Ontology Biological Process Vocabulary');
-    $mf_vocab->setLabel('Gene Ontology Molecular Function Vocabulary');
-    $idspace = $this->getIdSpace('GO');
-    $idspace->setDescription("The Gene Ontology (GO) knowledgebase is the world’s largest source of information on the functions of genes");
-    $idspace->setURLPrefix("http://amigo.geneontology.org/amigo/term/{db}:{accession}");
-    $idspace->setDefaultVocabulary('cellular_component');
-    $cc_vocab->addIdSpace('GO');
-    $bp_vocab->addIdSpace('GO');
-    $mf_vocab->addIdSpace('GO');
-    $cc_vocab->setURL('http://geneontology.org/');
-    $bp_vocab->setURL('http://geneontology.org/');
-    $mf_vocab->setURL('http://geneontology.org/');
-  }
-
-  /**
-   * Adds the Sequence Ontology vocabulary and IdSpace.
-   */
-  private function addOntologySO() {
-    $vocab = $this->getVocabulary('sequence');
-    $vocab->setLabel('The Sequence Ontology');
-    $idspace = $this->getIdSpace('SO');
-    $idspace->setDescription("The Sequence Ontology");
-    $idspace->setURLPrefix("http://www.sequenceontology.org/browser/current_svn/term/{db}:{accession}");
-    $idspace->setDefaultVocabulary('sequence');
-    $vocab->addIdSpace('SO');
-    $vocab->setURL('http://www.sequenceontology.org');
-
-    $idspace->saveTerm(new TripalTerm([
-      'accession' => '0000110',
-      'name' => 'sequence_feature',
-      'idSpace' => 'SO',
-      'vocabulary' => 'sequence',
-      'definition' => 'Any extent of continuous biological sequence.',
-    ]));
-    //chado_associate_semweb_term(NULL, 'feature_id', $term);
-  }
-
-  /**
-   * Adds the Taxonomic Rank Ontology vocabulary and IdSpace.
-   */
-  private function addOntologyTaxRank() {
-    $vocab = $this->getVocabulary('taxonomic_rank');
-    $vocab->setLabel('Taxonomic Rank');
-    $idspace = $this->getIdSpace('TAXRANK');
-    $idspace->setDescription("A vocabulary of taxonomic ranks (species, family, phylum, etc)");
-    $idspace->setURLPrefix("http://purl.obolibrary.org/obo/{db}_{accession}");
-    $idspace->setDefaultVocabulary('taxonomic_rank');
-    $vocab->addIdSpace('TAXRANK');
-    $vocab->setURL('http://www.obofoundry.org/ontology/taxrank.html');
-
-    //$term = chado_get_cvterm(['id' => 'TAXRANK:0000005']);
-    //chado_associate_semweb_term('organism', 'genus', $term);
-
-    //$term = chado_get_cvterm(['id' => 'TAXRANK:0000006']);
-    //chado_associate_semweb_term('organism', 'species', $term);
-
-    //$term = chado_get_cvterm(['id' => 'TAXRANK:0000045']);
-    //chado_associate_semweb_term('organism', 'infraspecific_name', $term);
-  }
-
-  /**
-   * Adds the Tripal Contact vocabulary and IdSpace.
-   */
-  private function addOntologyTContact() {
-    $vocab = $this->getVocabulary('tripal_contact');
-    $vocab->setLabel('Tripal Contact Ontology');
-    $idspace = $this->getIdSpace('TCONTACT');
-    $idspace->setDescription("Tripal Contact Ontology. A temporary ontology until a more formal appropriate ontology an be identified.");
-    $idspace->setURLPrefix("cv/lookup/TCONTACT/{accession}	");
-    $idspace->setDefaultVocabulary('tripal_contact');
-    $vocab->addIdSpace('TCONTACT');
-    $vocab->setURL('cv/lookup/TCONTACT');
-  }
-  /**
-   * Adds the Tripal Pub vocabulary and IdSpace..
-   */
-  private function addOntologyTPub() {
-    $vocab = $this->getVocabulary('tripal_pub');
-    $vocab->setLabel('Tripal Publication Ontology');
-    $idspace = $this->getIdSpace('TPUB');
-    $idspace->setDescription("Tripal Publication Ontology. A temporary ontology until a more formal appropriate ontology an be identified.");
-    $idspace->setURLPrefix("cv/lookup/TPUB/{accession}	");
-    $idspace->setDefaultVocabulary('tripal_pub');
-    $vocab->addIdSpace('TPUB');
-    $vocab->setURL('cv/lookup/TPUB');
-
-    $idspace->saveTerm(new TripalTerm([
-      'accession' => '0000002',
-      'name' => 'Publication',
-      'idSpace' => 'TPUB',
-      'vocabulary' => 'tripal_pub',
-      'definition' => '',
-    ]));
-
-    //$term = chado_get_cvterm(['id' => 'TPUB:0000039']);
-    //chado_associate_semweb_term('pub', 'title', $term);
-
-    //$term = chado_get_cvterm(['id' => 'TPUB:0000243']);
-    //chado_associate_semweb_term('pub', 'volumetitle', $term);
-
-    //$term = chado_get_cvterm(['id' => 'TPUB:0000042']);
-    //chado_associate_semweb_term('pub', 'volume', $term);
-
-    //$term = chado_get_cvterm(['id' => 'TPUB:0000256']);
-    //chado_associate_semweb_term('pub', 'series_name', $term);
-
-    //$term = chado_get_cvterm(['id' => 'TPUB:0000043']);
-    //chado_associate_semweb_term('pub', 'issue', $term);
-
-    //$term = chado_get_cvterm(['id' => 'TPUB:0000059']);
-    //chado_associate_semweb_term('pub', 'pyear', $term);
-
-    //$term = chado_get_cvterm(['id' => 'TPUB:0000044']);
-    //chado_associate_semweb_term('pub', 'pages', $term);
-
-    //$term = chado_get_cvterm(['id' => 'TPUB:0000244']);
-    //chado_associate_semweb_term('pub', 'publisher', $term);
-
-    //$term = chado_get_cvterm(['id' => 'TPUB:0000245']);
-    //chado_associate_semweb_term('pub', 'pubplace', $term);
-  }
-
-  /**
-   * Adds the friend of a friend database and terms.
-   */
-  private function addOntologyFOAF() {
-    $vocab = $this->getVocabulary('foaf');
-    $vocab->setLabel('Friend of a Friend. A dictionary of people-related terms that can be used in structured data).');
-    $idspace = $this->getIdSpace('foaf');
-    $idspace->setDescription("Friend of a Friend");
-    $idspace->setURLPrefix("http://xmlns.com/foaf/spec/#");
-    $idspace->setDefaultVocabulary('foaf');
-    $vocab->addIdSpace('foaf');
-    $vocab->setURL('http://www.foaf-project.org/');
-  }
-
-  /**
-   * Adds the Hydra vocabulary
-   */
-  private function addOntologyHydra() {
-
-    $vocab = $this->getVocabulary('hydra');
-    $vocab->setLabel('A Vocabulary for Hypermedia-Driven Web APIs.');
-    $idspace = $this->getIdSpace('hydra');
-    $idspace->setDescription("A Vocabulary for Hypermedia-Driven Web APIs");
-    $idspace->setURLPrefix("http://www.w3.org/ns/hydra/core#{accession}");
-    $idspace->setDefaultVocabulary('hydra');
-    $vocab->addIdSpace('hydra');
-    $vocab->setURL('http://www.w3.org/ns/hydra/core');
-
-    $idspace->saveTerm(new TripalTerm([
-      'name' => 'Collection',
-      'accession' => 'Collection',
-      'idSpace' => 'hydra',
-      'vocabulary' => 'hydra',
-      'definition' => 'A collection holding references to a number of related resources.',
-    ]));
-
-    $idspace->saveTerm(new TripalTerm([
-      'name' => 'member',
-      'accession' => 'member',
-      'idSpace' => 'hydra',
-      'vocabulary' => 'hydra',
-      'definition' => 'A member of the collection',
-    ]));
-    $idspace->saveTerm(new TripalTerm([
-      'name' => 'description',
-      'accession' => 'description',
-      'idSpace' => 'hydra',
-      'vocabulary' => 'hydra',
-      'definition' => 'A description.',
-    ]));
-    $idspace->saveTerm(new TripalTerm([
-      'name' => 'totalItems',
-      'accession' => 'totalItems',
-      'idSpace' => 'hydra',
-      'vocabulary' => 'hydra',
-      'definition' => 'The total number of items referenced by a collection.',
-    ]));
-    $idspace->saveTerm(new TripalTerm([
-      'name' => 'title',
-     'accession' => 'title',
-      'idSpace' => 'hydra',
-      'vocabulary' => 'hydra',
-      'definition' => 'A title, often used along with a description.',
-    ]));
-    $idspace->saveTerm(new TripalTerm([
-      'accession' => 'PartialCollectionView',
-      'name' => 'PartialCollectionView',
-      'idSpace' => 'hydra',
-      'vocabulary' => 'hydra',
-      'definition' => 'A PartialCollectionView describes a partial view of a Collection. Multiple PartialCollectionViews can be connected with the the next/previous properties to allow a client to retrieve all members of the collection.',
-    ]));
-  }
-
-  /**
-   * Adds the RDFS database and terms.
-   */
-  private function addOntologyRDF() {
-    $vocab = $this->getVocabulary('rdf');
-    $vocab->setLabel('Resource Description Framework');
-    $idspace = $this->getIdSpace('rdf');
-    $idspace->setDescription("Resource Description Framework");
-    $idspace->setURLPrefix("http://www.w3.org/1999/02/22-rdf-syntax-ns#");
-    $idspace->setDefaultVocabulary('rdf');
-    $vocab->addIdSpace('rdf');
-    $vocab->setURL('http://www.w3.org/1999/02/22-rdf-syntax-ns');
-  }
-
-  /**
-   * Adds the Schema.org database and terms.
-   */
-  private function addOntologySchema() {
-
-    $vocab = $this->getVocabulary('schema');
-    $vocab->setLabel('Schema.org. Schema.org is sponsored by Google, Microsoft, Yahoo and Yandex. The vocabularies are developed by an open community process.');
-    $idspace = $this->getIdSpace('schema');
-    $idspace->setDescription("Schema.org");
-    $idspace->setURLPrefix("https://schema.org/{accession}");
-    $idspace->setDefaultVocabulary('schema');
-    $vocab->addIdSpace('schema');
-    $vocab->setURL('https://schema.org/');
-
-
-    $idspace->saveTerm(new TripalTerm([
-      'accession' => 'name',
-      'name' => 'name',
-      'idSpace' => 'schema',
-      'vocabulary' => 'schema',
-      'definition' => 'The name of the item.',
-    ]));
-    //chado_associate_semweb_term(NULL, 'name', $term);
-    //chado_associate_semweb_term('analysis', 'sourcename', $term);
-
-    $idspace->saveTerm(new TripalTerm([
-      'accession' => 'alternateName',
-      'name' => 'alternateName',
-      'idSpace' => 'schema',
-      'vocabulary' => 'schema',
-      'definition' => 'An alias for the item.',
-    ]));
-    //chado_associate_semweb_term(NULL, 'synonym_id', $term);
-    //chado_associate_semweb_term('cvtermsynonym', 'synonym', $term);
-
-    $idspace->saveTerm(new TripalTerm([
-      'accession' => 'comment',
-      'name' => 'comment',
-      'idSpace' => 'schema',
-      'vocabulary' => 'schema',
-      'definition' => 'Comments, typically from users.',
-    ]));
-    //chado_associate_semweb_term(NULL, 'comment', $term);
-
-    $idspace->saveTerm(new TripalTerm([
-      'accession' => 'description',
-      'name' => 'description',
-      'idSpace' => 'schema',
-      'vocabulary' => 'schema',
-      'definition' => 'A description of the item.',
-    ]));
-    //chado_associate_semweb_term(NULL, 'description', $term);
-    //chado_associate_semweb_term('organism', 'comment', $term);
-    //chado_associate_semweb_term('protocol', 'protocoldescription', $term);
-
-    $idspace->saveTerm(new TripalTerm([
-      'accession' => 'publication',
-      'name' => 'publication',
-      'idSpace' => 'schema',
-      'vocabulary' => 'schema',
-      'definition' => 'A publication event associated with the item.',
-    ]));
-    //chado_associate_semweb_term(NULL, 'pub_id', $term);
-
-    $idspace->saveTerm(new TripalTerm([
-      'accession' => 'url',
-      'name' => 'url',
-      'idSpace' => 'schema',
-      'vocabulary' => 'schema',
-      'definition' => 'URL of the item.',
-    ]));
-    //chado_associate_semweb_term('db', 'url', $term);
-
-    // Typically the type_id field is used for distinguishing between records
-    // but in the case that it isn't then we need to associate a term with it
-    // An entity already has a type so if that type is not dicated by the
-    // type_id field then what is in the type_id should therefore be an
-    // "additionalType".  Therefore we need to add and map this term to all
-    // of the appropriate type_id fields.
-    $idspace->saveTerm(new TripalTerm([
-      'accession' => 'additionalType',
-      'name' => 'additionalType',
-      'idSpace' => 'schema',
-      'vocabulary' => 'schema',
-      'definition' => 'An additional type for the item, typically used for adding more specific types from external vocabularies in microdata syntax. This is a relationship between something and a class that the thing is in.',
-    ]));
-//     $tables = chado_get_table_names(TRUE);
-//     foreach ($tables as $table) {
-//       $schema = chado_get_schema($table);
-//       // The type_id for the organism is infraspecific type, so don't make
-//       // the association for that type.
-//       if ($table == 'organism') {
-//         continue;
-//       }
-//       if (in_array("type_id", array_keys($schema['fields']))) {
-//         //chado_associate_semweb_term($table, 'type_id', $term);
-//       }
-//     }
-
-    $idspace->saveTerm(new TripalTerm([
-      'accession' => 'ItemPage',
-      'name' => 'ItemPage',
-      'idSpace' => 'schema',
-      'vocabulary' => 'schema',
-      'definition' => 'A page devoted to a single item, such as a particular product or hotel.',
-    ]));
-  }
-
-  /**
-   * Adds the Sample processing and separation techniques database and terms.
-   */
-  private function addOntologySEP() {
-
-    $vocab = $this->getVocabulary('sep');
-    $vocab->setLabel('A structured controlled vocabulary for the annotation of sample processing and separation techniques in scientific experiments.');
-    $idspace = $this->getIdSpace('sep');
-    $idspace->setDescription("Sample processing and separation techniques.");
-    $idspace->setURLPrefix("http://purl.obolibrary.org/obo/{db}_{accession}");
-    $idspace->setDefaultVocabulary('sep');
-    $vocab->addIdSpace('sep');
-    $vocab->setURL('http://psidev.info/index.php?q=node/312');
-
-    $idspace->saveTerm(new TripalTerm([
-      'accession' => '00195',
-      'name' => 'biological sample',
-      'idSpace' => 'sep',
-      'vocabulary' => 'sep',
-      'definition' => 'A biological sample analysed by a particular technology.',
-    ]));
-    //chado_associate_semweb_term(NULL, 'biomaterial_id', $term);
-
-    $idspace->saveTerm(new TripalTerm([
-      'accession' => '00101',
-      'name' => 'protocol',
-      'idSpace' => 'sep',
-      'vocabulary' => 'sep',
-      'definition' => 'A protocol is a process which is a parameterizable description of a process.',
-    ]));
-    //chado_associate_semweb_term(NULL, 'protocol_id', $term);
-    //chado_associate_semweb_term(NULL, 'nd_protocol_id', $term);
-  }
-
-  /**
-   * Adds the SemanticScience database and terms.
-   */
-  private function addOntologySIO() {
-
-    $vocab = $this->getVocabulary('SIO');
-    $vocab->setLabel('The Semanticscience Integrated Ontology (SIO) provides a simple, integrated ontology of types and relations for rich description of objects, processes and their attributes.');
-    $idspace = $this->getIdSpace('SIO');
-    $idspace->setDescription("Semanticscience Integrated Ontology");
-    $idspace->setURLPrefix("http://semanticscience.org/resource/{db}_{accession}");
-    $idspace->setDefaultVocabulary('SIO');
-    $vocab->addIdSpace('SIO');
-    $vocab->setURL('http://sio.semanticscience.org/');
-
-    $idspace->saveTerm(new TripalTerm([
-      'accession' => '000493',
-      'name' => 'clause',
-      'idSpace' => 'SIO',
-      'vocabulary' => 'SIO',
-      'definition' => 'A clause consists of a subject and a predicate.',
-    ]));
-
-    $idspace->saveTerm(new TripalTerm([
-      'accession' => '000631',
-      'name' => 'references',
-      'idSpace' => 'SIO',
-      'vocabulary' => 'SIO',
-      'definition' => 'references is a relation between one entity and the entity that it makes reference to by name, but is not described by it.',
-    ]));
-
-    $idspace->saveTerm(new TripalTerm([
-      'accession' => '000056',
-      'name' => 'position',
-      'idSpace' => 'SIO',
-      'vocabulary' => 'SIO',
-      'definition' => 'A measurement of a spatial location relative to a frame of reference or other objects.',
-    ]));
-    //chado_associate_semweb_term('featurepos', 'mappos', $term);
-
-    $idspace->saveTerm(new TripalTerm([
-      'accession' => '001166',
-      'name' => 'annotation',
-      'idSpace' => 'SIO',
-      'vocabulary' => 'SIO',
-      'definition' => 'An annotation is a written explanatory or critical description, or other in-context information (e.g., pattern, motif, link), that has been associated with data or other types of information.',
-    ]));
-    //chado_associate_semweb_term('feature_cvterm', 'cvterm_id', $term);
-    //chado_associate_semweb_term('analysis_cvterm', 'cvterm_id', $term);
-    //chado_associate_semweb_term('cell_line_cvterm', 'cvterm_id', $term);
-    //chado_associate_semweb_term('environment_cvterm', 'cvterm_id', $term);
-    //chado_associate_semweb_term('expression_cvterm', 'cvterm_id', $term);
-    //chado_associate_semweb_term('library_cvterm', 'cvterm_id', $term);
-    //chado_associate_semweb_term('organism_cvterm', 'cvterm_id', $term);
-    //chado_associate_semweb_term('phenotype_cvterm', 'cvterm_id', $term);
-    //chado_associate_semweb_term('stock_cvterm', 'cvterm_id', $term);
-    //chado_associate_semweb_term('stock_relationship_cvterm', 'cvterm_id', $term);
-
-
-    $idspace->saveTerm(new TripalTerm([
-      'accession' => '000281',
-      'name' => 'negation',
-      'idSpace' => 'SIO',
-      'vocabulary' => 'SIO',
-      'definition' => 'NOT is a logical operator in that has the value true if its operand is false.',
-    ]));
-    //chado_associate_semweb_term('feature_cvterm', 'is_not', $term);
-    //chado_associate_semweb_term('analysis_cvterm', 'is_not', $term);
-    //chado_associate_semweb_term('organism_cvterm', 'is_not', $term);
-    //chado_associate_semweb_term('stock_cvterm', 'is_not', $term);
-
-    $idspace->saveTerm(new TripalTerm([
-      'accession' => '001080',
-      'name' => 'vocabulary',
-      'idSpace' => 'SIO',
-      'vocabulary' => 'SIO',
-      'definition' => 'A vocabulary is a collection of terms.',
-    ]));
-    //chado_associate_semweb_term('cvterm', 'cv_id', $term);
-
-    $idspace->saveTerm(new TripalTerm([
-      'accession' => '001323',
-      'name' => 'email address',
-      'idSpace' => 'SIO',
-      'vocabulary' => 'SIO',
-      'definition' => 'an email address is an identifier to send mail to particular electronic mailbox.',
-    ]));
-
-    $idspace->saveTerm(new TripalTerm([
-      'accession' => '001007',
-      'name' => 'assay',
-      'vocabulary' => 'SIO',
-      'idSpace' => 'SIO',
-      'definition' => 'An assay is an investigative (analytic) procedure in ' .
-        'laboratory medicine, pharmacology, environmental biology, and ' .
-        'molecular biology for qualitatively assessing or quantitatively ' .
-        'measuring the presence or amount or the functional activity of a ' .
-        'target entity (the analyte) which can be a drug or biochemical ' .
-        'substance or a cell in an organism or organic sample.',
-    ]));
-    //chado_associate_semweb_term(NULL, 'assay_id', $term);
-
-    $idspace->saveTerm(new TripalTerm([
-      'accession' => '010054',
-      'name' => 'cell line',
-      'idSpace' => 'SIO',
-      'vocabulary' => 'SIO',
-      'definition' => 'A cell line is a collection of genetically identifical cells.',
-    ]));
-    //chado_associate_semweb_term(NULL, 'cell_line_id', $term);
-
-    $idspace->saveTerm(new TripalTerm([
-      'accession' => '001066',
-      'name' => 'study',
-      'idSpace' => 'SIO',
-      'vocabulary' => 'SIO',
-      'definition' => 'A study is a process that realizes the steps of a study design.',
-    ]));
-    //chado_associate_semweb_term(NULL, 'study_id', $term);
-  }
-
-  /**
-   * Adds the Crop Ontology terms.
-   */
-  private function addOntologyCO010() {
-    $vocab = $this->getVocabulary('germplasm_ontology');
-    $vocab->setLabel('GCP germplasm ontology');
-    $idspace = $this->getIdSpace('CO_010');
-    $idspace->setDescription('Crop Germplasm Ontology');
-    $idspace->setUrlPrefix('http://www.cropontology.org/terms/CO_010:{accession}');
-    $idspace->setDefaultVocabulary('germplasm_ontology');
-    $vocab->addIdSpace('CO_010');
-    $vocab->setUrl('http://www.cropontology.org/get-ontology/CO_010');
-
-    $idspace->saveTerm(new TripalTerm([
-      'accession' => '0000044',
-      'name' => 'accession',
-      'idSpace' => 'CO_010',
-      'vocabulary' => 'germplasm_ontology',
-      'definition' => '',
-    ]));
-    $idspace->saveTerm(new TripalTerm([
-      'accession' => '0000255',
-      'name' => 'generated germplasm',
-      'idSpace' => 'CO_010',
-      'vocabulary' => 'germplasm_ontology',
-      'definition' => '',
-    ]));
-    $idspace->saveTerm(new TripalTerm([
-      'accession' => '0000029',
-      'name' => 'cultivar',
-      'idSpace' => 'CO_010',
-      'vocabulary' => 'germplasm_ontology',
-      'definition' => '',
-    ]));
-    $idspace->saveTerm(new TripalTerm([
-      'accession' => '0000162',
-      'name' => '414 inbred line',
-      'idSpace' => 'CO_010',
-      'vocabulary' => 'germplasm_ontology',
-      'definition' => '',
-    ]));
-  }
-
-  /**
-   * Adds the DC database.
-   */
-  private function addOntologyDC() {
-    $vocab = $this->getVocabulary('dc');
-    $vocab->setLabel('DCMI Metadata Terms');
-    $idspace = $this->getIdSpace('dc');
-    $idspace->setDescription('DCMI Metadata Terms');
-    $idspace->setUrlPrefix('http://purl.org/dc/terms/{accession}');
-    $idspace->setDefaultVocabulary('dc');
-    $vocab->addIdSpace('dc');
-    $vocab->setUrl('http://purl.org/dc/dcmitype/');
-
-    $idspace->saveTerm(new TripalTerm([
-      'accession' => 'Service',
-      'name' => 'Service',
-      'idSpace' => 'dc',
-      'vocabulary' => 'dc',
-      'definition' => 'A system that provides one or more functions.',
-    ]));
-  }
-
-  /**
-   * Adds the EDAM database and terms.
-   */
-  private function addOntologyEDAM() {
-
-    $vocab = $this->getVocabulary('EDAM');
-    $vocab->setLabel('Bioscientific data analysis ontology');
-
-    $data_idspace = $this->getIdSpace('data');
-    $data_idspace->setDescription("Bioinformatics operations, data types, formats, identifiers and topics.");
-    $data_idspace->setURLPrefix("http://edamontology.org/{db}_{accession}");
-    $data_idspace->setDefaultVocabulary('EDAM');
-
-    $format_idspace = $this->getIdSpace('format');
-    $format_idspace->setDescription('A defined way or layout of representing and structuring data in a computer file, blob, string, message, or elsewhere. The main focus in EDAM lies on formats as means of structuring data exchanged between different tools or resources.');
-    $format_idspace->setURLPrefix("http://edamontology.org/{db}_{accession}");
-    $format_idspace->setDefaultVocabulary('EDAM');
-
-    $operation_idspace = $this->getIdSpace('operation');
-    $operation_idspace->setDescription('A function that processes a set of inputs and results in a set of outputs, or associates arguments (inputs) with values (outputs). Special cases are: a) An operation that consumes no input (has no input arguments).');
-    $operation_idspace->setURLPrefix("http://edamontology.org/{db}_{accession}");
-    $operation_idspace->setDefaultVocabulary('EDAM');
-
-    $topic_idspace = $this->getIdSpace('topic');
-    $topic_idspace->setDescription('A category denoting a rather broad domain or field of interest, of study, application, work, data, or technology. Topics have no clearly defined borders between each other.');
-    $topic_idspace->setURLPrefix("http://edamontology.org/{db}_{accession}");
-    $topic_idspace->setDefaultVocabulary('EDAM');
-
-    $vocab->addIdSpace('data');
-    $vocab->addIdSpace('format');
-    $vocab->addIdSpace('operation');
-    $vocab->addIdSpace('data');
-    $vocab->setURL('http://edamontology.org/page');
-
-    $data_idspace->saveTerm(new TripalTerm([
-      'accession' => '1249',
-      'name' => 'Sequence length',
-      'idSpace' => 'data',
-      'vocabulary' => 'EDAM',
-      'definition' => 'The size (length) of a sequence, subsequence or region in a sequence, or range(s) of lengths.',
-    ]));
-    //chado_associate_semweb_term('feature', 'seqlen', $term);
-
-    $data_idspace->saveTerm(new TripalTerm([
-      'accession' => '2190',
-      'name' => 'Sequence checksum',
-      'idSpace' => 'data',
-      'vocabulary' => 'EDAM',
-      'definition' => 'A fixed-size datum calculated (by using a hash function) for a molecular sequence, typically for purposes of error detection or indexing.',
-    ]));
-    //chado_associate_semweb_term(NULL, 'md5checksum', $term);
-
-    $data_idspace->saveTerm(new TripalTerm([
-      'accession' => '2091',
-      'name' => 'Accession',
-      'idSpace' => 'data',
-      'vocabulary' => 'EDAM',
-      'definition' => 'A persistent (stable) and unique identifier, typically identifying an object (entry) from a database.',
-    ]));
-    //chado_associate_semweb_term(NULL, 'dbxref_id', $term);
-    //chado_associate_semweb_term('dbxref', 'accession', $term);
-
-    $data_idspace->saveTerm(new TripalTerm([
-      'accession' => '2044',
-      'name' => 'Sequence',
-      'idSpace' => 'data',
-      'vocabulary' => 'EDAM',
-      'definition' => 'One or more molecular sequences, possibly with associated annotation.',
-    ]));
-    //chado_associate_semweb_term('feature', 'residues', $term);
-
-    $data_idspace->saveTerm(new TripalTerm([
-      'accession' => ':0849',
-      'name' => 'Sequence record',
-      'idSpace' => 'data',
-      'vocabulary' => 'EDAM',
-      'definition' => 'A molecular sequence and associated metadata.',
-    ]));
-
-    $data_idspace->saveTerm(new TripalTerm([
-      'accession' => '0842',
-      'name' => 'Identifier',
-      'idSpace' => 'data',
-      'vocabulary' => 'EDAM',
-      'definition' => 'A text token, number or something else which identifies an entity, but which may not be persistent (stable) or unique (the same identifier may identify multiple things).',
-    ]));
-    //chado_associate_semweb_term(NULL, 'uniquename', $term);
-    //chado_associate_semweb_term('assay', 'arrayidentifier', $term);
-
-    $data_idspace->saveTerm(new TripalTerm([
-      'accession' => '2976',
-      'name' => 'Protein sequence',
-      'idSpace' => 'data',
-      'vocabulary' => 'EDAM',
-      'definition' => 'One or more protein sequences, possibly with associated annotation.',
-    ]));
-
-    $data_idspace->saveTerm(new TripalTerm([
-      'accession' => '2968',
-      'name' => 'Image',
-      'idSpace' => 'data',
-      'vocabulary' => 'EDAM',
-      'definition' => 'Biological or biomedical data has been rendered into an image, typically for display on screen.',
-    ]));
-    //chado_associate_semweb_term(NULL, 'eimage_id', $term);
-
-    $data_idspace->saveTerm(new TripalTerm([
-      'accession' => '1274',
-      'name' => 'Map',
-      'idSpace' => 'data',
-      'vocabulary' => 'EDAM',
-      'definition' => 'A map of (typically one) DNA sequence annotated with positional or non-positional features.',
-    ]));
-    //chado_associate_semweb_term(NULL, 'featuremap_id', $term);
-
-    $data_idspace->saveTerm(new TripalTerm([
-      'accession' => '1278',
-      'name' => 'Genetic map',
-      'idSpace' => 'data',
-      'vocabulary' => 'EDAM',
-      'definition' => 'A map showing the relative positions of genetic markers in a nucleic acid sequence, based on estimation of non-physical distance such as recombination frequencies.',
-    ]));
-    //chado_associate_semweb_term('featuremap', 'featuremap_id', $term);
-
-    $data_idspace->saveTerm(new TripalTerm([
-      'accession' => '1280',
-      'name' => 'Physical map',
-      'idSpace' => 'data',
-      'vocabulary' => 'EDAM',
-      'definition' => 'A map of DNA (linear or circular) annotated with physical features or landmarks such as restriction sites, cloned DNA fragments, genes or genetic markers, along with the physical distances between them. Distance in a physical map is measured in base pairs. A physical map might be ordered relative to a reference map (typically a genetic map) in the process of genome sequencing.',
-    ]));
-    //chado_associate_semweb_term('featuremap', 'featuremap_id', $term);
-
-    $data_idspace->saveTerm(new TripalTerm([
-      'accession' => '2012',
-      'name' => 'Sequence coordinates',
-      'idSpace' => 'data',
-      'vocabulary' => 'EDAM',
-      'definition' => 'A position in a map (for example a genetic map), either a single position (point) or a region / interval.',
-    ]));
-
-    $data_idspace->saveTerm(new TripalTerm([
-      'accession' => '1056',
-      'name' => 'Database name',
-      'idSpace' => 'data',
-      'vocabulary' => 'EDAM',
-      'definition' => 'The name of a biological or bioinformatics database.',
-    ]));
-
-    $data_idspace->saveTerm(new TripalTerm([
-      'accession' => '1048',
-      'name' => 'Database ID',
-      'idSpace' => 'data',
-      'vocabulary' => 'EDAM',
-      'definition' => 'An identifier of a biological or bioinformatics database.',
-    ]));
-    //chado_associate_semweb_term('db', 'name', $term);
-
-    $data_idspace->saveTerm(new TripalTerm([
-      'accession' => '1047',
-      'name' => 'URI',
-      'idSpace' => 'data',
-      'vocabulary' => 'EDAM',
-      'definition' => 'The name of a biological or bioinformatics database.',
-    ]));
-    //chado_associate_semweb_term('analysis', 'sourceuri', $term);
-    //chado_associate_semweb_term(NULL, 'uri', $term);
-
-    $data_idspace->saveTerm(new TripalTerm([
-      'accession' => '2336',
-      'name' => 'Translation phase specification',
-      'idSpace' => 'data',
-      'vocabulary' => 'EDAM',
-      'definition' => 'Phase for translation of DNA (0, 1 or 2) relative to a fragment of the coding sequence.',
-    ]));
-    //chado_associate_semweb_term('featureloc', 'phase', $term);
-
-    $data_idspace->saveTerm(new TripalTerm([
-      'accession' => '0853',
-      'name' => 'DNA sense specification',
-      'idSpace' => 'data',
-      'vocabulary' => 'EDAM',
-      'definition' => 'The strand of a DNA sequence (forward or reverse).',
-    ]));
-    //chado_associate_semweb_term('featureloc', 'strand', $term);
-    $data_idspace->saveTerm(new TripalTerm([
-      'accession' => '3002',
-      'name' => 'Annotation track',
-      'idSpace' => 'data',
-      'vocabulary' => 'EDAM',
-      'definition' => 'Annotation of one particular positional feature on a ' .
-        'biomolecular (typically genome) sequence, suitable for import and ' .
-        'display in a genome browser. Synonym: Sequence annotation track.',
-    ]));
-    ////chado_associate_semweb_term('featureloc', 'srcfeature_id', $term);
-
-    $data_idspace->saveTerm(new TripalTerm([
-      'accession' => '0872',
-      'name' => 'Phylogenetic tree',
-      'idSpace' => 'data',
-      'vocabulary' => 'EDAM',
-      'definition' => 'The raw data (not just an image) from which a phylogenetic tree is directly generated or plotted, such as topology, lengths (in time or in expected amounts of variance) and a confidence interval for each length.',
-    ]));
-    //chado_associate_semweb_term(NULL, 'phylotree_id', $term);
-    $data_idspace->saveTerm(new TripalTerm([
-      'accession' => '3272',
-      'name' => 'Species tree',
-      'idSpace' => 'data',
-      'vocabulary' => 'EDAM',
-      'definition' => 'A phylogenetic tree that reflects phylogeny of the taxa from which the characters (used in calculating the tree) were sampled.',
-    ]));
-    $data_idspace->saveTerm(new TripalTerm([
-      'accession' => '3271',
-      'name' => 'Gene tree',
-      'idSpace' => 'data',
-      'vocabulary' => 'EDAM',
-      'definition' => 'A phylogenetic tree that is an estimate of the character\'s phylogeny.',
-    ]));
-    $operation_idspace->saveTerm(new TripalTerm([
-      'accession' => '0567',
-      'name' => 'Phylogenetic tree visualisation',
-      'idSpace' => 'operation',
-      'vocabulary' => 'EDAM',
-      'definition' => 'A phylogenetic tree that is an estimate of the character\'s phylogeny.',
-    ]));
-    $operation_idspace->saveTerm(new TripalTerm([
-      'accession' => '0564',
-      'name' => 'Sequence visualisation',
-      'idSpace' => 'operation',
-      'vocabulary' => 'EDAM',
-      'definition' => 'Visualise, format or render a molecular sequence or sequences such as a sequence alignment, possibly with sequence features or properties shown.',
-    ]));
-    $operation_idspace->saveTerm(new TripalTerm([
-      'accession' => '0525',
-      'name' => 'genome assembly',
-      'idSpace' => 'operation',
-      'vocabulary' => 'EDAM',
-      'definition' => '',
-    ]));
-    $operation_idspace->saveTerm(new TripalTerm([
-      'accession' => '0362',
-      'name' => 'Genome annotation ',
-      'idSpace' => 'operation',
-      'vocabulary' => 'EDAM',
-      'definition' => '',
-    ]));
-    $operation_idspace->saveTerm(new TripalTerm([
-      'accession' => '2945',
-      'name' => 'Analysis',
-      'idSpace' => 'operation',
-      'vocabulary' => 'EDAM',
-      'definition' => 'Apply analytical methods to existing data of a specific type.',
-    ]));
-    //chado_associate_semweb_term(NULL, 'analysis_id', $term);
-
-  }
-
-  /**
-   * Adds the Experimental Factor Ontology and terms.
-   */
-  private function addOntologyEFO() {
-    $vocab = $this->getVocabulary('efo');
-    $vocab->setLabel('The Experimental Factor Ontology (EFO) provides a systematic description of many experimental variables available in EBI databases, and for external projects such as the NHGRI GWAS catalogue. It combines parts of several biological ontologies, such as anatomy, disease and chemical compounds. The scope of EFO is to support the annotation, analysis and visualization of data handled by many groups at the EBI and as the core ontology for OpenTargets.org');
-    $idspace = $this->getIdSpace('EFO');
-    $idspace->setDescription('Experimental Factor Ontology');
-    $idspace->setUrlPrefix('http://www.ebi.ac.uk/efo/{db}_{accession}');
-    $idspace->setDefaultVocabulary('efo');
-    $vocab->addIdSpace('EFO');
-    $vocab->setUrl('http://www.ebi.ac.uk/efo/efo.owl');
-
-    $idspace->saveTerm(new TripalTerm([
-      'accession' => '0000548',
-      'name' => 'instrument',
-      'idSpace' => 'EFO',
-      'vocabulary' => 'efo',
-      'definition' => 'An instrument is a device which provides a mechanical or electronic function.',
-    ]));
-    //chado_associate_semweb_term('protocol', 'hardwaredescription', $term);
-
-    $idspace->saveTerm(new TripalTerm([
-      'accession' => '0000269',
-      'name' => 'array design',
-      'idSpace' => 'EFO',
-      'vocabulary' => 'efo',
-      'definition' => 'An instrument design which describes the design of the array.',
-    ]));
-    //chado_associate_semweb_term('assay', 'arraydesign_id', $term);
-
-    $idspace->saveTerm(new TripalTerm([
-      'accession' => '0005522',
-      'name' => 'substrate type',
-      'idSpace' => 'EFO',
-      'vocabulary' => 'efo',
-      'definition' => 'Controlled terms for descriptors of types of array substrates.',
-    ]));
-    //chado_associate_semweb_term('arraydesign', 'substratetype_id', $term);
-
-    $idspace->saveTerm(new TripalTerm([
-      'accession' => '0001728',
-      'name' => 'array manufacturer',
-      'idSpace' => 'EFO',
-      'vocabulary' => 'efo',
-      'definition' => '',
-    ]));
-    //chado_associate_semweb_term('arraydesign', 'manufacturer_id', $term);
-
-    $idspace->saveTerm(new TripalTerm([
-      'accession' => '0000269',
-      'name' => 'array design',
-      'idSpace' => 'EFO',
-      'vocabulary' => 'efo',
-      'definition' => 'An instrument design which describes the design of the array.',
-    ]));
-    //chado_associate_semweb_term('element', 'arraydesign_id', $term);
-  }
-
-  /**
-   * Adds the Eagle-i Resource Ontology database and terms.
-   */
-  private function addOntologyERO() {
-    $vocab = $this->getVocabulary('ero');
-    $vocab->setLabel('The Eagle-I Research Resource Ontology models research resources such instruments. protocols, reagents, animal models and biospecimens. It has been developed in the context of the eagle-i project (http://eagle-i.net/).');
-    $idspace = $this->getIdSpace('ERO');
-    $idspace->setDescription('The Eagle-I Research Resource Ontology');
-    $idspace->setUrlPrefix('http://purl.bioontology.org/ontology/ERO/{db}:{accession}');
-    $idspace->setDefaultVocabulary('ero');
-    $vocab->addIdSpace('ERO');
-    $vocab->setUrl('http://purl.bioontology.org/ontology/ERO');
-
-    $idspace->saveTerm(new TripalTerm([
-      'accession' => '0001716',
-      'name' => 'database',
-      'idSpace' => 'ERO',
-      'vocabulary' => 'ero',
-      'definition' => 'A database is an organized collection of data, today typically in digital form.',
-    ]));
-    //chado_associate_semweb_term(NULL, 'db_id', $term);
-    $idspace->saveTerm(new TripalTerm([
-      'accession' => '0000387',
-      'name' => 'data acquisition',
-      'idSpace' => 'ERO',
-      'vocabulary' => 'ero',
-      'definition' => 'A technique that samples real world physical conditions and conversion of the resulting samples into digital numeric values that can be manipulated by a computer.',
-    ]));
-    //chado_associate_semweb_term(NULL, 'acquisition_id', $term);
-  }
-
-  /**
-   * Adds the Information Artifact Ontology database and terms.
-   */
-  private function addOntologyOBCS() {
-    $vocab = $this->getVocabulary('OBCS');
-    $vocab->setLabel('Ontology of Biological and Clinical Statistics');
-    $idspace = $this->getIdSpace('OBCS');
-    $idspace->setDescription("Ontology of Biological and Clinical Statistics");
-    $idspace->setURLPrefix("http://purl.obolibrary.org/obo/{db}_{accession}");
-    $idspace->setDefaultVocabulary('OBCS');
-    $vocab->addIdSpace('OBCS');
-    $vocab->setURL('https://github.com/obcs/obcs');
-
-    $idspace->saveTerm(new TripalTerm([
-      'accession' => '0000117',
-      'name' => 'rank order',
-      'idSpace' => 'OBCS',
-      'vocabulary' => 'OBCS',
-      'definition' => 'A data item that represents an arrangement according to a rank, i.e., the position of a particular case relative to other cases on a defined scale.',
-    ]));
-    //chado_associate_semweb_term(NULL, 'rank', $term);
-  }
-
-  /**
-   * Adds the Information Artifact Ontology database and terms.
-   */
-  private function addOntologyOBI() {
-    $vocab = $this->getVocabulary('obi');
-    $vocab->setLabel('Ontology for Biomedical Investigation. The Ontology for Biomedical Investigations (OBI) is build in a collaborative, international effort and will serve as a resource for annotating biomedical investigations, including the study design, protocols and instrumentation used, the data generated and the types of analysis performed on the data. This ontology arose from the Functional Genomics Investigation Ontology (FuGO) and will contain both terms that are common to all biomedical investigations, including functional genomics investigations and those that are more domain specific');
-    $idspace = $this->getIdSpace('OBI');
-    $idspace->setDescription("The Ontology for Biomedical Investigation");
-    $idspace->setURLPrefix("http://purl.obolibrary.org/obo/{db}_{accession}");
-    $idspace->setDefaultVocabulary('obi');
-    $vocab->addIdSpace('OBI');
-    $vocab->setURL('http://obi-ontology.org/page/Main_Page');
-
-    $idspace->saveTerm(new TripalTerm([
-      'accession' => '0100026',
-      'name' => 'organism',
-      'idSpace' => 'OBI',
-      'vocabulary' => 'obi',
-      'definition' => 'A material entity that is an individual living system, such as animal, plant, bacteria or virus, that is capable of replicating or reproducing, growth and maintenance in the right environment. An organism may be unicellular or made up, like humans, of many billions of cells divided into specialized tissues and organs.',
-    ]));
-    //chado_associate_semweb_term(NULL, 'organism_id', $term);
-    //chado_associate_semweb_term('biomaterial', 'taxon_id', $term);
-
-    $idspace->saveTerm(new TripalTerm([
-      'accession' => '0000070',
-      'name' => 'assay',
-      'idSpace' => 'OBI',
-      'vocabulary' => 'obi',
-      'definition' => 'A planned process with the objective to produce information about the material entity that is the evaluant, by physically examining it or its proxies.',
-    ]));
-  }
-
-  /**
-   * Adds the Ontology for genetic interval database and terms.
-   */
-  private function addOntologyOGI() {
-    $vocab = $this->getVocabulary('ogi');
-    $vocab->setLabel('Ontology for Biomedical Investigation. The Ontology for Biomedical Investigations (OBI) is build in a collaborative, international effort and will serve as a resource for annotating biomedical investigations, including the study design, protocols and instrumentation used, the data generated and the types of analysis performed on the data. This ontology arose from the Functional Genomics Investigation Ontology (FuGO) and will contain both terms that are common to all biomedical investigations, including functional genomics investigations and those that are more domain specific');
-    $idspace = $this->getIdSpace('OGI');
-    $idspace->setDescription("Ontology for genetic interval");
-    $idspace->setURLPrefix("http://purl.obolibrary.org/obo/{db}_{accession}");
-    $idspace->setDefaultVocabulary('ogi');
-    $vocab->addIdSpace('OGI');
-    $vocab->setURL('http://purl.bioontology.org/ontology/OGI');
-
-    $idspace->saveTerm(new TripalTerm([
-      'accession' => '0000021',
-      'name' => 'location on map',
-      'idSpace' => 'OGI',
-      'vocabulary' => 'ogi',
-      'definition' => '',
-    ]));
-  }
-
-  /**
-   * Adds the Information Artifact Ontology database and terms.
-   */
-  private function addOntologyIAO() {
-
-    $vocab = $this->getVocabulary('IAO');
-    $vocab->setLabel('Information Artifact Ontology');
-    $idspace = $this->getIdSpace('IAO');
-    $idspace->setDescription('Information Artifact Ontology');
-    $idspace->setUrlPrefix('http://purl.obolibrary.org/obo/{db}_{accession}');
-    $idspace->setDefaultVocabulary('IAO');
-    $vocab->addIdSpace('IAO');
-    $vocab->setUrl('https://github.com/information-artifact-ontology/IAO/');
-
-    $idspace->saveTerm(new TripalTerm([
-      'accession' => '0000115',
-      'name' => 'definition',
-      'vocabulary' => 'IAO',
-      'idSpace' => 'IAO',
-      'definition' => 'The official OBI definition, explaining the meaning of ' .
-        'a class or property. Shall be Aristotelian, formalized and normalized. ' .
-        'Can be augmented with colloquial definitions.',
-    ]));
-    //chado_associate_semweb_term(NULL, 'definition', $term);
-
-    $idspace->saveTerm(new TripalTerm([
-      'accession' => '0000129',
-      'name' => 'version number',
-      'vocabulary' => 'IAO',
-      'idSpace' => 'IAO',
-      'definition' => 'A version number is an ' .
-        'information content entity which is a sequence of characters ' .
-        'borne by part of each of a class of manufactured products or its ' .
-        'packaging and indicates its order within a set of other products ' .
-        'having the same name.',
-    ]));
-    //chado_associate_semweb_term('analysis', 'programversion', $term);
-    //chado_associate_semweb_term('analysis', 'sourceversion', $term);
-    //chado_associate_semweb_term(NULL, 'version', $term);
-
-    $idspace->saveTerm(new TripalTerm([
-      'accession' => '0000064',
-      'name' => 'algorithm',
-      'idSpace' => 'IAO',
-      'vocabulary' => 'IAO',
-      'definition' => 'An algorithm is a set of instructions for performing a paticular calculation.',
-    ]));
-    //chado_associate_semweb_term('analysis', 'algorithm', $term);
-  }
-
-  private function addOntologyNull() {
-    $vocab = $this->getVocabulary('null');
-    $vocab->setLabel('No vocabulary');
-    $idspace = $this->getIdSpace('null');
-    $idspace->setDescription('No database');
-    $idspace->setUrlPrefix('cv/lookup/{db}/{accession}');
-    $idspace->setDefaultVocabulary('null');
-    $vocab->addIdSpace('null');
-    $vocab->setUrl('cv/lookup/null');
-  }
-
-  /**
-   * Adds terms to the 'local' database.
-   */
-  private function addOntologyLocal() {
-
-    $vocab = $this->getVocabulary('local');
-    $vocab->setLabel('Locally created terms');
-    $idspace = $this->getIdSpace('local');
-    $idspace->setDescription('Terms created for this site');
-    $idspace->setUrlPrefix('cv/lookup/{db}/{accession}');
-    $idspace->setDefaultVocabulary('local');
-    $vocab->addIdSpace('local');
-    $vocab->setUrl('cv/lookup/local');
-
-    $vocab = $this->getVocabulary('organism_property');
-    $vocab->setLabel('A local vocabulary that contains locally defined properties for organisms');
-    $vocab->addIdSpace('local');
-    $vocab->setUrl('cv/lookup/local');
-
-    $vocab = $this->getVocabulary('analysis_property');
-    $vocab->setLabel('A local vocabulary that contains locally defined properties for analyses');
-    $vocab->addIdSpace('local');
-    $vocab->setUrl('cv/lookup/local');
-
-    $vocab = $this->getVocabulary('tripal_phylogeny');
-    $vocab->setLabel('Terms used by the Tripal phylotree module for phylogenetic and taxonomic trees');
-    $vocab->addIdSpace('local');
-    $vocab->setUrl('cv/lookup/local');
-
-    $vocab = $this->getVocabulary('feature_relationship');
-    $vocab->setLabel('A local vocabulary that contains types of relationships between features');
-    $vocab->addIdSpace('local');
-    $vocab->setUrl('cv/lookup/local');
-
-    $vocab = $this->getVocabulary('feature_property');
-    $vocab->setLabel('A local vocabulary that contains properties for genomic features');
-    $vocab->addIdSpace('local');
-    $vocab->setUrl('cv/lookup/local');
-
-    $vocab = $this->getVocabulary('contact_property');
-    $vocab->setLabel('A local vocabulary that contains properties for contacts. This can be used if the tripal_contact vocabulary (which is default for contacts in Tripal) is not desired.');
-    $vocab->addIdSpace('local');
-    $vocab->setUrl('cv/lookup/local');
-
-    $vocab = $this->getVocabulary('contact_type');
-    $vocab->setLabel('A local vocabulary that contains types of contacts. This can be used if the tripal_contact vocabulary (which is default for contacts in Tripal) is not desired.');
-    $vocab->addIdSpace('local');
-    $vocab->setUrl('cv/lookup/local');
-
-    $vocab = $this->getVocabulary('tripal_contact');
-    $vocab->setLabel('A local vocabulary that contains a heirarchical set of terms for describing a contact. It is intended to be used as the default vocabularies in Tripal for contact types and contact properties.');
-    $vocab->addIdSpace('local');
-    $vocab->setUrl('cv/lookup/local');
-
-    $vocab = $this->getVocabulary('contact_relationship');
-    $vocab->setLabel('A local vocabulary that contains types of relationships between contacts.');
-    $vocab->addIdSpace('local');
-    $vocab->setUrl('cv/lookup/local');
-
-    $vocab = $this->getVocabulary('featuremap_units');
-    $vocab->setLabel('A local vocabulary that contains map unit types for the unittype_id column of the featuremap table.');
-    $vocab->addIdSpace('local');
-    $vocab->setUrl('cv/lookup/local');
-
-    $vocab = $this->getVocabulary('featurepos_property');
-    $vocab->setLabel('A local vocabulary that contains terms map properties.');
-    $vocab->addIdSpace('local');
-    $vocab->setUrl('cv/lookup/local');
-
-    $vocab = $this->getVocabulary('featuremap_property');
-    $vocab->setLabel('A local vocabulary that contains positional types for the feature positions.');
-    $vocab->addIdSpace('local');
-    $vocab->setUrl('cv/lookup/local');
-
-    $vocab = $this->getVocabulary('library_property');
-    $vocab->setLabel('A local vocabulary that contains properties for libraries.');
-    $vocab->addIdSpace('local');
-    $vocab->setUrl('cv/lookup/local');
-
-    $vocab = $this->getVocabulary('library_type');
-    $vocab->setLabel('A local vocabulary that contains terms for types of libraries (e.g. BAC, cDNA, FOSMID, etc).');
-    $vocab->addIdSpace('local');
-    $vocab->setUrl('cv/lookup/local');
-
-    $vocab = $this->getVocabulary('project_property');
-    $vocab->setLabel('A local vocabulary that contains properties for projects.');
-    $vocab->addIdSpace('local');
-    $vocab->setUrl('cv/lookup/local');
-
-    $vocab = $this->getVocabulary('study_property');
-    $vocab->setLabel('A local vocabulary that contains properties for studies.');
-    $vocab->addIdSpace('local');
-    $vocab->setUrl('cv/lookup/local');
-
-    $vocab = $this->getVocabulary('project_relationship');
-    $vocab->setLabel('A local vocabulary that contains Types of relationships between projects');
-    $vocab->addIdSpace('local');
-    $vocab->setUrl('cv/lookup/local');
-
-    $vocab = $this->getVocabulary('tripal_pub');
-    $vocab->setLabel('A local vocabulary that contains a heirarchical set of terms for describing a publication. It is intended to be used as the default vocabularies in Tripal for publication types and contact properties.');
-    $vocab->addIdSpace('local');
-    $vocab->setUrl('cv/lookup/local');
-
-    $vocab = $this->getVocabulary('pub_type');
-    $vocab->setLabel('A local vocabulary that contains types of publications. This can be used if the tripal_pub vocabulary (which is default for publications in Tripal) is not desired.');
-    $vocab->addIdSpace('local');
-    $vocab->setUrl('cv/lookup/local');
-
-    $vocab = $this->getVocabulary('pub_property');
-    $vocab->setLabel('A local vocabulary that contains properties for publications. This can be used if the tripal_pub vocabulary (which is default for publications in Tripal) is not desired.');
-    $vocab->addIdSpace('local');
-    $vocab->setUrl('cv/lookup/local');
-
-    $vocab = $this->getVocabulary('pub_relationship');
-    $vocab->setLabel('A local vocabulary that contains types of relationships between publications.');
-    $vocab->addIdSpace('local');
-    $vocab->setUrl('cv/lookup/local');
-
-    $vocab = $this->getVocabulary('stock_relationship');
-    $vocab->setLabel('A local vocabulary that contains types of relationships between stocks.');
-    $vocab->addIdSpace('local');
-    $vocab->setUrl('cv/lookup/local');
-
-    $vocab = $this->getVocabulary('stock_property');
-    $vocab->setLabel('A local vocabulary that contains properties for stocks.');
-    $vocab->addIdSpace('local');
-    $vocab->setUrl('cv/lookup/local');
-
-    $vocab = $this->getVocabulary('stock_type');
-    $vocab->setLabel('A local vocabulary that contains a list of types for stocks.');
-    $vocab->addIdSpace('local');
-    $vocab->setUrl('cv/lookup/local');
-
-    $vocab = $this->getVocabulary('tripal_analysis');
-    $vocab->setLabel('A local vocabulary that contains terms used for analyses.');
-    $vocab->addIdSpace('local');
-    $vocab->setUrl('cv/lookup/local');
-
-    $vocab = $this->getVocabulary('nd_experiment_types');
-    $vocab->setLabel('A local vocabulary that contains terms used for the Natural Diverisity module\'s experiment types.');
-    $vocab->addIdSpace('local');
-    $vocab->setUrl('cv/lookup/local');
-
-    $vocab = $this->getVocabulary('nd_geolocation_property');
-    $vocab->setLabel('A local vocabulary that contains terms used for the Natural Diverisity module\'s geolocation property.');
-    $vocab->addIdSpace('local');
-    $vocab->setUrl('cv/lookup/local');
-
-
-
-
-    $idspace->saveTerm(new TripalTerm([
-      'accession' => 'property',
-      'name' => 'property',
-      'idSpace' => 'local',
-      'vocabulary' => 'local',
-      'definition' => 'A generic term indicating that represents an attribute, quality or characteristic of something.',
-    ]));
-
-    $idspace->saveTerm(new TripalTerm([
-      'accession' => 'timelastmodified',
-      'name' => 'time_last_modified',
-      'idSpace' => 'local',
-      'vocabulary' => 'local',
-      'definition' => 'The time at which the record was last modified.',
-    ]));
-    //chado_associate_semweb_term(NULL, 'timelastmodified', $term);
-
-    $idspace->saveTerm(new TripalTerm([
-      'accession' => 'timeaccessioned',
-      'name' => 'time_accessioned',
-      'idSpace' => 'local',
-      'vocabulary' => 'local',
-      'definition' => 'The time at which the record was first added.',
-    ]));
-    //chado_associate_semweb_term(NULL, 'timeaccessioned', $term);
-
-    $idspace->saveTerm(new TripalTerm([
-      'accession' => 'timeexecuted',
-      'name' => 'time_executed',
-      'idSpace' => 'local',
-      'vocabulary' => 'local',
-      'definition' => 'The time when the task was executed.',
-    ]));
-    //chado_associate_semweb_term(NULL, 'timeexecuted', $term);
-
-    $idspace->saveTerm(new TripalTerm([
-      'accession' => 'infraspecific_type',
-      'name' => 'infraspecific_type',
-      'idSpace' => 'local',
-      'definition' => 'The connector type (e.g. subspecies, varietas, forma, etc.) for the infraspecific name',
-      'vocabulary' => 'local',
-    ]));
-    //chado_associate_semweb_term('organism', 'type_id', $term);
-
-    $idspace->saveTerm(new TripalTerm([
-      'accession' => 'abbreviation',
-      'name' => 'abbreviation',
-      'idSpace' => 'local',
-      'vocabulary' => 'local',
-      'definition' => 'A shortened name (or abbreviation) for the item.',
-    ]));
-    //chado_associate_semweb_term('organism', 'abbreviation', $term);
-
-    $idspace->saveTerm(new TripalTerm([
-      'accession' => 'expression',
-      'name' => 'expression',
-      'idSpace' => 'local',
-      'definition' => 'Curated expression data',
-      'vocabulary' => 'local',
-    ]));
-
-    $idspace->saveTerm(new TripalTerm([
-      'accession' => 'is_analysis',
-      'name' => 'is_analysis',
-      'idSpace' => 'local',
-      'definition' => 'Indicates if this feature was predicted computationally using another feature.',
-      'vocabulary' => 'local',
-    ]));
-    //chado_associate_semweb_term('feature', 'is_analysis', $term);
-
-    $idspace->saveTerm(new TripalTerm([
-      'accession' => 'is_obsolete',
-      'name' => 'is_obsolete',
-      'idSpace' => 'local',
-      'definition' => 'Indicates if this record is obsolete.',
-      'vocabulary' => 'local',
-    ]));
-    //chado_associate_semweb_term(NULL, 'is_obsolete', $term);
-
-    $idspace->saveTerm(new TripalTerm([
-      'accession' => 'is_current',
-      'name' => 'is_current',
-      'idSpace' => 'local',
-      'definition' => 'Indicates if this record is current.',
-      'vocabulary' => 'local',
-    ]));
-    //chado_associate_semweb_term(NULL, 'is_current', $term);
-
-    $idspace->saveTerm(new TripalTerm([
-      'accession' => 'is_internal',
-      'name' => 'is_internal',
-      'idSpace' => 'local',
-      'definition' => 'Indicates if this record is internal and not normally available outside of a local setting.',
-      'vocabulary' => 'local',
-    ]));
-    //chado_associate_semweb_term(NULL, 'is_internal', $term);
-
-    $idspace->saveTerm(new TripalTerm([
-      'accession' => 'miniref',
-      'name' => 'Mini-ref',
-      'idSpace' => 'local',
-      'definition' => 'A small in-house unique identifier for a publication.',
-      'vocabulary' => 'local',
-    ]));
-    //chado_associate_semweb_term('pub', 'miniref', $term);
-
-    $idspace->saveTerm(new TripalTerm([
-      'accession' => 'array_batch_identifier',
-      'name' => 'Array Batch Identifier',
-      'idSpace' => 'local',
-      'definition' => 'A unique identifier for an array batch.',
-      'vocabulary' => 'local',
-    ]));
-    //chado_associate_semweb_term('assay', 'arraybatchidentifier', $term);
-
-    $idspace->saveTerm(new TripalTerm([
-      'accession' => 'relationship_subject',
-      'name' => 'clause subject',
-      'idSpace' => 'local',
-      'definition' => 'The subject of a relationship clause.',
-      'vocabulary' => 'local',
-    ]));
-    //chado_associate_semweb_term(NULL, 'subject_id', $term);
-    //chado_associate_semweb_term(NULL, 'subject_reagent_id', $term);
-    //chado_associate_semweb_term(NULL, 'subject_project_id', $term);
-
-    $idspace->saveTerm(new TripalTerm([
-      'accession' => 'relationship_object',
-      'name' => 'clause predicate',
-      'idSpace' => 'local',
-      'definition' => 'The object of a relationship clause.',
-      'vocabulary' => 'local',
-    ]));
-    //chado_associate_semweb_term(NULL, 'object_id', $term);
-    //chado_associate_semweb_term(NULL, 'object_reagent_id', $term);
-    //chado_associate_semweb_term(NULL, 'object_project_id', $term);
-
-    $idspace->saveTerm(new TripalTerm([
-      'accession' => 'relationship_type',
-      'name' => 'relationship type',
-      'idSpace' => 'local',
-      'definition' => 'The relationship type.',
-      'vocabulary' => 'local',
-    ]));
-    //chado_associate_semweb_term('acquisition_relationship', 'type_id', $term);
-    //chado_associate_semweb_term('biomaterial_relationship', 'type_id', $term);
-    //chado_associate_semweb_term('cell_line_relationship', 'type_id', $term);
-    //chado_associate_semweb_term('contact_relationship', 'type_id', $term);
-    //chado_associate_semweb_term('element_relationship', 'type_id', $term);
-    //chado_associate_semweb_term('elementresult_relationship', 'type_id', $term);
-    //chado_associate_semweb_term('feature_relationship', 'type_id', $term);
-    //chado_associate_semweb_term('nd_reagent_relationship', 'type_id', $term);
-    //chado_associate_semweb_term('phylonode_relationship', 'type_id', $term);
-    //chado_associate_semweb_term('project_relationship', 'type_id', $term);
-    //chado_associate_semweb_term('pub_relationship', 'type_id', $term);
-    //chado_associate_semweb_term('quantification_relationship', 'type_id', $term);
-    //chado_associate_semweb_term('stock_relationship', 'type_id', $term);
-    //chado_associate_semweb_term('cvterm_relationship', 'type_id', $term);
-
-    $idspace->saveTerm(new TripalTerm([
-      'accession' => 'rank',
-      'name' => 'rank',
-      'idSpace' => 'local',
-      'definition' => 'A taxonmic rank',
-      'vocabulary' => 'organism_property',
-    ]));
-
-    $terms = [
-      'lineage',
-      'genetic_code',
-      'genetic_code_name',
-      'mitochondrial_genetic_code',
-      'mitochondrial_genetic_code_name',
-      'division',
-      'genbank_common_name',
-      'synonym',
-      'other_name',
-      'equivalent_name',
-      'anamorph',
-    ];
-    foreach ($terms as $term) {
-      $idspace->saveTerm(new TripalTerm([
-        'name' => $term,
-        'accession' => $term,
-        'definition' => '',
-        'idSpace' => 'local',
-        'vocabulary' => 'organism_property',
-      ]));
-    }
-
-    $idspace->saveTerm(new TripalTerm([
-      'name' => 'phylo_leaf',
-      'accession' => 'phylo_leaf',
-      'definition' => 'A leaf node in a phylogenetic tree.',
-      'vocabulary' => 'tripal_phylogeny',
-      'idSpace' => 'local',
-    ]));
-
-    $idspace->saveTerm(new TripalTerm([
-      'name' => 'phylo_root',
-      'accession' => 'phylo_root',
-      'definition' => 'The root node of a phylogenetic tree.',
-      'vocabulary' => 'tripal_phylogeny',
-      'idSpace' => 'local',
-    ]));
-
-    $idspace->saveTerm(new TripalTerm([
-      'name' => 'phylo_interior',
-      'accession' => 'phylo_interior',
-      'definition' => 'An interior node in a phylogenetic tree.',
-      'vocabulary' => 'tripal_phylogeny',
-      'idSpace' => 'local',
-    ]));
-
-    // Add the terms used to identify nodes in the tree.
-    // DEPRECATED: use EDAM's data 'Species tree' term instead.
-    $idspace->saveTerm(new TripalTerm([
-      'name' => 'taxonomy',
-      'accession' => 'taxonomy',
-      'definition' => 'A term used to indicate if a phylotree is a taxonomic tree',
-      'vocabulary' => 'tripal_phylogeny',
-      'idSpace' => 'local',
-    ]));
-
-    $idspace->saveTerm(new TripalTerm([
-      'name' => 'Project Description',
-      'accession' => 'Project Description',
-      'definition' => 'Description of a project',
-      'vocabulary' => 'project_property',
-      'idSpace' => 'local',
-    ]));
-
-    $idspace->saveTerm(new TripalTerm([
-      'name' => 'Project Type',
-      'accession' => 'Project Type',
-      'definition' => 'A type of project',
-      'vocabulary' => 'project_property',
-      'idSpace' => 'local',
-    ]));
-
-    $idspace->saveTerm(new TripalTerm([
-      'name' => 'Genotyping',
-      'accession' => 'Genotyping',
-      'definition' => 'An experiment where genotypes of individuals are identified.',
-      'vocabulary' => 'nd_experiment_types',
-      'idSpace' => 'local',
-    ]));
-
-    $idspace->saveTerm(new TripalTerm([
-      'name' => 'Phenotyping',
-      'accession' => 'Phenotyping',
-      'definition' => 'An experiment where phenotypes of individuals are identified.',
-      'vocabulary' => 'nd_experiment_types',
-      'idSpace' => 'local',
-    ]));
-
-    $idspace->saveTerm(new TripalTerm([
-      'name' => 'Location',
-      'accession' => 'Location',
-      'definition' => 'The name of the location.',
-      'vocabulary' => 'nd_geolocation_property',
-      'idSpace' => 'local',
-    ]));
-
-
-    $idspace->saveTerm(new TripalTerm([
-      'accession' => 'library',
-      'name' => 'Library',
-      'definition' => 'A group of physical entities organized into a collection',
-      'vocabulary' => 'local',
-      'idSpace' => 'local',
-    ]));
-    //chado_associate_semweb_term(NULL, 'library_id', $term);
-
-    $idspace->saveTerm(new TripalTerm([
-      'accession' => 'library_description',
-      'name' => 'Library Description',
-      'definition' => 'Description of a library',
-      'vocabulary' => 'library_property',
-      'idSpace' => 'local',
-    ]));
-
-    // add cvterms for the map unit types
-    $idspace->saveTerm(new TripalTerm([
-      'accession' => 'cdna_library',
-      'name' => 'cdna_library',
-      'definition' => 'cDNA library',
-      'vocabulary' => 'library_type',
-      'idSpace' => 'local',
-    ]));
-
-    $idspace->saveTerm(new TripalTerm([
-      'accession' => 'bac_library',
-      'name' => 'bac_library',
-      'definition' => 'Bacterial Artifical Chromsome (BAC) library',
-      'vocabulary' => 'library_type',
-      'idSpace' => 'local',
-    ]));
-
-    $idspace->saveTerm(new TripalTerm([
-      'accession' => 'fosmid_library',
-      'name' => 'fosmid_library',
-      'definition' => 'Fosmid library',
-      'vocabulary' => 'library_type',
-      'idSpace' => 'local',
-    ]));
-
-    $idspace->saveTerm(new TripalTerm([
-      'accession' => 'cosmid_library',
-      'name' => 'cosmid_library',
-      'definition' => 'Cosmid library',
-      'vocabulary' => 'library_type',
-      'idSpace' => 'local',
-    ]));
-
-    $idspace->saveTerm(new TripalTerm([
-      'accession' => 'yac_library',
-      'name' => 'yac_library',
-      'definition' => 'Yeast Artificial Chromosome (YAC) library',
-      'vocabulary' => 'library_type',
-      'idSpace' => 'local',
-    ]));
-
-    $idspace->saveTerm(new TripalTerm([
-      'accession' => 'genomic_library',
-      'name' => 'genomic_library',
-      'definition' => 'Genomic Library',
-      'vocabulary' => 'library_type',
-      'idSpace' => 'local',
-    ]));
-
-    $idspace->saveTerm(new TripalTerm([
-      'name' => 'fasta_definition',
-      'accession' => 'fasta_definition',
-      'definition' => 'The definition line for a FASTA formatted sequence',
-      'vocabulary' => 'local',
-      'idSpace' => 'local',
-    ]));
-
-    $idspace->saveTerm(new TripalTerm([
-      'name' => 'cM',
-      'accession' => 'cM',
-      'definition' => 'Centimorgan units',
-      'vocabulary' => 'featuremap_units',
-      'idSpace' => 'local',
-    ]));
-
-    $idspace->saveTerm(new TripalTerm([
-      'name' => 'bp',
-      'accession' => 'bp',
-      'definition' => 'Base pairs units',
-      'vocabulary' => 'featuremap_units',
-      'idSpace' => 'local',
-    ]));
-
-    $idspace->saveTerm(new TripalTerm([
-      'name' => 'bin_unit',
-      'accession' => 'bin_unit',
-      'definition' => 'The bin unit',
-      'vocabulary' => 'featuremap_units',
-      'idSpace' => 'local',
-    ]));
-
-    $idspace->saveTerm(new TripalTerm([
-      'name' => 'marker_order',
-      'accession' => 'marker_order',
-      'definition' => 'Units simply to define marker order.',
-      'vocabulary' => 'featuremap_units',
-      'idSpace' => 'local',
-    ]));
-
-    $idspace->saveTerm(new TripalTerm([
-      'name' => 'undefined',
-      'accession' => 'undefined',
-      'definition' => 'A catch-all for an undefined unit type',
-      'vocabulary' => 'featuremap_units',
-      'idSpace' => 'local',
-    ]));
-
-    $idspace->saveTerm(new TripalTerm([
-      'name' => 'start',
-      'accession' => 'start',
-      'definition' => 'The start coordinate for a map feature.',
-      'vocabulary' => 'featurepos_property',
-      'idSpace' => 'local',
-    ]));
-
-    $idspace->saveTerm(new TripalTerm([
-      'name' => 'stop',
-      'accession' => 'stop',
-      'definition' => 'The end coordinate for a map feature',
-      'vocabulary' => 'featurepos_property',
-      'idSpace' => 'local',
-    ]));
-
-    $idspace->saveTerm(new TripalTerm([
-      'name' => 'Map Dbxref',
-      'accession' => 'Map Dbxref',
-      'definition' => 'A unique identifer for the map in a remote database.  The ' .
-        'format is a database abbreviation and a unique accession separated ' .
-        'by a colon.  (e.g. Gramene:tsh1996a)',
-      'vocabulary' => 'featuremap_property',
-      'idSpace' => 'local',
-    ]));
-
-    $idspace->saveTerm(new TripalTerm([
-      'name' => 'Map Type',
-      'accession' => 'Map Type',
-      'definition' => 'The type of Map (e.g. QTL, Physical, etc.)',
-      'vocabulary' => 'featuremap_property',
-      'is_relationship' => 0,
-      'idSpace' => 'local',
-    ]));
-
-    $idspace->saveTerm(new TripalTerm([
-      'name' => 'Genome Group',
-      'accession' => 'Genome Group',
-      'definition' => '',
-      'vocabulary' => 'featuremap_property',
-      'idSpace' => 'local',
-    ]));
-
-    $idspace->saveTerm(new TripalTerm([
-      'name' => 'URL',
-      'accession' => 'URL',
-      'definition' => 'A univeral resource locator (URL) reference where the ' .
-        'publication can be found.  For maps found online, this would be ' .
-        'the web address for the map.',
-      'vocabulary' => 'featuremap_property',
-      'idSpace' => 'local',
-    ]));
-
-    $idspace->saveTerm(new TripalTerm([
-      'name' => 'Population Type',
-      'accession' => 'Population Type',
-      'definition' => 'A brief description of the population type used to generate ' .
-        'the map (e.g. RIL, F2, BC1, etc).',
-      'vocabulary' => 'featuremap_property',
-      'idSpace' => 'local',
-    ]));
-
-    $idspace->saveTerm(new TripalTerm([
-      'name' => 'Population Size',
-      'accession' => 'Population Size',
-      'definition' => 'The size of the population used to construct the map.',
-      'vocabulary' => 'featuremap_property',
-      'idSpace' => 'local',
-    ]));
-
-    $idspace->saveTerm(new TripalTerm([
-      'name' => 'Methods',
-      'accession' => 'Methods',
-      'definition' => 'A brief description of the methods used to construct the map.',
-      'vocabulary' => 'featuremap_property',
-      'idSpace' => 'local',
-    ]));
-
-    $idspace->saveTerm(new TripalTerm([
-      'name' => 'Software',
-      'accession' => 'Software',
-      'definition' => 'The software used to construct the map.',
-      'vocabulary' => 'featuremap_property',
-      'idSpace' => 'local',
-    ]));
-
-    $idspace->saveTerm(new TripalTerm([
-      'name' => 'Reference Feature',
-      'accession' => 'Reference Feature',
-      'definition' => 'A genomic or genetic feature on which other features are mapped.',
-      'vocabulary' => 'local',
-      'idSpace' => 'local',
-    ]));
-    //chado_associate_semweb_term('featurepos', 'map_feature_id', $term);
-
-    $idspace->saveTerm(new TripalTerm([
-      'accession' => 'fmin',
-      'name' => 'minimal boundary',
-      'definition' => 'The leftmost, minimal boundary in the linear range ' .
-        'represented by the feature location. Sometimes this is called ' .
-        'start although this is confusing because it does not necessarily ' .
-        'represent the 5-prime coordinate.',
-      'vocabulary' => 'local',
-      'idSpace' => 'local',
-    ]));
-    //chado_associate_semweb_term('featureloc', 'fmin', $term);
-
-    $idspace->saveTerm(new TripalTerm([
-      'accession' => 'fmax',
-      'name' => 'maximal boundary',
-      'definition' => 'The rightmost, maximal boundary in the linear range ' .
-        'represented by the featureloc. Sometimes this is called end although ' .
-        'this is confusing because it does not necessarily represent the ' .
-        '3-prime coordinate',
-      'vocabulary' => 'local',
-      'idSpace' => 'local',
-    ]));
-    //chado_associate_semweb_term('featureloc', 'fmax', $term);
-
-    $idspace->saveTerm(new TripalTerm([
-      'name' => 'analysis_date',
-      'accession' => 'analysis_date',
-      'definition' => 'The date that an analysis was performed.',
-      'vocabulary' => 'tripal_analysis',
-      'idSpace' => 'local',
-    ]));
-
-    $idspace->saveTerm(new TripalTerm([
-      'name' => 'analysis_short_name',
-      'accession' => 'analysis_short_name',
-      'definition' => 'A computer legible (no spaces or special characters) abbreviation for the analysis.',
-      'vocabulary' => 'tripal_analysis',
-      'idSpace' => 'local',
-    ]));
-
-    $idspace->saveTerm(new TripalTerm([
-      'accession' => 'Analysis Type',
-      'name' => 'Analysis Type',
-      'definition' => 'The type of analysis that was performed.',
-      'vocabulary' => 'analysis_property',
-      'idSpace' => 'local',
-    ]));
-
-    // Add a term to be used for an inherent 'type_id' for the organism table.
-    $idspace->saveTerm(new TripalTerm([
-      'accession' => 'analysis',
-      'name' => 'analysis',
-      'definition' => 'A process as a method of studying the nature of something ' .
-        'or of determining its essential features and their relations. ' .
-        '(Random House Kernerman Webster\'s College Dictionary, © 2010 K ' .
-        'Dictionaries Ltd).',
-      'vocabulary' => 'local',
-      'idSpace' => 'local',
-    ]));
-
-    $idspace->saveTerm(new TripalTerm([
-      'accession' => 'source_data',
-      'name' => 'source_data',
-      'definition' => 'The location where data that is being used come from.',
-      'vocabulary' => 'local',
-      'idSpace' => 'local',
-    ]));
-
-    $idspace->saveTerm(new TripalTerm([
-      'accession' => 'contact',
-      'name' => 'contact',
-      'definition' => 'An entity (e.g. individual or organization) through ' .
-        'whom a person can gain access to information, favors, ' .
-        'influential people, and the like.',
-      'vocabulary' => 'local',
-      'idSpace' => 'local',
-    ]));
-    //chado_associate_semweb_term('biomaterial', 'biosourceprovider_id', $term);
-    //chado_associate_semweb_term(NULL, 'contact_id', $term);
-
-    $idspace->saveTerm(new TripalTerm([
-      'accession' => 'relationship',
-      'name' => 'relationship',
-      'definition' => 'The way in which two things are connected.',
-      'vocabulary' => 'local',
-      'idSpace' => 'local',
-    ]));
-
-    $idspace->saveTerm(new TripalTerm([
-      'accession' => 'biomaterial',
-      'name' => 'biomaterial',
-      'definition' => 'A biomaterial represents the MAGE concept of BioSource, BioSample, ' .
-        'and LabeledExtract. It is essentially some biological material (tissue, cells, serum) that ' .
-        'may have been processed. Processed biomaterials should be traceable back to raw ' .
-        'biomaterials via the biomaterialrelationship table.',
-      'vocabulary' => 'local',
-      'idSpace' => 'local',
-    ]));
-
-    $idspace->saveTerm(new TripalTerm([
-      'accession' => 'array_dimensions',
-      'name' => 'array_dimensions',
-      'definition' => 'The dimensions of an array.',
-      'vocabulary' => 'local',
-      'idSpace' => 'local',
-    ]));
-    //chado_associate_semweb_term('arraydesign', 'array_dimensions', $term);
-
-    $idspace->saveTerm(new TripalTerm([
-      'accession' => 'element_dimensions',
-      'name' => 'element_dimensions',
-      'definition' => 'The dimensions of an element.',
-      'vocabulary' => 'local',
-      'idSpace' => 'local',
-    ]));
-    //chado_associate_semweb_term('arraydesign', 'element_dimensions', $term);
-
-    $idspace->saveTerm(new TripalTerm([
-      'accession' => 'num_of_elements',
-      'name' => 'num_of_elements',
-      'definition' => 'The number of elements.',
-      'vocabulary' => 'local',
-      'idSpace' => 'local',
-    ]));
-    //chado_associate_semweb_term('arraydesign', 'num_of_elements', $term);
-
-    $idspace->saveTerm(new TripalTerm([
-      'accession' => 'num_array_columns',
-      'name' => 'num_array_columns',
-      'definition' => 'The number of columns in an array.',
-      'vocabulary' => 'local',
-      'idSpace' => 'local',
-    ]));
-    //chado_associate_semweb_term('arraydesign', 'num_array_columns', $term);
-
-    $idspace->saveTerm(new TripalTerm([
-      'accession' => 'num_array_rows',
-      'name' => 'num_array_rows',
-      'definition' => 'The number of rows in an array.',
-      'vocabulary' => 'local',
-      'idSpace' => 'local',
-    ]));
-    //chado_associate_semweb_term('arraydesign', 'num_array_rows', $term);
-
-    $idspace->saveTerm(new TripalTerm([
-      'accession' => 'num_grid_columns',
-      'name' => 'num_grid_columns',
-      'definition' => 'The number of columns in a grid.',
-      'vocabulary' => 'local',
-      'idSpace' => 'local',
-    ]));
-    //chado_associate_semweb_term('arraydesign', 'num_grid_columns', $term);
-
-    $idspace->saveTerm(new TripalTerm([
-      'accession' => 'num_grid_rows',
-      'name' => 'num_grid_rows',
-      'definition' => 'The number of rows in a grid.',
-      'vocabulary' => 'local',
-      'idSpace' => 'local',
-    ]));
-    //chado_associate_semweb_term('arraydesign', 'num_grid_rows', $term);
-
-    $idspace->saveTerm(new TripalTerm([
-      'accession' => 'num_sub_columns',
-      'name' => 'num_sub_columns',
-      'definition' => 'The number of sub columns.',
-      'vocabulary' => 'local',
-      'idSpace' => 'local',
-    ]));
-    //chado_associate_semweb_term('arraydesign', 'num_sub_columns', $term);
-
-    $idspace->saveTerm(new TripalTerm([
-      'accession' => 'num_sub_rows',
-      'name' => 'num_sub_rows',
-      'definition' => 'The number of sub rows.',
-      'vocabulary' => 'local',
-      'idSpace' => 'local',
-    ]));
-    //chado_associate_semweb_term('arraydesign', 'num_sub_rows', $term);
-
-    $idspace->saveTerm(new TripalTerm([
-      'name' => 'Study Type',
-      'accession' => 'Study Type',
-      'definition' => 'A type of study',
-      'vocabulary' => 'study_property',
-      'idSpace' => 'local',
-    ]));
-
-    $idspace->saveTerm(new TripalTerm([
-      'accession' => 'Genome Project',
-      'name' => 'Genome Project',
-      'definition' => 'A project for whole genome analysis that can include assembly and annotation.',
-      'vocabulary' => 'local',
-      'idSpace' => 'local',
-    ]));
-
-  }
-
-  /**
-   * Adds the Systems Biology Ontology database and terms.
-   */
-  private function addOntologySBO() {
-
-    $vocab = $this->getVocabulary('sbo');
-    $vocab->setLabel('Systems Biology.  Terms commonly used in Systems Biology, and in particular in computational modeling.');
-    $idspace = $this->getIdSpace('SBO');
-    $idspace->setDescription("Systems Biology Ontology");
-    $idspace->setURLPrefix("http://purl.obolibrary.org/obo/{db}_{accession}");
-    $idspace->setDefaultVocabulary('sbo');
-    $vocab->addIdSpace('SBO');
-    $vocab->setURL('http://www.ebi.ac.uk/sbo/main/');
-
-    $idspace->saveTerm(new TripalTerm([
-      'accession' => '0000358',
-      'name' => 'phenotype',
-      'idSpace' => 'SBO',
-      'vocabulary' => 'sbo',
-      'definition' => 'A biochemical network can generate phenotypes or affects biological processes. Such processes can take place at different levels and are independent of the biochemical network itself.',
-    ]));
-
-    $idspace->saveTerm(new TripalTerm([
-      'accession' => '0000554',
-      'name' => 'database cross reference',
-      'idSpace' => 'SBO',
-      'vocabulary' => 'sbo',
-      'definition' => 'An annotation which directs one to information contained within a database.',
-    ]));
-
-    $idspace->saveTerm(new TripalTerm([
-      'accession' => '0000374',
-      'name' => 'relationship',
-      'idSpace' => 'SBO',
-      'vocabulary' => 'sbo',
-      'definition' => 'Connectedness between entities and/or interactions representing their relatedness or influence.',
-    ]));
-  }
-
-  /**
-   * Adds the "Bioinformatics operations, data types, formats, identifiers and
-   * topics" database and terms.
-   */
-  private function addOntologySWO() {
-
-    $vocab = $this->getVocabulary('swo');
-    $vocab->setLabel('Bioinformatics operations, data types, formats, identifiers and topics');
-    $idspace = $this->getIdSpace('SWO');
-    $idspace->setDescription("Bioinformatics operations, data types, formats, identifiers and topics");
-    $idspace->setURLPrefix("http://www.ebi.ac.uk/swo/{db}_{accession}");
-    $idspace->setDefaultVocabulary('swo');
-    $vocab->addIdSpace('SWO');
-    $vocab->setURL('http://purl.obolibrary.org/obo/swo');
-
-    $idspace->saveTerm(new TripalTerm([
-      'accession' => '0000001',
-      'name' => 'software',
-      'idSpace' => 'SWO',
-      'vocabulary' => 'swo',
-      'definition' => 'Computer software, or generally just software, is any ' .
-        'set of machine-readable instructions (most often in the form of a ' .
-        'computer program) that conform to a given syntax (sometimes ' .
-        'referred to as a language) that is interpretable by a given ' .
-        'processor and that directs a computer\'s processor to perform ' .
-        'specific operations.',
-    ]));
-    //chado_associate_semweb_term('analysis', 'program', $term);
-    //chado_associate_semweb_term('protocol', 'softwaredescription', $term);
-  }
-
-
-
-  /**
-   * Adds the PUbMed Ontology and terms.
-   */
-  private function addOntologyPMID() {
-    $vocab = $this->getVocabulary('PMID');
-    $vocab->setLabel('PubMed.');
-    $idspace = $this->getIdSpace('PMID');
-    $idspace->setDescription("PubMed");
-    $idspace->setURLPrefix("http://www.ncbi.nlm.nih.gov/pubmed/{accession}");
-    $idspace->setDefaultVocabulary('PMID');
-    $vocab->addIdSpace('PMID');
-    $vocab->setURL('http://www.ncbi.nlm.nih.gov/pubmed');
-  }
-
-
-  /**
-   * Adds the Uni Ontology database, terms and mappings.
-   */
-  private function addOntologyUO() {
-    $vocab = $this->getVocabulary('uo');
-    $vocab->setLabel('Units of Measurement Ontology');
-    $idspace = $this->getIdSpace('UO');
-    $idspace->setDescription("Units of Measurement Ontology");
-    $idspace->setURLPrefix("http://purl.obolibrary.org/obo/UO_{accession}");
-    $idspace->setDefaultVocabulary('uo');
-    $vocab->addIdSpace('UO');
-    $vocab->setURL('http://purl.obolibrary.org/obo/uo');
-
-    $idspace->saveTerm(new TripalTerm([
-      'accession' => '0000000',
-      'name' => 'unit',
-      'idSpace' => 'UO',
-      'vocabulary' => 'uo',
-      'description' => 'A unit of measurement is a standardized quantity of a physical quality.',
-    ]));
-    //chado_associate_semweb_term('featuremap', 'unittype_id', $term);
-  }
-
-
-  /**
-   * Adds the NCIT vocabulary database and terms.
-   */
-  private function addOntologyNCIT() {
-    $vocab = $this->getVocabulary('ncit');
-    $vocab->setLabel('NCI Thesaurus OBO Edition');
-    $idspace = $this->getIdSpace('NCIT');
-    $idspace->setDescription('The NCIt is a reference terminology that includes broad coverage of the cancer domain, including cancer related diseases, findings and abnormalities. NCIt OBO Edition releases should be considered experimental.');
-    $idspace->setUrlPrefix('http://purl.obolibrary.org/obo/{db}_{accession}');
-    $idspace->setDefaultVocabulary('ncit');
-    $vocab->addIdSpace('NCIT');
-    $vocab->setUrl('http://purl.obolibrary.org/obo/ncit.owl');
-
-    $idspace->saveTerm(new TripalTerm([
-      'accession' => 'C25164',
-      'name' => 'Date',
-      'idSpace' => 'NCIT',
-      'vocabulary' => 'ncit',
-      'definition' => 'The particular day, month and year an event has happened or will happen.',
-    ]));
-    //chado_associate_semweb_term('assay', 'assaydate', $term);
-    //chado_associate_semweb_term('acquisition', 'acquisitiondate', $term);
-    //chado_associate_semweb_term('quantification', 'quantificationdate', $term);
-
-    $idspace->saveTerm(new TripalTerm([
-      'accession' => 'C48036',
-      'name' => 'Operator',
-      'idSpace' => 'NCIT',
-      'vocabulary' => 'ncit',
-      'definition' => 'A person that operates some apparatus or machine',
-    ]));
-    //chado_associate_semweb_term(NULL, 'operator_id', $term);
-
-    $idspace->saveTerm(new TripalTerm([
-      'accession' => 'C45378',
-      'name' => 'Technology Platform',
-      'idSpace' => 'NCIT',
-      'vocabulary' => 'ncit',
-      'definition' => 'The specific version (manufacturer, model, etc.) of a technology that is used to carry out a laboratory or computational experiment.',
-    ]));
-    //chado_associate_semweb_term('arraydesign', 'platformtype_id', $term);
-
-    $idspace->saveTerm(new TripalTerm([
-      'accession' => 'C25712',
-      'name' => 'Value',
-      'idSpace' => 'NCIT',
-      'vocabulary' => 'ncit',
-      'definition' => 'A numerical quantity measured or assigned or computed.',
-    ]));
-    //chado_associate_semweb_term(NULL, 'value', $term);
-
-    $idspace->saveTerm(new TripalTerm([
-      'accession' => 'C44170',
-      'name' => 'Channel',
-      'idSpace' => 'NCIT',
-      'vocabulary' => 'ncit',
-      'definition' => 'An independent acquisition scheme, i.e., a route or conduit through which flows data consisting of one particular measurement using one particular parameter.',
-    ]));
-    //chado_associate_semweb_term(NULL, 'channel_id', $term);
-
-    $idspace->saveTerm(new TripalTerm([
-      'accession' => 'C48697',
-      'name' => 'Controlled Vocabulary',
-      'idSpace' => 'NCIT',
-      'vocabulary' => 'ncit',
-      'definition' => 'A set of terms that are selected and defined based on the requirements set out by the user group, usually a set of vocabulary is chosen to promote consistency across data collection projects. [ NCI ]',
-    ]));
-    //chado_associate_semweb_term(NULL, 'cv_id', $term);
-
-    $idspace->saveTerm(new TripalTerm([
-      'accession' => 'C45559',
-      'name' => 'Term',
-      'idSpace' => 'NCIT',
-      'vocabulary' => 'ncit',
-      'definition' => 'A word or expression used for some particular thing. [ NCI ]',
-    ]));
-    //chado_associate_semweb_term(NULL, 'cvterm_id', $term);
-
-    $idspace->saveTerm(new TripalTerm([
-      'accession' => 'C80488',
-      'name' => 'Expression',
-      'idSpace' => 'NCIT',
-      'vocabulary' => 'ncit',
-      'definition' => 'A combination of symbols that represents a value. [ NCI ]',
-    ]));
-    //chado_associate_semweb_term(NULL, 'expression_id', $term);
-
-    $idspace->saveTerm(new TripalTerm([
-      'accession' => 'C16977',
-      'name' => 'Phenotype',
-      'idSpace' => 'NCIT',
-      'vocabulary' => 'ncit',
-      'definition' => 'The assemblage of traits or outward appearance of an individual. It is the product of interactions between genes and between genes and the environment. [ NCI ]',
-    ]));
-    //chado_associate_semweb_term(NULL, 'phenotype_id', $term);
-
-    $idspace->saveTerm(new TripalTerm([
-      'accession' => 'C16631',
-      'name' => 'Genotype',
-      'idSpace' => 'NCIT',
-      'vocabulary' => 'ncit',
-      'definition' => 'The genetic constitution of an organism or cell, as distinct from its expressed features or phenotype. [ NCI ]',
-    ]));
-    //chado_associate_semweb_term(NULL, 'genotype_id', $term);
-
-    $idspace->saveTerm(new TripalTerm([
-      'accession' => 'C25341',
-      'name' => 'Location',
-      'idSpace' => 'NCIT',
-      'vocabulary' => 'ncit',
-      'definition' => 'A position, site, or point in space where something can be found. [ NCI ]',
-    ]));
-    //chado_associate_semweb_term(NULL, 'nd_geolocation_id', $term);
-
-    $idspace->saveTerm(new TripalTerm([
-      'accession' => 'C802',
-      'name' => 'Reagent',
-      'idSpace' => 'NCIT',
-      'vocabulary' => 'ncit',
-      'definition' => 'Any natural or synthetic substance used in a chemical or biological reaction in order to produce, identify, or measure another substance. [ NCI ]',
-    ]));
-    //chado_associate_semweb_term(NULL, 'nd_reagent_id', $term);
-
-    $idspace->saveTerm(new TripalTerm([
-      'accession' => 'C16551',
-      'name' => 'Environment',
-      'idSpace' => 'NCIT',
-      'vocabulary' => 'ncit',
-      'definition' => 'The totality of surrounding conditions. [ NCI ]',
-    ]));
-    //chado_associate_semweb_term(NULL, 'environment_id', $term);
-
-    $idspace->saveTerm(new TripalTerm([
-      'accession' => 'C42765',
-      'name' => 'Tree Node',
-      'idSpace' => 'NCIT',
-      'vocabulary' => 'ncit',
-      'definition' => 'A term that refers to any individual item or entity in a hierarchy or pedigree. [ NCI ]',
-    ]));
-    //chado_associate_semweb_term(NULL, 'phylonode_id', $term);
-
-    $idspace->saveTerm(new TripalTerm([
-      'accession' => 'C15320',
-      'name' => 'Study Design',
-      'idSpace' => 'NCIT',
-      'vocabulary' => 'ncit',
-      'definition' => 'A plan detailing how a study will be performed in order to represent the phenomenon under examination, to answer the research questions that have been asked, and defining the methods of data analysis. Study design is driven by research hypothesis being posed, study subject/population/sample available, logistics/resources: technology, support, networking, collaborative support, etc. [ NCI ]',
-    ]));
-    //chado_associate_semweb_term(NULL, 'studydesign_id', $term);
-
-    // The Company term is missing for the Tripal Contact ontology, but is
-    // useful for the arraydesign.manufacturer which is an FK to Contact.
-    // It seems better to use a term from a curated ontology than to add to
-    // Tripal Contact.
-    $idspace->saveTerm(new TripalTerm([
-      'accession' => 'C54131',
-      'name' => 'Company',
-      'idSpace' => 'NCIT',
-      'vocabulary' => 'ncit',
-      'definition' => 'Any formal business entity for profit, which may be a corporation, a partnership, association or individual proprietorship.',
-    ]));
-
-    $idspace->saveTerm(new TripalTerm([
-      'accession' => 'C47885',
-      'name' => 'Project',
-      'idSpace' => 'NCIT',
-      'vocabulary' => 'ncit',
-      'definition' => 'Any specifically defined piece of work that is undertaken or attempted to meet a single requirement.',
-    ]));
-    //chado_associate_semweb_term(NULL, 'project_id', $term);
-
-    $idspace->saveTerm(new TripalTerm([
-      'accession' => 'C16223',
-      'name' => 'DNA Library',
-      'idSpace' => 'NCIT',
-      'vocabulary' => 'ncit',
-      'definition' => 'A collection of DNA molecules that have been cloned in vectors.',
-    ]));
-
-    $idspace->saveTerm(new TripalTerm([
-      'accession' => 'C85496',
-      'name' => 'Trait',
-      'idSpace' => 'NCIT',
-      'vocabulary' => 'ncit',
-      'definition' => 'Any genetically determined characteristic.',
-    ]));
-
-    $idspace->saveTerm(new TripalTerm([
-      'accession' => 'C25693',
-      'name' => 'Subgroup',
-      'idSpace' => 'NCIT',
-      'vocabulary' => 'ncit',
-      'definition' => 'A subdivision of a larger group with members often exhibiting similar characteristics. [ NCI ]',
-    ]));
-
-  }
-
-  /**
-   * Adds the NCBI Taxon vocabulary database and terms.
-   */
-  private function addOntologyNCBITaxon() {
-    $vocab = $this->getVocabulary('ncbitaxon');
-    $vocab->setLabel('NCBI organismal classification. An ontology representation of the NCBI organismal taxonomy');
-    $idspace = $this->getIdSpace('NCBITaxon');
-    $idspace->setDescription('NCBI organismal classification');
-    $idspace->setUrlPrefix('https://www.ncbi.nlm.nih.gov/Taxonomy/Browser/wwwtax.cgi?id={accession}');
-    $idspace->setDefaultVocabulary('ncbitaxon');
-    $vocab->addIdSpace('NCBITaxon');
-    $vocab->setUrl('http://www.berkeleybop.org/ontologies/ncbitaxon/');
-
-    $idspace->saveTerm(new TripalTerm([
-      'accession' => 'common_name',
-      'name' => 'common name',
-      'idSpace' => 'NCBITaxon',
-      'vocabulary' => 'ncbitaxon',
-      'description' => '',
-    ]));
-    //chado_associate_semweb_term('organism', 'common_name', $term);
-  }
-
-  /**
-   * Loads default vocabularies and term.
-   *
-   * These are only what is necessary for creation of default Tripal content
-   * types.
-   */
-  public function addOntologies() {
-
-    $this->addOntologyCO010();
-    $this->addOntologyDC();
-    $this->addOntologyEDAM();
-    $this->addOntologyEFO();
-    $this->addOntologyERO();
-    $this->addOntologyFOAF();
-    $this->addOntologyGO();
-    $this->addOntologyHydra();
-    $this->addOntologyIAO();
-    $this->addOntologyLocal();
-    $this->addOntologyNCBITaxon();
-    $this->addOntologyNCIT();
-    $this->addOntologyNull();
-    $this->addOntologyOBCS();
-    $this->addOntologyOBI();
-    $this->addOntologyOGI();
-    $this->addOntologyPMID();
-    $this->addOntologyRDF();
-    $this->addOntologyRDFS();
-    $this->addOntologyRO();
-    $this->addOntologySBO();
-    $this->addOntologySchema();
-    $this->addOntologySEP();
-    $this->addOntologySIO();
-    $this->addOntologySO();
-    $this->addOntologyTaxRank();
-    $this->addOntologyTContact();
-    $this->addOntologyTPub();
-    $this->addOntologyUO();
-  }
-
-  /**
->>>>>>> 911784c5
    * Imports ontologies into Chado.
    */
   protected function importOntologies() {
@@ -3306,15 +1026,12 @@
   /**
    * Create a new Content Type.
    *
-<<<<<<< HEAD
-=======
    * @param array $details
    *   Describes the content type you would like to create.
    *   Should contain the following:
    *    - label: the human-readable label to be used for the content type.
    *    - category: a human-readable category to group like content types together.
    *    - term: a tripal term object which should be associated with the content type.
->>>>>>> 911784c5
    */
   private function createContentType($details) {
 
@@ -3354,11 +1071,7 @@
       \Drupal::cache()->set($cid, $next_index);
     }
     else {
-<<<<<<< HEAD
-      $this->logger->error(t('Creation of content type, "@type", failed. The provided provided were: ',
-=======
       $this->logger->error(t('Creation of content type, "@type", failed. The provided details were: ',
->>>>>>> 911784c5
           ['@type' => $details['label']]) . print_r($details));
     }
   }
