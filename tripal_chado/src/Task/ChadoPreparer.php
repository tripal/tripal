--- conflicted
+++ resolved
@@ -956,15 +956,8 @@
       'vocabulary' => 'rdfs',
       'definition' => 'A human-readable version of a resource\'s name.',
     ]));
-<<<<<<< HEAD
-
-  }
-
-=======
-
-  }
-
->>>>>>> 4f6928ba
+  }
+
   /**
    * Adds the relationship ontology vocabulary and IdSpace.
    */
@@ -1534,38 +1527,22 @@
     $data_idspace = $this->getIdSpace('data');
     $data_idspace->setDescription("Bioinformatics operations, data types, formats, identifiers and topics.");
     $data_idspace->setURLPrefix("http://edamontology.org/{db}_{accession}");
-<<<<<<< HEAD
-    $data_idspace->setDefaultVocabulary('foaf');
-=======
     $data_idspace->setDefaultVocabulary('EDAM');
->>>>>>> 4f6928ba
 
     $format_idspace = $this->getIdSpace('format');
     $format_idspace->setDescription('A defined way or layout of representing and structuring data in a computer file, blob, string, message, or elsewhere. The main focus in EDAM lies on formats as means of structuring data exchanged between different tools or resources.');
     $format_idspace->setURLPrefix("http://edamontology.org/{db}_{accession}");
-<<<<<<< HEAD
-    $format_idspace->setDefaultVocabulary('foaf');
-=======
     $format_idspace->setDefaultVocabulary('EDAM');
->>>>>>> 4f6928ba
 
     $operation_idspace = $this->getIdSpace('operation');
     $operation_idspace->setDescription('A function that processes a set of inputs and results in a set of outputs, or associates arguments (inputs) with values (outputs). Special cases are: a) An operation that consumes no input (has no input arguments).');
     $operation_idspace->setURLPrefix("http://edamontology.org/{db}_{accession}");
-<<<<<<< HEAD
-    $operation_idspace->setDefaultVocabulary('foaf');
-=======
     $operation_idspace->setDefaultVocabulary('EDAM');
->>>>>>> 4f6928ba
 
     $topic_idspace = $this->getIdSpace('topic');
     $topic_idspace->setDescription('A category denoting a rather broad domain or field of interest, of study, application, work, data, or technology. Topics have no clearly defined borders between each other.');
     $topic_idspace->setURLPrefix("http://edamontology.org/{db}_{accession}");
-<<<<<<< HEAD
-    $topic_idspace->setDefaultVocabulary('foaf');
-=======
     $topic_idspace->setDefaultVocabulary('EDAM');
->>>>>>> 4f6928ba
 
     $vocab->addIdSpace('data');
     $vocab->addIdSpace('format');
@@ -3321,15 +3298,12 @@
   /**
    * Create a new Content Type.
    *
-<<<<<<< HEAD
-=======
    * @param array $details
    *   Describes the content type you would like to create.
    *   Should contain the following:
    *    - label: the human-readable label to be used for the content type.
    *    - category: a human-readable category to group like content types together.
    *    - term: a tripal term object which should be associated with the content type.
->>>>>>> 4f6928ba
    */
   private function createContentType($details) {
 
@@ -3369,11 +3343,7 @@
       \Drupal::cache()->set($cid, $next_index);
     }
     else {
-<<<<<<< HEAD
-      $this->logger->error(t('Creation of content type, "@type", failed. The provided provided were: ',
-=======
       $this->logger->error(t('Creation of content type, "@type", failed. The provided details were: ',
->>>>>>> 4f6928ba
           ['@type' => $details['label']]) . print_r($details));
     }
   }
