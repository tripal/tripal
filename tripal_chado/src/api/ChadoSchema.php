<?php

namespace Drupal\tripal_chado\api;

use Symfony\Component\Yaml\Yaml;
use Drupal\Core\Database\Database;

/**
 * Provides an application programming interface (API) for describing Chado
 * tables.
 *
 * If you need the Drupal-style array definition for any table, use the
 * following:
 *
 * @code
 *
 * $chado_schema = new \ChadoSchema();
 * $table_schema = $chado_schema->getTableSchema($table_name);
 * @endcode
 *
 * where the variable $table contains the name of the table you want to
 * retireve.  The getTableSchema method determines the appropriate version of
 * Chado and uses the Drupal hook infrastructure to call the appropriate
 * hook function to retrieve the table schema.
 *
 * Additionally, here are some other examples of how to use this class:
 * @code
 *
 * // Retrieve the schema array for the organism table in chado 1.2
 * $chado_schema = new \ChadoSchema('1.2');
 * $table_schema = $chado_schema->getTableSchema('organism');
 *
 * // Retrieve all chado tables.
 * $chado_schema = new \ChadoSchema();
 * $tables = $chado_schema->getTableNames();
 * $base_tables = $chado_schema->getbaseTables();
 *
 * // Check the feature.type_id foreign key constraint
 * $chado_schema = new \ChadoSchema();
 * $exists = $chado_schema ->checkFKConstraintExists('feature','type_id');
 *
 * // Check Sequence exists
 * $chado_schema = new \ChadoSchema();
 * $exists = $chado_schema->checkSequenceExists('organism','organism_id');
 * // Or just check the primary key directly
 * $compliant = $chado_schema->checkPrimaryKey('organism');
 * @endcode
 */
class ChadoSchema {

  /**
   * @var string
   *   The current version for this site. E.g. "1.3".
   */
  protected $version = '';

  /**
   * @var string
   *   The name of the schema chado was installed in.
   */
  protected $schema_name = 'chado';

  /**
   * @var array
   *   A description of all tables which should be in the current schema.
   */
  protected $schema = [];

  /**
   * @var object \Drupal
   * Saves the logger.
   */
  protected $logger = NULL;

  /**
   * @var object \Drupal
   * Saves the Drupal database connection.
   */
  protected $connection = NULL;

  /**
   * @var string
   * The default database.
   */
  protected $default_db = NULL;

  /**
   * The ChadoSchema constructor.
   *
   * @param string $version
   *   The current version for this site. E.g. "1.3". If a version is not
   *   provided, the version of the current database will be looked up.
   */
  public function __construct($version = NULL, $schema_name = NULL) {

    // Setup a logger.
    $this->logger = \Drupal::logger('tripal_chado');

    // Cache the connection to the database.
    $this->connection = Database::getConnection();
    $databases = $this->connection->getConnectionOptions();
    $this->default_db = $databases['database'];

    // Set the version of the schema.
    if ($version === NULL) {
      $this->version = chado_get_version(TRUE, $schema_name);
    }
    else {
      $this->version = $version;
    }

    // Set the name of the schema.
    if ($schema_name === NULL) {
      $this->schema_name = 'chado';
    }
    elseif (preg_match('/^[a-z][a-z0-9]+$/', $schema_name) === 0) {
      // Schema name must be a single word containing only lower case letters
      // or numbers and cannot begin with a number.
      $this->logger->error(
        "Schema name must be a single alphanumeric word beginning with a number and all lowercase.");
      return FALSE;
    }
    else {
      $this->schema_name = $schema_name;
    }

    // Check functions require the chado schema be local and installed...
    // So lets check that now...
    if (ChadoSchema::schemaExists($schema_name) !== TRUE) {
      $this->logger->error(
        'Schema must already exist and be in the same database as your
        Drupal installation.');
      return FALSE;
    }
  }

  /**
   * Check that any given chado schema exists.
   *
   * @param string $schema
   *   The name of the schema to check the existence of
   *
   * @return bool
   *   TRUE/FALSE depending upon whether or not the schema exists.
   */
  static function schemaExists($schema_name) {

    // First make sure we have a valid schema name.
    if (preg_match('/^[a-z_][a-z0-9_]+$/', $schema_name) === 0) {
      // Schema name must be a single word containing only lower case letters
      // or numbers and cannot begin with a number.
      // No "$this" in static context.
      // $this->logger->error(
      //   "Schema name must be a single alphanumeric word beginning with a number and all lowercase.");
      \Drupal::messenger()->addMessage(
        "Schema name must be a single alphanumeric word beginning with a number and all lowercase."
      );
      return FALSE;
    }

    $sql = "
      SELECT true
      FROM pg_namespace
      WHERE
        has_schema_privilege(nspname, 'USAGE') AND
        nspname = :nspname
    ";
    $query = \Drupal::database()->query($sql, [':nspname' => $schema_name]);
    $schema_exists = $query->fetchField();
    if ($schema_exists) {
      return TRUE;
    }
    return FALSE;
  }

  /**
   * Returns the version number of the Chado this object references.
   *
   * @returns
   *   The version of Chado
   */
  public function getVersion() {
    return $this->version;
  }

  /**
   * Retrieve the name of the PostgreSQL schema housing Chado.
   *
   * @return
   *   The name of the schema.
   */
  public function getSchemaName() {
    return $this->schema_name;
  }

  /**
   * Retrieves the list of tables in the Chado schema.  By default it only
   * returns the default Chado tables, but can return custom tables added to
   * the Chado schema if requested.
   *
   * @param $include_custom
   *   Optional.  Set as TRUE to include any custom tables created in the
   *   Chado schema. Custom tables are added to Chado using the
   *   tripal_chado_chado_create_table() function.
   *
   * @returns
   *   An associative array where the key and value pairs are the Chado table
   *   names.
   */
  public function getTableNames($include_custom = FALSE) {

    $schema = $this->getSchemaDetails();
    $tables = array_keys($schema);

    // now add in the custom tables too if requested
    // @todo change this to the variable once custom tables are supported.
    if (FALSE) {
      $sql = "SELECT table FROM {tripal_custom_tables}";
      $resource = $this->connection->query($sql);

      foreach ($resource as $r) {
        $tables[$r->table] = $r->table;
      }
    }

    asort($tables);
    return $tables;

  }

  /**
   * Retrieves the chado tables Schema API array.
   *
   * @param $table
   *   The name of the table to retrieve.  The function will use the appopriate
   *   Tripal chado schema API hooks (e.g. v1.11 or v1.2).
   *
   * @returns
   *   A Drupal Schema API array defining the table.
   */
  public function getTableSchema($table) {

    $schema = $this->getSchemaDetails();

    $table_arr =  FALSE;    
    if (isset($schema[$table])) {
      $table_arr = $schema[$table];
    }
    else {
<<<<<<< HEAD
      $table_arr =  FALSE;
      // Try to check if it's a custom table
      $table_arr = $this->getCustomTableSchema($table);
      // print_r($table_arr);
      if($table_arr == FALSE) {
        $table_arr = FALSE; //TODO: Should this return false so below is not processed?
=======
      // Try to check if it's a custom table
      $table_arr = $this->getCustomTableSchema($table);
      if($table_arr == FALSE) {
        return NULL;
>>>>>>> e648dea3
      }      
    }

    // Ensure all the parts are set.
    if (!isset($table_arr['primary key'])) { 
      $table_arr['primary key'] = []; 
    }
    if (!isset($table_arr['unique keys'])) { 
      $table_arr['unique keys'] = []; 
    }
    if (!isset($table_arr['foreign keys'])) { 
      $table_arr['foreign keys'] = []; 
    }
    if (!isset($table_arr['referring_tables'])) { 
      $table_arr['referring_tables'] = []; 
    }

    // Ensures consistency regardless of the number of columns of the pkey.
    $table_arr['primary key'] = (array) $table_arr['primary key'];

    // Ensure this is parsed as an array.
    if (is_string($table_arr['referring_tables'])) {
      $table_arr['referring_tables'] = explode(', ', $table_arr['referring_tables']);
    }

    // Ensure the unique keys are arrays.
    foreach ($table_arr['unique keys'] as $ukname => $ukcolumns) {
      if (is_string($ukcolumns)) {
        $table_arr['unique keys'][$ukname] = explode(', ', $ukcolumns);
      }
    }

    // Ensure foreign key array is present for consistency.
    if (!isset($table_arr['foreign keys'])) {
      $table_arr['foreign keys'] = [];
    }

<<<<<<< HEAD
    // if the table_arr is empty then maybe this is a custom table
    if (!is_array($table_arr) or count($table_arr) == 0) {
      // $table_arr = $this->getCustomTableSchema($table);
      return FALSE;
    }

=======
>>>>>>> e648dea3
    return $table_arr;

  }

  /**
   * Retrieves the schema array for the specified custom table.
   *
   * @param $table
   *   The name of the table to create.
   *
   * @return
   *   A Drupal-style Schema API array definition of the table. Returns
   *   FALSE on failure.
   */
  public function getCustomTableSchema($table) {

    $sql = "SELECT schema FROM {tripal_custom_tables} WHERE table_name = :table_name";
    $results = $this->connection->query($sql, [':table_name' => $table]);
    $custom = $results->fetchObject();
    if (!$custom) {
      return FALSE;
    }
    else {
      return unserialize($custom->schema);
    }
  }

  /**
   *  Returns all chado base tables.
   *
   *  Base tables are those that contain the primary record for a data type.
   * For
   *  example, feature, organism, stock, are all base tables.  Other tables
   *  include linker tables (which link two or more base tables), property
   * tables, and relationship tables.  These provide additional information
   * about primary data records and are therefore not base tables.  This
   * function retreives only the list of tables that are considered 'base'
   * tables.
   *
   * @return
   *    An array of base table names.
   *
   * @ingroup tripal_chado_schema_api
   */
  function getBaseTables() {

    // Initialize the base tables with those tables that are missing a type.
    // Ideally they should have a type, but that's for a future version of Chado.
    $base_tables = [
      'organism',
      'project',
      'analysis',
      'biomaterial',
      'eimage',
      'assay',
    ];

    // We'll use the cvterm table to guide which tables are base tables. Typically
    // base tables (with a few exceptions) all have a type.  Iterate through the
    // referring tables.
    $schema = $this->getTableSchema('cvterm');
    if (isset($schema['referring_tables'])) {
      foreach ($schema['referring_tables'] as $tablename) {

        // Ignore the cvterm tables, relationships, chadoprop tables.
        if ($tablename == 'cvterm_dbxref' || $tablename == 'cvterm_relationship' ||
          $tablename == 'cvtermpath' || $tablename == 'cvtermprop' || $tablename == 'chadoprop' ||
          $tablename == 'cvtermsynonym' || preg_match('/_relationship$/', $tablename) ||
          preg_match('/_cvterm$/', $tablename) ||
          // Ignore prop tables
          preg_match('/prop$/', $tablename) || preg_match('/prop_.+$/', $tablename) ||
          // Ignore nd_tables
          preg_match('/^nd_/', $tablename)) {
          continue;
        }
        else {
          array_push($base_tables, $tablename);
        }
      }
    }

    // Remove any linker tables that have snuck in.  Linker tables are those
    // whose foreign key constraints link to two or more base table.
    $final_list = [];
    foreach ($base_tables as $i => $tablename) {
      // A few tables break our rule and seems to look
      // like a linking table, but we want to keep it as a base table.
      if ($tablename == 'biomaterial' or $tablename == 'assay' or $tablename == 'arraydesign') {
        $final_list[] = $tablename;
        continue;
      }

      // Remove the phenotype table. It really shouldn't be a base table as
      // it is meant to store individual phenotype measurements.
      if ($tablename == 'phenotype') {
        continue;
      }
      $num_links = 0;
      $schema = $this->getTableSchema($tablename);
      $fkeys = $schema['foreign keys'];
      foreach ($fkeys as $fkid => $details) {
        $fktable = $details['table'];
        if (in_array($fktable, $base_tables)) {
          $num_links++;
        }
      }
      if ($num_links < 2) {
        $final_list[] = $tablename;
      }
    }

    // Now add in the cvterm table to the list.
    $final_list[] = 'cvterm';

    // Sort the tables and return the list.
    sort($final_list);
    return $final_list;

  }

  /**
   * Retrieve schema details from YAML file.
   *
   * @return
   *   An array with details for the current schema version.
   */
  public function getSchemaDetails() {

    if (empty($this->schema)) {
      $filename = \Drupal::service('extension.list.module')->getPath('tripal_chado') . '/chado_schema/chado_schema-1.3.yml';
      $this->schema = Yaml::parse(file_get_contents($filename));
    }

    return $this->schema;
  }

  /**
   * Get information about which Chado base table a cvterm is mapped to.
   *
   * Vocbulary terms that represent content types in Tripal must be mapped to
   * Chado tables.  A cvterm can only be mapped to one base table in Chado.
   * This function will return an object that contains the chado table and
   * foreign key field to which the cvterm is mapped.  The 'chado_table'
   * property of the returned object contains the name of the table, and the
   * 'chado_field' property contains the name of the foreign key field (e.g.
   * type_id), and the
   * 'cvterm' property contains a cvterm object.
   *
   * @params
   *   An associative array that contains the following keys:
   *     - cvterm_id:  the cvterm ID value for the term.
   *     - vocabulary: the short name for the vocabulary (e.g. SO, GO, PATO)
   *     - accession:  the accession for the term.
   *     - bundle_id:  the ID for the bundle to which a term is associated.
   *   The 'vocabulary' and 'accession' must be used together, the 'cvterm_id'
   *   can be used on it's own.
   *
   * @return
   *   An object containing the chado_table and chado_field properties or NULL
   *   if if no mapping was found for the term.
   *
  public function getCvtermMapping($params) {
    return chado_get_cvterm_mapping($params);
  }*/

  /**
   * Check that any given Chado table exists.
   *
   * This function is necessary because Drupal's db_table_exists() function will
   * not look in any other schema but the one where Drupal is installed
   *
   * @param $table
   *   The name of the chado table whose existence should be checked.
   *
   * @return
   *   TRUE if the table exists in the chado schema and FALSE if it does not.
   */
  public function checkTableExists($table) {

    // Get the default database and chado schema.
    $default_db = $this->default_db;
    $chado_schema = $this->schema_name;

    // If we've already lookup up this table then don't do it again, as
    // we don't need to keep querying the database for the same tables.
    if (array_key_exists("chado_tables", $GLOBALS) and
      array_key_exists($default_db, $GLOBALS["chado_tables"]) and
      array_key_exists($chado_schema, $GLOBALS["chado_tables"][$default_db]) and
      array_key_exists($table, $GLOBALS["chado_tables"][$default_db][$chado_schema])) {
      return TRUE;
    }

    $sql = "
      SELECT 1
      FROM information_schema.tables
      WHERE
        table_name = :table_name AND
        table_schema = :chado AND
        table_catalog = :default_db
    ";
    $args = [
      ':table_name' => strtolower($table),
      ':chado' => $chado_schema,
      ':default_db' => $default_db,
    ];
    $query = $this->connection->query($sql, $args);
    $results = $query->fetchAll();
    if (empty($results)) {
      return FALSE;
    }

    // Set this table in the GLOBALS so we don't query for it again the next time.
    $GLOBALS["chado_tables"][$default_db][$chado_schema][$table] = TRUE;
    return TRUE;
  }

  /**
   * Check that any given column in a Chado table exists.
   *
   * This function is necessary because Drupal's db_field_exists() will not
   * look in any other schema but the one were Drupal is installed
   *
   * @param $table
   *   The name of the chado table.
   * @param $column
   *   The name of the column in the chado table.
   *
   * @return
   *   TRUE if the column exists for the table in the chado schema and
   *   FALSE if it does not.
   *
   * @ingroup tripal_chado_schema_api
   */
  public function checkColumnExists($table, $column) {

    // Get the default database and chado schema.
    $default_db = $this->default_db;
    $chado_schema = $this->schema_name;

    // @upgrade $cached_obj = cache_get('chado_table_columns', 'cache');
    // if ($cached_obj) {
    //   $cached_cols = $cached_obj->data;
    //   if (is_array($cached_cols) and
    //     array_key_exists($table, $cached_cols) and
    //     array_key_Exists($column, $cached_cols[$table])) {
    //     return $cached_cols[$table][$column]['exists'];
    //   }
    // }

    $sql = "
      SELECT 1
      FROM information_schema.columns
      WHERE
        table_name = :table_name AND
        column_name = :column_name AND
        table_schema = :chado AND
        table_catalog = :default_db
    ";
    $args = [
      ':table_name' => strtolower($table),
      ':column_name' => $column,
      ':chado' => $chado_schema,
      ':default_db' => $default_db,
    ];
    $query = $this->connection->query($sql, $args);
    $results = $query->fetchAll();
    if (empty($results)) {
      // @upgrade $cached_cols[$table][$column]['exists'] = FALSE;
      // cache_set('chado_table_columns', $cached_cols, 'cache', CACHE_TEMPORARY);
      return FALSE;
    }

    // @upgrade $cached_cols[$table][$column]['exists'] = TRUE;
    // cache_set('chado_table_columns', $cached_cols, 'cache', CACHE_TEMPORARY);
    return TRUE;
  }

  /**
   * Check that any given column in a Chado table exists.
   *
   * This function is necessary because Drupal's db_field_exists() will not
   * look in any other schema but the one were Drupal is installed
   *
   * @param $table
   *   The name of the chado table.
   * @param $column
   *   The name of the column in the chado table.
   * @param $type
   *   (OPTIONAL) The PostgreSQL type to check for. If not supplied it will be
   *   looked up via the schema (PREFERRED).
   *
   * @return
   *   TRUE if the column type matches what we expect and
   *   FALSE if it does not.
   *
   * @ingroup tripal_chado_schema_api
   */
  public function checkColumnType($table, $column, $expected_type = NULL) {

    // Ensure this column exists before moving forward.
    if (!$this->checkColumnExists($table, $column)) {
      tripal_report_error(
        'ChadoSchema',
        TRIPAL_WARNING,
        'Unable to check the type of !table!column since it doesn\'t appear to exist in your site database.',
        ['!column' => $column, '!table' => $table]
      );
      return FALSE;
    }

    // Look up the type using the Schema array.
    if ($expected_type === NULL) {
      $schema = $this->getTableSchema($table, $column);

      if (is_array($schema) AND isset($schema['fields'][$column])) {
        $expected_type = $schema['fields'][$column]['type'];
      }
      else {
        tripal_report_error(
          'ChadoSchema',
          TRIPAL_WARNING,
          'Unable to check the type of !table!column due to being unable to find the schema definition.',
          ['!column' => $column, '!table' => $table]
        );
        return FALSE;
      }
    }

    // There is some flexibility in the expected type...
    // Fix that here.
    switch ($expected_type) {
      case 'int':
        $expected_type = 'integer';
        break;
      case 'serial':
        $expected_type = 'integer';
        break;
      case 'varchar':
        $expected_type = 'character varying';
        break;
      case 'datetime':
        $expected_type = 'timestamp without time zone';
        break;
      case 'char':
        $expected_type = 'character';
        break;
    }

    // Grab the type from the current database.
    $query = 'SELECT data_type
              FROM information_schema.columns
              WHERE
                table_name = :table AND
                column_name = :column AND
                table_schema = :schema
              ORDER  BY ordinal_position
              LIMIT 1';
    $type = $this->connection->query($query,
      [
        ':table' => $table,
        ':column' => $column,
        ':schema' => $this->schema_name,
      ])->fetchField();

    // Finally we do the check!
    if ($type === $expected_type) {
      return TRUE;
    }
    elseif (($expected_type == 'float') AND (($type == 'double precision') OR ($type == 'real'))) {
      return TRUE;
    }
    elseif ($type == 'smallint' AND $expected_type == 'integer') {
      return TRUE;
    }
    elseif ($type == 'bigint' AND $expected_type == 'integer') {
      return TRUE;
    }
    else {
      return FALSE;
    }
  }

  /**
   * Check that any given sequence in a Chado table exists.
   *
   * @param table
   *   The name of the table the sequence is used in.
   * @param column
   *   The name of the column the sequence is used to populate.
   *
   * @return
   *   TRUE if the seqeuence exists in the chado schema and FALSE if it does
   *   not.
   *
   * @ingroup tripal_chado_schema_api
   */
  public function checkSequenceExists($table, $column, $sequence_name = NULL) {

    $prefixed_table = $this->schema_name . '.' . $table;
    if ($sequence_name === NULL) {
      $sequence_name = $this->connection->query('SELECT pg_get_serial_sequence(:table, :column);',
        [':table' => $prefixed_table, ':column' => $column])->fetchField();

      // Remove prefixed table from sequence name
      $sequence_name = str_replace($this->schema_name . '.', '', $sequence_name);
    }

    // Get the default database and chado schema.
    $default_db = $this->default_db;
    $chado_schema = $this->schema_name;

    // @upgrade $cached_obj = cache_get('chado_sequences', 'cache');
    // $cached_seqs = $cached_obj->data;
    // if (is_array($cached_seqs) and array_key_exists($sequence, $cached_seqs)) {
    //  return $cached_seqs[$sequence]['exists'];
    // }

    $sql = "
      SELECT 1
      FROM information_schema.sequences
      WHERE
        sequence_name = :sequence_name AND
        sequence_schema = :sequence_schema AND
        sequence_catalog = :sequence_catalog
    ";
    $args = [
      ':sequence_name' => strtolower($sequence_name),
      ':sequence_schema' => $chado_schema,
      ':sequence_catalog' => $default_db,
    ];
    $query = $this->connection->query($sql, $args);
    $results = $query->fetchAll();
    if (empty($results)) {
      // @upgrade $cached_seqs[$sequence]['exists'] = FALSE;
      // cache_set('chado_sequences', $cached_seqs, 'cache', CACHE_TEMPORARY);
      return FALSE;
    }
    // @upgrade $cached_seqs[$sequence]['exists'] = FALSE;
    // cache_set('chado_sequences', $cached_seqs, 'cache', CACHE_TEMPORARY);
    return TRUE;
  }

  /**
   * Check that the primary key exists, has a sequence and a constraint.
   *
   * @param $table
   *   The table you want to check the primary key for.
   * @param $column
   *   (OPTIONAL) The name of the primary key column.
   *
   * @return
   *   TRUE if the primary key meets all the requirements and false otherwise.
   */
  public function checkPrimaryKey($table, $column = NULL) {

    // If they didn't supply the column, then we can look it up.
    if ($column === NULL) {
      $table_schema = $this->getTableSchema($table);
      $column = $table_schema['primary key'][0];
    }

    // If there is no primary key then we can't check it.
    // It neither passes nore fails validation.
    if (empty($column)) {
      tripal_report_error(
        'ChadoSchema',
        TRIPAL_NOTICE,
        'Cannot check the validity of the primary key for ":table" since there is no record of one.',
        [':table' => $table]
      );
      return NULL;
    }

    // Check the column exists.
    $column_exists = $this->checkColumnExists($table, $column);
    if (!$column_exists) {
      return FALSE;
    }

    // First check that the sequence exists.
    $sequence_exists = $this->checkSequenceExists($table, $column);
    if (!$sequence_exists) {
      return FALSE;
    }

    // Next check the constraint is there.
    $constraint_exists = $this->connection->query(
      "SELECT 1
      FROM information_schema.table_constraints
      WHERE table_name=:table AND constraint_type = 'PRIMARY KEY'",
      [':table' => $table])->fetchField();
    if (!$constraint_exists) {
      return FALSE;
    }

    return TRUE;
  }

  /**
   * Check that the constraint exists.
   *
   * @param $table
   *   The table the constraint applies to.
   * @param $constraint_name
   *   The name of the constraint you want to check.
   * @param $type
   *   The type of constraint. Should be one of "PRIMARY KEY", "UNIQUE", or
   *   "FOREIGN KEY".
   *
   * @return
   *   TRUE if the constraint exists and false otherwise.
   */
  function checkConstraintExists($table, $constraint_name, $type) {

    // Next check the constraint is there.
    $constraint_exists = $this->connection->query(
      "SELECT 1
      FROM information_schema.table_constraints
      WHERE table_name=:table AND constraint_type = :type AND constraint_name = :name",
      [
        ':table' => $table,
        ':name' => $constraint_name,
        ':type' => $type,
      ])->fetchField();
    if (!$constraint_exists) {
      return FALSE;
    }

    return TRUE;
  }

  /**
   * Check the foreign key constrain specified exists.
   *
   * @param $base_table
   *   The name of the table the foreign key resides in. E.g. 'feature' for
   *     the feature.type_id => cvterm.cvterm_id foreign key.
   * @param $base_column
   *   The name of the column that is a foreign key in. E.g. 'type_id' for
   *     the feature.type_id => cvterm.cvterm_id foreign key.
   *
   * @return
   *   TRUE if the constraint exists and false otherwise.
   */
  function checkFKConstraintExists($base_table, $base_column) {


    // Since we don't have a constraint name, we have to use the known pattern for
    // creating these names in order to make this check.
    // This is due to PostgreSQL not storing column information for constraints
    // in the information_schema tables.
    $constraint_name = $base_table . '_' . $base_column . '_fkey';

    return $this->checkConstraintExists($base_table, $constraint_name, 'FOREIGN KEY');
  }

  /**
   * A Chado-aware replacement for the db_index_exists() function.
   *
   * @param string $table
   *   The table to be altered.
   * @param string $name
   *   The name of the index.
   * @param bool $no_suffix
   */
  function checkIndexExists($table, $name, $no_suffix = FALSE) {

    if ($no_suffix) {
      $indexname = strtolower($table . '_' . $name);
    }
    else {
      $indexname = strtolower($table . '_' . $name . '_idx');
    }

    // Get the default database and chado schema.
    $default_db = $this->default_db;
    $chado_schema = $this->schema_name;

    $sql = "
      SELECT 1 as exists
      FROM pg_indexes
      WHERE
        indexname = :indexname AND
        tablename = :tablename AND
        schemaname = :schemaname
    ";
    $args = [
      ':indexname' => $indexname,
      ':tablename' => strtolower($table),
      ':schemaname' => $chado_schema,
    ];
    $query = $this->connection->query($sql, $args);
    $results = $query->fetchAll();
    if (empty($results)) {
      return FALSE;
    }
    return TRUE;
  }

  /**
   * A Chado-aware replacement for db_add_index().
   *
   * @param $table
   *   The table to be altered.
   * @param $name
   *   The name of the index.
   * @param string $fields
   *   An array of field names.
   */
   function addIndex($table, $name, $fields, $no_suffix = FALSE) {

     if ($no_suffix) {
       $indexname = strtolower($table . '_' . $name);
     }
     else {
       $indexname = strtolower($table . '_' . $name . '_idx');
     }

     // Get the default database and chado schema.
     $default_db = $this->default_db;
     $chado_schema = $this->schema_name;
     $chado_dot = $chado_schema . '.';

     // Determine the create index SQL command.
     // Note: we dont use place holders here because we cannot
     // have quotes around thse parameters.
     $query = 'CREATE INDEX "' . $indexname . '" ON ' . $chado_dot . $table . ' ';
     $query .= '(';
     $temp = [];
     foreach ($fields as $field) {
       if (is_array($field)) {
         $temp[] = 'substr(' . $field[0] . ', 1, ' . $field[1] . ')';
       }
       else {
         $temp[] = '"' . $field . '"';
       }
     }
     $query .= implode(', ', $temp);
     $query .= ')';

     // Now execute it!
     return $this->connection->query($query);
   }


   function createTableSql($name, $table) {
    $sql_fields = [];
    foreach ($table['fields'] as $field_name => $field) {
      $sql_fields[] = $this
        ->createFieldSql($field_name, $this
        ->processField($field));
    }
    $sql_keys = [];
    if (!empty($table['primary key']) && is_array($table['primary key'])) {
      $this
        ->ensureNotNullPrimaryKey($table['primary key'], $table['fields']);
      $sql_keys[] = 'CONSTRAINT ' . $this
        ->ensureIdentifiersLength($name, '', 'pkey') . ' PRIMARY KEY (' . $this
        ->createPrimaryKeySql($table['primary key']) . ')';
    }
    if (isset($table['unique keys']) && is_array($table['unique keys'])) {
      foreach ($table['unique keys'] as $key_name => $key) {
        $sql_keys[] = 'CONSTRAINT ' . $this
          ->ensureIdentifiersLength($name, $key_name, 'key') . ' UNIQUE (' . implode(', ', $key) . ')';
      }
    }
    $sql = "CREATE TABLE {" . $name . "} (\n\t";
    $sql .= implode(",\n\t", $sql_fields);
    if (count($sql_keys) > 0) {
      $sql .= ",\n\t";
    }
    $sql .= implode(",\n\t", $sql_keys);
    $sql .= "\n)";
    $statements[] = $sql;
    if (isset($table['indexes']) && is_array($table['indexes'])) {
      foreach ($table['indexes'] as $key_name => $key) {
        $statements[] = $this
          ->_createIndexSql($name, $key_name, $key);
      }
    }

    // Add table comment.
    if (!empty($table['description'])) {
      $statements[] = 'COMMENT ON TABLE {' . $name . '} IS ' . $this
        ->prepareComment($table['description']);
    }

    // Add column comments.
    foreach ($table['fields'] as $field_name => $field) {
      if (!empty($field['description'])) {
        $statements[] = 'COMMENT ON COLUMN {' . $name . '}.' . $field_name . ' IS ' . $this
          ->prepareComment($field['description']);
      }
    }
    return $statements;
  }   

  function createFieldSql($name, $spec) {

    // The PostgreSQL server converts names into lowercase, unless quoted.
    $sql = '"' . $name . '" ' . $spec['pgsql_type'];
    if (isset($spec['type']) && $spec['type'] == 'serial') {
      unset($spec['not null']);
    }
    if (in_array($spec['pgsql_type'], [
      'varchar',
      'character',
    ]) && isset($spec['length'])) {
      $sql .= '(' . $spec['length'] . ')';
    }
    elseif (isset($spec['precision']) && isset($spec['scale'])) {
      $sql .= '(' . $spec['precision'] . ', ' . $spec['scale'] . ')';
    }
    if (!empty($spec['unsigned'])) {
      $sql .= " CHECK ({$name} >= 0)";
    }
    if (isset($spec['not null'])) {
      if ($spec['not null']) {
        $sql .= ' NOT NULL';
      }
      else {
        $sql .= ' NULL';
      }
    }
    if (array_key_exists('default', $spec)) {
      $default = $this
        ->escapeDefaultValue($spec['default']);
      $sql .= " default {$default}";
    }
    return $sql;
  }  


  function processField($field) {
    if (!isset($field['size'])) {
      $field['size'] = 'normal';
    }

    // Set the correct database-engine specific datatype.
    // In case one is already provided, force it to lowercase.
    if (isset($field['pgsql_type'])) {
      $field['pgsql_type'] = mb_strtolower($field['pgsql_type']);
    }
    else {
      $map = $this
        ->getFieldTypeMap();
      $field['pgsql_type'] = $map[$field['type'] . ':' . $field['size']];
    }
    if (!empty($field['unsigned'])) {

      // Unsigned data types are not supported in PostgreSQL 9.1. In MySQL,
      // they are used to ensure a positive number is inserted and it also
      // doubles the maximum integer size that can be stored in a field.
      // The PostgreSQL schema in Drupal creates a check constraint
      // to ensure that a value inserted is >= 0. To provide the extra
      // integer capacity, here, we bump up the column field size.
      if (!isset($map)) {
        $map = $this
          ->getFieldTypeMap();
      }
      switch ($field['pgsql_type']) {
        case 'smallint':
          $field['pgsql_type'] = $map['int:medium'];
          break;
        case 'int':
          $field['pgsql_type'] = $map['int:big'];
          break;
      }
    }
    if (isset($field['type']) && $field['type'] == 'serial') {
      unset($field['not null']);
    }
    return $field;
  }


  function ensureNotNullPrimaryKey(array $primary_key, array $fields) {
    foreach (array_intersect($primary_key, array_keys($fields)) as $field_name) {
      if (!isset($fields[$field_name]['not null']) || $fields[$field_name]['not null'] !== TRUE) {
        throw new SchemaException("The '{$field_name}' field specification does not define 'not null' as TRUE.");
      }
    }
  }


  function ensureIdentifiersLength($table_identifier_part, $column_identifier_part, $tag, $separator = '__') {
    $info = $this
      ->getPrefixInfo($table_identifier_part);
    $table_identifier_part = $info['table'];
    $identifierName = implode($separator, [
      $table_identifier_part,
      $column_identifier_part,
      $tag,
    ]);

    // Retrieve the max identifier length which is usually 63 characters
    // but can be altered before PostgreSQL is compiled so we need to check.
    if (empty($this->maxIdentifierLength)) {
      $this->maxIdentifierLength = $this->connection
        ->query("SHOW max_identifier_length")
        ->fetchField();
    }
    if (strlen($identifierName) > $this->maxIdentifierLength) {
      $saveIdentifier = '"drupal_' . $this
        ->hashBase64($identifierName) . '_' . $tag . '"';
    }
    else {
      $saveIdentifier = $identifierName;
    }
    return $saveIdentifier;
  }  
}   <|MERGE_RESOLUTION|>--- conflicted
+++ resolved
@@ -247,19 +247,10 @@
       $table_arr = $schema[$table];
     }
     else {
-<<<<<<< HEAD
-      $table_arr =  FALSE;
-      // Try to check if it's a custom table
-      $table_arr = $this->getCustomTableSchema($table);
-      // print_r($table_arr);
-      if($table_arr == FALSE) {
-        $table_arr = FALSE; //TODO: Should this return false so below is not processed?
-=======
       // Try to check if it's a custom table
       $table_arr = $this->getCustomTableSchema($table);
       if($table_arr == FALSE) {
         return NULL;
->>>>>>> e648dea3
       }      
     }
 
@@ -297,15 +288,6 @@
       $table_arr['foreign keys'] = [];
     }
 
-<<<<<<< HEAD
-    // if the table_arr is empty then maybe this is a custom table
-    if (!is_array($table_arr) or count($table_arr) == 0) {
-      // $table_arr = $this->getCustomTableSchema($table);
-      return FALSE;
-    }
-
-=======
->>>>>>> e648dea3
     return $table_arr;
 
   }
