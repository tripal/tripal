--- conflicted
+++ resolved
@@ -5,10 +5,7 @@
  */
 
 use Drupal\tripal_chado\api\ChadoSchemaExtended;
-<<<<<<< HEAD
-=======
 use Drupal\tripal_chado\Database\ChadoConnection;
->>>>>>> e648dea3
 
 /**
  * @defgroup tripal_custom_tables_api Chado Custom Tables
@@ -81,107 +78,6 @@
       throw new Exception('Please use the chado_edit_mview() function to edit this custom table as it is a materialized view.');
     }
 
-<<<<<<< HEAD
-function chado_edit_custom_table($table_id, $table_name, $schema, $skip_if_exists = 1) {
-  $chado_schema = chado_get_schema_name('chado'); // Todo - is this really how we want to get the schema name? 
-                                                  // Does not seem like it would work with multi-chado instances.
-
-  // This connection is the default which is 'public' schema
-  $connection = \Drupal::database();
-
-  $messenger = \Drupal::messenger();
-  $connection = \Drupal::database();
-  $transaction = $connection->startTransaction();
-
-    try {
-        // Create a new record.
-        $record = new stdClass();
-        $record->table_id = $table_id;
-        $record->table_name = $table_name;
-        $record->schema = serialize($schema);
-
-        // Get the current custom table record.
-        $sql = "SELECT * FROM {tripal_custom_tables} WHERE table_id = :table_id";
-        $connection = \Drupal::database();
-        $results = $connection->query($sql, [':table_id' => $table_id]);
-        $custom_table = $results->fetchObject();
-
-        // Check if the table is suitable for editing (not mview, doesn't exist in tripal_custom_tables table).
-        if (!$custom_table) {
-           // tripal_report_error('tripal_chado', TRIPAL_ERROR, "This table is not known to be a custom table. Please add it before trying to edit it.",[]);
-            //$messenger->addError("This table is not known to be a custom table. Please use the " . `l('LINK TEXT', 'LINK_LOCATION') . " interface to add it.");
-            return FALSE;
-        }
-        else if ($custom_table->mview_id) {
-            tripal_report_error('tripal_chado', TRIPAL_ERROR, "Please use the chado_edit_mview() function to edit this custom table as it is a materialized view.", []);
-            $messenger->addError("This custom table is a materialized view. Please use the " . l('Materialized View', 'admin/tripal/storage/chado/mviews') . " interface to edit it.");
-            return FALSE;
-        }
-
-        // If the user changed the table name, we want to drop the old one and force
-        // creation of the new one.
-        if ($custom_table->table_name != $table_name) {
-            chado_query("DROP TABLE %s", $custom_table->table_name);
-            $skip_if_exists = 0; // we DO want to create the table now
-        }
-
-        // If skip creation is not set, then drop the table from chado if it exists.
-        if (!$skip_if_exists) {
-            // Check if the table exists with chado_table_exists instead of db_table_exists because
-            //  that function is deprected in Drupal 8 and removed in Drupal 9
-            if (chado_table_exists($custom_table->table_name)) {
-                chado_query("DROP TABLE %s", $custom_table->table_name);
-                $messenger->addStatus(t("Custom Table " . $custom_table->table_name . " dropped"));
-            }
-        }
-
-        // Update the custom table record and run the create custom table function.
-        \Drupal::database()->insert('tripal_custom_tables')
-            ->key('table_id')
-            ->fields(
-                array(
-                    'table_id' => $record->table_id,
-                    'table_name' => $record->table_name,
-                    'schema' => $record->schema
-                    ))
-            ->execute();
-        $success = chado_create_custom_table($table_name, $schema, $skip_if_exists);
-
-    // If the user changed the table name, we want to drop the old one and force
-    // creation of the new one.
-    if ($custom_table->table_name != $table_name) {
-      // chado_query("DROP TABLE %s", $custom_table->table_name);
-      chado_delete_custom_table($table_id);
-      $skip_if_exists = 0; // we DO want to create the table now
-    }
-
-    // If skip creation is not set, then drop the table from chado if it exists.
-    if (!$skip_if_exists) {
-      // Check if the table exists with chado_table_exists instead of db_table_exists because
-      //  that function is deprected in Drupal 8 and removed in Drupal 9
-      if (chado_table_exists($custom_table->table_name)) {
-          // chado_query("DROP TABLE %s", $custom_table->table_name);
-          chado_delete_custom_table($table_id);
-      }
-    }
-
-    // Update the custom table record and run the create custom table function.
-    $connection->insert('tripal_custom_tables')
-      ->fields([
-        'table_id' => $record->table_id,
-        'table_name' => $record->table_name,
-        'schema' => $record->schema        
-      ])
-      ->execute();
-    $success = chado_create_custom_table($table_name, $schema, $skip_if_exists);
-    return TRUE;
-  }
-  catch (Exception $e) {
-    \Drupal::logger('tripal_chado')->error($e);
-    $transaction->rollback();
-    return FALSE;
-  }
-=======
     // If the user changed the table name, we want to drop the old one and force
     // creation of the new one.
     if ($custom_table->table_name != $table_name and $skip_if_exists) {
@@ -232,7 +128,6 @@
     return False;
   }
   return True;
->>>>>>> e648dea3
 }
 
 /**
@@ -267,104 +162,6 @@
  * @return bool
  *   True if the table was created successfully, False otherwise.
  */
-<<<<<<< HEAD
-function chado_create_custom_table($table, $schema, $skip_if_exists = TRUE, $mview_id = NULL, $redirect = TRUE) {
-  // Basic argument checks
-  if (!$table) {
-    tripal_report_error('trp_ctables', TRIPAL_ERROR,
-      'Please provide a value for the $table argument to the chado_create_custom_table() function');
-      return FALSE;
-  }
-  if (!$schema) {
-    tripal_report_error('trp_ctables', TRIPAL_ERROR,
-      'Please provide a value for the $schema argument to the chado_create_custom_table() function');
-      return FALSE;
-  }
-  if ($schema and !is_array($schema)) {
-    tripal_report_error('trp_ctables', TRIPAL_ERROR,
-      'Please provide an array for the $schema argument to the chado_create_custom_table() function');
-      return FALSE;
-  }
-
-  $created = 0;
-  $recreated = 0;
-
-  $chado_schema = chado_get_schema_name('chado'); // Todo - is this really how we want to get the schema name? 
-                                                  // Does not seem like it would work with multi-chado instances.
-
-  // This connection is the default which is 'public' schema
-  $connection = \Drupal::database();
-
-  // This database connection is the 'chado' schema
-  // $connection_chado = \Drupal\Core\Database\Database::getConnection('default', $chado_schema);
-  $connection_chado = \Drupal::service('tripal_chado.database');
-
-  // Create a transaction for public schema
-  $transaction = $connection->startTransaction();
-
-  // Also create a transaction for chado schema
-  $transaction_chado = $connection_chado->startTransaction();
-  try {
-    // See if the table already exists
-    $table_exists = $connection_chado->schema()->tableExists($table);
-
-    // See if the table is listed in the public.tripal_custom_tables used to keep record of the table
-    $centry = $connection
-      ->select('tripal_custom_tables','tct')
-      ->fields('tct', ['table_name'])
-      ->condition('tct.table_name',$table)
-      ->execute()->fetchObject();
-    
-    // Create the table if it doesn't exist.
-    if (!$table_exists) {
-      // Since this is being created in the chado schema, using the connection_chado
-      $connection_chado->schema()->createTable($table, $schema);
-      $created = 1;
-    }
-
-    // Recreate the table if it exists, if it's in the list, and if we aren't skipping existing ones
-    if ($table_exists AND is_object($centry) AND !$skip_if_exists) {
-      // Drop the table (use the connection_chado since the table is in chado schema)
-      $connection_chado->schema()->dropTable($table);
-
-      // And re-add it (use the connection_chado since the table is in chado schema)
-      $connection_chado->schema()->createTable($table, $schema);
-      $recreated = 1;
-
-      // TODO: the old code unset "referring_tables" from $schema,
-      //       is this necessary?
-    }
-
-    // Add this table to tripal_custom_tables, dropping and re-adding if necessary
-    if ($centry) {
-      $connection->delete('tripal_custom_tables')
-        ->condition('table_name',$table)
-        ->execute();
-    }
-
-    // Assemble the record to be saved in the public.tripal_custom_tables as a record
-    $record = [
-      'table_name' => $table,
-      'schema'     => serialize($schema),
-      'mview_id'   => $mview_id
-    ];
-    $connection->insert('tripal_custom_tables')
-      ->fields($record)
-      ->execute();
-
-    return TRUE;   
-  } 
-  catch (Exception $e) {
-    // Perform rollbacks to both the public and chado schemas
-    $transaction->rollback();
-    $transaction_chado->rollback();
-    // Output this error the the recent logs which can be seen via Drupal Recent Logs UI
-    \Drupal::logger('tripal_chado')->error($e);
-    return FALSE;
-  }
-  
-  // return $created;
-=======
 function chado_create_custom_table(string $table, array $schema, bool $skip_if_exists = TRUE, 
     int $mview_id = NULL, bool $redirect = TRUE, ChadoConnection $chado = NULL) : bool {
   
@@ -441,7 +238,6 @@
     return False;
   }
   return True;
->>>>>>> e648dea3
 }
 
 /**
@@ -471,11 +267,7 @@
   if (preg_match('/[ABCDEFGHIJKLMNOPQRSTUVWXYZ]/', $schema_array['table'])) {
     return "Postgres will automatically change the table name to lower-case. To prevent unwanted side-effects, please rename the table with all lower-case characters.";
   }
-<<<<<<< HEAD
-
-=======
-  
->>>>>>> e648dea3
+  
     // Check index length.
   if (array_key_exists('indexes', $schema_array)) {
     foreach ($schema_array['indexes'] as $index_name => $details) {
@@ -499,28 +291,6 @@
  * 
  * @ingroup tripal_custom_tables_api
  */
-<<<<<<< HEAD
-function chado_get_custom_table_id($table_name) {
-  try {
-    $connection = \Drupal::database();
-    
-    $table_exists = $connection->schema()->tableExists('tripal_custom_tables');
-    if ($table_exists) {
-      $query = $connection->select('tripal_custom_tables','ct')
-        ->fields('ct', ['table_id'])
-        ->condition('ct.table_name',$table_name)
-        ->execute();
-      $result = $query->fetchAll();
-      if ($result) {
-        return $result[0]->table_id;
-      }
-    }
-    return FALSE;
-  } 
-  catch (Exception $e) {
-      tripal_set_message($e,TRIPAL_WARNING);
-  }
-=======
 function chado_get_custom_table_id(string $table_name) : int {
   $logger = \Drupal::service('tripal.logger');
   
@@ -540,7 +310,6 @@
     $logger->error($e->getMessage());
   }
   return NULL;  
->>>>>>> e648dea3
 }
 
 /**
@@ -553,22 +322,6 @@
  *  An associative array where the key and value pairs 
  *  are the table name.
  */
-<<<<<<< HEAD
-function chado_get_custom_table_names($include_mview = TRUE) {
-  try {
-    $connection = \Drupal::database();
-
-    if ($include_mview) {
-      $query = $connection->select('tripal_custom_tables','ct')
-      ->fields('ct', ['table_name'])
-      ->execute();
-    }
-    else {
-      $query = $connection->select('tripal_custom_tables','ct')
-      ->fields('ct', ['table_name'])
-      ->isNull('ct.mview_id')
-      ->execute();
-=======
 function chado_get_custom_table_names($include_mview = TRUE) : array {
   $logger = \Drupal::service('tripal.logger');
   
@@ -585,21 +338,12 @@
         ->fields('ct', ['table_name'])
         ->isNull('ct.mview_id')
         ->execute();
->>>>>>> e648dea3
     }
 
     $results = $query->fetchAll();
     foreach($results as $result) {
       $tables[$result->table_name] = $result->table_name;
     }
-<<<<<<< HEAD
-    if($tables) { asort($tables); }
-    return $tables;
-
-  } 
-  catch (Exception $e) {
-    tripal_set_message($e,TRIPAL_WARNING);
-=======
     if($tables) {
       asort($tables);
     }
@@ -607,7 +351,6 @@
   } 
   catch (Exception $e) {
     $logger->error($e->getMessage());
->>>>>>> e648dea3
   }
 }
 
@@ -622,64 +365,6 @@
  * @return bool
  *   True if the table was sucessfully deleted, False otherwise.
  */
-<<<<<<< HEAD
-function chado_delete_custom_table($table_id) {
-  $connection = \Drupal::database();
-  $transaction = $connection->startTransaction();
-
-  try {
-      // Get details about this table from tripal_custom_tables
-      $query = $connection->select('tripal_custom_tables', 'ct')
-          ->fields('ct', array(
-              'table_id',
-              'table_name',
-              'schema',
-              'mview_id'
-          ))
-          ->condition('ct.table_id',$table_id)
-          ->execute();
-      $table_details = $query->fetchObject();
-      //print_r($table_details);
-      
-      // Don't delete if this table is a materialized view 
-      if($table_details->mview_id) {
-          tripal_report_error('tripal_chado', TRIPAL_ERROR, "Please use the chado_delete_mview() function to delete this custom table as it is a materialized view. Table not deleted.", []);
-          //$messenger->addError("This custom table is a materialized view. Please use the " . l('Materialized View', 'admin/tripal/storage/chado/mviews') . " interface to delete it.");
-          //return FALSE;
-      }
-
-      // Also check if it exists in the database as promised.
-      $chado_schema = chado_get_schema_name('chado'); // Todo - is this really how we want to get the schema name? 
-                                                  // Does not seem like it would work with multi-chado instances.
-      $chado_dot = $chado_schema . '.';
-      $table_exists = $connection->schema()->tableExists($chado_dot . $table_details->table_name);
-
-      // Return errors if the table doesn't exist (either in
-      // tripal_custom_tables or in the database itself).
-      if (!$table_details OR !$table_exists) {
-          $message = "The table " . $table_details->table_name . " is either not listed in the tripal_custom_tables table or it doesn't exist in the database.\n";
-          \Drupal::logger('tripal_chado')->notice($message);
-          return FALSE;
-      }
-
-      // Remove the entry from the tripal_custom_tables table.
-      $delisted = $connection->delete('tripal_custom_tables')
-          ->condition('table_id',$table_id)
-          ->execute();
-      // Drop the table from Chado (checking if it exists)
-      $deleted = $connection->schema()->dropTable($chado_dot . $table_details->table_name);
-      if ($delisted AND $deleted) {
-          return TRUE;
-      }
-      else {
-          \Drupal::logger('tripal_chado')->error('Could not delete the ". $table_details->table_name ." table');
-      }
-      
-  } catch (Exception $e) {
-      $transaction->rollback();
-      tripal_set_message($e,TRIPAL_WARNING);
-  }  
-=======
 function chado_delete_custom_table(int $table_id, ChadoConnection $chado = NULL) : bool{
   $logger = \Drupal::service('tripal.logger');
 
@@ -733,5 +418,4 @@
     return False;
   }
   return True;
->>>>>>> e648dea3
 }