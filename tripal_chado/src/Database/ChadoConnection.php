--- conflicted
+++ resolved
@@ -190,28 +190,6 @@
       //   $version = '0.03';
       // }
 
-<<<<<<< HEAD
-          // 'cell_line' table added in 1.1-1.11.
-          if ($this->schema()->tableExists('cell_line')) {
-            $version = '1.1';
-          }
-
-          // 'cvprop' table added in 1.2-1.24.
-          if ($this->schema()->tableExists('cvprop')) {
-            $version = '1.2';
-          }
-
-          // 'analysis_cvterm' table added in 1.3-1.31.
-          if ($this->schema()->tableExists('analysis_cvterm')) {
-            $version = '1.3';
-          }
-
-          // 'featureprop.cvalue_id' column added in 1.4.
-          if ($this->schema()->fieldExists('featureprop', 'cvalue_id')) {
-            $version = '1.4';
-          }
-        }
-=======
       // 'feature_cvterm_dbxref' table added in 1.0.
       if ($this->schema()->tableExists('feature_cvterm_dbxref')) {
         $version = '1.0';
@@ -230,7 +208,6 @@
       // 'analysis_cvterm' table added in 1.3-1.31.
       if ($this->schema()->tableExists('analysis_cvterm')) {
         $version = '1.3';
->>>>>>> 4f1bfea7
       }
 
       // @bug currently weird prefixing when fieldExists is used.
