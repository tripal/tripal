<?php

namespace Drupal\tripal_chado\TripalImporter;

use Drupal\tripal\TripalImporter\TripalImporterBase;

/**
 * Defines an interface for tripal importer plugins.
 */
abstract class ChadoImporterBase extends TripalImporterBase {

  /**
   * The main chado schema for this importer.
   * This will be used in getChadoConnection.
   *
   * @var string
   */
  protected $chado_schema_main;

  /**
   * {@inheritdoc}
   */
  public function __construct(array $configuration, $plugin_id, $plugin_definition) {
    parent::__construct($configuration, $plugin_id, $plugin_definition);
  }

  /**
   * Gets a chado database connection set to the correct schema.
   *
   * Requires you to call the parent::form in your form.
   */
  public function getChadoConnection() {

    /**
     * @var \Drupal\tripal_chado\Database\ChadoConnection $chado
     */
    $chado = \Drupal::service('tripal_chado.database');

    // Get the chado schema name if available.
    $schema_name = '';
    if (!empty($this->chado_schema_main)) {
      $schema_name = $this->chado_schema_main;
    }
    elseif (!empty($this->arguments) && !empty($this->arguments['run_args'])) {
      if (isset($this->arguments['run_args']['schema_name'])) {
        $schema_name = $this->arguments['run_args']['schema_name'];
        $this->chado_schema_main = $schema_name;
      }
    }
    else {
      $this->logger->error("Unable to set Chado Schema based on importer arguments. This may mean that parent::form was not called in the form method of this importer.");
      return $chado;
    }

<<<<<<< HEAD
    if ($chado->getSchemaName() != $schema_name) {
      $chado->setSchemaName($schema_name);
    }
=======
    $connection->setSchemaName($schema_name);
    $connection->useTripalDbxSchemaFor(get_class());
>>>>>>> d906b552

    return $chado;
  }

  /**
   * {@inheritdoc}
   */
  public function form($form, &$form_state) {

    $form['advanced'] = [
      '#type' => 'details',
      '#title' => 'Advanced Options',
      '#weight' => 9,
    ];

    $chado_schemas = [];
    $chado = \Drupal::service('tripal_chado.database');
    foreach ($chado->getAvailableInstances() as $schema_name => $details) {
      $chado_schemas[$schema_name] = $schema_name;
    }
    $default_chado = $chado->getSchemaName();

    $form['advanced']['schema_name'] = [
      '#type' => 'select',
      '#title' => 'Chado Schema Name',
      '#required' => TRUE,
      '#description' => 'Select one of the installed Chado schemas to import into.',
      '#options' => $chado_schemas,
      '#default_value' => $default_chado,
    ];

    return $form;
  }

  /**
   * {@inheritdoc}
   */
  public function addAnalysis($form, &$form_state) {

    $chado = \Drupal::service('tripal_chado.database');

    // Get the list of analyses.
    $query = $chado->select('analysis', 'A');
    $query->fields('A', ['analysis_id', 'name']);
    $query->orderBy('A.name');
    $analyses = [];
    $results = $query->execute();
    while ($analysis = $results->fetchObject()) {
      $analyses[$analysis->analysis_id] = $analysis->name;
    }

    // Add the form element.
    $element['analysis_id'] = [
      '#title' => t('Analysis'),
      '#type' => 'select',
      '#description' => t('Choose the analysis to which the uploaded data ' .
        'will be associated. Why specify an analysis for a data load?  All ' .
        'data comes from some place, even if downloaded from a website. By ' .
        'specifying analysis details for all data imports it provides ' .
        'provenance and helps end user to reproduce the data set if needed. ' .
        'At a minimum it indicates the source of the data.'),
      '#required' =>  $this->plugin_definition['require_analysis'],
      '#options' => $analyses,
    ];

    return $element;
  }
}<|MERGE_RESOLUTION|>--- conflicted
+++ resolved
@@ -52,14 +52,10 @@
       return $chado;
     }
 
-<<<<<<< HEAD
     if ($chado->getSchemaName() != $schema_name) {
       $chado->setSchemaName($schema_name);
     }
-=======
-    $connection->setSchemaName($schema_name);
-    $connection->useTripalDbxSchemaFor(get_class());
->>>>>>> d906b552
+    $chado->useTripalDbxSchemaFor(get_class());
 
     return $chado;
   }
