<?php

namespace Drupal\tripal_chado\TripalStorage;

use Drupal\tripal\Services\TripalLogger;
use Drupal\tripal_chado\Database\ChadoConnection;
use Drupal\tripal_chado\Services\ChadoFieldDebugger;
use Symfony\Component\Validator\ConstraintViolation;
use Symfony\Component\Validator\Constraints\Isbn;
use Drupal\Core\Ajax\BeforeCommand;
use Symfony\Component\DependencyInjection\Attribute\AsAlias;

/**
 * A helper class for use by the ChadoStorage Plugin.
 *
 */
class ChadoRecords  {

  /**
   * An associative array that holds the information needed to
   * perform a variety of queries for the ChadoStorage plugin
   *
   * @var array
   */
  protected array $records = [];

  /**
   * Holds the violations during validatin.
   *
   * @var array
   */
  protected array $violations = [];

  /**
   * Holds the aliases for tables in joins. We keep track of aliases for joins
   * via their join paths, but converting a join path to an alias for each
   * table will be too long for SQL. Instead, we store the hashes here
   * for easy lookup when performing the join in SQL.
   *
   * @var array
   */
  protected array $join_aliases = [];


  /**
   * A service to provide debugging for fields to developers.
   *
   * @var \Drupal\tripal_chado\Services\ChadoFieldDebugger
   */
  protected ChadoFieldDebugger $field_debugger;


  /**
   * The database connection for querying Chado.
   *
   * @var \Drupal\tripal_chado\Database\ChadoConnection
   */
  protected ChadoConnection $connection;


  /**
   * The TripalLogger for logging messages.
   *
   * @var TripalLogger
   */
  protected TripalLogger $logger;



  /**
   * Constructor
   *
   * @param ChadoFieldDebugger $field_debugger
   */
  public function __construct(ChadoFieldDebugger $field_debugger, TripalLogger $logger, ChadoConnection $connection) {
    $this->field_debugger = $field_debugger;
    $this->logger = $logger;
    $this->connection = $connection;
  }

  /**
   * A helper function used to check incoming $elements for various functions.
   *
   * @param array $elements
   *   The array of elements to check
   * @param string $key
   *   The array key to check
   * @param string $method
   *   The method being formed (e.g.. Initalzing, Adding, Setting, etc.)
   * @param string $what
   *   The type of element being added (e.g., 'field', 'condition', etc.)
   * @throws \Exception
   */
  protected function checkElement($elements, $key, $method, $what) {
    if (!array_key_exists($key, $elements)) {
      throw new \Exception(t('ChadoRecords::checkElement(). @method a ChadoRecord @what without a "@key" element: @elements',
          ['@method' => $method, '@what' => $what, '@key' => $key, '@elements' => print_r($elements, TRUE)]));
    }
  }

  /**
   * Initalies the records
   *
   * @param array $elements
   *   An array of items used to initalize the internal records array.
   *
   * @throws \Exception
   *
   * @return book:
   *   TRUE if the table and delta were initalized. FALSE otherwise. The
   *   base table can only be initialized once. This function will
   *   return FALSE if there is an attempt to initalize it with a delta
   *   higher than 1.
   */
  protected function initTable($elements) : bool {

    // Make sure all of the required elements are present
    $this->checkElement($elements, 'base_table', 'Initializing', 'table');
    $this->checkElement($elements, 'root_table', 'Initializing', 'table');
    $this->checkElement($elements, 'root_alias', 'Initializing', 'table');
    $this->checkElement($elements, 'chado_table', 'Initializing', 'table');
    $this->checkElement($elements, 'table_alias', 'Initializing', 'table');
    $this->checkElement($elements, 'delta', 'Initializing', 'table');

    // Get the items needed to initalize a table.
    $base_table = $elements['base_table'];
    $root_table = $elements['root_table'];
    $root_alias = $elements['root_alias'];
    $chado_table = $elements['chado_table'];
    $table_alias = $elements['table_alias'];
    $delta = $elements['delta'];

    if ($base_table == $root_table) {
      if ($base_table != $root_alias) {
        throw new \Exception(t('ChadoRecords::initTable(). The base table cannot have an alias. '
          . 'Check all fields the contribute properties and make sure none of them use an alias '
          . 'for the root table in the "path" element. @elements',
          ['@elements' => print_r($elements, TRUE)]));
      }
    }

    // We do not want to initalize the base table more than once. When a
    // field has a cardinality > 1 then it can pass a delta value > 0. That
    // delta value is for the item not for the base table.  There can only
    // be one base table record.
    if ($base_table == $chado_table and $delta > 0)  {
      return FALSE;
    }

    // Use the table alias provided for joining.
    $this->join_aliases[$table_alias] = $table_alias;

    // If this base table has not been yet added to the records array then
    // add it.  The first level holds all of the bsae tables for all records
    // needed by fields.  It also holds the record ID if known.
    if (!array_key_exists($base_table, $this->records)) {
      $this->records[$base_table] = [
        'tables' => [],
        'record_id' => 0,
      ];
      // The base table doesn't have an alias so make sure we have an entry for it..
      $this->records[$base_table]['tables'][$base_table] = [
        'chado_table' => $base_table,
        'items' => [],
      ];
    }

    // if the table has not been initialized then do so.  The tables
    // are indexed using their alias. The top-level keys are the true
    // table name and it's list of items.
    if (!array_key_exists($table_alias, $this->records[$base_table]['tables'])) {
      $this->records[$base_table]['tables'][$table_alias] = [
        'chado_table' => $chado_table,
        'items' => [],
      ];
    }

    // Each table can have multiple items all indexed using $delta. If we
    // haven't seen the delta yet then initalize it. The delta should include
    // the list of fields (or column values from the SQL query, any conditions
    // that should be included for a selct/update/delete, any joins that are
    // required to get the field values, instructions to delete the item if
    // it's empty and a mapping array for column aliases.
    if (!array_key_exists($delta, $this->records[$base_table]['tables'][$table_alias]['items'])) {
      $this->records[$base_table]['tables'][$table_alias]['items'][$delta] = [
        // columns for this table. This is just a simple list of columns
        // for the base table that should be included in the record.
        'columns' => [],

        // An array mapping which Tripal fields want which Chado column values.
        // The key is the column alias and the value is an array, one entry
        // for each field/property that uses the value.
        'field_columns' => [],

        // Conditinos for this table when performing a query.
        'conditions' => [],

        // Joins that should be made with this table. The keys in this
        // array is the full join point from the root table. It will contain
        // two sub keys: 'on' (providing details about how to do the join) and
        // 'columns' with information about which columns from the join to
        // include in the final values set.
        'joins' => [],

        // Helps indicate if a record should be removed if it's empty.
        // this only applies to recrods in ancillary tables.
        'delete_if_empty' => [],

        // Indicates the list of columns that store the base table record_id.
        'link_columns' => [],

        // Aliases for columns. This is indexed by the column alias. The value
        // is a set of key value pairs indicating the chado_table, table_alias and
        // chado column names.
        'column_aliases' => [],

        // The values. It will combine all of the columns from the table, and
        // any columns from joined tables.  There is no guarnatee that fields
        // won't give the same name to the same fields in the same tables so
        // these values will be indexed by the field and key they belong to.
        'values' => [],

        // A boolean to indicate if any values have been set. We can't
        // rely on checking if all values are empty because it could be
        // possible that all values are meant to be empty. This value will
        // get set when a query is successful for the table and values have
        // been set.
        'has_values' => FALSE,
      ];
    }
    return TRUE;
  }

  /**
   * Adds a field to this ChadoRecords object.
   *
   * A field here corresponds to a column in a Chado table.
   *
   * @param array $elements
   *   The list of key/value pairs describing the element.
   *
   *   These keys are required:
   *   - base_table: the base table the field should be added to.
   *   - chado_table: the chado table the field should be added to. This
   *     can be the base table or an ancillary table.
   *   - table_alias: the alias fo the table. A base table alias will always
   *     be the same as the as the base table name.
   *   - delta: the delta index of the field item being added.
   *   - chado_column: the name of the column that the field is for.
   *   - column_alias: an alias for the column.
   *   - value: a value for the column.  If the value is not known this should
   *     be NULL.
   *
   *   These keys are optional:
   *   - delete_if_empty: for updates, if the "value" is empty then delete the
   *     item.
   *   - empty_value: only used if "delete_if_empty" is used.  It indicates the
   *     value to use to determine if the field is empty.
   *
   * @param bool $is_link
   *   Indicates if this field stores a link (or foreign key) to the base
   *   table. If TRUE, and if the "value" key is NULL then a placeholder will
   *   be used to fill in the record.  The value will be set automatically
   *   once it's known. Defaults to FALSE.
   *
   * @param bool $read_only
   *   If the column requested has a read-only value then we want to make
   *   sure that the column is present in the query and we get results for it
   *   but any value that might be set coming in should be ignored.
   *
   * @throws \Exception
   *   If the any required fields are missing an error is thrown.
   */
  public function addColumn(array $elements, bool $is_link = FALSE, bool $read_only = FALSE) {

    // Initialize the table. If the function returns FALSE
    // then the caller is trying to re-initialize the base table so just quit.
    if(!$this->initTable($elements)){
      return;
    }

    // Make sure all of the required elements are present.
    $this->checkElement($elements, 'chado_column', 'Setting', 'field');
    $this->checkElement($elements, 'column_alias', 'Setting', 'field');
    $this->checkElement($elements, 'value', 'Setting', 'field');
    $this->checkElement($elements, 'field_name', 'Setting', 'field');
    $this->checkElement($elements, 'property_key', 'Setting', 'field');


    // Get the elements needed to add a field.
    $base_table = $elements['base_table'];
    $chado_table = $elements['chado_table'];
    $table_alias = $elements['table_alias'];
    $delta = $elements['delta'];
    $chado_column = $elements['chado_column'];
    $column_alias = $elements['column_alias'];
    $value = $elements['value'];
    $field_name = $elements['field_name'];
    $property_key = $elements['property_key'];

    // Add the field.
    if (!in_array($column_alias, $this->records[$base_table]['tables'][$table_alias]['items'][$delta]['columns'])) {
      $this->records[$base_table]['tables'][$table_alias]['items'][$delta]['columns'][] = $column_alias;
      $this->records[$base_table]['tables'][$table_alias]['items'][$delta]['values'][$column_alias] = NULL;
      $this->records[$base_table]['tables'][$table_alias]['items'][$delta]['column_aliases'][$column_alias] = [
        'chado_table' => $chado_table,
        'table_alias' => $table_alias,
        'chado_column' => $chado_column
      ];
    }

    $this->records[$base_table]['tables'][$table_alias]['items'][$delta]['field_columns'][$column_alias][] = [
      'chado_column' => $chado_column,
      'column_alias' => $column_alias,
      'field_name' => $field_name,
      'property_key' => $property_key
    ];

    // If this is a read-only field then don't set the value. It will get set
    // after a load.
    if ($read_only) {
      return;
    }

    // If the value is set (i.e., not null) then don't reset it.
    if ($this->records[$base_table]['tables'][$table_alias]['items'][$delta]['values'][$column_alias] !== NULL)  {
      return;
    }
    $this->records[$base_table]['tables'][$table_alias]['items'][$delta]['values'][$column_alias] = $value;


    // Add the optional delete_if_empty.
    if (array_key_exists('delete_if_empty', $elements) and $elements['delete_if_empty'] === TRUE) {
      $this->checkElement($elements, 'empty_value', 'Adding', 'field');
      $this->records[$base_table]['tables'][$table_alias]['items'][$delta]['delete_if_empty'][] = [
        'chado_column' => $column_alias,
        'empty_value' => $elements['empty_value']
      ];
    }

    // If this field is for an ID then keep track of it. If this is the base
    // table then we can set the ID from any value provided.
    if ($is_link) {
      $this->checkElement($elements, 'base_table', 'Setting', 'field');
      $base_table = $elements['base_table'];
      $this->records[$base_table]['tables'][$table_alias]['items'][$delta]['link_columns'][$column_alias] = $base_table;
      if ($value and $base_table == $table_alias) {
        $this->setRecordID($base_table, $value);
      }
    }
  }


  /**
   * Adds a condition to this ChadoRecords object.
   *
   * A condition is used when querying to limit the set of records returned.
   *
   * @param array $elements
   *   The list of key/value pairs describing the element.
   *
   *   These keys are required:
   *   - base_table: the base table the field should be added to.
   *   - chado_table: the chado table the field should be added to. This
   *     can be the base table or an ancillary table.
   *   - table_alias: the alias fo the table. A base table alias will always
   *     be the same as the as the base table name.
   *   - delta: the delta index of the field item being added.
   *   - column_alias: the alias used for the column (set via the setField()
   *     function.
   *   - value: a value for the column to use as the condition.
   *
   * @throws \Exception
   *   If the any required fields are missing an error is thrown.
   */
  public function addCondition(array $elements) {

    // Initialize the table. If the function returns FALSE
    // then the caller is trying to re-initialize the base table so just quit.
    if(!$this->initTable($elements)){
      return;
    }

    // Make sure all of the required elements are present
    $this->checkElement($elements, 'column_alias', 'Setting', 'condition');
    $this->checkElement($elements, 'value', 'Setting', 'condition');


    // Get the elements needed to add a condition.
    $base_table = $elements['base_table'];
    $table_alias = $elements['table_alias'];
    $delta = $elements['delta'];
    $column_alias = $elements['column_alias'];
    $value = $elements['value'];
    $operation = array_key_exists('operation', $elements) ? $elements['operation'] : '=';

    // Add the condition.
    $this->records[$base_table]['tables'][$table_alias]['items'][$delta]['conditions'][$column_alias] = ['value' => $value, 'operation' => $operation];
  }

  /**
   * Sets the value for a condition that has been added.
   *
   * A condition is used when querying to limit the set of records returned.
   * A condition sould not be added if the field for the same foe;d has not
   * been added first.
   *
   * @param string $base_table
   *   The name of the Chado table used as a base table.
   * @param string $table_alias
   *   The alias of the table.
   * @param int $delta
   *   The numeric index of the item.
   * @param string $column_alias
   *   The alias for the column.
   * @param mixed $value
   *   The value to set for the condition
   *
   * @throws \Exception
   *   If the item has not yet been added for the base table, table alias and
   *   delta then an exception is thrown.
   */
  public function setConditionValue(string $base_table, string $table_alias, int $delta, $column_alias, $value) {

    if (!array_key_exists($base_table, $this->records)) {
      throw new \Exception(t('ChadoRecords::setConditionValue(): The base table has not been added to the ChadoRecords object: @base_table.',
          ['@base_table' => $base_table]));
    }
    if (!array_key_exists($table_alias, $this->records[$base_table]['tables'])) {
      throw new \Exception(t('ChadoRecords::setConditionValue(): table_alias, "@alias", does not exist in the records array: @record',
          ['@alias' => $table_alias, '@delta' => $delta, '@record' => print_r($this->records, TRUE)]));
    }
    if (!array_key_exists($delta, $this->records[$base_table]['tables'][$table_alias]['items'])) {
      throw new \Exception(t('ChadoRecords::setConditionValue(): delta, "@delta", for table_alias, "@alias", does not exist in the records array: @record',
          ['@alias' => $table_alias, '@delta' => $delta, '@record' => print_r($this->records, TRUE)]));
    }
    if (!array_key_exists($column_alias, $this->records[$base_table]['tables'][$table_alias]['items'][$delta]['conditions'])) {
      throw new \Exception(t('ChadoRecords::setConditionValue(): column_alias, "@calias", for delta, "@delta", of table_alias, "@alias", does not exist in the records array: @record',
          ['@calias' => $column_alias, '@alias' => $table_alias, '@delta' => $delta, '@record' => print_r($this->records, TRUE)]));
    }
    $this->records[$base_table]['tables'][$table_alias]['items'][$delta]['conditions'][$column_alias]['value'] = $value;
  }

  /**
   * Adds a join to this ChadoRecords object.
   *
   * @param array $elements
   *   The list of key/value pairs describing the element.
   *
   *   These keys are required:
   *   - base_table: the base table the field should be added to.
   *   - chado_table: the chado table the field should be added to. This
   *     can be the base table or an ancillary table.
   *   - table_alias: the alias fo the table. A base table alias will always
   *     be the same as the as the base table name.
   *   - delta: the delta index of the field item being added.
   *   - join_path:  the path from the StoragePropertyType that indicates
   *     the sequences of tables joined together.
   *   - join_type: corresponds to 'inner', 'outer', etc. Currently, only
   *     'outer' is supported.
   *   - left_table: the left table in the join.
   *   - left_column: the left column in the join.
   *   - right_table: the right table in the join.
   *   - right_column: the right column in the join.
   *   - left_alias: the alias of the left column in the join.
   *   - right_alias: the alias of the right column in the join.
   *
   * @throws \Exception
   *   If the any required fields are missing an error is thrown.
   */
  public function addJoin(array &$elements) {

    // Initialize the table. If the function returns FALSE
    // then the caller is trying to re-initialize the base table so just quit.
    if (!$this->initTable($elements)){
      return;
    }

    // Make sure all of the required elements are present
    $this->checkElement($elements, 'join_path', 'Setting', 'join');
    $this->checkElement($elements, 'join_type', 'Setting', 'join');
    $this->checkElement($elements, 'left_table', 'Setting', 'join');
    $this->checkElement($elements, 'left_column', 'Setting', 'join');
    $this->checkElement($elements, 'right_table', 'Setting', 'join');
    $this->checkElement($elements, 'right_column', 'Setting', 'join');
    $this->checkElement($elements, 'left_alias', 'Setting', 'join');
    $this->checkElement($elements, 'right_alias', 'Setting', 'join');

    // Get the elements needed to add a join..
    $base_table = $elements['base_table'];
    $chado_table = $elements['chado_table'];
    $table_alias = $elements['table_alias'];
    $delta = $elements['delta'];
    $join_path = $elements['join_path'];
    $join_type = $elements['join_type'];
    $left_table = $elements['left_table'];
    $left_column = $elements['left_column'];
    $right_table = $elements['right_table'];
    $right_column = $elements['right_column'];
    $left_alias = $elements['left_alias'];
    $right_alias = $elements['right_alias'];

    // Get the left and right aliases.
    [$left_alias, $right_alias] = $this->getJoinAliases($elements);

    // Add the join.
    $this->records[$base_table]['tables'][$table_alias]['items'][$delta]['joins'][$join_path]['on'] = [
      'type' => $join_type,
      'left_table' => $left_table,
      'left_column' => $left_column,
      'right_table' => $right_table,
      'right_column' => $right_column,
      'left_alias' => $left_alias,
      'right_alias' => $right_alias,
    ];

    // Add an empty columns array. It is possible that a property has a join
    // path that goes multiple tables deep and some of those interior joins
    // may not have any columns to be selected for the record.  In this case,
    // we need to have an empty columns array to prevent missing key errors.
    if (!array_key_exists('columns', $this->records[$base_table]['tables'][$table_alias]['items'][$delta]['joins'][$join_path])) {
      $this->records[$base_table]['tables'][$table_alias]['items'][$delta]['joins'][$join_path]['columns'] = [];
    }

    // Set the elements array
    $elements['left_alias'] = $left_alias;
    $elements['right_alias'] = $right_alias;
  }

  /**
   * Generates unique aliases for tables used in joins.
   *
   * This function will generate unique aliases if the callee did not
   * provide them.
   *
   * @param array $elements
   *   The array of elements passed to the addJoin() function
   * @return array
   *   An array of two strings: the left table alias and the right table alias.
   */
  protected function getJoinAliases(array $elements) : array {
    $base_table = $elements['base_table'];
    $right_table = $elements['right_table'];
    $left_table = $elements['left_table'];
    $join_path = $elements['join_path'];
    $left_alias = $elements['left_alias'];
    $right_alias = $elements['right_alias'];

    // So that we don't have conflicts when multiple joins use the same
    // tables we'll give the table an alias if the callee didn't give it one.
    // This alias needs to be short so that the SQL doesn't bork itself.
    // We know a property is referring to the same join if the join path
    // is the same, so we can assign a short random hash of letters to
    // each join path table/column to ensure the SQL won't break.
    // We only do this if the user didn't provide an alias.
    if ($right_alias == $right_table) {
      // The right path is everything up to the final column
      $right_path = preg_replace('/^(.+)\..+$/', '$1', $join_path);
      if (!array_key_exists($right_path, $this->join_aliases)) {
        $this->join_aliases[$right_path] = $this->generateJoinHash();
      }
      $right_alias = $this->join_aliases[$right_path];
    }
    if ($left_alias == $left_table and $left_table != $base_table) {
      // The left path is the table just before the right table.
      $left_path = preg_replace('/^(.+)\>.+$/', '$1', $join_path);
      $left_path = preg_replace('/^(.+)\..+$/', '$1', $left_path);
      $left_path = preg_replace('/^(.+)\;.+$/', '$1', $left_path);
      $left_path = preg_replace('/^(.+)\..+$/', '$1', $left_path);
      if (!array_key_exists($left_path, $this->join_aliases)) {
        $this->join_aliases[$left_path] = $this->generateJoinHash();
      }
      $left_alias = $this->join_aliases[$left_path];
    }

    return [$left_alias, $right_alias];
  }

  /**
   * Generates a random character string.
   *
   * @param int $length
   *   The length of the unique string.
   *
   * @return string
   */
  protected function generateJoinHash(int $length = 20) {

    $characters = 'abcdefghijklmnopqrstuvwxyz_';
    $characters_length = strlen($characters);
    $random_string = '';
    for ($i = 0; $i < $length; $i++) {
      $random_string .= $characters[random_int(0, $characters_length - 1)];
    }

    // If the string created already exists in the list (shouldn't happen)
    // then repeat until we get a unique one.
    while (array_key_exists($random_string, $this->join_aliases)) {
      $random_string = $this->generateJoinHash($length);
    }
    return $random_string;
  }

  /**
   * Adds a fields to extract from a join in this ChadoRecords object.
   *
   * This function is used after an addJoin() function to indicate the
   * fields (or table columns) that should be added to the fields retrieved
   * after a query.
   *
   * @param array $elements
   *   The list of key/value pairs describing the element.
   *
   *   These keys are required:
   *   - base_table: the base table the field should be added to.
   *   - chado_table: the chado table the field should be added to. This
   *     can be the base table or an ancillary table.
   *   - table_alias: the alias fo the table. A base table alias will always
   *     be the same as the as the base table name.
   *   - delta: the delta index of the field item being added.
   *   - join_path:  the path from the StoragePropertyType that indicates
   *     the sequences of tables joined together.
   *   - chado_column: the column name in the table to add as a field.
   *   - column_alias: the alias of the column.
   *   - field_name: the name of the TripalFieldItemBase field. that
   *     requested the join.
   *   - key: The property key of the StoragePropertyType. that requested
   *     the join.
   *
   * @throws \Exception
   *   If the any required fields are missing an error is thrown.
   */
  public function addJoinColumn(array $elements) {

    // Initialize the table. If the function returns FALSE
    // then the caller is trying to re-initialize the base table so just quit.
    if(!$this->initTable($elements)){
      return;
    }

    // Make sure all of the required elements are present
    $this->checkElement($elements, 'join_path', 'Setting', 'join column');
    $this->checkElement($elements, 'chado_column', 'Setting', 'join column');
    $this->checkElement($elements, 'column_alias', 'Setting', 'join column');
    $this->checkElement($elements, 'field_name', 'Setting', 'join column');
    $this->checkElement($elements, 'property_key', 'Setting', 'join column');

    // Get the elements needed to add a join column.
    $base_table = $elements['base_table'];
    $chado_table = $elements['chado_table'];
    $table_alias = $elements['table_alias'];
    $delta = $elements['delta'];
    $join_path = $elements['join_path'];
    $chado_column = $elements['chado_column'];
    $column_alias = $elements['column_alias'];
    $field_name = $elements['field_name'];
    $property_key = $elements['property_key'];

    // Add the join column.
    $this->records[$base_table]['tables'][$table_alias]['items'][$delta]['joins'][$join_path]['columns'][] = [
      'chado_column' => $chado_column,
      'column_alias' => $column_alias,
      'field_name' => $field_name,
      'property_key' => $property_key
    ];

    // We need to add a value to the 'values' arrah with an empty value as this will
    // get filled in after a load.
    $this->records[$base_table]['tables'][$table_alias]['items'][$delta]['values'][$column_alias] = NULL;
  }

  /**
   * Sets the record ID for all fields.
   *
   * Record IDs may not be known when ChadoRecords is setup. For example,
   * a field may be added that needs a link to a base table, but it may not
   * yet be known, especially before an insert of the base record.  This
   * function should be run before a database operation like an insert, select,
   * update, or delete, this function can be used to populate IDs that
   * may have been set somewhere along the way for base tables.
   *
   * @param string $base_table
   *   The name of the Chado table used as a base table.
   */
  public function setLinks(string $base_table) {

    $record_id = $this->getRecordID($base_table);

    // Iterate through the records and see if any fields link to this base ID
    // and if so, then update those.
    $tables = $this->getTables($base_table);
    foreach ($tables as $table_alias) {
      $items = $this->getTableItems($base_table, $table_alias);
      foreach ($items as $delta => $record) {
        foreach (array_keys($record['values']) as $column_alias) {

          // if this column is an ID field and links to this base table then update the value.
          if (array_key_exists($column_alias, $record['link_columns'])) {
            $base_table =  $record['link_columns'][$column_alias];
            $record_id = $record_id;
            $this->setColumnValue($base_table, $table_alias, $delta, $column_alias, $record_id);

            // If a condition exists for this id set it as well.
            if (array_key_exists($column_alias, $record['conditions'])) {
              $this->setConditionValue($base_table, $table_alias, $delta, $column_alias, $record_id);
            }
          }
        }
      }
    }
  }

  /**
   * Sets the record ID for a given base table.
   *
   * @param string $base_table
   *   The name of the Chado table used as a base table.
   * @param int $record_id
   *   The numeric record ID.
   *
   * @throws \Exception
   *   If the base table is unknown then an error is thrown.
   */
  protected function setRecordID(string $base_table, int $record_id) {

    if (!array_key_exists($base_table, $this->records)) {
      throw new \Exception(t('ChadoRecords::setRecordID(): The base table has not been added to the ChadoRecords object: @base_table.',
          ['@base_table' => $base_table]));
    }

    $this->records[$base_table]['record_id'] = $record_id;
  }

  /**
   * Gets the record ID for a given base table.
   *
   * @param string $base_table
   *   The name of the Chado table used as a base table.
   *
   * @return int
   *   A numeric record ID for the base table.  If the value is
   *   0 then the value has not been set.
   */
  public function getRecordID(string $base_table) : int {

    if (!array_key_exists($base_table, $this->records)) {
      throw new \Exception(t('ChadoRecords::getRecordID(): The base table has not been added to the ChadoRecords object: @base_table.',
          ['@base_table' => $base_table]));
    }

    return $this->records[$base_table]['record_id'];
  }

  /**
   * Indicates if the given base table has a record ID
   *
   * @param string $base_table
   *   The name of the Chado table used as a base table.
   *
   * @return bool
   *   TRUE if the record ID is set, otherwise FALSE
   */
  public function hasRecordID(string $base_table) : bool {
    $record_id = $this->getRecordID($base_table);
    if ($record_id > 0) {
      return TRUE;
    }
    return FALSE;
  }

  /**
   * Returns the list of base tables.
   *
   * @return array
   */
  public function getBaseTables() {
    return array_keys($this->records);
  }


  /**
   * Gets the true Chado table name from an alias.
   *
   * @param string $base_table
   *   The name of the Chado table used as a base table.
   * @param string $table_alias
   *   The alias of the table.  For the base table, use the same table name as
   *   base tables don't have aliases.
   *
   * @return string
   *   The Chado table name.
   */
  public function getTableFromAlias(string $base_table, string $table_alias) {

    $tables = $this->getTables($base_table);
    if (!in_array($table_alias, $tables)) {
      throw new \Exception(t('ChadoRecords::getTableFromAlias() Requesting a table for an alias that is not used: @alias. '
          . 'Current table aliases: @tables. Base table: @base_table',
          ['@base_table' => $base_table, '@alias' => $table_alias, '@records' => print_r($tables, TRUE)]));
    }
    return $this->records[$base_table]['tables'][$table_alias]['chado_table'];
  }


  /**
   * For the given base table, returns non base tables.
   *
   * @param string $base_table
   *   The name of the Chado table used as a base table.
   *
   * @return array
   *   The list of tables linked to the base table but does
   *   not include the base table.
   */
  public function getAncillaryTables(string $base_table) {

    if (!array_key_exists($base_table, $this->records)) {
      return [];
    }

    $tables = $this->getTables($base_table);
    $non_base_tables = [];
    foreach ($tables as $table) {
      if ($table == $base_table) {
        continue;
      }
      $non_base_tables[] = $table;
    }

    return $non_base_tables;
  }

  /**
   * For the given base table, returns non base tables that have conditions set.
   *
   * @param string $base_table
   *   The name of the Chado table used as a base table.
   *
   * @return array
   *   The list of tables linked to the base table but does
   *   not include the base table.
   */
  public function getAncillaryTablesWithCond(string $base_table) : array {
    $ret_val = [];
    $tables = $this->getAncillaryTables($base_table);
    foreach ($tables as $table_alias) {
      $items = $this->getTableItems($base_table, $table_alias);
      foreach (array_keys($items[0]['conditions']) as $column_alias) {
        $ret_val[] = $table_alias;
      }
    }
    return $ret_val;
  }
  /**
   * Returns the list of tables currently handled by this object.
   *
   * @param string $base_table
   *   The name of the Chado table used as a base table.
   *
   * @return array
   *   The list of tables linked to the base table and including
   *   the base table.
   */
  public function getTables(string $base_table) {
    if (!array_key_exists($base_table, $this->records)) {
      throw new \Exception(t('ChadoRecords::getTables(): The base table has not been added to the ChadoRecords object: @base_table.',
          ['@base_table' => $base_table]));
    }
    return array_keys($this->records[$base_table]['tables']);
  }

  /**
   * Gets an array of records (one per field item)
   *
   * @param string $base_table
   *   The name of the Chado table used as a base table.
   * @param string $table_alias
   *   The alias of the table.  For the base table, use the same table name as
   *   base tables don't have aliases.
   *
   * @return mixed
   *   The value of the field.
   */
  protected function getTableItems(string $base_table, string $table_alias) {
    if (!array_key_exists($base_table, $this->records)) {
      throw new \Exception(t('ChadoRecords::getTableItems(): The base table has not been added to the ChadoRecords object: @base_table.',
          ['@base_table' => $base_table]));
    }
    if (!array_key_exists($table_alias, $this->records[$base_table]['tables'])) {
      throw new \Exception(t('ChadoRecords::getTableItems(): The table has not been added to the ChadoRecords object: @table_alias',
          ['@table_alias' => $table_alias]));
    }

    return $this->records[$base_table]['tables'][$table_alias]['items'];
  }

  /**
   * Gets an array of records (one per field item)
   *
   * @param string $base_table
   *   The name of the Chado table used as a base table.
   * @param string $table_alias
   *   The alias of the table.  For the base table, use the same table name as
   *   base tables don't have aliases.
   *
   * @return mixed
   *   The value of the field.
   */
  public function getNumTableItems(string $base_table, string $table_alias) {
    return count($this->records[$base_table]['tables'][$table_alias]['items']);
  }

  /**
   * Returns the list of fields that require values from the given table.
   *
   * @param string $base_table
   *   The name of the Chado table used as a base table.
   * @param string $table_alias
   *   The alias of the table.  For the base table, use the same table name as
   *   base tables don't have aliases.
   */
  public function getTableFields(string $base_table, string $table_alias) {

    $fields = [];
    $items = $this->getTableItems($base_table, $table_alias);
    foreach ($items as $delta => $item) {
      foreach ($item['field_columns'] as $chado_alias => $field_columns) {
        foreach ($field_columns as $info) {
          $field_name = $info['field_name'];
          $fields[$field_name] = 1;
        }
      }
    }
    return array_keys($fields);
  }

  /**
   * This function adds a new item to the table.
   *
   * This function gets called internally during a find operation when we
   * need to add recrods beyond the original element used for searching.
   * It simply copies the item for delta 0 and clears the values so they can
   * get set.
   *
   * @param string $base_table
   *   The name of the Chado table used as a base table.
   * @param string $table_alias
   *   The alias of the table.  For the base table, use the same table name as
   *   base tables don't have aliases.
   */
  protected function addEmptyTableItem(string $base_table, string $table_alias) {
    $items = $this->getTableItems($base_table, $table_alias);
    $num_items = count($items);
    $this->records[$base_table]['tables'][$table_alias]['items'][$num_items] = $items[0];

    // Clear the values for this new item.
    foreach (array_keys($items[0]['values']) as $column_alias) {
      $this->records[$base_table]['tables'][$table_alias]['items'][$num_items]['values'][$column_alias] = NULL;
    }
  }


  /**
   * Retreives the Chado column for a given base table and table alis.
   *
   * @param string $base_table
   *   The name of the Chado table used as a base table.
   * @param string $table_alias
   *   The alias of the table.  For the base table, use the same table name as
   *   base tables don't have aliases.
   * @param int $delta
   *   The numeric index of the item.
   * @param string $column_alias
   *   The alias for the column.
   *
   * @return string
   *   The name of the chado column
   */
  public function getFieldAliasColumn(string $base_table, string $table_alias, int $delta, string $column_alias) {

    if (!array_key_exists($base_table, $this->records)) {
      throw new \Exception(t('ChadoRecords::getFieldAliasColumn(): The base table has not been added to the ChadoRecords object: @base_table.',
          ['@base_table' => $base_table]));
    }

    if (!array_key_exists($table_alias, $this->records[$base_table]['tables'])) {
      return NULL;
    }
    if (!array_key_exists($delta, $this->records[$base_table]['tables'][$table_alias]['items'])) {
      return NULL;
    }
    if (!array_key_exists($column_alias, $this->records[$base_table]['tables'][$table_alias]['items'][$delta]['column_aliases'])) {
      return NULL;
    }
    return $this->records[$base_table]['tables'][$table_alias]['items'][$delta]['column_aliases'][$column_alias]['chado_column'];
  }

  /**
   * Retreives all of the column aliases for a given chado column.
   *
   * @param string $base_table
   *   The name of the Chado table used as a base table.
   * @param string $table_alias
   *   The alias of the table.  For the base table, use the same table name as
   *   base tables don't have aliases.
   * @param int $delta
   *   The numeric index of the item.
   * @param string $column_alias
   *   The alias for the column.
   *
   * @return array
   *   An array containing all of the alias mappings for fields in the table whose
   *   column namthces the $chado_column provided.
   */
  public function getColumnFieldAliases(string $base_table, string $table_alias, int $delta, string $chado_column) {

    $aliases = [];

    if (!array_key_exists($base_table, $this->records)) {
      throw new \Exception(t('ChadoRecords::getColumnFieldAliases(): The base table has not been added to the ChadoRecords object: @base_table.',
          ['@base_table' => $base_table]));
    }

    if (!array_key_exists($table_alias, $this->records[$base_table]['tables'])) {
      return NULL;
    }
    if (!array_key_exists($delta, $this->records[$base_table]['tables'][$table_alias]['items'])) {
      return NULL;
    }

    $column_aliases = array_keys($this->records[$base_table]['tables'][$table_alias]['items'][$delta]['column_aliases']);
    foreach ($column_aliases as $column_alias) {
      if ($chado_column === $this->records[$base_table]['tables'][$table_alias]['items'][$delta]['column_aliases'][$column_alias]['chado_column']) {
        $aliases[] = $column_alias;
      }
    }

    return $aliases;
  }

  /**
   * Sets a value for a field that has already been added.
   *
   * This is useful for after a query is run and the value needs to be set.
   *
   * @param string $base_table
   *   The name of the Chado table used as a base table.
   * @param string $table_alias
   *   The alias of the table.  For the base table, use the same table name as
   *   base tables don't have aliases.
   * @param int $delta
   *   The numeric index of the item.
   * @param string $column_alias
   *   The alias for the column.
   * @param mixed $value
   *   The value t oset for the field.
   *
   * @throws \Exception
   *   If the base_table, table_alias or delta don't exist then an error is
   *   thrown.
   *
   * @return bool
   *   TRUE if the value was set, FALSE otherwise
   */
  protected function setColumnValue(string $base_table, string $table_alias, int $delta, string $column_alias, $value) : bool {

    if (!array_key_exists($base_table, $this->records)) {
      throw new \Exception(t('ChadoRecords::setColumnValue(): The base table has not been added to the ChadoRecords object: @base_table.',
          ['@base_table' => $base_table]));
    }
    if (!array_key_exists($table_alias, $this->records[$base_table]['tables'])) {
      throw new \Exception(t('ChadoRecords::setColumnValue(): table_alias, "@alias", does not exist in the records array: @record',
          ['@alias' => $table_alias, '@delta' => $delta, '@record' => print_r($this->records, TRUE)]));
    }
    if (!array_key_exists($delta, $this->records[$base_table]['tables'][$table_alias]['items'])) {
      throw new \Exception(t('ChadoRecords::setColumnValue(): delta, "@delta", for table_alias, "@alias", does not exist in the records array: @record',
          ['@alias' => $table_alias, '@delta' => $delta, '@record' => print_r($this->records, TRUE)]));
    }

    // Just skip columns that don't exist.  It shouldn't be an error.
    if (!array_key_exists($column_alias, $this->records[$base_table]['tables'][$table_alias]['items'][$delta]['values'])) {
      return FALSE;
    }

    // Set the value.
    $this->records[$base_table]['tables'][$table_alias]['items'][$delta]['values'][$column_alias] = $value;
    $this->records[$base_table]['tables'][$table_alias]['items'][$delta]['has_values'] = TRUE;
    return TRUE;
  }

  /**
   * Gets a value for a given field.
   *
   * @param string $base_table
   *   The name of the Chado table used as a base table.
   * @param string $table_alias
   *   The alias of the table.  For the base table, use the same table name as
   *   base tables don't have aliases.
   * @param int $delta
   *   The numeric index of the item.
   * @param string $column_alias
   *   The alias for the column.
   *
   * @return mixed
   *   The value of the field.
   */
  public function getColumnValue(string $base_table, string $table_alias, int $delta, $column_alias) {

    if (!array_key_exists($base_table, $this->records)) {
      throw new \Exception(t('ChadoRecords::getFieldValue(): The base table has not been added to the ChadoRecords object: @base_table.',
          ['@base_table' => $base_table]));
    }
    if (!array_key_exists($table_alias, $this->records[$base_table]['tables'])) {
      return NULL;
    }

    $items = $this->getTableItems($base_table, $table_alias);
    if (!array_key_exists($delta, $items)) {
      return NULL;
    }
    if (!array_key_exists($column_alias, $items[$delta]['values'])) {
      return NULL;
    }

    // If the values were set then return it, otherwise return NULL;
    if ($items[$delta]['values'] == TRUE) {
      return $items[$delta]['values'][$column_alias];
    }

    return NULL;
  }



  /**
   * Returns the records object as an array.
   *
   * @return array
   *   An array representation of this ChadoRecords object.
   */
  public function getRecordsArray() : array {
    return $this->records;
  }

  /**
   * Allows the caller to copy the records from another ChadoRecords object.
   *
   * @param ChadoRecords $records
   *
   *   The ChadoRecords object shose records should be copied.
   */
  public function copyRecords(ChadoRecords $records) {
    $this->records = $records->getRecordsArray();
  }

  /**
   *  Provides a series of validation checks on the ChadoRecord records.
   *
   *  If any of the records do not pass a validation check then these are
   *  returned as an array of violoations.
   *
   *  @return  array of ConstraintViolation
   */
  public function validate() {

    // Reset the violations list.
    $this->violations = [];

    foreach ($this->records as $base_table => $details) {
      $record_id = $details['record_id'];

      // Make sure all IDs are up to date.
      $this->setLinks($base_table);

      // We only need to validate the base table properties because
      // the linker table values get completely replaced on an update and
      // should not exist for an insert.
      foreach ($this->records[$base_table]['tables'][$base_table]['items'] as $delta => $record) {
        $this->validateRequired($base_table, $delta, $record_id, $record);
        $this->validateTypes($base_table, $delta, $record_id, $record);
        $this->validateSize($base_table, $delta, $record_id, $record);

        // Don't do the SQL checks if there are previous problems.
        if (count($this->violations) == 0) {
          $this->validateUnique($base_table, $delta, $record_id, $record);
          $this->validateFKs($base_table, $delta, $record_id, $record);
        }
      }
    }

    return $this->violations;
  }

  /**
   * Checks that foreign key fields exist in the record for the given table.
   *
   * @param string $base_table
   *   The name of the Chado table used as a base table.
   * @param int $delta
   *   The numeric index of the item.
   * @param int $record_id
   *   The record ID for the base table.
   * @param array $record
   *   The field item to validate
   */
  protected function validateFKs($base_table, $delta, $record_id, $record) {

    $schema = $this->connection->schema();
    $table_def = $schema->getTableDef($base_table, ['format' => 'drupal']);

    $bad_fks = [];
    if (!array_key_exists('foreign keys', $table_def)) {
      return;
    }
    $fkeys = $table_def['foreign keys'];
    foreach ($fkeys as $fk_table => $info) {
      foreach ($info['columns'] as $lcol => $rcol) {

        $lcol_aliases = $this->getColumnFieldAliases($base_table, $base_table, $delta, $lcol);

        // If the FK is not set in the record then skip it.
        if (!$lcol_aliases) {
          continue;
        }
        $lcol_alias = $lcol_aliases[0];

        // If an FK allows nulls and the value is null then skip this one.
        $col_val = $record['values'][$lcol_alias];
        if ($table_def['fields'][$lcol]['not null'] == FALSE and !$col_val) {
          continue;
        }

        // Check if the id is present in the FK table.
        $query = $this->connection->select($fk_table, 'fk');
        $query->fields('fk', [$rcol]);
        $query->condition($rcol, $col_val);
        $fk_id = $query->execute()->fetchField();
        if (!$fk_id) {
          $bad_fks[] = $lcol;
        }
      }
    }

    if (count($bad_fks) > 0) {
      // Documentation for how to create a violation is here
      // https://github.com/symfony/validator/blob/6.1/ConstraintViolation.php
      $message = 'The item cannot be saved because the following values have a missing '
       . 'linked record in the data store: ';

      $params = [];
      foreach ($bad_fks as $col) {
        $message .=  ucfirst($col) . ", ";
      }
      $message = substr($message, 0, -1) . '.';
      $this->violations[] = new ConstraintViolation(t($message, $params)->render(),
          $message, $params, '', NULL, '', 1, 0, NULL, '');
    }
  }

  /**
   * Checks that foreign key values exist.
   *
   * @param string $base_table
   *   The name of the Chado table used as a base table.
   * @param int $delta
   *   The numeric index of the item.
   * @param int $record_id
   *   The record ID for the base table.
   * @param array $record
   *   The field item to validate
   */
  protected function validateTypes($base_table, $delta, $record_id, $record) {

    $schema = $this->connection->schema();
    $table_def = $schema->getTableDef($base_table, ['format' => 'drupal']);

    $bad_types = [];
    foreach ($table_def['fields'] as $col => $info) {
      $col_val = NULL;
      if (array_key_exists($col, $record['columns'])) {
        $col_val = $record['values'][$col];
      }

      // Skip fields without values. If they are required
      // but missing then the validateRequired() function will check those.
      if (!$col_val) {
        continue;
      }

      if ($info['type'] == 'integer' or $info['type'] == 'bigint' or
          $info['type'] == 'smallint' or $info['type'] == 'serial') {
        if (!preg_match('/^\d+$/', $col_val)) {
          $bad_types[$col] = 'Integer';
        }
      }
      else if ($info['type'] == 'boolean') {
        if (!is_bool($col_val) and !preg_match('/^[01]$/', $col_val)) {
          $bad_types[$col] = 'Boolean';
        }
      }
      else if ($info['type'] == 'timestamp without time zone' or $info['type'] == 'date') {
        if (!is_integer($col_val)) {
          $bad_types[$col] = 'Timestamp';
        }
      }
      else if ($info['type'] == 'character varying' or $info['type'] == 'character' or
        $info['type'] == 'text') {
        // Do nothing.
      }
      else if ($info['type'] == 'double precision' or $info['type'] == 'real') {
        if (!is_numeric($col_val)) {
          $bad_types[$col] = 'Number';
        }
      }

      if (count($bad_types) > 0) {
        // Documentation for how to create a violation is here
        // https://github.com/symfony/validator/blob/6.1/ConstraintViolation.php
        $message = 'The item cannot be saved because the following values are of the wrong type: ';
        $params = [];
        foreach ($bad_types as $col => $col_type) {
          $message .=  ucfirst($col) . " should be $col_type. " ;
        }
        $this->violations[] = new ConstraintViolation(t($message, $params)->render(),
            $message, $params, '', NULL, '', 1, 0, NULL, '');
      }
    }
  }


  /**
   * Checks that size of the value isn't too large
   *
   * @param string $base_table
   *   The name of the Chado table used as a base table.
   * @param int $delta
   *   The numeric index of the item.
   * @param int $record_id
   *   The record ID for the base table.
   * @param array $record
   *   The field item to validate
   */
  protected function validateSize($base_table, $delta, $record_id, $record) {

    $schema = $this->connection->schema();
    $table_def = $schema->getTableDef($base_table, ['format' => 'drupal']);

    $bad_sizes = [];
    foreach ($table_def['fields'] as $col => $info) {
      $col_val = NULL;
      if (array_key_exists($col, $record['columns'])) {
        $col_val = $record['values'][$col];
      }

      // Skip fields without values. If they are required
      // but missing then the validateRequired() function will check those.
      if (!$col_val) {
        continue;
      }

      // If the column has a size then check it.
      if (array_key_exists('size', $info)) {

        // If this is a string type column.
        if ($info['type'] == 'character varying' or
            $info['type'] == 'character' or
            $info['type'] == 'text') {
              if (strlen($col_val) > $info['size']) {
                $bad_sizes[$col] = $info['size'];
              }
            }
      }
    }

    if (count($bad_sizes) > 0) {
      // Documentation for how to create a violation is here
      // https://github.com/symfony/validator/blob/6.1/ConstraintViolation.php
      $message = 'The item cannot be saved because the following values are too large. ';
      $params = [];
      foreach ($bad_sizes as $col => $size) {
        $message .=  ucfirst($col) . " should be less than $size characters long. " ;
      }
      $this->violations[] = new ConstraintViolation(t($message, $params)->render(),
          $message, $params, '', NULL, '', 1, 0, NULL, '');
    }
  }

  /**
   * Checks the unique constraint of the table.
   *
   * @param string $base_table
   *   The name of the Chado table used as a base table.
   * @param int $delta
   *   The numeric index of the item.
   * @param int $record_id
   *   The record ID for the base table.
   * @param array $record
   *   The field item to validate
   */
  protected function validateUnique($base_table, $delta, $record_id,  $record) {

    $schema = $this->connection->schema();
    $table_def = $schema->getTableDef($base_table, ['format' => 'drupal']);

    // Check if we are violating a unique constraint (if it's an insert)
    if (array_key_exists('unique keys',  $table_def)) {
      $pkey = $table_def['primary key'];

      // Iterate through the unique constraints and see if the record
      // violates it.
      $ukeys = $table_def['unique keys'];
      foreach ($ukeys as $ukey_name => $ukey_cols) {
        $ukey_cols = explode(',', $ukey_cols);
        $query = $this->connection->select('1:'. $base_table, $base_table);
        $query->fields($base_table);
        foreach ($ukey_cols as $col) {
          $col = trim($col);
          $col_val = NULL;
          if (in_array($col, $record['columns'])) {
            $col_val = $record['values'][$col];
          }
          // If there is not a NOT NULL constraint on this column,
          // and it is of a string type, then we need to handle
          // empty values specially, since they might be stored
          // as either NULL or as an empty string in the database
          // table. Create a condition that checks for both. For
          // other types, e.g. integer, just check for null.
          if ($table_def['fields'][$col]['not null'] == FALSE and !$col_val) {
            if (in_array($table_def['fields'][$col]['type'],
                ['character', 'character varying', 'text'])) {
                  $query->condition($query->orConditionGroup()
                        ->condition($col, '', '=')
                        ->isNull($col));
                }
                else {
                  $query->isNull($col);
                }
          }
          else {
            $query->condition($col, $col_val);
          }
        }

        // If we have matching record, check for a unique constraint
        // violation.
        $match = $query->execute()->fetchObject();
        if ($match) {

          // Add a constraint violation if we have a match and the
          // record_id is 0. This would be an insert but a record already
          // exists. Or, if the record_id isn't the same as the matched
          // record. This is an update that conflicts with an existing
          // record.
          if (($record_id == 0) or ($record_id != $match->$pkey)) {
            // Documentation for how to create a violation is here
            // https://github.com/symfony/validator/blob/6.1/ConstraintViolation.php
            $message = 'The item cannot be saved as another already exists with the following values: ';
            $params = [];
            foreach ($ukey_cols as $col) {
              $col = trim($col);
              $col_val = NULL;
              if (in_array($col, $record['columns'])) {
                // @todo need to use the column alias when getting the value.
                $col_val = $record['values'][$col];
              }
              $params["@$col"] = $col_val;
              $message .=  ucfirst($col) . ": '@$col'" . (count($ukey_cols) == count($params)?'. ':', ');
            }
            // Explanation of the unique violation.
            if (count($params) > 1) {
              $message .= 'The combination of these @param_count values';
              $params['@param_count'] = count($params);
            }
            else {
              $message .= 'This value';
            }
            $message .= ' must be unique for every item.';
            $this->violations[] = new ConstraintViolation(t($message, $params)->render(),
                $message, $params, '', NULL, '', 1, 0, NULL, '');
          }
        }
      }
    }
  }


  /**
   * Checks that required fields have values.
   *
   * @param string $base_table
   *   The name of the Chado table used as a base table.
   * @param int $delta
   *   The numeric index of the item.
   * @param int $record_id
   *   The record ID for the base table.
   * @param array $record
   *   The field item to validate
   */
  protected function validateRequired($base_table, $delta, $record_id, $record) {

    $schema = $this->connection->schema();
    $table_def = $schema->getTableDef($base_table, ['format' => 'drupal']);
    $pkey = $table_def['primary key'];

    $missing = [];
    foreach ($table_def['fields'] as $col => $info) {
      $col_val = NULL;
      if (in_array($col, $record['columns'])) {
        $col_val = $record['values'][$col];
      }

      // Don't check the pkey
      if ($col == $pkey) {
        continue;
      }

      // If the field requires a value but doesn't have one then it may be
      // a problem.
      if ($info['not null'] == TRUE and (!isset($col_val) or ($col_val == ''))) {
        // If the column  has a default value then it's not a problem.
        if (array_key_exists('default', $info)) {
          continue;
        }
        $missing[] = $col;
      }
    }

    if (count($missing) > 0) {
      // Documentation for how to create a violation is here
      // https://github.com/symfony/validator/blob/6.1/ConstraintViolation.php
      $message = 'The item cannot be saved because the following fields for the Chado '
        . '"' . $base_table . '" table are missing. ';
      $params = [];
      foreach ($missing as $col) {
        $message .=  $col . ", ";
      }
      $message = substr($message, 0, -2) . '.';
      $this->violations[] = new ConstraintViolation(t($message, $params)->render(),
          $message, $params, '', NULL, '', 1, 0, NULL, '');
    }
  }

  /**
   * A helper function for the insetTable() function.
   *
   * Checks to see if the record should not be inserted.
   *
   * @param array $record
   *   The record being considered for insertion.
   * @return bool
   *   Returns TRUE if the record should be skipped, FALSE otherwise.
   */
  protected function isSkipInsert(array $record) : bool {
    $skip_record = FALSE;

    // Don't insert any records if any of the columns have field that
    // are marked as "delete if empty".
    if (array_key_exists('delete_if_empty', $record)) {
      foreach ($record['delete_if_empty'] as $details) {
        if ($record['values'][$details['chado_column']] == $details['empty_value']) {
          $skip_record = TRUE;
        }
      }
    }
    return $skip_record;
  }


  /**
   * Inserts all records for a single Chado table.
   *
   * @param string $base_table
   *   The name of the Chado table used as a base table.
   * @param string $table_alias
   *   The alias of the table.  For the base table, use the same table name as
   *   base tables don't have aliases.
   *
   * @throws \Exception
   */
  public function insertRecords(string $base_table, string $table_alias) {

    // Make sure all IDs are up to date.
    $this->setLinks($base_table);

    // Get the Chado table for this given table alias.
    $chado_table = $this->getTableFromAlias($base_table, $table_alias);

    // Get information about this Chado table.
    $schema = $this->connection->schema();
    $table_def = $schema->getTableDef($chado_table, ['format' => 'drupal']);
    $pkey = $table_def['primary key'];

    // Iterate through each item of the table and perform an insert.
    $items = $this->getTableItems($base_table, $table_alias);
    foreach ($items as $delta => $record) {

      // If we need to skip this insert because it's empty then continue.
      if ($this->isSkipInsert($record)) {
        continue;
      }

      // Build the Insert.
      $insert = $this->connection->insert('1:' . $chado_table);

      // Generate the list of fields to add to the insert.
      $values = [];
      foreach ($record['columns'] as $column_alias) {
        $chado_column = $record['column_aliases'][$column_alias]['chado_column'];
        $values[$chado_column] = $record['values'][$column_alias];
      }

      // Remove the primary key. It can't be set on an insert. Most likely it's
      // zero.
      unset($values[$pkey]);

      // Add the fields to the insert.
      $insert->fields($values);
      $this->field_debugger->reportQuery($insert, "Insert Query for $chado_table ($delta)");

      // Execute the insert.
      $record_id = $insert->execute();
      if (!$record_id) {
        throw new \Exception(t('Failed to insert a record in the Chado "@table" table. Alias: @alias, Record: @record',
            ['@alias' => $table_alias, '@table' => $chado_table, '@record' => print_r($record, TRUE)]));
      }

      // Update the field with the record id.
      $column_aliases = $this->getColumnFieldAliases($base_table, $table_alias, $delta, $pkey);
      if (!$column_aliases){
        throw new \Exception(t('Failed to insert a record in the Chado "@table" because the primary key is missing as a field. Alias: @alias, Record: @record',
            ['@alias' => $table_alias, '@table' => $chado_table, '@record' => print_r($record, TRUE)]));
      }
      $pkey_alias = array_shift($column_aliases);

      $this->setColumnValue($base_table, $table_alias, $delta, $pkey_alias, $record_id);
      if ($base_table === $table_alias) {
        $this->setRecordID($base_table, $record_id);
        $this->setLinks($base_table);
      }
    }
  }

  /**
   * Queries for multiple records in Chado for a given table.
   *
   * @param string $base_table
   *   The name of the Chado table used as a base table.
   * @param string $table_alias
   *   The alias of the table.  For the base table, use the same table name as
   *   base tables don't have aliases.
   *
   * @return array
   *   An array of \Drupal\tripal_chado\TripalStorage\ChadoRecords objects.
   *
   * @throws \Exception
   */
  public function findRecords(string $base_table, string $table_alias) {

    $found_records = [];

<<<<<<< HEAD
    // Get informatino about this Chado table.
=======
    // Make sure all IDs are up to date.
    $this->setLinks($base_table);

    // Get information about this Chado table.
>>>>>>> 6e12defc
    $chado_table = $this->getTableFromAlias($base_table, $table_alias);

    // Iterate through each item of the table and perform an insert.
    $items = $this->getTableItems($base_table, $table_alias);
    foreach ($items as $delta => $record) {

      // Start the select
      $select = $this->connection->select('1:' . $chado_table, $table_alias);

      // Add the fields in the chado table.
      foreach ($record['columns'] as $column_alias) {
        $chado_column = $record['column_aliases'][$column_alias]['chado_column'];
        $select->addField($table_alias, $chado_column, $column_alias);
      }

      // Add in any joins.
      if (array_key_exists('joins', $record)) {
        $join_paths = array_keys($record['joins']);
        sort($join_paths);
        foreach ($join_paths as $join_path) {
          $join_info = $record['joins'][$join_path];
          $right_table = $join_info['on']['right_table'];
          $right_alias = $join_info['on']['right_alias'];
          $right_column = $join_info['on']['right_column'];
          $left_alias = $join_info['on']['left_alias'];
          $left_column = $join_info['on']['left_column'];

          $select->leftJoin('1:' . $right_table, $right_alias, $left_alias . '.' .  $left_column . '=' .  $right_alias . '.' . $right_column);

          foreach ($join_info['columns'] as $column) {
            $join_column = $column['chado_column'];
            $join_column_alias = $column['column_alias'];
            $select->addField($right_alias, $join_column, $join_column_alias);
          }
        }
      }

      // Add the select condition
      foreach ($record['conditions'] as $column_alias => $value) {
        // If we don't have a primary key for the base table then skip the condition.
        if (array_key_exists($column_alias, $record['link_columns']) and !$this->getRecordID($base_table)) {
          continue;
        }
        $select->condition($table_alias . '.' . $column_alias, $value['value'], $value['operation']);
      }

      $this->field_debugger->reportQuery($select, "Select Query for $chado_table ($delta)");

      // Execute the query.
      $results = $select->execute();
      if (!$results) {
        throw new \Exception(t('Failed to select record in the Chado "@table" table. Record: @record',
          ['@table' => $chado_table, '@record' => print_r($record, TRUE)]));
      }

      while ($values = $results->fetchAssoc()) {

        // Update the values in the new record.
        foreach ($values as $column_alias => $value) {
          $this->setColumnValue($base_table, $table_alias, $delta, $column_alias, $value);

          // If this is the base table be sure to set the record ID.
          if ($base_table === $table_alias and array_key_exists($column_alias, $record['link_columns'])) {
            $this->setRecordID($base_table, $value);
          }
        }

        // We start by cloning the records array
        // (includes all tables, not just the current $base_table)
        $new_record = new ChadoRecords($this->field_debugger, $this->logger, $this->connection);
        $new_record->copyRecords($this);

        // Save the new record object. to be returned later.
        $found_records[] = $new_record;
      }
    }
    return $found_records;
  }

  /**
   * Updates all records for a single Chado table.
   *
   * @param string $base_table
   *   The name of the Chado table used as a base table.
   * @param string $table_alias
   *   The alias of the table.  For the base table, use the same table name as
   *   base tables don't have aliases.
   *
   * @throws \Exception
   */
  public function updateRecords($base_table, $table_alias) {

    // Make sure all IDs are up to date.
    $this->setLinks($base_table);

    // Get the Chado table for this given table alias.
    $chado_table = $this->getTableFromAlias($base_table, $table_alias);

    // Get information about this Chado table.
    $schema = $this->connection->schema();
    $table_def = $schema->getTableDef($chado_table, ['format' => 'drupal']);
    $pkey = $table_def['primary key'];

    // Iterate through each item of the table and perform an insert.
    $items = $this->getTableItems($base_table, $table_alias);
    foreach ($items as $delta => $record) {

      // Don't update if we don't have any conditions set.
      if (!$this->hasValidConditions($record)) {
        throw new \Exception(t('Cannot update record in the Chado "@table" table due to unset conditions. Record: @record',
            ['@table' => $chado_table, '@record' => print_r($record, TRUE)]));
      }

      // Skip records that are empty.
      if ($this->isEmptyRecord($record)) {
        continue;
      }

      // Start the update.
      $update = $this->connection->update('1:'. $chado_table);

      // Add the fields to update.
      $fields = [];
      foreach ($record['columns'] as $column_alias) {
        $chado_column = $record['column_aliases'][$column_alias]['chado_column'];
        $fields[$chado_column] = $record['values'][$column_alias];
      }
      $update->fields($fields);

      foreach ($record['conditions'] as $column_alias => $details) {
        $update->condition($column_alias, $details['value']);
      }

      $this->field_debugger->reportQuery($update, "Update Query for $chado_table ($delta). Note: arguments may only include the conditional ones, see Drupal Issue #2005626.");

      $rows_affected = $update->execute();
      if ($rows_affected == 0) {
        throw new \Exception(t('Failed to update record in the Chado "@table" table. Record: @record',
            ['@table' => $chado_table, '@record' => print_r($record, TRUE)]));
      }
      if ($rows_affected > 1) {
        throw new \Exception(t('Incorrectly tried to update multiple records in the Chado "@table" table. Record: @record',
            ['@table' => $chado_table, '@record' => print_r($record, TRUE)]));
      }
    }
  }

  /**
   * Deletes record for a given table.
   *
   * @param string $base_table
   *   The name of the Chado table used as a base table.
   * @param string $table_alias
   *   The alias of the table.  For the base table, use the same table name as
   *   base tables don't have aliases.
   * @param bool $graceful
   *   Set to TRUE to not throw an exception if valid conditions are not
   *   set. If TRUE then it skips the record rather than performs the delete.
   *
   * @throws \Exception
   */
  public function deleteRecords(string $base_table, string $table_alias, bool $graceful = FALSE) {

    // Make sure all IDs are up to date.
    $this->setLinks($base_table);

    // Get the Chado table for this given table alias.
    $chado_table = $this->getTableFromAlias($base_table, $table_alias);

    // Iterate through each item of the table and perform an insert.
    $items = $this->getTableItems($base_table, $table_alias);
    foreach ($items as $delta => $record) {

      $schema = $this->connection->schema();
      $table_def = $schema->getTableDef($chado_table, ['format' => 'drupal']);
      $pkey = $table_def['primary key'];

      // Don't delete if we don't have any conditions set.
      if (!$this->hasValidConditions($record)) {
        if ($graceful) {
          continue;
        }
        throw new \Exception(t('Cannot delete record in the Chado "@table" table due to unset conditions. Record: @record',
            ['@table' => $chado_table, '@record' => print_r($record, TRUE)]));
      }

      // Don't delete if the primary key is not set.
      $column_aliases = $this->getColumnFieldAliases($base_table, $table_alias, $delta, $pkey);
      if (!$column_aliases) {
        continue;
      }
      $pkey_alias = array_shift($column_aliases);
      if (empty($record['values'][$pkey_alias])) {
        continue;
      }


      $delete = $this->connection->delete('1:'. $chado_table);
      foreach ($record['conditions'] as $column_alias => $cond_value) {
        $chado_column = $record['column_aliases'][$column_alias]['chado_column'];
        $delete->condition($chado_column, $cond_value['value']);
      }

      $this->field_debugger->reportQuery($delete, "Delete Query for $chado_table ($delta)");

      $rows_affected = $delete->execute();
      if ($rows_affected == 0) {
        // @debug print "\n" . strtr((string) $delete, $delete->arguments()) . "\n";
        throw new \Exception(t('Failed to delete a record in the Chado "@table" table. Record: @record',
            ['@table' => $chado_table, '@record' => print_r($record, TRUE)]));
      }
      if ($rows_affected > 1) {
        throw new \Exception(t('Incorrectly tried to delete multiple records in the Chado "@table" table. Record: @record',
            ['@table' => $chado_table, '@record' => print_r($record, TRUE)]));
      }

      // Unset the record Id for this deleted record.
      $this->setColumnValue($base_table, $table_alias, $delta, $pkey, 0);
    }
  }

  /**
   * Selects a single record from Chado.
   *
   * @param string $base_table
   *   The name of the Chado table used as a base table.
   * @param string $table_alias
   *   The alias of the table.  For the base table, use the same table name as
   *   base tables don't have aliases.
   *
   * @throws \Exception
   *
   * @return int
   *   Returns the number of records for this table that were found.
   */
  public function selectRecords(string $base_table, string $table_alias) : int {

    // Indicates the number of records that were found for this table.
    // We need to return the number found because even if no records are found
    // the `values` array of $this->records will still have the values that were
    // provided to it. Since we use that same array for updates/inserts it
    // makes sense for those values to be there.  So, we need something to
    // indicate if we actually did find values on a `loadValues()` or
    // `findValues()` call.
    $num_found = 0;

    // Make sure all IDs are up to date.
    $this->setLinks($base_table);

    // Get the Chado table for this given table alias.
    $chado_table = $this->getTableFromAlias($base_table, $table_alias);

    // Iterate through each item of the table and perform an insert.
    $items = $this->getTableItems($base_table, $table_alias);
    foreach ($items as $delta => $record) {

      if (!array_key_exists('conditions', $record)) {
        throw new \Exception(t('Cannot select record in the Chado "@table" table due to missing conditions. Record: @record',
            ['@table' => $table_alias, '@record' => print_r($record, TRUE)]));
      }

      // Make sure conditions are valid.
      if (!$this->hasValidConditions($record)) {
        throw new \Exception(t('Cannot select record in the Chado "@table" table due to unset conditions. Record: @record',
            ['@table' => $table_alias, '@record' => print_r($record, TRUE)]));
      }

      // Start the select
      $select = $this->connection->select('1:' . $chado_table, $table_alias);

      // Add the fields in the chado table.
      foreach ($record['columns'] as $column_alias) {
        $chado_column = $record['column_aliases'][$column_alias]['chado_column'];
        $select->addField($table_alias, $chado_column, $column_alias);
      }

      // Add in any joins.
      if (array_key_exists('joins', $record)) {
        $join_paths = array_keys($record['joins']);
        sort($join_paths);
        foreach ($join_paths as $join_path) {
          $join_info = $record['joins'][$join_path];
          $right_table = $join_info['on']['right_table'];
          $right_alias = $join_info['on']['right_alias'];
          $right_column = $join_info['on']['right_column'];
          $left_alias = $join_info['on']['left_alias'];
          $left_column = $join_info['on']['left_column'];

          $select->leftJoin('1:' . $right_table, $right_alias, $left_alias . '.' .  $left_column . '=' .  $right_alias . '.' . $right_column);

          foreach ($join_info['columns'] as $column) {
            $join_column = $column['chado_column'];
            $join_column_alias = $column['column_alias'];
            $select->addField($right_alias, $join_column, $join_column_alias);
          }
        }
      }

      // Add the select condition
      foreach ($record['conditions'] as $column_alias => $value) {
        if (!empty($value['value'])) {
          $chado_column = $record['column_aliases'][$column_alias]['chado_column'];
          $select->condition($table_alias . '.' . $chado_column, $value['value'], $value['operation']);
        }
      }

      $this->field_debugger->reportQuery($select, "Select Query for $chado_table ($delta)");

      // Execute the query.
      $results = $select->execute();
      if (!$results) {
        throw new \Exception(t('Failed to select record in the Chado "@table" table. Record: @record',
            ['@table' => $chado_table, '@record' => print_r($record, TRUE)]));
      }

      // Update the values in the record.
      $num_records = $delta;
      while ($values = $results->fetchAssoc()) {
        // If we have more records than we have items then we have a field
        // with cardinality > 1 and this select is part of a findValues()
        // call.  For a loadValues() then the delta should already be set for
        // all the property items.  We need to create a copy of the previous
        // item so we can add the new values.
        if ($num_records + 1 > count($this->getTableItems($base_table, $table_alias))) {
          $this->addEmptyTableItem($base_table, $table_alias);
        }
        foreach ($values as $column_alias => $value) {
          $this->setColumnValue($base_table, $table_alias, $num_records, $column_alias, $value);
          // If this is the base table be sure to set the record ID.
          if ($base_table === $table_alias and array_key_exists($column_alias, $record['link_columns'])) {
            $this->setRecordID($base_table, $value);
          }
        }
        $num_records++;
        $num_found++;
      }
    }
    return $num_found;
  }

  /**
   * Indicates if the record has any valid conditions.
   *
   * For the record to have valid conditions it must first have at least
   * one condition, and the value on which that condition relies is not empty.
   *
   * @param array $record
   *   The field item to validate
   *
   * @return bool
   *   Return TRUE if the conditions are valid. FALSE otherwise.
   */
  protected function hasValidConditions($record) : bool{

    $num_conditions = 0;
    foreach ($record['conditions'] as $details) {
      if (!empty($details['value'])) {
        $num_conditions++;
      }
    }
    if ($num_conditions == 0) {
      return FALSE;
    }
    return TRUE;
  }

  /**
   * Indicates if we should keep this record for inserts/updates.
   *
   * @param array $record
   *   The field item to validate
   *
   * @return bool
   *   Return TRUE if the record is empty. FALSE otherwise.
   */
  protected function isEmptyRecord($record) {
    if (array_key_exists('delete_if_empty', $record)) {
      foreach ($record['delete_if_empty'] as $del_record) {
        if ($record['values'][$del_record['chado_column']] == $del_record['empty_value']) {
          return TRUE;
        }
      }
    }
    return FALSE;
  }
}<|MERGE_RESOLUTION|>--- conflicted
+++ resolved
@@ -1658,14 +1658,7 @@
 
     $found_records = [];
 
-<<<<<<< HEAD
-    // Get informatino about this Chado table.
-=======
-    // Make sure all IDs are up to date.
-    $this->setLinks($base_table);
-
     // Get information about this Chado table.
->>>>>>> 6e12defc
     $chado_table = $this->getTableFromAlias($base_table, $table_alias);
 
     // Iterate through each item of the table and perform an insert.
