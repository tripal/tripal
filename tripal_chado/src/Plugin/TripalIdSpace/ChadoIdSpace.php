<?php

namespace Drupal\tripal_chado\Plugin\TripalIdSpace;

use Drupal\tripal\TripalVocabTerms\TripalIdSpaceBase;
use Drupal\tripal\TripalVocabTerms\TripalTerm;

/**
 * Chado Implementation of TripalIdSpaceBase
 *
 *  @TripalIdSpace(
 *    id = "chado_id_space",
 *    label = @Translation("Vocabulary IDSpace in Chado"),
 *  )
 */
class ChadoIdSpace extends TripalIdSpaceBase {

<<<<<<< HEAD
=======
  /**
   * Holds the default vacabulary name.
   *
   * @var string
   */
  protected $default_vocabulary = NULL;

>>>>>>> 19f41d1a
  /**
   * Holds the TripalDBX instance for accessing Chado.
   *
   * @var \Drupal\tripal\TripalDBX\TripalDbxConnection
   */
  protected $chado = NULL;


  /**
   * The definition for the `db` table of Chado.
   *
   * @var array
   */
  protected $db_def = NULL;


  /**
   * An instance of the TripalLogger.
   *
   * @var \Drupal\tripal\Services\TripalLogger
   */
  protected $messageLogger = NULL;

  /**
   * A simple boolean to prevent Chado queries if the ID space isn't valid.
   *
   * @var bool
   */
  protected $is_valid = False;


  /**
   * {@inheritdoc}
   */
  public function __construct(array $configuration, $plugin_id, $plugin_definition) {
    parent::__construct($configuration, $plugin_id, $plugin_definition);

    // Instantiate the TripalLogger
    $this->messageLogger = \Drupal::service('tripal.logger');

    // Instantiate a TripalDBX connection for Chado.
    $this->chado = \Drupal::service('tripal_chado.database');

    // Get the chado definition for the `db` table.
    $this->db_def = $this->chado->schema()->getTableDef('db', ['Source' => 'file']);

    // Check the name to make sure it's valid.
    $this->isValid();
  }


  /**
   * {@inheritdoc}
   */
  public function isValid() {

    // Make sure the name of this ID Space does not exceeed the allowed size in Chado.
    if (strlen($this->getName()) > $this->db_def['fields']['name']['size']) {
      $this->messageLogger->error('ChadoIdSpace: The IdSpace name must not be longer than @size characters. ' +
          'The value provided was: @value',
          ['@size' => $this->db_def['fields']['name']['size'],
           '@value' => $this->getName()]);
          return;
    }

    $this->is_valid = True;

    return $this->is_valid;
  }

<<<<<<< HEAD
=======
  /**
   * {@inheritdoc}
   */
  public function recordExists() {
    $db = $this->loadIdSpace();
    if ($db and $db['name'] == $this->getName()) {
      return True;
    }
    return False;
  }

>>>>>>> 19f41d1a

  /**
   * {@inheritdoc}
   */
  public function create() {

    // Check if the record already exists in the database, if it
    // doesn't then insert it.  We don't yet have the description,
    // URL prefix, etc but that's okay, the name is all that is
    // required to create a record in the `db` table.
    $db = $this->loadIdSpace();
    if (!$db) {
      $query = $this->chado->insert('1:db')
        ->fields(['name' => $this->getName()]);
      $query->execute();
    }
  }

  /**
   * {@inheritdoc}
   */
  public function destroy(){
    // The destroy function is meant to delete the ID space.
    // But, because CVs and DBs are so critical to almost all
    // data in Chado we don't want to remove the records.
    // Let's let the collection be deleted as far as
    // Tripal is concerned but leave the record in Chado.
    // So, do nothing here.
  }

  /**
   * Loads an ID Space record from Chado.
   *
   * This function queries the `db` table of Chado to get the values
   * for the ID space.
   *
   * @return array
   *   An associative array containing the columns of the `db1 table
   *   of Chado or NULL if the db could not be found.
   */
  protected function loadIdSpace() {

    // Get the Chado `db` record for this ID space.
    $query = $this->chado->select('1:db', 'db')
      ->condition('db.name', $this->getName(), '=')
      ->fields('db', ['name', 'url', 'urlprefix', 'description']);
    $result = $query->execute();
    if (!$result) {
      return NULL;
    }
    return $result->fetchAssoc();

  }

  /**
   * {@inheritdoc}
   */
  public function getParent($child){

    // Don't get values for an ID space that isn't valid.
    if (!$this->is_valid) {
      return NULL;
    }

  }

  /**
   * {@inheritdoc}
   */
  public function getChildren($parent = NULL){

    // Don't get values for an ID space that isn't valid.
    if (!$this->is_valid) {
      return NULL;
    }

    $terms = [];

    $cvterm = $this->getChadoCVTerm($parent);

    $query = $this->chado->select('1:cvterm_relationship', 'CVTR');
    $query->join('1:cvterm', 'CVTSUB', '"CVTR".subject_id = "CVTSUB".cvterm_id');
    $query->join('1:cvterm', 'CVTTYPE', '"CVTR".type_id = "CVTTYPE".cvterm_id');
    $query->join('1:dbxref', 'DBXSUB', '"CVTSUB".dbxref_id = "DBXSUB".dbxref_id');
    $query->join('1:dbxref', 'DBXTYPE', '"CVTTYPE".dbxref_id = "DBXTYPE".dbxref_id');
    $query->join('1:db', 'DBSUB', '"DBSUB".db_id = "DBXSUB".db_id');
    $query->join('1:cv', 'CVSUB', '"CVSUB".cv_id = "CVTSUB".cv_id');
    $query->join('1:db', 'DBTYPE', '"DBTYPE".db_id = "DBXTYPE".db_id');
    $query->join('1:cv', 'CVTYPE', '"CVTYPE".cv_id = "CVTTYPE".cv_id');
    $query->fields('CVTSUB', ['name'])
      ->fields('DBXSUB', ['accession'])
      ->fields('DBSUB', ['name'])
      ->fields('CVSUB', ['name'])
      ->fields('CVTTYPE', ['name'])
      ->fields('DBXTYPE', ['accession'])
      ->fields('DBTYPE', ['name'])
      ->fields('CVTYPE', ['name'])
      ->condition('CVTR.object_id', $cvterm->cvterm_id, '=');
    $children = $query->execute();
    while ($child = $children->fetchObject()) {
      $child_term = new TripalTerm([
        'name' => $child->name,
        'accession' => $child->accession,
        'idSpace' => $child->DBSUB_name,
        'vocabulary' => $child->CVSUB_name
      ]);
      $type_term = new TripalTerm([
        'name' => $child->CVTTYPE_name,
        'accession' => $child->DBXTYPE_accession,
        'idSpace' => $child->DBTYPE_name,
        'vocabulary' => $child->CVTYPE_name
      ]);
      $terms[] = [$child_term, $type_term];
    }
    return $terms;
  }

  /**
   * {@inheritdoc}
   */
  public function getTerm($accession, $options = []) {

    if (!$this->is_valid) {
      return NULL;
    }

    // Get the term record.
    $query = $this->chado->select('1:cvterm', 'CVT');
    $query->join('1:dbxref', 'DBX', '"CVT".dbxref_id = "DBX".dbxref_id');
    $query->join('1:cv', 'CV', '"CV".cv_id = "CVT".cv_id');
    $query->join('1:db', 'DB', '"DB".db_id = "DBX".db_id');
    $query->fields('CVT', ['cvterm_id', 'name', 'definition', 'is_obsolete', 'is_relationshiptype'])
      ->condition('DB.name', $this->getName(), '=')
      ->condition('CV.name', $this->getDefaultVocabulary(), '=')
      ->condition('DBX.accession', $accession, '=');
    $cvterm = $query->execute()->fetchObject();
    if (!$cvterm) {
      return NULL;
    }
    $term =  new TripalTerm([
      'name' => $cvterm->name,
      'definition' => $cvterm->definition,
      'accession' => $accession,
      'idSpace' => $this->getName(),
      'vocabulary' => $this->getDefaultVocabulary(),
      'is_obsolete' => $cvterm->is_obsolete == 1 ? True : False,
      'is_relationship_type' => $cvterm->is_relationshiptype == 1 ? True : False,
    ]);

    // Set the internal ID.
    $term->setInternalId($cvterm->cvterm_id);

    // Set the boolean values for the term.
    if ($cvterm->is_obsolete) {
      $term->isObsolete(True);
    }
    if ($cvterm->is_relationshiptype) {
      $term->isRelationshipType(True);
    }

    // Are there synonyms?
    if (!array_key_exists('includes', $options) or in_array('synonyms', $options['includes'])) {
      $query = $this->chado->select('1:cvtermsynonym', 'CVTS');
      $query->leftJoin('1:cvterm', 'CVT', '"CVT".cvterm_id = "CVTS".type_id');
      $query->leftJoin('1:dbxref', 'DBX', '"DBX".dbxref_id = "CVT".dbxref_id');
      $query->leftJoin('1:cv', 'CV', '"CV".cv_id = "CVT".cv_id');
      $query->leftJoin('1:db', 'DB', '"DB".db_id = "DBX".db_id');
      $query->fields('CVTS', ['synonym', 'type_id']);
      $query->fields('CVT', ['name', 'definition']);
      $query->fields('DBX', ['accession']);
      $query->fields('CV', ['name']);
      $query->fields('DB', ['name']);
      $query->condition('CVTS.cvterm_id', $cvterm->cvterm_id, '=');
      $synonyms = $query->execute();
      while ($synonym = $synonyms->fetchObject()) {
        $type_term = NULL;
        if ($synonym->type_id) {
          $type_term = new TripalTerm([
            'name' => $synonym->name,
            'definition' => $synonym->definition,
            'accession' => $synonym->accession,
            'idSpace' => $synonym->DB_name,
            'vocabulary' => $synonym->CV_name,
          ]);
        }
        $term->addSynonym($synonym->synonym, $type_term);
      }
    }

    // Are there alt IDs?
    if (!array_key_exists('includes', $options) or in_array('altIds', $options['includes'])) {
      $query = $this->chado->select('1:cvterm_dbxref', 'CVTDBX');
      $query->join('1:dbxref', 'DBX', '"CVTDBX".dbxref_id = "DBX".dbxref_id');
      $query->join('1:db', 'DB', '"DB".db_id = "DBX".db_id');
      $query->fields('DBX', ['accession'])
        ->fields('DB', ['name'])
        ->condition('CVTDBX.cvterm_id', $cvterm->cvterm_id, '=');
      $alt_ids = $query->execute();
      while ($alt_id = $alt_ids->fetchObject()) {
        $term->addAltId($alt_id->name, $alt_id->accession);
      }
    }

    // Are there properties?
    if (!array_key_exists('includes', $options) or in_array('properties', $options['includes'])) {
      $query = $this->chado->select('1:cvtermprop', 'CVTP');
      $query->join('1:cvterm', 'CVT', '"CVTP".type_id = "CVT".cvterm_id');
      $query->join('1:dbxref', 'DBX', '"CVT".dbxref_id = "DBX".dbxref_id');
      $query->join('1:db', 'DB', '"DB".db_id = "DBX".db_id');
      $query->join('1:cv', 'CV', '"CV".cv_id = "CVT".cv_id');
      $query->fields('CVT', ["name"])
        ->fields('CVTP', ['value'])
        ->fields('DBX', ['accession'])
        ->fields('DB', ['name'])
        ->fields('CV', ['name'])
        ->condition('CVTP.cvterm_id', $cvterm->cvterm_id, '=')
        ->orderBy('CVTP.type_id', 'ASC')
        ->orderBy('CVTP.rank', 'ASC');
      $properties = $query->execute();
      while ($property = $properties->fetchObject()) {
        $prop_term = new TripalTerm([
          'name' => $property->name,
          'accession' => $property->accession,
          'idSpace' => $property->DB_name,
          'vocabulary' => $property->CV_name
        ]);
        $term->addProperty($prop_term, $property->value);
      }
    }

    // Are there parents?
    if (!array_key_exists('includes', $options) or in_array('parents', $options['includes'])) {
      $query = $this->chado->select('1:cvterm_relationship', 'CVTR');
      $query->join('1:cvterm', 'CVTOBJ', '"CVTR".object_id = "CVTOBJ".cvterm_id');
      $query->join('1:cvterm', 'CVTTYPE', '"CVTR".type_id = "CVTTYPE".cvterm_id');
      $query->join('1:dbxref', 'DBXOBJ', '"CVTOBJ".dbxref_id = "DBXOBJ".dbxref_id');
      $query->join('1:dbxref', 'DBXTYPE', '"CVTTYPE".dbxref_id = "DBXTYPE".dbxref_id');
      $query->join('1:db', 'DBOBJ', '"DBOBJ".db_id = "DBXOBJ".db_id');
      $query->join('1:cv', 'CVOBJ', '"CVOBJ".cv_id = "CVTOBJ".cv_id');
      $query->join('1:db', 'DBTYPE', '"DBTYPE".db_id = "DBXTYPE".db_id');
      $query->join('1:cv', 'CVTYPE', '"CVTYPE".cv_id = "CVTTYPE".cv_id');
      $query->fields('CVTOBJ', ['name'])
        ->fields('DBXOBJ', ['accession'])
        ->fields('DBOBJ', ['name'])
        ->fields('CVOBJ', ['name'])
        ->fields('CVTTYPE', ['name'])
        ->fields('DBXTYPE', ['accession'])
        ->fields('DBTYPE', ['name'])
        ->fields('CVTYPE', ['name'])
        ->condition('CVTR.subject_id', $cvterm->cvterm_id, '=');
      $parents = $query->execute();
      while ($parent = $parents->fetchObject()) {
        $parent_term = new TripalTerm([
          'name' => $parent->name,
          'accession' => $parent->accession,
          'idSpace' => $parent->DBOBJ_name,
          'vocabulary' => $parent->CVOBJ_name
        ]);
        $type_term = new TripalTerm([
          'name' => $parent->CVTTYPE_name,
          'accession' => $parent->DBXTYPE_accession,
          'idSpace' => $parent->DBTYPE_name,
          'vocabulary' => $parent->CVTYPE_name
        ]);
        $term->addParent($parent_term, $type_term);
      }
    }

    return $term;
  }

  /**
   * {@inheritdoc}
   */
  public function getTerms($name, $options = []) {

    // The list of terms to return
    $terms = [];

    // Build the query for matching via the `cvterm.name` column.
    $query1 = $this->chado->select('1:cvterm', 'CVT');
    $query1->join('1:cv', 'CV', '"CV".cv_id = "CVT".cv_id');
    $query1->join('1:dbxref', 'DBX', '"DBX".dbxref_id = "CVT".dbxref_id');
    $query1->join('1:db', 'DB', '"DB".db_id = "DBX".db_id');
    $query1->fields('CVT', ['name', 'definition', 'cvterm_id']);
    $query1->fields('DBX', ['accession']);
    $query1->fields('CV', ['name']);
    $query1->condition('DB.name', $this->getName(), '=');
    if (array_key_exists('exact', $options) and $options['exact'] === True) {
      $query1->condition('CVT.name', $name, '=');
    }
    else {
      $query1->condition('CVT.name', $name . '%', 'LIKE');
    }
    $results = $query1->execute();
    while ($cvterm = $results->fetchObject()) {
      $term = new TripalTerm([
        'name' => $cvterm->name,
        'idSpace' => $this->getName(),
        'vocabulary' => $cvterm->CV_name,
        'definition' => $cvterm->definition,
        'accession' => $cvterm->accession
      ]);
      $terms[$cvterm->name][$term->getTermId()] = $term;
    }

    // Build the query for matching via the `cvtermsynonym.synonym` column.
    $query2 = $this->chado->select('1:cvtermsynonym', 'CS');
    $query2->join('1:cvterm', 'CVT', '"CVT".cvterm_id = "CS".cvterm_id');
    $query2->join('1:cv', 'CV', '"CV".cv_id = "CVT".cv_id');
    $query2->join('1:dbxref', 'DBX', '"DBX".dbxref_id = "CVT".dbxref_id');
    $query2->join('1:db', 'DB', '"DB".db_id = "DBX".db_id');
    $query2->fields('CVT', ['name', 'definition', 'cvterm_id']);
    $query2->fields('DBX', ['accession']);
    $query2->fields('CV', ['name']);
    $query2->fields('CS', ['synonym']);
    $query2->condition('DB.name', $this->getName(), '=');
    if (array_key_exists('exact', $options) and $options['exact'] === True) {
      $query2->condition('CS.synonym', $name, '=');
    }
    else {
      $query2->condition('CS.synonym', $name . '%', 'LIKE');
    }
    $results = $query2->execute();
    while ($cvterm = $results->fetchObject()) {
      $term = new TripalTerm([
        'name' => $cvterm->name,
        'idSpace' => $this->getName(),
        'vocabulary' => $cvterm->CV_name,
        'definition' => $cvterm->definition,
        'accession' => $cvterm->accession
      ]);
      $terms[$cvterm->synonym][$term->getTermId()] = $term;
    }
    return $terms;
  }

  /**
   * {@inheritdoc}
   */
  public function getDefaultVocabulary(){
<<<<<<< HEAD
    return $this->getDefaultVocabCache();
=======
    return $this->default_vocabulary;
>>>>>>> 19f41d1a
  }

  /**
   * {@inheritdoc}
   */
  public function saveTerm($term, $options = []) {

    // Don't save terms that aren't valid
    if (!$term->isValid()) {
<<<<<<< HEAD
      $this->messageLogger->error(t('ChadoIdSpace::saveTerm(). The term, "@term" is not valid and cannot be saved.',
          ['@term' => $term->getIdSpace() . ':' . $term->getAccession()]));
=======
      $this->messageLogger->error('ChadoIdSpace::saveTerm(). The term is not valid and cannot be saved.');
>>>>>>> 19f41d1a
      return False;
    }

    // Make sure the idSpace matches.
    if ($this->getName() != $term->getIdSpace()) {
<<<<<<< HEAD
      $this->messageLogger->error(t('ChadoIdSpace::saveTerm(). The term, "@term", does not have the same ID space as this one.',
          ['@term' => $term->getIdSpace() . ':' . $term->getAccession()]));
=======
      $this->messageLogger->error('ChadoIdSpace::saveTerm(). The term to save does not have the same ID space as this one.');
>>>>>>> 19f41d1a
      return False;
    }

    // Get easy to use boolean variables.
    $fail_if_exists = False;
    if (array_key_exists('failIfExists', $options)) {
      $fail_if_exists = $options['failIfExists'];
    }

    // Does the term exist? If not do an insert, if so, do an update.
    $cvterm = $this->getChadoCVTerm($term);
    if (!$cvterm) {
      if (!$this->insertTerm($term, $options)) {
        return False;
      }
    }
    if ($cvterm and $fail_if_exists) {
      return False;
    }
    if ($cvterm and !$fail_if_exists) {
      if (!$this->updateTerm($term, $cvterm, $options)) {
        return False;
      }
    }

    // Set the internal ID.
    $cvterm = $this->getChadoCVTerm($term);
    $term->setInternalId($cvterm->cvterm_id);

    return True;
  }

  /**
   * Retrieve a record from the Chado cv table.
   *
   * @param TripalTerm $term
   *   The TripalTerm object to save.
   *
   * @return object
   *   The cv record in object form.
   */
  protected function getChadoCV(TripalTerm $term) {

    $result = $this->chado->select('1:cv', 'CV')
      ->fields('CV', ['cv_id', 'name', 'definition'])
      ->condition('name', $term->getVocabulary(), '=')
      ->execute();
    if(!$result) {
      return NULL;
    }
    return $result->fetchObject();
  }

  /**
   * Retrieve a record from the Chado db table.
   *
   * @param TripalTerm $term
   *   The TripalTerm object to save.
   * @return object
   *   The db record in object form.
   */
  protected function getChadoDB(TripalTerm $term) {

    $result = $this->chado->select('1:db', 'DB')
      ->fields('DB', ['db_id', 'name', 'description'])
      ->condition('name', $term->getIdSpace(), '=')
      ->execute();
    if(!$result) {
      return NULL;
    }
    return $result->fetchObject();
  }

  /**
   * Retrieve a record from the Chado dbxref table.
   *
   * @param TripalTerm $term
   *   The TripalTerm object to save.
   * @return object
   *   The dbxref record in object form.
   */
  protected function getChadoDBXref(TripalTerm $term) {

    $db = $this->getChadoDB($term);
    $result = $this->chado->select('1:dbxref', 'DBX')
      ->fields('DBX', ['dbxref_id', 'db_id', 'accession', 'version' ,'description'])
      ->condition('db_id', $db->db_id, '=')
      ->condition('accession', $term->getAccession(), '=')
      ->execute();
    if (!$result) {
      return NULL;
    }
    return $result->fetchObject();
  }

  /**
   * Retreives a record from the Cahdo dbxref table using the term ID.
   *
   * @param string $term_id
   *   The term ID (e.g. GO:0044708).
   */
  protected function getChadoDBXrefbyTermID(string $term_id) {

    list($db, $accession) = explode(':', $term_id);
    $query = $this->chado->select('1:dbxref', 'DBX');
    $query->join('1:db', 'DB', '"DB".db_id = "DBX".db_id');
    $result = $query->fields('DBX', ['dbxref_id', 'db_id', 'accession', 'version' ,'description'])
      ->condition('DB.name', $db, '=')
      ->condition('DBX.accession', $accession, '=')
      ->execute();
    if(!$result) {
      return NULL;
    }
    return $result->fetchObject();
  }

  /**
   * Adds a record from the Cahdo dbxref table using the term ID.
   *
   * The database record must already exist.
   *
   * @param string $term_id
   *   The term ID (e.g. GO:0044708).
   *
   * @return object|NULL
   *   The dbxref Object.
   */
  protected function insertChadoDBxrefbyTermID(string $term_id) {
    list($db, $accession) = explode(':', $term_id);
    $result = $this->chado->select('1:db', 'DB')
      ->fields('DB', ['db_id'])
      ->condition('name', $db, '=')
      ->execute();
    if (!$result) {
      return NULL;
    }

    $db_id = $result->fetchField();
    $this->chado->insert('1:dbxref')
      ->fields([
        'db_id' => $db_id,
        'accession' => $accession,
      ])
      ->execute();
    return $this->getChadoDBXrefbyTermID($term_id);
  }

  /**
   * Retrieve a record from the Chado cvterm table.
   *
   * This function uses the db.name (IdSpace), cv.name (vocabulary)
   * and dbxref.accession values to uniquely identify a term in Chado.
   *
   * @param TripalTerm $term
   *   The TripalTerm object to save.
   * @return object
   *   The cvterm record in object form.
   */
  protected function getChadoCVTerm(TripalTerm $term) {

    $query = $this->chado->select('1:cvterm', 'CVT');
    $query->join('1:dbxref', 'DBX', '"DBX".dbxref_id = "CVT".dbxref_id');
    $query->join('1:cv', 'CV', '"CV".cv_id = "CVT".cv_id');
    $query->join('1:db', 'DB', '"DB".db_id = "DBX".db_id');
    $query->fields('CVT', ['cv_id', 'cvterm_id', 'definition', 'is_obsolete', 'is_relationshiptype'])
      ->fields('DBX', ['dbxref_id', 'accession'])
      ->condition('DB.name', $term->getIdSpace(), '=')
      ->condition('CV.name', $term->getVocabulary(), '=')
      ->condition('DBX.accession', $term->getAccession(), '=');
    $result = $query->execute();
    if (!$result) {
      return NULL;
    }
    return $result->fetchObject();
  }


  /**
   * Inserts a new term into Chado.
   *
   * The term should be checked that it does not exist
   * prior to calling this function.
   *
   * @param Drupal\tripal\TripalVocabTerms\TripalTerm $term
   *   The term object to update
   *
   * @param array $options
   *   The options passed to the saveTerm() function.
   *
   * @return boolean
   *   True if the insert was successful, false otherwise.
   */
  protected function insertTerm(TripalTerm $term, $options) {

    try {
      // The CV and DB records should already exist.
      $cv = $this->getChadoCV($term);
      $db = $this->getChadoDB($term);

      // The DBXref may already exist even though the
      // term does not.  So, check first and if not then
      // add it.
      $dbxref = $this->getChadoDBXref($term);
      if (!$dbxref) {

        $this->chado->insert('1:dbxref')
          ->fields([
            'db_id' => $db->db_id,
            'accession' => $term->getAccession(),
          ])
        ->execute();
        $dbxref = $this->getChadoDBXref($term);
      }

      // Add the CVterm record.
      $this->chado->insert('1:cvterm')
        ->fields([
          'cv_id' => $cv->cv_id,
          'dbxref_id' => $dbxref->dbxref_id,
          'name' => $term->getName(),
          'definition' => $term->getDefinition(),
          'is_obsolete' => $term->isObsolete() ? 1 : 0,
          'is_relationshiptype' => $term->isRelationshipType() ? 1 : 0,
        ])
        ->execute();
      $cvterm = $this->getChadoCVTerm($term);
      if (!$cvterm) {
        return False;
      }

      // Now save the term attributes.
      if (!$this->saveTermAttributes($term, $cvterm, $options)) {
        return False;
      }

    }
    catch (Exception $e) {
      $this->messageLogger->error('ChadoIdSpace::insertTerm(). could not insert the cvterm record: @message',
          ['@message' => $e->getMessage()]);
      return False;
    }
    return True;
  }

  /**
   *
   * @param TripalTerm $term
   * @param object $cvterm
   * @param array $options
   * @return bool
   */
  protected function saveTermAttributes(TripalTerm $term, object $cvterm, array $options) : bool {

    $update_parent = False;
    if (array_key_exists('updateParent', $options)) {
      $update_parent = $options['updateParent'];
    }

    // Add in synonyms.ount($syns->chado->delete('1:cvtermsynonym')->condition('cvterm_id', $cvterm->cvterm_id)->execute();
    $this->chado->delete('1:cvtermsynonym')->condition('cvterm_id', $cvterm->cvterm_id)->execute();
    foreach ($term->getSynonyms() as $synonym => $type_term) {
      $query = $this->chado->insert('1:cvtermsynonym');
      if ($type_term) {
        $type_cvterm = $this->getChadoCVTerm($type_term);
        $query->fields([
          'cvterm_id' => $cvterm->cvterm_id,
          'synonym' => $synonym,
          'type_id' => $type_cvterm->cvterm_id,
        ]);
      }
      else {
        $query->fields([
          'cvterm_id' => $cvterm->cvterm_id,
          'synonym' => $synonym,
        ]);
      }
      $query->execute();
    }

    // Add in the properties
    $this->chado->delete('1:cvtermprop')->condition('cvterm_id', $cvterm->cvterm_id)->execute();
    foreach ($term->getProperties() as $term_id => $properties) {
      foreach  ($properties as $rank => $tuple) {
        $type_term = $this->getChadoCVTerm($tuple[0]);
        if (!$type_term) {
          return False;
        }
        $value = $tuple[1];
        $this->chado->insert('1:cvtermprop')
          ->fields([
            'cvterm_id' => $cvterm->cvterm_id,
            'type_id' => $type_term->cvterm_id,
            'value' => $value,
            'rank' => $rank
          ])
          ->execute();
      }
    }

    // Add in the alternate IDs.
    $this->chado->delete('1:cvterm_dbxref')->condition('cvterm_id', $cvterm->cvterm_id)->execute();
    foreach ($term->getAltIds() as $term_id) {
      $alt_dbxref = $this->getChadoDBXrefbyTermID($term_id);
      if (!$alt_dbxref) {
        $alt_dbxref = $this->insertChadoDBxrefbyTermID($term_id);
        if (!$alt_dbxref) {
          return False;
        }
      }
      $this->chado->insert('1:cvterm_dbxref')
        ->fields([
          'cvterm_id' => $cvterm->cvterm_id,
          'dbxref_id' => $alt_dbxref->dbxref_id,
        ])
        ->execute();
    }

    // Add in the parents.
    $this->chado->delete('1:cvterm_relationship')->condition('subject_id', $cvterm->cvterm_id)->execute();
    foreach ($term->getParents() as $term_id => $tuple) {
      $parent_term = $tuple[0];
      $rel_term = $tuple[1];
      $parent_term = $this->getChadoCVTerm($parent_term);
      if (!$parent_term) {
        return False;
      }
      $rel_cvterm = $this->getChadoCVTerm($rel_term);
      if (!$rel_cvterm) {
        return False;
      }
      $this->chado->insert('1:cvterm_relationship')
        ->fields([
          'type_id' => $rel_cvterm->cvterm_id,
          'subject_id' => $cvterm->cvterm_id,
          'object_id' => $parent_term->cvterm_id,
        ])
        ->execute();

      // Update the parent if requested to do so.
      if ($update_parent) {
        $parent_idSpace = $parent_term->getIdSpaceObject();
        $parent_idSpace->saveTerm($parent_term, ['failIfExists' => $options['failIfExists']]);
      }
    }

    return True;
  }

  /**
   * Updates an existing term in Chado.
   *
   * The term should be checked that it already exists
   * prior to execution of this function.
   *
   * @param Drupal\tripal\TripalVocabTerms\TripalTerm $term
   *   The term object to update
   * @param object $cvterm
   *   The record object for the term to update from the Chado cvterm table.
   * @param array $options
   *   The options passed to the saveTerm() function.
   *
   * @return boolean
   *   True if the update was successful, false otherwise.
   */
  protected function updateTerm(TripalTerm $term, object &$cvterm, array $options) {
    try {
      $this->chado->update('1:cvterm')
        ->fields([
          'name' => $term->getName(),
          'definition' => $term->getDefinition(),
          'is_obsolete' => $term->isObsolete() ? 1 : 0,
          'is_relationshiptype' => $term->isRelationshipType() ? 1 : 0,
        ])
        ->condition('cvterm_id', $cvterm->cvterm_id)
        ->execute();
      $cvterm = $this->getChadoCVTerm($term);

      $this->saveTermAttributes($term, $cvterm, $options);
    }
    catch (Exception $e) {
      $this->messageLogger->error('ChadoIdSpace: could not update the cvterm record: @message',
          ['@message' => $e->getMessage()]);
      return False;
    }
    return True;
  }

  /**
   * {@inheritdoc}
   */
  public function removeTerm($accession) {

  }

  /**
   * {@inheritdoc}
   */
  public function getURLPrefix() {
    $db = $this->loadIdSpace();
    if (!$db) {
      return NULL;
    }
    return $db['urlprefix'];
  }

  /**
   * {@inheritdoc}
   */
  public function setURLPrefix($prefix) {

    // Don't set a value for an ID space that isn't valid.
    if (!$this->is_valid) {
      return False;
    }

    // Make sure the URL prefix is good.
    if (strlen($this->getURLPrefix()) > $this->db_def['fields']['urlprefix']['size']) {
      $this->messageLogger->error('ChadoIdSpace: The URL prefix for the vocabulary ID Space must not be longer than @size characters. ' +
          'The value provided was: @value',
          ['@size' => $this->db_def['fields']['urlprefix']['size'],
            '@value' => $this->getName()]);
      return False;
    }

    // Update the record in the Chado `db` table.
    $query = $this->chado->update('1:db')
      ->fields(['urlprefix' => $prefix])
      ->condition('name', $this->getName(), '=');
    $num_updated = $query->execute();
    if ($num_updated != 1) {
      $this->messageLogger->error('ChadoIdSpace: The URL prefix could not be updated for the vocabulary ID Space.');
      return False;
    }
    return True;
  }


  /**
   * {@inheritdoc}
   */
  public function getDescription() {
    $db = $this->loadIdSpace();
    if (!$db) {
      return NULL;
    }
    return $db['description'];

  }

  /**
   * {@inheritdoc}
   */
  public function setDescription($description) {

    // Don't set a value for an ID space that isn't valid.
    if (!$this->is_valid) {
      return False;
    }


    // Make sure the description is not too long.
    if (strlen($this->getDescription()) > $this->db_def['fields']['description']['size']) {
      $this->messageLogger->error('ChadoIdSpace: The description for the vocabulary ID space must not be longer than @size characters. ' +
          'The value provided was: @value',
          ['@size' => $this->db_def['fields']['description']['size'],
           '@value' => $this->getName()]);
      return False;
    }

    // Update the record in the Chado `db` table.
    $query = $this->chado->update('1:db')
       ->fields(['description' => $description])
       ->condition('name', $this->getName(), '=');
    $num_updated = $query->execute();
    if ($num_updated != 1) {
      $this->messageLogger->error('ChadoIdSpace: The description could not be updated for the vocabulary ID Space.');
      return False;
    }
    return True;

  }

<<<<<<< HEAD
  /**
   * Retrieves from the Drupal cache the default vocabulary for this space..
   *
   * @return string
   *   The deffault vocabulary name.
   */
  protected function getDefaultVocabCache() {
    $cid = 'chado_id_space_' . $this->getName() . '_default_vocab';
    $default_vocab = '';
    if ($cache = \Drupal::cache()->get($cid)) {
      $default_vocab = $cache->data;
    }
    return $default_vocab;
  }

  /**
   * Sets in the Drupal cache the default vocabulary.
   *
   * @param string $vocabulary
   *   The default vocabulary name.
   */
  protected function setDefaultVocabCache($vocabulary) {
    $cid = 'chado_id_space_' . $this->getName() . '_default_vocab';
    \Drupal::cache()->set($cid, $vocabulary);
  }

=======
>>>>>>> 19f41d1a
  /**
   * {@inheritdoc}
   */
  public function setDefaultVocabulary($name) {
    $retval = parent::setDefaultVocabulary($name);
    if ($retval === True) {
      $this->default_vocabulary = $name;
    }
    $this->setDefaultVocabCache($name);
    return $retval;
  }
}<|MERGE_RESOLUTION|>--- conflicted
+++ resolved
@@ -15,8 +15,6 @@
  */
 class ChadoIdSpace extends TripalIdSpaceBase {
 
-<<<<<<< HEAD
-=======
   /**
    * Holds the default vacabulary name.
    *
@@ -24,7 +22,6 @@
    */
   protected $default_vocabulary = NULL;
 
->>>>>>> 19f41d1a
   /**
    * Holds the TripalDBX instance for accessing Chado.
    *
@@ -70,9 +67,6 @@
 
     // Get the chado definition for the `db` table.
     $this->db_def = $this->chado->schema()->getTableDef('db', ['Source' => 'file']);
-
-    // Check the name to make sure it's valid.
-    $this->isValid();
   }
 
 
@@ -95,8 +89,6 @@
     return $this->is_valid;
   }
 
-<<<<<<< HEAD
-=======
   /**
    * {@inheritdoc}
    */
@@ -108,7 +100,6 @@
     return False;
   }
 
->>>>>>> 19f41d1a
 
   /**
    * {@inheritdoc}
@@ -450,11 +441,7 @@
    * {@inheritdoc}
    */
   public function getDefaultVocabulary(){
-<<<<<<< HEAD
     return $this->getDefaultVocabCache();
-=======
-    return $this->default_vocabulary;
->>>>>>> 19f41d1a
   }
 
   /**
@@ -464,23 +451,15 @@
 
     // Don't save terms that aren't valid
     if (!$term->isValid()) {
-<<<<<<< HEAD
       $this->messageLogger->error(t('ChadoIdSpace::saveTerm(). The term, "@term" is not valid and cannot be saved.',
           ['@term' => $term->getIdSpace() . ':' . $term->getAccession()]));
-=======
-      $this->messageLogger->error('ChadoIdSpace::saveTerm(). The term is not valid and cannot be saved.');
->>>>>>> 19f41d1a
       return False;
     }
 
     // Make sure the idSpace matches.
     if ($this->getName() != $term->getIdSpace()) {
-<<<<<<< HEAD
       $this->messageLogger->error(t('ChadoIdSpace::saveTerm(). The term, "@term", does not have the same ID space as this one.',
           ['@term' => $term->getIdSpace() . ':' . $term->getAccession()]));
-=======
-      $this->messageLogger->error('ChadoIdSpace::saveTerm(). The term to save does not have the same ID space as this one.');
->>>>>>> 19f41d1a
       return False;
     }
 
@@ -963,7 +942,6 @@
 
   }
 
-<<<<<<< HEAD
   /**
    * Retrieves from the Drupal cache the default vocabulary for this space..
    *
@@ -990,8 +968,6 @@
     \Drupal::cache()->set($cid, $vocabulary);
   }
 
-=======
->>>>>>> 19f41d1a
   /**
    * {@inheritdoc}
    */
