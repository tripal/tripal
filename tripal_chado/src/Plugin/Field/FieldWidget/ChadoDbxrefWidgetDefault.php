<?php

namespace Drupal\tripal_chado\Plugin\Field\FieldWidget;

use Drupal\Core\Field\FieldItemListInterface;
use Drupal\Core\Form\FormStateInterface;
use Drupal\tripal_chado\TripalField\ChadoWidgetBase;
use Drupal\tripal_chado\Controller\ChadoDbxrefAutocompleteController;
use Drupal\Core\Ajax\AjaxResponse;
use Drupal\Core\Ajax\ReplaceCommand;

/**
 * Plugin implementation of default Chado dbxref widget.
 *
 * @FieldWidget(
 *   id = "chado_dbxref_widget_default",
 *   label = @Translation("Chado Dbxref Widget"),
 *   description = @Translation("The default dbxref widget."),
 *   field_types = {
 *     "chado_dbxref_type_default"
 *   }
 * )
 */
class ChadoDbxrefWidgetDefault extends ChadoWidgetBase {

  /**
   * {@inheritdoc}
   */
  public function formElement(FieldItemListInterface $items, $delta, array $element, array &$form, FormStateInterface $form_state) {
    $chado = \Drupal::service('tripal_chado.database');

    // Get the list of databases
    $databases = [];
    $query = $chado->select('db', 'd');
    $query->fields('d', ['db_id', 'name']);
    $query->orderBy('name');
    $results = $query->execute();
    while ($db = $results->fetchObject()) {
      $databases[$db->db_id] = $db->name;
    }

    // Get the field settings.
    $field_definition = $items[$delta]->getFieldDefinition();
    $storage_settings = $field_definition->getSetting('storage_plugin_settings');
    $linker_fkey_column = $storage_settings['linker_fkey_column']
      ?? $storage_settings['base_column'] ?? 'dbxref_id';
    $property_definitions = $items[$delta]->getFieldDefinition()->getFieldStorageDefinition()->getPropertyDefinitions();
    $field_name = $items->getFieldDefinition()->get('field_name');
<<<<<<< HEAD
    $storage = $form_state->getStorage();
=======
>>>>>>> d40840eb

    // Retrieve a value we need to get from the form state after an ajax callback
    $field_name = $items->getFieldDefinition()->get('field_name');
    $item_vals = $items[$delta]->getValue();
    $record_id = $item_vals['record_id'] ?? 0;
    $linker_id = $item_vals['linker_id'] ?? 0;
    $link = $item_vals['link'] ?? 0;
    $db_id = $form_state->getValue([$field_name, $delta, 'dbxref', 'db_id']);
    if (!$db_id) {
      $db_id = $item_vals['dbxref_db_id'] ?? 0;
    }

    // We need to handle an additional case, no $item_vals will be available when
    // the "Add another item" ajax triggers, so store db_id if we have it.
    if ($db_id) {
      $storage['initial_values'][$field_name][$delta]['db_id'] = $db_id;
      $form_state->setStorage($storage);
    }
    else {
      $db_id = $storage['initial_values'][$field_name][$delta]['db_id'] ?? 0;
    }

    $dbxref_id = $item_vals['dbxref_id'] ?? 0;
    $accession = $item_vals['dbxref_accession'] ?? '';
    $machine_name = $items->getName();

    $elements = [];
    $elements['record_id'] = [
      '#type' => 'value',
      '#default_value' => $record_id,
    ];
    $elements['linker_id'] = [
      '#type' => 'value',
      '#default_value' => $linker_id,
    ];
    $elements['link'] = [
      '#type' => 'value',
      '#default_value' => $link,
    ];
    // pass the field machine name through the form for massageFormValues()
    $elements['field_name'] = [
      '#type' => 'value',
      '#default_value' => $field_name,
    ];

    // The next two fields are inserted into the passed $element so they
    // will be grouped, and we need to indicate that this is a fieldset.
    $element['#type'] = 'fieldset';

    $element['db_id'] = [
      '#type' => 'select',
      '#title' => t('Database Name'),
      '#required' => FALSE,
      '#weight' => 1,
      '#options' => $databases,
      '#empty_option' => t('-- Select --'),
      '#default_value' => $db_id,
      '#ajax' => [
        'callback' =>  [$this, 'widgetAjaxCallback'],
        'event' => 'change',
        'progress' => [
          'type' => 'throbber',
          'message' => $this->t('Preparing Accession field...'),
        ],
        'wrapper' => 'edit-' . $machine_name . '-accession-' . $delta,
      ],
    ];
    $element['dbxref_accession'] = [
      '#type' => 'textfield',
      '#title' => 'Database Accession',
      '#prefix' => '<div id="edit-' . $machine_name . '-accession-' . $delta . '">',
      '#suffix' => '</div>',
      '#weight' => 2,
      '#default_value' => $accession,
      '#disabled' => $db_id?FALSE:TRUE,
      '#autocomplete_route_name' => 'tripal_chado.dbxref_autocomplete',
      '#autocomplete_route_parameters' => ['count' => 5, 'db_id' => $db_id],
    ];
    $elements['dbxref'] = $element;

    // If there are any additional columns present in the linker table,
    // use a default of 1 which will work for type_id or rank.
    // or pub_id. Any existing value will pass through as the default.
    foreach ($property_definitions as $property => $definition) {
      if (($property != 'linker_id') and preg_match('/^linker_/', $property)) {
        $default_value = $item_vals[$property] ?? 1;
        $elements[$property] = [
          '#type' => 'value',
          '#default_value' => $default_value,
        ];
      }
    }

    // Save some initial values to allow later handling of the "Remove" button
    $this->saveInitialValues($delta, $field_name, $linker_id, $form_state);

    return $elements;
  }

  /**
   * {@inheritDoc}
   */
  public function massageFormValues(array $values, array $form, FormStateInterface $form_state) {

    // If the accession does not exist in the DB, then create it.
    foreach ($values as $val_key => $value) {
      $db_id = $value['dbxref']['db_id'];
      $accession = $value['dbxref']['dbxref_accession'];
      if ($accession != '') {
        // See if we can convert the returned string to its dbxref_id value
        $dbxref_autocomplete = new ChadoDbxrefAutocompleteController();
        $dbxref_id = $dbxref_autocomplete->getDbxrefId($accession, $db_id);

        // If this is a new dbxref, we need to insert it and retrieve the dbxref_id.
        if (!$dbxref_id) {
          $chado = \Drupal::service('tripal_chado.database');

          $db_name = '';
          if (preg_match('/([^:]+):(.+)$/', $accession, $matches)) {
            $db_name = $matches[1];
            $accession = $matches[2];
          }

          // Get database db_id from db_name
          if ($db_name) {
            $query = $chado->select('1:db', 'db');
            $query->fields('db', ['db_id']);
            $query->condition('db.name', $db_name, '=');
            $db_id = $query->execute()->fetchField();
          }

          if ($db_id) {
            $insert = $chado->insert('1:dbxref');
              $insert->fields([
                'accession' => $accession,
                'db_id' => $db_id,
              ]);
            $dbxref_id = $insert->execute();
          }
        }
        $values[$val_key]['dbxref_id'] = $dbxref_id;
      }
      else {
        // Placeholder for massageLinkingFormValues()
        $values[$val_key]['dbxref_id'] = '';
      }
    }
    return $this->massageLinkingFormValues('dbxref_id', $values, $form_state);
  }

  /**
   * Ajax callback to update the db_id for the accession autocomplete.
   *
   * @param array $form
   *   The form array.
   * @param \Drupal\Core\Form\FormStateInterface $form_state
   *   The form state object.
   */
  public function widgetAjaxCallback($form, &$form_state) {

    // Extract the field's machine name and delta from the triggering element,
    // e.g. "field_study_dbxref[0][dbxref][db_id]".
    $triggering_element = $form_state->getTriggeringElement()['#name'];
    preg_match('/^([^\[]+)\[(\d+)\]/', $triggering_element, $matches);
    $machine_name = $matches[1];
    $delta = $matches[2];

    $response = new AjaxResponse();
    $response->addCommand(new ReplaceCommand('#edit-' . $machine_name . '-accession-' . $delta,
        $form[$machine_name]['widget'][$delta]['dbxref']['dbxref_accession']));
    return $response;
  }
}<|MERGE_RESOLUTION|>--- conflicted
+++ resolved
@@ -46,10 +46,7 @@
       ?? $storage_settings['base_column'] ?? 'dbxref_id';
     $property_definitions = $items[$delta]->getFieldDefinition()->getFieldStorageDefinition()->getPropertyDefinitions();
     $field_name = $items->getFieldDefinition()->get('field_name');
-<<<<<<< HEAD
     $storage = $form_state->getStorage();
-=======
->>>>>>> d40840eb
 
     // Retrieve a value we need to get from the form state after an ajax callback
     $field_name = $items->getFieldDefinition()->get('field_name');
