--- conflicted
+++ resolved
@@ -135,17 +135,9 @@
       // (e.g., analysisprop.feature_id)
       $properties[] =  new ChadoIntStoragePropertyType($entity_type_id, self::$id, 'link_id', $link_term, [
         'action' => 'store_link',
-<<<<<<< HEAD
-        'drupal_store' => TRUE,
-        'left_table' => $base_table,
-        'left_table_id' => $base_pkey_col,
-        'right_table' => $type_table,
-        'right_table_id' => $type_fkey_col,
-=======
         'path' => $type_table . '.' . $type_fkey_col,
         //'chado_table' => $type_table,
         //'chado_column' => $type_fkey_col,
->>>>>>> 7c22967d
       ]);
       // (e.g., analysisprop.value)
       $properties[] =  new ChadoTextStoragePropertyType($entity_type_id, self::$id, 'value', $value_term, [
@@ -160,15 +152,9 @@
     // (e.g., feature.type_id or analysisprop.type_id)
     $properties[] = new ChadoIntStoragePropertyType($entity_type_id, self::$id, 'type_id', $type_id_term, [
       'action' => 'store',
-<<<<<<< HEAD
-      'drupal_store' => TRUE,
-      'chado_table' => $type_table,
-      'chado_column' => $type_column,
-=======
       'path' => $type_table . '.' . $type_column,
       //'chado_table' => $type_table,
       //'chado_column' => $type_column,
->>>>>>> 7c22967d
       'empty_value' => 0
     ]);
 
