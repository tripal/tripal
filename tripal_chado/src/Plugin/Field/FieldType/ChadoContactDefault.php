--- conflicted
+++ resolved
@@ -23,11 +23,7 @@
   public static $id = 'chado_contact_default';
   // The following needs to match the object_table annotation above
   protected static $object_table = 'contact';
-<<<<<<< HEAD
-  protected static $value_column = 'name';
-=======
   protected static $object_id = 'contact_id';
->>>>>>> 2f9068e3
 
   /**
    * {@inheritdoc}
