<?php

namespace Drupal\tripal_chado\Plugin\Field\FieldType;

use Drupal\tripal_chado\TripalField\ChadoFieldItemBase;
use Drupal\tripal_chado\TripalStorage\ChadoIntStoragePropertyType;
use Drupal\tripal_chado\TripalStorage\ChadoVarCharStoragePropertyType;
use Drupal\tripal\Entity\TripalEntityType;

/**
 * Plugin implementation of default Tripal contact field type.
 *
 * @FieldType(
 *   id = "chado_contact_type_default",
 *   category = "tripal_chado",
 *   label = @Translation("Chado Contacts: All"),
 *   description = @Translation("Supports linking contacts to the current content type without restricting to a specific type of link (i.e role the contact plays)."),
 *   default_widget = "chado_contact_widget_default",
 *   default_formatter = "chado_contact_formatter_default",
 * )
 */
class ChadoContactTypeDefault extends ChadoFieldItemBase {

  public static $id = 'chado_contact_type_default';
  protected static $object_table = 'contact';
  protected static $object_id = 'contact_id';

  /**
   * {@inheritdoc}
   */
  public static function mainPropertyName() {
    // Overrides the default of 'value'
    return 'contact_name';
  }

  /**
   * {@inheritdoc}
   */
  public static function defaultStorageSettings() {
    $storage_settings = parent::defaultStorageSettings();
    $storage_settings['storage_plugin_settings']['base_table'] = '';
    $storage_settings['storage_plugin_settings']['linking_method'] = '';
    $storage_settings['storage_plugin_settings']['linker_table'] = '';
    $storage_settings['storage_plugin_settings']['linker_fkey_column'] = '';
    $storage_settings['storage_plugin_settings']['object_table'] = self::$object_table;
    return $storage_settings;
  }

  /**
   * {@inheritdoc}
   */
  public static function defaultFieldSettings() {
    $field_settings = parent::defaultFieldSettings();
    // CV Term is 'Communication Contact'
    $field_settings['termIdSpace'] = 'NCIT';
    $field_settings['termAccession'] = 'C47954';
    return $field_settings;
  }

  /**
   * {@inheritdoc}
   */
  public static function tripalTypes($field_definition) {

    // Create a variable for easy access to settings.
    $storage_settings = $field_definition->getSetting('storage_plugin_settings');
    $base_table = $storage_settings['base_table'];

    // If we don't have a base table then we're not ready to specify the
    // properties for this field.
    if (!$base_table) {
      return;
    }

    // Get the various tables and columns needed for this field.
    // We will get the property terms by using the Chado table columns they map to.
    $chado = \Drupal::service('tripal_chado.database');
    $schema = $chado->schema();
    $storage = \Drupal::entityTypeManager()->getStorage('chado_term_mapping');
    $mapping = $storage->load('core_mapping');
    $entity_type_id = $field_definition->getTargetEntityTypeId();

    // Base table
    $base_schema_def = $schema->getTableDef($base_table, ['format' => 'Drupal']);
    $base_pkey_col = $base_schema_def['primary key'];

    // Object table
    $object_table = self::$object_table;
    $object_schema_def = $schema->getTableDef($object_table, ['format' => 'Drupal']);
    $object_pkey_col = $object_schema_def['primary key'];

    // Columns specific to the object table
    $name_term = $mapping->getColumnTermId($object_table, 'name');
    $name_len = $object_schema_def['fields']['name']['size'];
    $description_term = $mapping->getColumnTermId($object_table, 'description');
    $description_len = $object_schema_def['fields']['description']['size'];

    // Cvterm table, to retrieve the name for the contact type
    $cvterm_schema_def = $schema->getTableDef('cvterm', ['format' => 'Drupal']);
    $contact_type_term = $mapping->getColumnTermId('cvterm', 'name');
    $contact_type_len = $cvterm_schema_def['fields']['name']['size'];

    // Linker table, when used, requires specifying the linker table and column.
    [$linker_table, $linker_fkey_column] = self::get_linker_table_and_column($storage_settings, $base_table, $object_pkey_col);

    $extra_linker_columns = [];
    if ($linker_table != $base_table) {
      $linker_schema_def = $schema->getTableDef($linker_table, ['format' => 'Drupal']);
      $linker_pkey_col = $linker_schema_def['primary key'];
      // the following should be the same as $base_pkey_col @todo make sure it is
      $linker_left_col = array_keys($linker_schema_def['foreign keys'][$base_table]['columns'])[0];
      $linker_left_term = $mapping->getColumnTermId($linker_table, $linker_left_col);
      $linker_fkey_term = $mapping->getColumnTermId($linker_table, $linker_fkey_column);

      // Some but not all linker tables contain rank, type_id, and maybe other columns.
      // These are conditionally added only if they exist in the linker
      // table, and if a term is defined for them.
      foreach (array_keys($linker_schema_def['fields']) as $column) {
        if (($column != $linker_pkey_col) and ($column != $linker_left_col) and ($column != $linker_fkey_column)) {
          $term = $mapping->getColumnTermId($linker_table, $column);
          if ($term) {
            $extra_linker_columns[$column] = $term;
          }
        }
      }
    }
    else {
      $linker_fkey_term = $mapping->getColumnTermId($base_table, $linker_fkey_column);
    }

    $properties = [];

    // Define the base table record id.
    $properties[] = new ChadoIntStoragePropertyType($entity_type_id, self::$id, 'record_id', self::$record_id_term, [
      'action' => 'store_id',
      'drupal_store' => TRUE,
      'path' => $base_table . '.' . $base_pkey_col,
    ]);

    // This property will store the Drupal entity ID of the linked chado
    // record, if one exists.
    $properties[] = new ChadoIntStoragePropertyType($entity_type_id, self::$id, 'entity_id', self::$drupal_entity_term, [
      'action' => 'function',
      'drupal_store' => TRUE,
      'namespace' => self::$chadostorage_namespace,
      'function' => self::$drupal_entity_callback,
      'ftable' => self::$object_table,
      'fkey' => $linker_fkey_column,
    ]);

    // Base table links directly
    if ($base_table == $linker_table) {
      $properties[] = new ChadoIntStoragePropertyType($entity_type_id, self::$id, $linker_fkey_column, $linker_fkey_term, [
        'action' => 'store',
        'drupal_store' => TRUE,
        'path' => $base_table . '.' . $linker_fkey_column,
        'delete_if_empty' => TRUE,
        'empty_value' => 0,
      ]);
    }
    // An intermediate linker table is used
    else {
      // Define the linker table that links the base table to the object table.
<<<<<<< HEAD
      // E.g.:  project_contact.project_contact_id
      $properties[] = new ChadoIntStoragePropertyType($entity_type_id, self::$id, 'linker_id', $record_id_term, [
=======
      $properties[] = new ChadoIntStoragePropertyType($entity_type_id, self::$id, 'linker_id', self::$record_id_term, [
>>>>>>> 1ab1b69b
        'action' => 'store_pkey',
        'drupal_store' => TRUE,
        'path' => $linker_table . '.' . $linker_pkey_col,
      ]);

      // Define the link between the base table and the linker table.
      // E.g.:  project.project_id>project_contact.project_id
      $properties[] = new ChadoIntStoragePropertyType($entity_type_id, self::$id, 'link', $linker_left_term, [
        'action' => 'store_link',
        'drupal_store' => TRUE,
        'path' => $base_table . '.' . $base_pkey_col . '>' . $linker_table . '.' . $linker_left_col,
      ]);

      // Define the link between the linker table and the object table.
      // E.g.:  project_contact.contact_id
      $properties[] = new ChadoIntStoragePropertyType($entity_type_id, self::$id, $linker_fkey_column, $linker_fkey_term, [
        'action' => 'store',
        'drupal_store' => TRUE,
        'path' => $linker_table . '.' . $linker_fkey_column,
        'delete_if_empty' => TRUE,
        'empty_value' => 0,
      ]);

      // Other columns in the linker table. Set in the widget, but currently not implemented in the formatter.
      // Typically these are type_id and rank, but are not present in all linker tables,
      // so they are added only if present in the linker table.
      foreach ($extra_linker_columns as $column => $term) {
        $properties[] = new ChadoIntStoragePropertyType($entity_type_id, self::$id, 'linker_' . $column, $term, [
          'action' => 'store',
          'drupal_store' => FALSE,
          'path' => $linker_table . '.' . $column,
          'as' => 'linker_' . $column,
        ]);
      }
    }

    // The object table, the destination table of the linker table
    // The contact name
    $properties[] = new ChadoVarCharStoragePropertyType($entity_type_id, self::$id, 'contact_name', $name_term, $name_len, [
      'action' => 'read_value',
      'drupal_store' => FALSE,
      'path' => $linker_table . '.' . $linker_fkey_column . '>' . $object_table . '.' . $object_pkey_col . ';name',
      'as' => 'contact_name',
    ]);

    // The contact description
    $properties[] = new ChadoVarCharStoragePropertyType($entity_type_id, self::$id, 'contact_description', $description_term, $description_len, [
      'action' => 'read_value',
      'drupal_store' => FALSE,
      'path' => $linker_table . '.' . $linker_fkey_column . '>' . $object_table . '.' . $object_pkey_col . ';description',
      'as' => 'contact_description',
    ]);

    // The type of contact
    $properties[] = new ChadoVarCharStoragePropertyType($entity_type_id, self::$id, 'contact_type', $contact_type_term, $contact_type_len, [
      'action' => 'read_value',
      'drupal_store' => FALSE,
      'path' => $linker_table . '.' . $linker_fkey_column . '>' . $object_table . '.' . $object_pkey_col
        . ';' . $object_table . '.type_id>cvterm.cvterm_id;name',
      'as' => 'contact_type',
    ]);

    return $properties;
  }

  /**
   * {@inheritDoc}
   * @see \Drupal\tripal_chado\TripalField\ChadoFieldItemBase::isCompatible()
   */
  public function isCompatible(TripalEntityType $entity_type) : bool {
    $compatible = TRUE;

    // Get the base table for the content type.
    $base_table = $entity_type->getThirdPartySetting('tripal', 'chado_base_table');
    $linker_tables = $this->getLinkerTables(self::$object_table, $base_table);
    if (count($linker_tables) < 1) {
      $compatible = FALSE;
    }
    return $compatible;
  }

}<|MERGE_RESOLUTION|>--- conflicted
+++ resolved
@@ -161,12 +161,8 @@
     // An intermediate linker table is used
     else {
       // Define the linker table that links the base table to the object table.
-<<<<<<< HEAD
       // E.g.:  project_contact.project_contact_id
-      $properties[] = new ChadoIntStoragePropertyType($entity_type_id, self::$id, 'linker_id', $record_id_term, [
-=======
       $properties[] = new ChadoIntStoragePropertyType($entity_type_id, self::$id, 'linker_id', self::$record_id_term, [
->>>>>>> 1ab1b69b
         'action' => 'store_pkey',
         'drupal_store' => TRUE,
         'path' => $linker_table . '.' . $linker_pkey_col,
