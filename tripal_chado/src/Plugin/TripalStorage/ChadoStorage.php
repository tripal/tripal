--- conflicted
+++ resolved
@@ -101,69 +101,6 @@
     $this->field_debugger = $field_debugger;
   }
 
-<<<<<<< HEAD
-	/**
-	 * @{inheritdoc}
-	 */
-  public function addTypes(string $field_name, array $types) {
-
-    // Index the types by their field name and property key.
-    foreach ($types as $index => $type) {
-      if (!is_object($type) OR !is_subclass_of($type, 'Drupal\tripal\TripalStorage\StoragePropertyTypeBase')) {
-        $this->logger->error('Type provided must be an object extending StoragePropertyTypeBase. Instead index @index was this: @type',
-            ['@index' => $index, '@type' => print_r($type, TRUE)]);
-        return FALSE;
-      }
-
-      $key = $type->getKey();
-
-      if (!array_key_exists($field_name, $this->property_types)) {
-        $this->property_types[$field_name] = [];
-      }
-      $this->property_types[$field_name][$key] = $type;
-
-    }
-  }
-
-  /**
-   * @{inheritdoc}
-   */
-  public function getTypes() {
-    return $this->property_types;
-  }
-
-  /**
-   * @{inheritdoc}
-   */
-  public function getPropertyType(string $field_name, string $key) {
-
-    if (array_key_exists($field_name, $this->property_types)) {
-      if (array_key_exists($key, $this->property_types[$field_name])) {
-        return $this->property_types[$field_name][$key];
-      }
-    }
-
-    return NULL;
-  }
-
-  /**
-	 * @{inheritdoc}
-	 */
-  public function removeTypes(string $field_name, array $types) {
-
-    foreach ($types as $type) {
-      $key = $type->getKey();
-
-      if (array_key_exists($field_name, $this->property_types)) {
-        if (array_key_exists($key, $this->property_types[$field_name])) {
-          unset($this->property_types[$field_name][$key]);
-        }
-      }
-    }
-  }
-
-=======
->>>>>>> 777828f9
   /**
    * @{inheritdoc}
    */
