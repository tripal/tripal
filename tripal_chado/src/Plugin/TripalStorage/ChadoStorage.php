<?php

namespace Drupal\tripal_chado\Plugin\TripalStorage;

use Drupal\tripal\TripalStorage\TripalStorageBase;
use Drupal\tripal\TripalStorage\Interfaces\TripalStorageInterface;
use Symfony\Component\DependencyInjection\ContainerInterface;
use Drupal\Core\Form\FormStateInterface;
use Drupal\tripal\Services\TripalLogger;
use Drupal\tripal\Services\TripalEntityLookup;
use Drupal\tripal_chado\Database\ChadoConnection;
use Drupal\tripal_chado\Services\ChadoFieldDebugger;
use Drupal\tripal\TripalStorage\StoragePropertyValue;
use Drupal\tripal_chado\TripalStorage\ChadoRecords;
use Drupal\Core\Render\Element\Token;

/**
 * Chado implementation of the TripalStorageInterface.
 *
 * @TripalStorage(
 *   id = "chado_storage",
 *   label = @Translation("Chado Storage"),
 *   description = @Translation("Interfaces with GMOD Chado for field values."),
 * )
 */
class ChadoStorage extends TripalStorageBase implements TripalStorageInterface {

  /**
   * The database connection for querying Chado.
   *
   * @var \Drupal\tripal_chado\Database\ChadoConnection
   */
  protected $connection;

  /**
   * A service to provide debugging for fields to developers.
   *
   * @var \Drupal\tripal_chado\Services\ChadoFieldDebugger
   */
  protected $field_debugger;

  /**
   * Holds an instance of ChadoRecords.
   *
   * @var \Drupal\tripal_chado\TripalStorage\ChadoRecords
   */
  protected $records = NULL;

  /**
   * Implements ContainerFactoryPluginInterface->create().
   *
   * Since we have implemented the ContainerFactoryPluginInterface this static function
   * will be called behind the scenes when a Plugin Manager uses createInstance(). Specifically
   * this method is used to determine the parameters to pass to the constructor.
   *
   * @param \Symfony\Component\DependencyInjection\ContainerInterface $container
   * @param array $configuration
   * @param string $plugin_id
   * @param mixed $plugin_definition
   *
   * @return static
   */
  public static function create(ContainerInterface $container, array $configuration, $plugin_id, $plugin_definition) {
    return new static(
      $configuration,
      $plugin_id,
      $plugin_definition,
      $container->get('tripal.logger'),
      $container->get('tripal_chado.database'),
      $container->get('tripal_chado.field_debugger')
    );
  }

  /**
   * Implements __construct().
   *
   * Since we have implemented the ContainerFactoryPluginInterface, the constructor
   * will be passed additional parameters added by the create() function. This allows
   * our plugin to use dependency injection without our plugin manager service needing
   * to worry about it.
   *
   * @param array $configuration
   * @param string $plugin_id
   * @param mixed $plugin_definition
   * @param \Drupal\tripal\Services\TripalLogger $logger
   * @param \Drupal\tripal_chado\Database\ChadoConnection $connection
   * @param \Drupal\tripal_chado\Services\ChadoFieldDebugger $field_debugger
   */
  public function __construct(array $configuration, $plugin_id, $plugin_definition, TripalLogger $logger, ChadoConnection $connection, ChadoFieldDebugger $field_debugger) {
    parent::__construct($configuration, $plugin_id, $plugin_definition, $logger);

    $this->connection = $connection;
    $this->field_debugger = $field_debugger;
  }

  /**
   * @{inheritdoc}
   */
  public function addFieldDefinition(string $field_name, object $field_definition) {
    parent::addFieldDefinition($field_name, $field_definition);

    // Now check if the field debugger should be enabled for this particular field.
    $settings = $field_definition->getSettings();
    if (array_key_exists('debug', $settings) AND $settings['debug']) {
      $this->field_debugger->addFieldToDebugger($field_name);
      $this->logger->notice('Debugging has been enabled for @name field.',
        ['@name' => $field_name],
        ['drupal_set_message' => TRUE, 'logger' => FALSE]
      );
    }
  }

  /**
   *
   * {@inheritDoc}
   * @see \Drupal\tripal\TripalStorage\Interfaces\TripalStorageInterface::getStoredTypes()
   */
  public function getStoredTypes() {
    return $this->getStoredTypesFilter(TRUE);
  }

  /**
   *
   * {@inheritDoc}
   * @see \Drupal\tripal\TripalStorage\Interfaces\TripalStorageInterface::getNonStoredTypes()
   */
  public function getNonStoredTypes() {
    return $this->getStoredTypesFilter(FALSE);
  }

  /**
   * Helper function for getStoredTypes() and getNonStoredTypes().
   *
   * @param bool $required
   *   TRUE to return types that are required.
   *   FALSE to return types that are not required.
   *
   * @return array
   *   Array of \Drupal\tripal\Base\StoragePropertyTypeBase objects.
   */
  protected function getStoredTypesFilter(bool $required) {
    $ret_types = [];
    foreach ($this->property_types as $field_name => $keys) {
      $field_definition = $this->field_definitions[$field_name];
      foreach ($keys as $key => $prop_type) {
        $storage_settings = $prop_type->getStorageSettings();

        // Any field that stores a base record id, a primary key,
        // or a foreign key link is required.
        $is_required = FALSE;
        if (($storage_settings['action'] == 'store_id') or
            ($storage_settings['action'] == 'store_pkey') or
            ($storage_settings['action'] == 'store_link')) {
          $is_required = TRUE;
        }
        // For any other fields that have 'drupal_store' set,
        // it is required too.
        elseif ((array_key_exists('drupal_store', $storage_settings)) and
                ($storage_settings['drupal_store'] === TRUE)) {
          $is_required = TRUE;
        }
        if (($is_required and $required) or (!$is_required and !$required)) {
          $ret_types[$field_name][$key] = $prop_type;
        }
      }
    }
    return $ret_types;
  }

  /**
   * @{inheritdoc}
   */
  public function insertValues(&$values) : bool {

    // Setup field debugging.
    $this->field_debugger->printHeader('Insert');
    $this->field_debugger->summarizeChadoStorage($this, 'At the beginning of ChadoStorage::insertValues');

    // Build the ChadoRecords object.
    $this->records = new ChadoRecords($this->field_debugger, $this->logger, $this->connection);
    $this->buildChadoRecords($values);

    $transaction_chado = $this->connection->startTransaction();
    try {

      // First: Insert the base table records.
      $base_tables = $this->records->getBaseTables();
      foreach ($base_tables as $base_table) {
        $this->records->insertRecords($base_table, $base_table);
      }

      // Second: Insert records from the ancillary tables of
      // each base table.
      foreach ($base_tables as $base_table) {
        $tables = $this->records->getAncillaryTables($base_table);
        foreach ($tables as $table_alias) {
          $this->records->insertRecords($base_table, $table_alias);
        }
      }

      // Now that we've done the inserts, set the property values.
      $this->setPropValues($values, $this->records);
    }
    catch (\Exception $e) {
      $transaction_chado->rollback();
      throw new \Exception($e);
    }
    return TRUE;
  }

  /**
   * @{inheritdoc}
   */
  public function updateValues(&$values) : bool {

    // Setup field debugging.
    $this->field_debugger->printHeader('Update');
    $this->field_debugger->summarizeChadoStorage($this, 'At the beginning of ChadoStorage::updateValues');

    // Build the ChadoRecords object.
    $this->records = new ChadoRecords($this->field_debugger, $this->logger, $this->connection);
    $this->buildChadoRecords($values);


    $transaction_chado = $this->connection->startTransaction();
    try {

      // Handle base table records first.
      $base_tables = $this->records->getBaseTables();
      foreach ($base_tables as $base_table) {
        $this->records->updateRecords($base_table, $base_table);
      }

      // Next delete all non base records so we can replace them
      // with updates. This is necessary because we may violate unique
      // constraints if we don't e.g. changing the order of records with a
      // rank.
      foreach ($base_tables as $base_table) {
        $tables = $this->records->getAncillaryTables($base_table);
        foreach ($tables as $table_alias) {
          $this->records->deleteRecords($base_table, $table_alias, TRUE);
        }
      }

      // Now insert all new values for the non-base table records.
      foreach ($base_tables as $base_table) {
        $tables = $this->records->getAncillaryTables($base_table);
        foreach ($tables as $table_alias) {
          $this->records->insertRecords($base_table, $table_alias);
        }
      }

      // Now that we've done the updates, set the property values.
      $this->setPropValues($values, $this->records);
    }
    catch (\Exception $e) {
      $transaction_chado->rollback();
      throw new \Exception($e);
    }
    return TRUE;
  }

  /**
   * @{inheritdoc}
   */
  public function loadValues(&$values) : bool {

    // Setup field debugging.
    $this->field_debugger->printHeader('Load');
    $this->field_debugger->summarizeChadoStorage($this, 'At the beginning of ChadoStorage::loadValues');

    // Build the ChadoRecords object.
    $this->records = new ChadoRecords($this->field_debugger, $this->logger, $this->connection);
    $this->buildChadoRecords($values);

    $transaction_chado = $this->connection->startTransaction();
    try {

      $base_tables = $this->records->getBaseTables();
      foreach ($base_tables as $base_table) {

        // Do the select for the base tables
        $this->records->selectItems($base_table, $base_table);

        // Then do the selects for the ancillary tables.
        $tables = $this->records->getAncillaryTables($base_table);
        foreach ($tables as $table_alias) {
          $this->records->selectItems($base_table, $table_alias);
        }
      }
      $this->setPropValues($values, $this->records);
    }
    catch (\Exception $e) {
      $transaction_chado->rollback();
      throw new \Exception($e);
    }
    $this->field_debugger->reportValues($values, 'The values after loading is complete.');

    return TRUE;
  }

  /**
   * @{inheritdoc}
   */
  public function deleteValues($values) : bool {

    // Setup field debugging.
    $this->field_debugger->printHeader('Delete');
    $this->field_debugger->summarizeChadoStorage($this, 'At the beginning of ChadoStorage::deleteValues');

    // Build the ChadoRecords object.
    $this->records = new ChadoRecords($this->field_debugger, $this->logger, $this->connection);
    $this->buildChadoRecords($values, TRUE);

    $transaction_chado = $this->connection->startTransaction();
    try {

      // Iterate through each base table.
      $base_tables = $this->records->getBaseTables();
      foreach ($base_tables as $base_table) {

        // First iterate through the ancillary tables and remove depenedent
        // records.
        $tables = $this->records->getAncillaryTablesWithCond($base_table);
        foreach ($tables as $table) {
          $this->records->deleteRecords($base_table, $table);
        }

        // Second, delete the record in the base talbe.
        $this->records->deleteRecords($base_table, $base_table);
      }

    }
    catch (\Exception $e) {
      $transaction_chado->rollback();
      throw new \Exception($e);
    }

    return TRUE;
  }

  /**
   * @{inheritdoc}
   */
<<<<<<< HEAD
  public function findValues($values, $record_ids = []) {
=======
  public function findValues($values) {
>>>>>>> 9a5de903

    // Setup field debugging.
    $this->field_debugger->printHeader('Find');
    $this->field_debugger->summarizeChadoStorage($this, 'At the beginning of ChadoStorage::findValues');

    // Build the ChadoRecords object.
    $this->records = new ChadoRecords($this->field_debugger, $this->logger, $this->connection);
    $this->buildChadoRecords($values, TRUE);

    // Start an array to keep track of the results we find.
    // Each element in this array will be a clone of the full $values array
    // passed into this method with it's propertyValue objects set to match
    // the values in chado for a single record.
    $found_list = [];

    // Find all of property values for the base record. We need to
    // search for this first because the properties that have values
    // from linked tables need to know the record_id.
    $transaction_chado = $this->connection->startTransaction();
    try {
      $base_tables = $this->records->getBaseTables();
      foreach ($base_tables as $base_table) {

        // First we find all matching base records.
        $entity_matches = $this->records->findRecords($base_table, $base_table, $record_ids);

        // Now for each matching base record we need to select
        // the ancillary tables.
        foreach ($entity_matches as $match) {

          // Clone the value array for this match.
          $new_values = $this->cloneValues($values);

          // Limit base records by iterating through tables with conditions.
          $tables = $this->records->getAncillaryTablesWithCond($base_table);
          foreach ($tables as $table_alias) {


            // Now find any items for this linked table.
            $num_items_found = $match->selectItems($base_table, $table_alias);
            if ($num_items_found == 0) {
              continue;
            }

            // Prepare the values array to receive all the new values. We'll
            // get all the fields for this ancillary table and then
            // reset the values in the new cloned values array for all of
            // those fields.
            $table_fields = $match->getTableFields($base_table, $table_alias);
            foreach ($table_fields as $field_name) {
              for ($i = 0; $i < $num_items_found; $i++) {
                $this->resetValuesItem($new_values, $field_name, $i);
              }
            }
          }

          // Now set the values.
          $this->setPropValues($new_values, $match);

<<<<<<< HEAD
          // Remove any values that are not valid. This is omitted for publish.
=======
          // Remove any values that are not valid.
>>>>>>> 9a5de903
          foreach ($new_values as $field_name => $deltas) {
            foreach ($deltas as $delta => $properties) {
              $is_valid = $this->isFieldValid($field_name, $delta, $new_values);
              if (!$is_valid) {
                unset($new_values[$field_name][$delta]);
              }
            }
          }
          $found_list[] = $new_values;
        }
      }
    }
    catch (\Exception $e) {
      $transaction_chado->rollback();
      throw new \Exception($e);
    }
    return $found_list;
  }


  /**
   * Sets the property values using the records returned from Chado.
   *
   * @param array $values
   *   Array of \Drupal\tripal\TripalStorage\StoragePropertyValue objects.
   *
   * @param ChadoRecords $records
   *   An instance of a ChadoRecords object from which values will be pulled.
   *   We don't use the built in member variable and instead allow it to
   *   be passed in because the findValues() function can generate copies
   *   of the $records array and use that to set multiple values.
   */
  protected function setPropValues(&$values, ChadoRecords $records) {

    $schema = $this->connection->schema();

    $replace = [];
    $function = [];

    // Iterate through the value objects.
    foreach ($values as $field_name => $deltas) {

      // Retrieve the field configuration.
      $definition = $this->getFieldDefinition($field_name);

      foreach ($deltas as $delta => $keys) {
        foreach ($keys as $key => $info) {

          // Get the Property type for this value.
          $prop_type = $this->getPropertyType($field_name, $key);

          // Get important settings from the field configuration.
          $field_settings = $definition->getSettings();
          $storage_plugin_settings = $field_settings['storage_plugin_settings'];
          $prop_storage_settings = $prop_type->getStorageSettings();
          $action = $prop_storage_settings['action'];

          // Get the values of properties that can be stored.
          if ($action == 'replace') {
            $replace[] = [$field_name, $delta, $key, $info];
          }
          else if ($action == 'function') {
            // Create a context array to pass information to the callback function.
            $context = [
              'field_name' => $field_name,
              'delta' => $delta,
              'key' => $key,
              'info' => $info,
              'prop_type' => $prop_type,
              'field_settings' => $field_settings,
            ];
            $function[] = $context;
          }
          else {

            // Parse the path.
            $base_table = $storage_plugin_settings['base_table'];
            $path = $prop_storage_settings['path'];
            $as = array_key_exists('as', $prop_storage_settings) ? $prop_storage_settings['as'] : '';
            $table_alias_mapping = array_key_exists('table_alias_mapping', $prop_storage_settings) ? $prop_storage_settings['table_alias_mapping'] : [];
            $path_array = $this->parsePath($field_name, $base_table, $path, $table_alias_mapping, $as);

            // Get the value column information for this property.
            $base_table = $storage_plugin_settings['base_table'];
            $value_col_info = $this->getPathValueColumn($path_array);
            $table_alias  = $value_col_info['table_alias'];
            $column_alias  = $value_col_info['column_alias'];

            // For values that come from joins, we need to use the root table
            // because this is the table that will have the value.
            if ($action == 'read_value' and array_key_exists('join', $path_array)) {
              $root_alias = $value_col_info['root_alias'];
              $table_alias = $root_alias;
            }

            // Anytime we need to pull a value from the base table, the delta
            // should always be zero. There will only ever be one base record.
            // This is needed because all fields use a `record_id` which has
            // a path that is set for the base table.
            $value_delta = $delta;
            if ($table_alias == $base_table) {
              $value_delta = 0;
            }

            $value = $records->getColumnValue($base_table, $table_alias, $value_delta, $column_alias);
            if ($value !== NULL) {
              $values[$field_name][$delta][$key]['value']->setValue($value);
            }
          }
        }
      }
    }

    // Now that we have all stored and loaded values set, let's do any
    // replacements.
    foreach ($replace as $item) {
      $field_name = $item[0];
      $delta = $item[1];
      $key = $item[2];
      $info = $item[3];
      $prop_type = $this->getPropertyType($field_name, $key);
      $prop_storage_settings = $prop_type->getStorageSettings();
      $template = $prop_storage_settings['template'];

      $matches = [];
      $value = $template;
      if (preg_match_all('/\[(.*?)\]/', $template, $matches)) {
        foreach ($matches[1] as $match) {
          if (array_key_exists($match, $values[$field_name][$delta])) {
            $match_value = $values[$field_name][$delta][$match]['value']->getValue() ?? '';
            $value = preg_replace("/\[$match\]/", $match_value, $value);
          }
        }
      }
      if ($value !== NULL && is_string($value)) {
        $values[$field_name][$delta][$key]['value']->setValue(trim($value));
      }
      else {
        $values[$field_name][$delta][$key]['value']->setValue($value);
      }
    }

    // Lastly, let's call any functions.
    foreach ($function as $context) {
      // Add current values to the context so that a function
      // can access other non-function fields if it needs to.
      $context['values'] = $values;

      // Retrieve the needed keys for the $values array
      $field_name = $context['field_name'];
      $delta = $context['delta'];
      $key = $context['key'];

      // Retrieve the call back function
      $prop_storage_settings = $context['prop_type']->getStorageSettings();
      $namespace = $prop_storage_settings['namespace'];
      $callback_function = $prop_storage_settings['function'];

      // Validate the callback function and then call it to generate a value.
      $value = NULL;
      if (method_exists($namespace, $callback_function)) {
        $value = call_user_func($namespace . '::' . $callback_function, $context);
      }
      else {
        $this->logger->error('Callback function for field @field does not exist: @namespace::@function.',
          ['@field' => $field_name, '@namespace' => $namespace, '@function' => $callback_function]
        );
      }

      if ($value !== NULL && is_string($value)) {
        $values[$field_name][$delta][$key]['value']->setValue(trim($value));
      }
      else {
        $values[$field_name][$delta][$key]['value']->setValue($value);
      }
    }
  }


  /**
   * Checks if a field has all necessary elements to be considered 'found'.
   *
   * The ChadoRecords class will search for all records necessary to
   * populate the values of the fields for a content type. This works well
   * when all conditions are set for the insertValues() and loadValues().
   * However, for the findValues() function there are often no criteria set
   * and we want to find all linked records associated with a base record.
   * All Chado fields will have a `record_id` property and the value of that
   * comes from the base table.  This means that all fields will have at
   * least one property set even if nothing was found. So we need to know
   * if the field has a valid set of property values. If so, we can
   * proceed as if the field was "found" otherwise, we should remove the
   * field values as nothing was found.
   *
   * A field is valid if all of the properties that have an action of 'store'
   * have a non NULL value and if all required properties have a non NULL value.
   *
   * @param string $field_name
   *   The name of the field.
   * @param integer $delta
   *   The field item's delta value.
   * @param array $values
   *  An array of field values.
   * @return boolean
   *   returns TRUE if the field has all necessary elements for inserting
   *   into the Drupal tables for publishing. FALSE otherwise.
   */
  protected function isFieldValid($field_name, $delta, $values) {

    foreach ($values[$field_name][$delta] as $key => $prop_value) {
      /** @var \Drupal\tripal\TripalStorage\StoragePropertyTypeBase $prop_type **/
      $prop_type = $this->getPropertyType($field_name, $key);
      $prop_settings = $prop_type->getStorageSettings();
      $action = $prop_settings['action'];
      $is_store = preg_match('/^store/', $action);
      $value = $prop_value['value']->getValue();
      $is_required = $prop_type->getRequired();
      if ($is_store and $value === NULL) {
        return FALSE;
      }
      if ($is_required and $value === NULL) {
        return FALSE;
      }
    }
    return TRUE;
  }

  /**
   * Indexes a values array for easy lookup.
   *
   * @param array $values
   *   Associative array 5-levels deep.
   *   The 1st level is the field name (e.g. ncbitaxon__common_name).
   *   The 2nd level is the delta value (e.g. 0).
   *   The 3rd level is a field key name (i.e. record_id and value).
   *   The 4th level must contain the following three keys/value pairs
   *   - "value": a \Drupal\tripal\TripalStorage\StoragePropertyValue object
   *   - "type": a\Drupal\tripal\TripalStorage\StoragePropertyType object
   *   - "definition": a \Drupal\Field\Entity\FieldConfig object
   *   When the function returns, any values retrieved from the data store
   *   will be set in the StoragePropertyValue object.
   * @param bool $is_find
   *   Set to TRUE if we are building the record array for finding records.
   */
  protected function buildChadoRecords($values, bool $is_find = FALSE) {

    $this->field_debugger->reportValues($values, 'The values submitted to ChadoStorage');

    // Iterate through the value objects.
    foreach ($values as $field_name => $deltas) {

      // Retrieve the field configuration.
      $definition = $this->getFieldDefinition($field_name);
      if (!is_object($definition)) {
        $this->logger->error($this->t('Cannot save record in Chado. The field, "@field", is missing the field definition (i.e. FieldConfig object).',
          ['@field' => $field_name]));
        continue;
      }
      $storage_plugin_settings = $definition->getSettings()['storage_plugin_settings'];

      foreach ($deltas as $delta => $keys) {
        foreach ($keys as $key => $info) {

          // Ensure we have a value to work with.
          if (!array_key_exists('value', $info) OR !is_object($info['value'])) {
            $this->logger->error($this->t('Cannot save record in Chado. The field, "@field", is missing the StoragePropertyValue object.',
              ['@field' => $field_name]));
            continue;
          }

          // Retrieve the property type for this value.
          $prop_value = $info['value'];
          $prop_type = $this->getPropertyType($field_name, $key);
          $prop_storage_settings = $prop_type->getStorageSettings();

          // Make sure we have an action for this property.
          if (!array_key_exists('action', $prop_storage_settings)) {
            $this->logger->error($this->t('Cannot store the property, @field.@prop ("@label"), in Chado. The property is missing an action in the property settings: @settings',
                ['@field' => $field_name, '@prop' => $key,
                 '@label' => $definition->getLabel(), '@settings' => print_r($prop_storage_settings, TRUE)]));
            continue;
          }
          $action = $prop_storage_settings['action'];

          // Check that the base table for the field is set.
          if (!array_key_exists('base_table', $storage_plugin_settings)) {
            $this->logger->error($this->t('Cannot store the property, @field.@prop, in Chado. The field is missing the chado base table name.',
                ['@field' => $field_name, '@prop' => $key]));
            continue;
          }

          // Define the context array which will contain all details needed
          // for the buildChadoRecords() methods.
          $base_table = $storage_plugin_settings['base_table'];
          $context = [];
          $context['is_find'] = $is_find;
          $context['base_table'] = $base_table;
          $context['root_table'] = $base_table;
          $context['root_alias'] = $base_table;
          $context['operation'] = array_key_exists('operation', $info) ? $info['operation'] : '=';
          $context['field_name'] = $field_name;
          $context['property_key'] = $key;
          $context['property_settings'] = $prop_storage_settings;
          $context['delta'] = $delta;
          $context['action'] = $action;


          // Get the path array for this field and add any joins if any are needed.
          if (array_key_exists('path', $prop_storage_settings)) {

            // First parse the path
            $path = $prop_storage_settings['path'];
            $as = array_key_exists('as', $prop_storage_settings) ? $prop_storage_settings['as'] : '';
            $table_alias_mapping = array_key_exists('table_alias_mapping', $prop_storage_settings) ? $prop_storage_settings['table_alias_mapping'] : [];
            $path_array = $this->parsePath($field_name, $base_table, $path, $table_alias_mapping, $as);

            // The path will have the root table. This may or may not be the
            // same as the base table so we should track it.
            $context['root_table'] = $path_array['root_table'];
            $context['root_alias'] = $path_array['root_alias'];

            // We only add joins when the action is 'read_value' because
            // they guarantee a single value (meaning a 1:1 join). For
            // other joins there may be a many to one so we don't want to add
            // those joins off the base table.
            if ($action == 'read_value' and array_key_exists('join', $path_array)) {
              $this->handleJoins($path_array, $context);
            }

            // Add to the context.
            $context['path_string'] = $prop_storage_settings['path'];
            $context['path_array'] = $path_array;
          }

          // Now for each action type, set the conditions and fields for
          // selecting chado records based on the other properties supplied.
          switch ($action) {
            case 'store_id':
              $this->handleStoreID($context, $prop_value);
              break;
            case 'store_pkey':
              $this->handleStorePkey($context, $prop_value);
              break;
            case 'store_link':
              $this->handleStoreLink($context, $prop_value);
              break;
            case 'store':
              $this->handleStore($context, $prop_value);
              break;
            case 'read_value':
              $this->handleReadValue($context, $prop_value);
              break;
            case 'replace':
              // Do nothing here for properties that need replacement
              // since the values are provided by other properties.
              break;
            case 'function':
              // Do nothing here for properties that require post-processing
              // with a function as determining the value is handled by
              // the function not by chadostorage.
              break;
          }
        }
      }
    }

    // Set some debugging info.
    $this->field_debugger->summarizeBuiltRecords($this->records);
  }

  /**
   * A helper function for the buildChadoRecords() function.
   *
   * Add chado record information for a specific ChadoStorageProperty
   * where the action is store_id.
   *
   * STORE ID: stores the primary key value for a core table in chado.
   *
   * Note: There may be more core tables in properties for this field
   * then just the base table. For example, a field involving a two-join
   * linker table will include two core tables.
   *
   * @param array $context
   *   The field/property context provided by the buildChadoRecords() function.
   * @param StoragePropertyValue $prop_value
   *   The value object for the property we are adding records for.
   *   Note: We will always have a StoragePropertyValue for a property even if
   *   the value is not set. This method is expected to check if the value is empty or not.
   */
  protected function handleStoreID(array $context, StoragePropertyValue $prop_value) {

    $base_table = $context['base_table'];
    $record_id = $prop_value->getValue();
    $value_col_info = $this->getPathValueColumn($context['path_array']);
    $elements = [
      'base_table' => $base_table,
      'root_table' => $context['root_table'],
      'root_alias' => $context['root_alias'],
      'chado_table' => $value_col_info['chado_table'],
      'table_alias' => $value_col_info['table_alias'],
      'chado_column' => $value_col_info['chado_column'],
      'column_alias' => $value_col_info['column_alias'],
      'delta' => $context['delta'],
      'value' => $record_id > 0 ? $record_id : NULL,
      'operation' => $context['operation'],
      'field_name' => $context['field_name'],
      'property_key' => $context['property_key'],
    ];

    // The store_id action should only be used for the base table...
    // @todo: I think these checks should go into a field validation test rather than here.
    if ($elements['chado_table'] !== $elements['base_table']) {
      $this->logger->error($this->t('The @field.@key property type uses the '
        . 'store_id action type but is not associated with the base table of the field. '
        . 'Either change the base_table of this field or use store_pkey instead.  @chado_table != @base_table',
         ['@field' => $context['field_name'],
          '@key' => $context['property_key'],
          '@base_table' => $elements['base_table'],
          '@chado_table' => $elements['chado_table']
        ]));
    }

    // Now determine the primary key for the chado table.
    $chado_table_def = $this->connection->schema()->getTableDef($elements['chado_table'], ['format' => 'drupal']);
    $chado_table_pkey = $chado_table_def['primary key'];
    if ($elements['chado_column'] !== $chado_table_pkey) {
      $this->logger->error($this->t('The @field.@key property type uses the '
          . 'store_id action and the column specified in the "path" settings is not '
          . 'the primary key for base table. ',
          ['@field' => $context['field_name'], '@key' => $context['property_key']]));
    }

    // If this is a store_id then we're storing the base table record.
    $this->records->addColumn($elements, TRUE);

    // Set the field and the condition if we have a record_id.
    if ($record_id > 0) {
      $this->records->addCondition($elements);
    }
  }

  /**
   * A helper function for the buildChadoRecords() function.
   *
   * Add chado record information for a specific ChadoStorageProperty
   * where the action is store_pkey.
   *
   * STORE PKEY: stores the primary key value of a linking table.
   *
   * NOTE: A linking table is not a core table. This is important because
   * during insert and update, the core tables are handled first and then
   * linking tables are handled after.
   *
   * @param array $context
   *   The field/property context provided by the buildChadoRecords() function.
   * @param StoragePropertyValue $prop_value
   *   The value object for the property we are adding records for.
   *   Note: We will always have a StoragePropertyValue for a property even if
   *   the value is not set. This method is expected to check if the value is empty or not.
   */
  protected function handleStorePkey(array $context, StoragePropertyValue $prop_value) {

    $value_col_info = $this->getPathValueColumn($context['path_array']);
    $pkey_id = $prop_value->getValue();
    $elements = [
      'base_table' => $context['base_table'],
      'root_table' => $context['root_table'],
      'root_alias' => $context['root_alias'],
      'chado_table' => $value_col_info['chado_table'],
      'chado_column' => $value_col_info['chado_column'],
      'table_alias' => $value_col_info['table_alias'],
      'column_alias' => $value_col_info['column_alias'],
      'delta' => $context['delta'],
      'value' => $pkey_id ? $pkey_id : NULL,
      'field_name' => $context['field_name'],
      'property_key' => $context['property_key'],
    ];
    $this->records->addColumn($elements);

    if ($pkey_id) {
      $elements['operation'] = $context['operation'];
      $this->records->addCondition($elements);
    }
  }

  /**
   *
   * A helper function for the buildChadoRecords() function.
   *
   * Add chado record information for a specific ChadoStorageProperty
   * where the action is store_link.
   *
   * STORE LINK: performs a join between two tables, one of which is a
   * core table and one of which is a linking table. The value which is saved
   * in this property is the left_table_id indicated in other key/value pairs.
   *
   * NOTE: A JOIN is not added to the query but rather this property stores
   * the id that a join would normally look up. This is much more performant.
   *
   * @param array $context
   *   The field/property context provided by the buildChadoRecords() function.
   * @param StoragePropertyValue $prop_value
   *   The value object for the property we are adding records for.
   *   Note: We will always have a StoragePropertyValue for a property even if
   *   the value is not set. This method is expected to check if the value is empty or not.
   */
  protected function handleStoreLink(array $context, StoragePropertyValue $prop_value) {

    $base_table = $context['base_table'];
    $value_col_info = $this->getPathValueColumn($context['path_array']);
    $link_id = $this->records->getRecordID($base_table);
    $elements = [
      'base_table' => $base_table,
      'root_table' => $context['root_table'],
      'root_alias' => $context['root_alias'],
      'chado_table' => $value_col_info['chado_table'],
      'table_alias' => $value_col_info['table_alias'],
      'chado_column' => $value_col_info['chado_column'],
      'column_alias' => $value_col_info['column_alias'],
      // Setting the value to NULL and indicating this field contains a link
      // to the base table will cause the value to be set automatically by
      // ChadoRecord once it's available.
      'value' => $link_id ? $link_id : NULL,
      'operation' => $context['operation'],
      'delta' => $context['delta'],
      'field_name' => $context['field_name'],
      'property_key' => $context['property_key'],
    ];
    $this->records->addColumn($elements, TRUE);

    $this->records->addCondition($elements);
  }

  /**
   *
   * A helper function for the buildChadoRecords() function.
   *
   * Add chado record information for a specific ChadoStorageProperty
   * where the action is store.
   *
   * STORE: indicates that the value of this property can be loaded and
   * stored in the Chado table indicated by this property.
   *
   * @param array $context
   *   The field/property context provided by the buildChadoRecords() function.
   * @param StoragePropertyValue $prop_value
   *   The value object for the property we are adding records for.
   *   Note: We will always have a StoragePropertyValue for a property even if
   *   the value is not set. This method is expected to check if the value is empty or not.
   */
  protected function handleStore(array $context, StoragePropertyValue $prop_value) {

    $value_col_info = $this->getPathValueColumn($context['path_array']);
    $value = $prop_value->getValue();
    if (is_string($value)) {
      $value = trim($value);
    }
    $elements = [
      'base_table' => $context['base_table'],
      'root_table' => $context['root_table'],
      'root_alias' => $context['root_alias'],
      'chado_table' => $value_col_info['chado_table'],
      'chado_column' => $value_col_info['chado_column'],
      'table_alias' => $value_col_info['table_alias'],
      'column_alias' => $value_col_info['column_alias'],
      'delta' => $context['delta'],
      'value' => $value,
      'operation' => $context['operation'],
      'delete_if_empty' => array_key_exists('delete_if_empty', $context['property_settings']) ? $context['property_settings']['delete_if_empty'] : FALSE,
      'empty_value' => array_key_exists('empty_value', $context['property_settings']) ? $context['property_settings']['empty_value'] : '',
      'field_name' => $context['field_name'],
      'property_key' => $context['property_key'],
    ];

    $this->records->addColumn($elements);

    // If this is a find operation then we want to add a condition.
    if ($context['is_find'] and $value !== NULL) {
      $this->records->addCondition($elements);
    }
  }

  /**
   * A helper function for the buildChadoRecords() function.
   *
   * Add chado record information for a specific ChadoStorageProperty
   * where the action is read_value.
   *
   * READ_VALUE: selecting a single column. This cannot be used for inserting or
   * updating values. Instead we use store actions for that.
   * If reading a value from a non-base table, then the path should
   * be provided.
   *
   * @param array $context
   *   The field/property context provided by the buildChadoRecords() function.
   * @param StoragePropertyValue $prop_value
   *   The value object for the property we are adding records for.
   *   Note: We will always have a StoragePropertyValue for a property even if
   *   the value is not set. This method is expected to check if the value is empty or not.
   */
  protected function handleReadValue(array $context, StoragePropertyValue $prop_value) {

    // Adding of fields via a join are handled by the ChadoRecord::setJoin() functino.
    if (array_key_exists('join', $context['path_array'])) {
      return;
    }
    $value = $prop_value->getValue();
    if (is_string($value)) {
      $value = trim($value);
    }
    $value_col_info = $this->getPathValueColumn($context['path_array']);
    $elements = [
      'base_table' => $context['base_table'],
      'root_table' => $context['root_table'],
      'root_alias' => $context['root_alias'],
      'chado_table' => $value_col_info['root_table'],
      'table_alias' => $value_col_info['root_alias'],
      'chado_column' => $value_col_info['chado_column'],
      'column_alias' => $value_col_info['column_alias'],
      'delta' => $context['delta'],
      'value' => $value ? $value : NULL,
      'operation' => $context['operation'],
      'field_name' => $context['field_name'],
      'property_key' => $context['property_key'],
    ];
    $this->records->addColumn($elements, FALSE, TRUE);
  }

  /**
   * Takes a path string for a field property and converts it to an array structure.
   *
   * @param string $field_name
   *   The name of the field.
   * @param string $base_table
   *   The name of the base table for thie field.
   * @param mixed $path
   *   A string continaining the path.  Note: this is a recursive function and on
   *   recursive calls this variable will be n array. Hence, the type is "mixed".*
   * @param array $aliases
   *   Optional. The list of table aliases provdied by the `table_alias_mapping`
   *   argument of a field.  If this variable is an empty array then the function
   *   will use the table name provided in the path.
   * @param string $as
   *   An alias to be used for the Chado table column that contains the value. This
   *   argument will rename the column.
   * @param string $full_path
   *   This argument is used by recursion to build the string path for each level.
   *   It should not be set by the callee.
   * @return array
   *
   */
  protected function parsePath(string $field_name, string $base_table, mixed $path,
      array $aliases = [], string $as = '', string $full_path = '') {

    // If the path is a string then split it.
    $path_arr = [];
    if (is_string($path)) {
      // For sanity sake, remove any trailing semicolons that might be there by accident.
      $trimmed_path = trim($path, ';');
      $path_arr = explode(";", $trimmed_path);
    }
    if (is_array($path)) {
      $path_arr = $path;
    }

    // Get the current path in the list.
    $curr_path = array_shift($path_arr);
    $full_path = $full_path ? $full_path . ';' . $curr_path : $curr_path;

    // The root table is the table at the beginning of the path.
    $root_alias = preg_replace('/^([^.;>]+?)\..*$/', '$1', $full_path);
    $root_table = $root_alias;
    if (array_key_exists($root_alias, $aliases)) {
      $root_table = $aliases[$root_alias];
    }

    // If the path has a '>' then this is a join.
    if (preg_match('/>/', $curr_path)) {

      // Get the left column and the right table join infor.
      list($left, $right) = explode(">", $curr_path);
      list($left_alias, $left_column) = explode(".", $left);
      list($right_alias, $right_column) = explode(".", $right);

      // Get the true Chado tables from the alias array.  Otherwise use
      // the table provided.  If the developer gave a bad Chado table or
      // didn't provide a proper mapping to an alias, then an SQL error
      // will occur. We don't check it here.
      $left_table = $left_alias;
      $right_table = $right_alias;
      if (array_key_exists($left_alias, $aliases)) {
        $left_table = $aliases[$left_alias];
      }
      if (array_key_exists($right_alias, $aliases)) {
        $right_table = $aliases[$right_alias];
      }

      // Build the return array for the join.
      $ret_array = [
        'base_table'  => $base_table,
        'root_table' => $root_table,
        'root_alias' => $root_alias,
        'chado_table' => $left_table,
        'table_alias' => $left_alias,
        'join' => [
          'base_table'  => $base_table,
          'root_table' => $root_table,
          'root_alias' => $root_alias,
          'path' => $full_path,
          // The path string has no way to specify the type of join so
          // we'll default it to an 'outer' join.
          'type' => 'outer',
          'chado_table' => $right_table,
          'table_alias' => $right_alias,
          'left_column' => $left_column,
          'right_column' => $right_column,
        ],
      ];

      // Before we return, let's check if we have more sub paths to process.
      // if so, then recurse.
      $sub_path_arr = [];
      if (count($path_arr) > 0) {
        $sub_path_arr = $this->parsePath($field_name, $base_table, $path_arr, $aliases, $as, $full_path);
      }
      // If there are no more joins, then we need to set the value column to be
      // the same as the last column in the join.
      else {
        $ret_array['join']['value_column'] = $right_column;
        $ret_array['join']['value_alias'] = $as ? $as : $right_column;
      }

      // If we have a value column in the return value then this means that it hit
      // the end of the join and the value column in which the value is stored
      // will be at the end.  We can just merge that information with the current
      // return array.
      if (array_key_exists('value_column', $sub_path_arr)) {
        $ret_array['join'] = array_merge($ret_array['join'], $sub_path_arr);
      }
      // Otherwise this is another join.
      else if (array_key_exists('chado_table', $sub_path_arr)) {
        $ret_array['join']['join'] = $sub_path_arr['join'];
      }

      return $ret_array;
    }

    // If the path is not a join but has a period then this specifices
    // the table and the column with the value.
    else if (preg_match('/\./', $curr_path)) {

      // Get the table/column at the end.
      list($table_alias, $value_column) = explode(".", $path);
      $chado_table = $table_alias;
      if (array_key_exists($table_alias, $aliases)) {
        $chado_table = $aliases[$table_alias];
      }

      // If the base table is not the same as the root table then
      // we should add the field name to the colun alias. Otherwise
      // we may have conflicts if mutiple fields use the same alias.
      $value_alias = $as ? $as : $value_column;
      if ($base_table != $root_table) {
        $value_alias = $field_name . '__' . $value_alias;
      }
      return [
        'path' => $full_path,
        'base_table' => $base_table,
        'root_table' => $root_table,
        'root_alias' => $root_alias,
        'chado_table' => $chado_table,
        'table_alias' => $table_alias,
        'value_column' => $value_column,
        'value_alias' => $value_alias
      ];
    }

    // There is no period in the path so there is no Chado table. We are at the
    // end of the path with joins and the value column is not the same as the
    // right join column. We can just return the value column.
    else {
      // If the base table is not the same as the root table then
      // we should add the field name to the colun alias. Otherwise
      // we may have conflicts if mutiple fields use the same alias.
      $value_alias = $as ? $as : $curr_path;
      $value_alias = $field_name . '__' . $value_alias;
      return [
        'base_table' => $base_table,
        'root_table' => $root_table,
        'root_alias' => $root_alias,
        'value_column' => $curr_path,
        'value_alias' => $value_alias
      ];
    }
  }

  /**
   * A helper function to quickly get the value column information from a path.
   *
   * @param array $path
   *   The parsed path of the field property.
   */
  protected function getPathValueColumn(array $path) {

    if (array_key_exists('value_column', $path)) {
      return [
        'base_table' => $path['base_table'],
        'root_table' => $path['root_table'],
        'root_alias' => $path['root_alias'],
        'chado_table' => $path['chado_table'],
        'table_alias' => $path['table_alias'],
        'chado_column' => $path['value_column'],
        'column_alias' => $path['value_alias'],
      ];
    }
    else if (array_key_exists('join', $path)) {
      return $this->getPathValueColumn($path['join']);
    }
    // We shouldn't get here.
    return NULL;
  }

  /**
   * A helper function for the buildChadoRecords() function.
   *
   * Adds the joins to the ChadoRecord object.
   *
   * @param array $path_array
   *   The join path array
   * @param array $context
   *   The field/property context provided by the buildChadoRecords() function.
   */
  protected function handleJoins(array &$path_array, array $context) {

    $elements = [
      'base_table' => $context['base_table'],
      'root_table' => $context['root_table'],
      'root_alias' => $context['root_alias'],
      'chado_table' => $path_array['root_table'],
      'table_alias' => $path_array['root_alias'],
      'delta' => $context['delta'],
      'left_table' => $path_array['chado_table'],
      'left_alias' => $path_array['table_alias'],
      'left_column' => $path_array['join']['left_column'],
      'right_table' => $path_array['join']['chado_table'],
      'right_alias' => $path_array['join']['table_alias'],
      'right_column' => $path_array['join']['right_column'],
      'join_type' => $path_array['join']['type'],
      'join_path' => $path_array['join']['path'],
    ];
    $this->records->addJoin($elements);
    $path_array['join']['table_alias'] = $elements['right_alias'];

    // If there is another join then handle that.
    if (array_key_exists('join', $path_array['join'])) {
      $join_path = $path_array['join'];
      $this->handleJoins($join_path, $context);
      $path_array['join'] = $join_path;
    }

    // If we've reached the end of the joins we need to add the join columns.
    if (array_key_exists('value_column', $path_array['join'])) {
      $elements = [
        'base_table' => $context['base_table'],
        'root_table' => $context['root_table'],
        'root_alias' => $context['root_alias'],
        'chado_table' => $path_array['root_table'],
        'table_alias' => $path_array['root_alias'],
        'delta' => $context['delta'],
        'join_path' => $path_array['join']['path'],
        'chado_column' => $path_array['join']['value_column'],
        'column_alias' =>  $path_array['join']['value_alias'],
        'field_name' => $context['field_name'],
        'property_key' => $context['property_key'],
      ];
      $this->records->addJoinColumn($elements);
    }
  }

  /**
   *
   * {@inheritDoc}
   */
  public function validateValues($values) {

    $this->field_debugger->printHeader('Validate');
    $this->field_debugger->summarizeChadoStorage($this, 'At the beginning of ChadoStorage::validateValues');

    // Build the ChadoRecord object.
    $this->records = new ChadoRecords($this->field_debugger, $this->logger, $this->connection);
    $this->buildChadoRecords($values);

    // Validate the records.
    $violations = $this->records->validate();

    // Clear out the ChadoRecord object.
    $this->records = NULL;

    return $violations;
  }

  /**
   *
   * {@inheritDoc}
   * @see \Drupal\tripal\TripalStorage\Interfaces\TripalStorageInterface::publishFrom()
   */
  public function publishForm($form, FormStateInterface &$form_state) {

    $chado_schemas = [];
    $chado = \Drupal::service('tripal_chado.database');
    foreach ($chado->getAvailableInstances() as $schema_name => $details) {
      $chado_schemas[$schema_name] = $schema_name;
    }
    $default_chado = $chado->getSchemaName();

    $storage_form['schema_name'] = [
      '#type' => 'select',
      '#title' => 'Chado Schema Name',
      '#required' => TRUE,
      '#description' => 'Select one of the installed Chado schemas to import into.',
      '#options' => $chado_schemas,
      '#default_value' => $default_chado,
    ];

    return $storage_form;
  }

  /**
   * Returns a list of all pkey_id values for a given base table.
   *
   * @param string $base_table
   *   The name of the base table of some content type, e.g. 'feature'.
   *
   * @return array
   *   List of pkey_id values in no particular order.
   */
  public function findAllRecordIds(string $base_table) {
    $records = [];

    // Get the name of the primary key column.
    $schema = $this->connection->schema();
    $table_def = $schema->getTableDef($base_table, ['format' => 'drupal']);
    $pkey_column = $table_def['primary key'];

    // Perform the query and retrieve results.
    $query = $this->connection->select('1:'. $base_table, $base_table);
    $query->addField($base_table, $pkey_column, 'pkey');
    $results = $query->execute();
    if ($results) {
      while ($pkey_id = $results->fetchField()) {
        $records[] = $pkey_id;
      }
    }

    return $records;
  }

  /**
   * A callback function to allow linking fields to include the Drupal entity ID.
   *
   * @param array $context
   *   Values that a callback function might need in order
   *   to calculate the field's final value.
   *
   * @return int
   *   The Drupal entity ID, or -1 if it doesn't exist.
   *   We use -1 because Tripal preSave will flag a zero for deletion.
   */
  static public function drupalEntityIdLookupCallback($context) {

    $lookup_manager = \Drupal::service('tripal.tripal_entity.lookup');
    $delta = $context['delta'];
    $field_name = $context['field_name'];

    // Get the name of the primary key column of the Chado table that
    // the entity is based on, which is a foreign key for whatever the
    // current content type is. Because this callback handles all fields,
    // it doesn't know what that is, so we need to have that saved in the
    // field properties.
    $prop_storage_settings = $context['prop_type']->getStorageSettings();
    $fkey = $prop_storage_settings['fkey'] ?? NULL;
    if (!$fkey) {
      // Maybe throw an exception here so developers know they forgot the 'fkey'
      return -1;
    }

    $record_id = $context['values'][$field_name][$delta][$fkey]['value'] ?? NULL;
    if (!$record_id) {
      return -1;
    }
    $record_id = $record_id->getValue('value');

    if (!$record_id) {
      return -1;
    }

    // Given the Chado record ID and bundle term, we can lookup the Drupal entity ID.
    $ftable = $prop_storage_settings['ftable'] ?? NULL;
    $entity_id = $lookup_manager->getEntityId(
      $record_id,
      $context['field_settings']['termIdSpace'],
      $context['field_settings']['termAccession'],
      $ftable
    );

    // In the TripalEntity class, the preSave function will flag all falsey
    // property values for deletion when drupal_store is set to TRUE.
    // To get around this, indicate the lack of a Drupal entity with a -1.
    if (!$entity_id) {
      $entity_id = -1;
    }

    return $entity_id;
  }
}<|MERGE_RESOLUTION|>--- conflicted
+++ resolved
@@ -342,11 +342,7 @@
   /**
    * @{inheritdoc}
    */
-<<<<<<< HEAD
   public function findValues($values, $record_ids = []) {
-=======
-  public function findValues($values) {
->>>>>>> 9a5de903
 
     // Setup field debugging.
     $this->field_debugger->printHeader('Find');
@@ -406,11 +402,7 @@
           // Now set the values.
           $this->setPropValues($new_values, $match);
 
-<<<<<<< HEAD
-          // Remove any values that are not valid. This is omitted for publish.
-=======
           // Remove any values that are not valid.
->>>>>>> 9a5de903
           foreach ($new_values as $field_name => $deltas) {
             foreach ($deltas as $delta => $properties) {
               $is_valid = $this->isFieldValid($field_name, $delta, $new_values);
