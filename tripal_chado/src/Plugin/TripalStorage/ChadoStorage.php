<?php

namespace Drupal\tripal_chado\Plugin\TripalStorage;

use Drupal\tripal\TripalStorage\TripalStorageBase;
use Drupal\tripal\TripalStorage\Interfaces\TripalStorageInterface;
use Symfony\Component\DependencyInjection\ContainerInterface;
use Symfony\Component\Validator\ConstraintViolation;
use Drupal\Core\Form\FormStateInterface;
use Drupal\tripal\Services\TripalLogger;
use Drupal\tripal_chado\Database\ChadoConnection;
use Drupal\tripal_chado\Services\ChadoFieldDebugger;

use Drupal\tripal\TripalStorage\StoragePropertyValue;

/**
 * Chado implementation of the TripalStorageInterface.
 *
 * @TripalStorage(
 *   id = "chado_storage",
 *   label = @Translation("Chado Storage"),
 *   description = @Translation("Interfaces with GMOD Chado for field values."),
 * )
 */
class ChadoStorage extends TripalStorageBase implements TripalStorageInterface {

  /**
   * An associative array that holds the data for mapping an
   * entityTypes to Chado tables.  It is indexed by entityType and the
   * value is the object containing the mapping information.
   *
   * @var array
   */
  protected $type_mapping = [];

  /**
   * An associative array that holds the data for mapping a
   * fieldType key to a Chado table column for a given entity.  It is indexed
   * by entityType -> entityID and the value is the object containing the
   * mapping information.
   *
   * @var array
   */
  protected $id_mapping = [];

  /**
   * The database connection for querying Chado.
   *
   * @var \Drupal\tripal_chado\Database\ChadoConnection
   */
  protected $connection;

  /**
   * A service to provide debugging for fields to developers.
   *
<<<<<<< HEAD
   * @ var \Drupal\tripal_chado\Services\ChadoFieldDebugger
=======
   * @var \Drupal\tripal_chado\Services\ChadoFieldDebugger
>>>>>>> 9dc330a7
   */
  protected $field_debugger;

  /**
   * A collection of the primary key values for various base tables.
   *
   * This is populated as records are loaded/inserted and then used to later
   * update foreign key values for dependant tables.
   *
   * @var array
   *   key is the table alias and value is the primary key value for the
   *   record with that table alias. If the ID is not yet known then the
   *   value is NULL.
   */
  protected $base_record_ids = [];

  /**
   * A mapping of table alias to chado table name.
   *
   * In most cases the table alias will be the same as the table name. However,
   * especially in cases of chado prop and linking tables, an alias ensures that
   * multiple fields can control a subset of records without interferance or
   * data-swapping between fields.
   *
   * @var array
   *   key is the table alias and value is the official chado table name that
   *   the alias refers to.
   */
  protected $table_alias_mapping = [];

  /**
   * A mapping of the chado table to it's alias. This uses the field and property
   * to ensure the alias is looked up properly.
   */
  protected $reverse_alias_mapping = [];

  /**
   * A mapping of the field property to the alias used in the query.
   * This is specific to properties with an action of read_value who
   * specify a path.
   *
   * @var array
   *  a nested array where mapping the new alias including the right table alias
   *  to the original alias set in the property type. The structure is:
   *   [field name]:
   *     [property key]:
   *       [original column alias]: [new alias]
   */
  protected $join_column_alias = [];

  /**
   * Implements ContainerFactoryPluginInterface->create().
   *
   * Since we have implemented the ContainerFactoryPluginInterface this static function
   * will be called behind the scenes when a Plugin Manager uses createInstance(). Specifically
   * this method is used to determine the parameters to pass to the contructor.
   *
   * @param \Symfony\Component\DependencyInjection\ContainerInterface $container
   * @param array $configuration
   * @param string $plugin_id
   * @param mixed $plugin_definition
   *
   * @return static
   */
  public static function create(ContainerInterface $container, array $configuration, $plugin_id, $plugin_definition) {
    return new static(
      $configuration,
      $plugin_id,
      $plugin_definition,
      $container->get('tripal.logger'),
      $container->get('tripal_chado.database'),
      $container->get('tripal_chado.field_debugger')
    );
  }

  /**
   * Implements __contruct().
   *
   * Since we have implemented the ContainerFactoryPluginInterface, the constructor
   * will be passed additional parameters added by the create() function. This allows
   * our plugin to use dependency injection without our plugin manager service needing
   * to worry about it.
   *
   * @param array $configuration
   * @param string $plugin_id
   * @param mixed $plugin_definition
   * @param \Drupal\tripal\Services\TripalLogger $logger
   * @param \Drupal\tripal_chado\Database\ChadoConnection $connection
   */
  public function __construct(array $configuration, $plugin_id, $plugin_definition, TripalLogger $logger, ChadoConnection $connection, ChadoFieldDebugger $field_debugger) {
    parent::__construct($configuration, $plugin_id, $plugin_definition, $logger);

    $this->connection = $connection;
    $this->field_debugger = $field_debugger;
  }

  /**
   * @{inheritdoc}
   */
  public function addFieldDefinition(string $field_name, object $field_definition) {
    parent::addFieldDefinition($field_name, $field_definition);

    // Now check if the field debugger should be enabled for this particular field.
    $settings = $field_definition->getSettings();
    if (array_key_exists('debug', $settings) AND $settings['debug']) {
      $this->field_debugger->addFieldToDebugger($field_name);
      $this->logger->notice('Debugging has been enabled for :name field.',
        [':name' => $field_name],
        ['drupal_set_message' => TRUE, 'logger' => FALSE]
      );
    }
  }


  /**
   *
   * {@inheritDoc}
   * @see \Drupal\tripal\TripalStorage\Interfaces\TripalStorageInterface::getUniqueEntityTypes()
   */
  public function getStoredTypes(){
    $ret_types = [];
    foreach ($this->property_types as $field_name => $keys) {
      foreach ($keys as $key => $prop_type) {
        $storage_settings = $prop_type->getStorageSettings();
        if (($storage_settings['action'] == 'store_id') or
            ($storage_settings['action'] == 'store_pkey') or
            ($storage_settings['action'] == 'store_link')) {
          $ret_types[$field_name][$key] = $prop_type;
        }
      }
    }
    return $ret_types;
  }



  /**
   * Inserts a single record in a Chado table.
   *
   * @param array $records
   * @param string $chado_table_alias
   * @param integer $delta
   * @param array $record
   * @throws \Exception
   * @return integer
   */
  private function insertChadoRecord(&$records, $chado_table_alias, $delta, $record) {

    $chado_table = $this->getChadoTableFromAlias($chado_table_alias);

    $schema = $this->connection->schema();
    $table_def = $schema->getTableDef($chado_table, ['format' => 'drupal']);
    $pkey = $table_def['primary key'];

    // NOTE: Sometime the primary key is added to the fields without
    // a value in buildChadoRecords. We want to remove those here
    // before trying to insert the record.
    $fields = [];
    foreach ($record['fields'] as $key => $value) {
      if (is_array($value) AND $value[0] === 'REPLACE_BASE_RECORD_ID') {
        continue;
      }
      $fields[$key] = $value;
    }

    // Now we can insert the record *fingers crossed!*
    // @debug print "Table: $chado_table; Record: " . print_r($record, TRUE);
    $insert = $this->connection->insert('1:' . $chado_table);
    $insert->fields($fields);

    $this->field_debugger->reportQuery($insert, "Insert Query for $chado_table ($delta)");

    $record_id = $insert->execute();

    if (!$record_id) {
      throw new \Exception($this->t('Failed to insert a record in the Chado "@table" table. Alias: @alias, Record: @record',
          ['@alias' => $chado_table_alias, '@table' => $chado_table, '@record' => print_r($record, TRUE)]));
    }

    // Update the record array to include the record id.
    $records[$chado_table_alias][$delta]['conditions'][$pkey]['value'] = $record_id;
    return $record_id;
  }

  /**
	 * @{inheritdoc}
	 */
  public function insertValues(&$values) : bool {

    $schema = $this->connection->schema();

    $this->field_debugger->printHeader('Insert');
    $this->field_debugger->summarizeChadoStorage($this, 'At the beginning of ChadoStorage::insertValues');

    $build = $this->buildChadoRecords($values);
    $records = $build['records'];

    $transaction_chado = $this->connection->startTransaction();
    try {

      // First: Insert the base table records.
      // Note: Assumes there is only a single base table.
      foreach ($this->base_record_ids as $base_table_alias => $record_id) {
        foreach ($records[$base_table_alias] as $delta => $record) {
          $record_id = $this->insertChadoRecord($records, $base_table_alias, $delta, $record);
          $this->base_record_ids[$base_table_alias] = $record_id;
        }
      }

      // Second: Insert non base table records.
      foreach ($records as $chado_table_alias => $deltas) {
        foreach ($deltas as $delta => $record) {

          // Skip base table records.
          if (in_array($chado_table_alias, array_keys($this->base_record_ids))) {
            continue;
          }

          // Don't insert any records if any of the columns have field that
          // are marked as "delete if empty".
          if (array_key_exists('delete_if_empty', $record)) {
            $skip_record = FALSE;
            foreach ($record['delete_if_empty'] as $del_key) {
              if ($record['fields'][$del_key] == '') {
                $skip_record = TRUE;
              }
            }
            if ($skip_record) {
              continue;
            }
          }

          // Replace linking fields with values
          foreach ($record['fields'] as $column => $val) {
            if (is_array($val) and $val[0] == 'REPLACE_BASE_RECORD_ID') {
              $base_table_alias = $val[1];
              $records[$chado_table_alias][$delta]['fields'][$column] = $this->base_record_ids[$base_table_alias];
              $record['fields'][$column] = $this->base_record_ids[$base_table_alias];
            }
          }
          $this->insertChadoRecord($records, $chado_table_alias, $delta, $record);
        }
      }
      $this->setRecordIds($values, $records);
    }
    catch (\Exception $e) {
      $transaction_chado->rollback();
      throw new \Exception($e);
    }

    // Now set the record Ids of the properties.
    return TRUE;
  }


  /**
   * Indicates if the record has any valid conditions.
   *
   * For the record to have valid conditions it must first have at least
   * one condition, and the value on which that condition relies is not empty.
   *
   * @param array $records
   * @return boolean
   */
  private function hasValidConditions($record) {
    $num_conditions = 0;
    foreach ($record['conditions'] as $chado_column => $cond_value) {
      if (!empty($cond_value['value'])) {
        $num_conditions++;
      }
    }
    if ($num_conditions == 0) {
      return FALSE;
    }
    return TRUE;
  }

  /**
   * Indicates if we should keep this record for inserts/updates.
   *
   * @param array $record
   * @return boolean
   */
  private function isEmptyRecord($record) {
    if (array_key_exists('delete_if_empty', $record)) {
      foreach ($record['delete_if_empty'] as $del_key) {
        if ($record['fields'][$del_key] == '') { // @todo use the `empty_value` setting instead of hardcoding the ''
          return TRUE;
        }
      }
    }
    return FALSE;
  }



  /**
   * Updates a single record in a Chado table.
   *
   * @param array $base_tables
   * @param string $chado_table
   * @param integer $delta
   * @param array $record
   * @throws \Exception
   */
  private function updateChadoRecord(&$records, $chado_table, $delta, $record) {

    // Don't update if we don't have any conditions set.
    if (!$this->hasValidConditions($record)) {
      throw new \Exception($this->t('Cannot update record in the Chado "@table" table due to unset conditions. Record: @record',
        ['@table' => $chado_table, '@record' => print_r($record, TRUE)]));
    }

    $update = $this->connection->update('1:'.$chado_table);
    $update->fields($record['fields']);
    foreach ($record['conditions'] as $chado_column => $cond_value) {
      $update->condition($chado_column, $cond_value['value']);
    }

    $this->field_debugger->reportQuery($update, "Update Query for $chado_table ($delta). Note: aguements may only include the conditional ones, see Drupal Issue #2005626.");

    $rows_affected = $update->execute();
    if ($rows_affected == 0) {
      throw new \Exception($this->t('Failed to update record in the Chado "@table" table. Record: @record',
        ['@table' => $chado_table, '@record' => print_r($record, TRUE)]));
    }
    if ($rows_affected > 1) {
      throw new \Exception($this->t('Incorrectly tried to update multiple records in the Chado "@table" table. Record: @record',
        ['@table' => $chado_table, '@record' => print_r($record, TRUE)]));
    }
  }


  /**
   * @{inheritdoc}
   */
  public function updateValues(&$values) : bool {

    $this->field_debugger->printHeader('Update');
    $this->field_debugger->summarizeChadoStorage($this, 'At the beginning of ChadoStorage::updateValues');

    $build = $this->buildChadoRecords($values);
    $records = $build['records'];


    $base_tables = $this->base_record_ids;
    $transaction_chado = $this->connection->startTransaction();
    try {

      // Handle base table records first.
      foreach ($records as $chado_table_alias => $deltas) {
        foreach ($deltas as $delta => $record) {

          // If this is the base table then do an update.
          if (in_array($chado_table_alias, array_keys($base_tables))) {
            if (!array_key_exists('conditions', $record)) {
              throw new \Exception($this->t('Cannot update record in the Chado "@table" table due to missing conditions. Record: @record',
                  ['@table' => $chado_table, '@record' => print_r($record, TRUE)]));
            }
            $this->updateChadoRecord($records, $chado_table_alias, $delta, $record);
            continue;
          }
        }
      }

      // Next delete all non base records so we can replace them
      // with updates. This is necessary because we may violate unique
      // constraints if we don't e.g. changing the order of records with a
      // rank.
      foreach ($records as $chado_table_alias => $deltas) {
        foreach ($deltas as $delta => $record) {

          // Skip base table records.
          if (in_array($chado_table_alias, array_keys($base_tables))) {
            continue;
          }

          // Skip records that don't have a condition set. This means they
          // haven't been inserted before.
          if (!$this->hasValidConditions($record)) {
            continue;
          }
          $this->deleteChadoRecord($records, $chado_table_alias, $delta, $record);
        }
      }

      // Now insert all new values for the non-base table records.
      foreach ($records as $chado_table_alias => $deltas) {
        foreach ($deltas as $delta => $record) {

          // Skip base table records.
          if (in_array($chado_table_alias, array_keys($base_tables))) {
            continue;
          }
          // Skip records that were supposed to be deleted (and were).
          if ($this->isEmptyRecord($record)) {
            continue;
          }

          $this->insertChadoRecord($records, $chado_table_alias, $delta, $record);
        }
      }
      $this->setRecordIds($values, $records);
    }
    catch (\Exception $e) {
      $transaction_chado->rollback();
      throw new \Exception($e);
    }
    return TRUE;
  }

  /**
   * Queries for multiple records in Chado.
   *
   * @param array $records
   * @param string $chado_table
   * @param integer $delta
   * @param array $record
   *
   * @throws \Exception
   */
  public function findChadoRecords(&$records, $base_tables, $chado_table, $delta, $record) {

    // Add the record IDs as fields
    foreach ($record['conditions'] as $chado_column => $value) {
      if (is_array($value['value']) and in_array('REPLACE_BASE_RECORD_ID', array_values($value['value']))) {
        $record['fields'][$chado_column] = '';
      }
    }

    // Select the fields in the chado table.
    $select = $this->connection->select('1:'.$chado_table, 'ct');
    $select->fields('ct', array_keys($record['fields']));

    // Add in any joins.
    if (array_key_exists('joins', $record)) {
      $j_index = 0;
      foreach ($record['joins'] as $rtable => $rjoins) {
        foreach ($rjoins as $jinfo) {
          $lalias = $jinfo['on']['left_alias'];
          $ralias = $jinfo['on']['right_alias'];
          $lcol = $jinfo['on']['left_col'];
          $rcol = $jinfo['on']['right_col'];

          $select->leftJoin('1:' . $rtable, $ralias, $lalias . '.' .  $lcol . '=' .  $ralias . '.' . $rcol);

          foreach ($jinfo['columns'] as $column) {
            $sel_col = $column[0];
            $sel_col_as = $column[1];
            $select->addField($ralias, $sel_col, $sel_col_as);
          }
          $j_index++;
        }
      }
    }

    // Add the select condition
    foreach ($record['conditions'] as $chado_column => $value) {
      // If we don't have a primary key for the base table then skip the condition.
      if (is_array($value['value']) and in_array('REPLACE_BASE_RECORD_ID', array_values($value['value']))) {
        continue;
      }
      if (!empty($value)) {
        $select->condition('ct.'.$chado_column, $value['value'], $value['operation']);
      }
    }

    // Execute the query.
    $results = $select->execute();
    if (!$results) {
      throw new \Exception($this->t('Failed to select record in the Chado "@table" table. Record: @record',
          ['@table' => $chado_table, '@record' => print_r($record, TRUE)]));
    }
    return $results;
  }

  /**
   * Selects a single record from Chado.
   *
   * @param array $records
   * @param string $chado_table_alias
   * @param integer $delta
   * @param array $record
   *
   * @throws \Exception
   */
  public function selectChadoRecord(&$records, $base_tables, $chado_table_alias, $delta, $record) {

    if (!array_key_exists('conditions', $record)) {
      throw new \Exception($this->t('Cannot select record in the Chado "@table" table due to missing conditions. Record: @record',
          ['@table' => $chado_table, '@record' => print_r($record, TRUE)]));
    }

    // If we are selecting on the base table and we don't have a proper
    // condition then throw an error.
    if (!$this->hasValidConditions($record)) {
      throw new \Exception($this->t('Cannot select record in the Chado "@table" table due to unset conditions. Record: @record',
          ['@table' => $chado_table, '@record' => print_r($record, TRUE)]));
    }

    $chado_table = $this->getChadoTableFromAlias($chado_table_alias);

    // Select the fields in the chado table.
    $select = $this->connection->select('1:'.$chado_table, 'ct');
    if (array_key_exists('fields', $record)) {
      $select->fields('ct', array_keys($record['fields']));
    }

    // Add in any joins.
    if (array_key_exists('joins', $record)) {
      $j_index = 0;
      foreach ($record['joins'] as $rtable => $rjoins) {
        foreach ($rjoins as $jinfo) {
          $lalias = $jinfo['on']['left_alias'];
          $ralias = $jinfo['on']['right_alias'];
          $lcol = $jinfo['on']['left_col'];
          $rcol = $jinfo['on']['right_col'];

          $select->leftJoin('1:' . $rtable, $ralias, $lalias . '.' .  $lcol . '=' .  $ralias . '.' . $rcol);

          foreach ($jinfo['columns'] as $column) {
            $sel_col = $column[0];
            $sel_col_as = $ralias . '_' . $column[1];
            $field_name = $column[2];
            $property_key = $column[3];
            $this->join_column_alias[$field_name][$property_key][ $column[1] ] = $sel_col_as;
            $select->addField($ralias, $sel_col, $sel_col_as);
          }
          $j_index++;
        }
      }
    }

    // Add the select condition
    foreach ($record['conditions'] as $chado_column => $value) {
      if (!empty($value['value'])) {
        $select->condition('ct.'. $chado_column, $value['value'], $value['operation']);
      }
    }

    $this->field_debugger->reportQuery($select, "Select Query for $chado_table ($delta)");

    // Execute the query.
    $results = $select->execute();
    if (!$results) {
      throw new \Exception($this->t('Failed to select record in the Chado "@table" table. Record: @record',
          ['@table' => $chado_table, '@record' => print_r($record, TRUE)]));
    }
    $records[$chado_table_alias][$delta]['fields'] = $results->fetchAssoc();
  }

  /**
   * @{inheritdoc}
   */
  public function loadValues(&$values) : bool {

    $this->field_debugger->printHeader('Load');
    $this->field_debugger->summarizeChadoStorage($this, 'At the beginning of ChadoStorage::loadValues');

    $build = $this->buildChadoRecords($values);
    $records = $build['records'];
    $base_tables = $this->base_record_ids;

    $transaction_chado = $this->connection->startTransaction();
    try {
      foreach ($records as $chado_table_alias => $deltas) {
        foreach ($deltas as $delta => $record) {
          $this->selectChadoRecord($records, $base_tables, $chado_table_alias, $delta, $record);
        }
      }
      $this->setPropValues($values, $records);
    }
    catch (\Exception $e) {
      $transaction_chado->rollback();
      throw new \Exception($e);
    }

    $this->field_debugger->reportValues($values, 'The values after loading is complete.');

    return TRUE;
  }

  /**
   * Deletes a single record in a Chado table.
   *
   * @param array $base_tables
   * @param string $chado_table
   * @param integer $delta
   * @param array $record
   * @throws \Exception
   */
  private function deleteChadoRecord(&$records, $chado_table_alias, $delta, $record) {

    $chado_table = $this->getChadoTableFromAlias($chado_table_alias);

    $schema = $this->connection->schema();
    $table_def = $schema->getTableDef($chado_table, ['format' => 'drupal']);
    $pkey = $table_def['primary key'];

    // Don't delete if we don't have any conditions set.
    if (!$this->hasValidConditions($record)) {
      throw new \Exception($this->t('Cannot update record in the Chado "@table" table due to unset conditions. Record: @record',
          ['@table' => $chado_table, '@record' => print_r($record, TRUE)]));
    }

    $delete = $this->connection->delete('1:'.$chado_table);
    foreach ($record['conditions'] as $chado_column => $cond_value) {
      $delete->condition($chado_column, $cond_value['value']);
    }

    $this->field_debugger->reportQuery($delete, "Delete Query for $chado_table ($delta)");

    $rows_affected = $delete->execute();
    if ($rows_affected == 0) {
      throw new \Exception($this->t('Failed to delete a record in the Chado "@table" table. Record: @record',
          ['@table' => $chado_table, '@record' => print_r($record, TRUE)]));
    }
    if ($rows_affected > 1) {
      throw new \Exception($this->t('Incorrectly tried to delete multiple records in the Chado "@table" table. Record: @record',
          ['@table' => $chado_table, '@record' => print_r($record, TRUE)]));
    }

    // Unset the record Id for this deleted record.
    $records[$chado_table_alias][$delta]['conditions'][$pkey]['value'] = 0;
  }

  /**
   * @{inheritdoc}
   */
  public function deleteValues($values) : bool {

    $this->field_debugger->printHeader('Delete');
    $this->field_debugger->summarizeChadoStorage($this, 'At the beginning of ChadoStorage::deleteValues');

    return FALSE;
  }

/**
   * Makes an identical copy of a values array.
   *
   * The values array is the same as received by the findValues, loadValues,
   * deleteValues, insertValues, etc. funtions.
   *
   * @param array $values
   *   The values array.
   * @param array $options
   *   Specifies options for cpying.  Set the `copy` key to include
   *   one or more of the following: `definition`, `type`, `operation`,
   *   `value` to copy only the parts of the values you want.
   *
   * @return array
   *   A new exact duplicate of the values array with the value
   *   objects clones.
   */
  private function copyValues($values, $options = ['copy' => ['definition', 'type', 'operation', 'value']]) {

    $new_values = [];

    foreach ($values as $field_name => $deltas) {
      foreach ($deltas as $delta => $keys) {
        foreach ($keys as $key => $info) {
          if (in_array('operation', $options['copy'])) {
            if (array_key_exists('operation', $info)) {
              $new_values[$field_name][$delta][$key]['operation'] = $info['operation'];
            }
          }
          if (in_array('value', $options['copy'])) {
            $new_values[$field_name][$delta][$key]['value'] = clone $info['value'];
          }
        }
      }
    }
    return $new_values;
  }

  /**
   * @{inheritdoc}
   */
  public function findValues($values) {

    $this->field_debugger->printHeader('Find');
    $this->field_debugger->summarizeChadoStorage($this, 'At the beginning of ChadoStorage::findValues');

    $build = $this->buildChadoRecords($values, TRUE);
    $records = $build['records'];
    $base_tables = $build['base_tables'];
    $matched_records = [];

    $transaction_chado = $this->connection->startTransaction();
    try {
      foreach ($records as $chado_table => $deltas) {
        foreach ($deltas as $delta => $record) {

          // Get all matching records as defined by the $records query array.
          $matches = $this->findChadoRecords($records, $base_tables, $chado_table, $delta, $record);
          while ($match = $matches->fetchAssoc()) {
            //print_r($match);

            // Copy the values array and the records array for this matched record.
            $new_values = $this->copyValues($values);
            $new_records = $records;

            // Update the values in the copied record and prop value objects.
            $new_records[$chado_table][$delta]['fields'] = $match;
            $this->setPropValues($new_values, $new_records);
            $this->setRecordIds($new_values, $new_records, TRUE);

            // Store the new values object for return .
            $matched_records[] = $new_values;
          }
        }
      }
    }
    catch (\Exception $e) {
      $transaction_chado->rollback();
      throw new \Exception($e);
    }
    return $matched_records;
  }


  /**
   * Sets the Record ID Properties after an insert or update.
   *
   * Specifically, this sets the value of any properties with an action of
   * store_id, store_pkey and store_link. The value of the ID will be pulled
   * from the record conditions for that table.
   *
   * @param array $values
   *   Array of \Drupal\tripal\TripalStorage\StoragePropertyValue objects.
   *
<<<<<<< HEAD
   * @param array $values
   *   Array of \Drupal\tripal\TripalStorage\StoragePropertyValue objects.
   * @param array $records
   *   The set of Chado records.
   * @param boolean $is_find
   *  Set to TRUE if the values array was created using the findValues() function.
   *  Record IDs are stored differently for finds.
   */
  protected function setRecordIds(&$values, $records, $is_find = FALSE) {
=======
   * @param array $records
   *   The set of Chado records.
   */
  protected function setRecordIds(&$values, $records) {
>>>>>>> 9dc330a7

    $schema = $this->connection->schema();

    // Iterate through the value objects.
    foreach ($values as $field_name => $deltas) {

      // Now we retrieve the field configuration.
      $definition = $this->getFieldDefinition($field_name);

      foreach ($deltas as $delta => $keys) {
        foreach ($keys as $key => $info) {

          // Retrieve the property type for this value.
          $prop_type = $this->getPropertyType($field_name, $key);

          // Get the field and property storage settings.
          $field_settings = $definition->getSettings();
          $storage_plugin_settings = $field_settings['storage_plugin_settings'];
          $prop_storage_settings = $prop_type->getStorageSettings();

          // Skip fields that don't have an action. An error was already logged
          // for this in the buildChadoRecords function. Here we just skip.
          if (!array_key_exists('action', $prop_storage_settings)) {
            continue;
          }
          $action = $prop_storage_settings['action'];

          // Quickly skip any property whose action is not focused on keys.
          if (!in_array($action, ['store_id', 'store_pkey', 'store_link'])) {
            continue;
          }

          // Get the base table information and use it as the default for if
          // a chado_table is not specified (as in the case of single value fields).
          $chado_table = $storage_plugin_settings['base_table'];
          // Now check for if the chado_table is specified as it should be for
          // store_id + store_pkey properties.
          if (array_key_exists('chado_table', $prop_storage_settings)) {
            $chado_table = $prop_storage_settings['chado_table'];
          }
          // If it is a store_link property then we have to deal with left/right
          // tables so let's do that now.
          // Note: If the action is store_link and the right_table was not set then we
          // want to be backwards compatible with the old store_link approach.
          elseif (array_key_exists('right_table', $prop_storage_settings)) {
            $chado_table = $prop_storage_settings['right_table'];
            if (array_key_exists($prop_storage_settings['right_table'], $this->base_record_ids)) {
              $chado_table = $prop_storage_settings['left_table'];
            }
          }

          // Grab the pkey using the schema definition.
          $chado_table_def = $schema->getTableDef($chado_table, ['format' => 'drupal']);
          $chado_table_pkey = $chado_table_def['primary key'];

          // Now grab the table alias.
          $chado_table_alias = $this->getTableAliasForChadoTable($field_name, $key, $chado_table);

          // If this is the record_id property then set its value.
          if ($action == 'store_id') {
<<<<<<< HEAD
            if ($is_find) {
              $record_id = $records[$chado_table][0]['fields'][$base_table_pkey];
            }
            else {
              $record_id = $records[$chado_table][0]['conditions'][$base_table_pkey]['value'];
            }
=======
            $record_id = $records[$chado_table_alias][0]['conditions'][$chado_table_pkey]['value'];
>>>>>>> 9dc330a7
            $values[$field_name][$delta][$key]['value']->setValue($record_id);
          }
          // If this is the linked record_id property then set its value.
          if ($action == 'store_pkey') {
<<<<<<< HEAD
            if ($is_find) {
              $record_id = $records[$chado_table][$delta]['fields'][$chado_table_pkey];
            }
            else {
              $record_id = $records[$chado_table][$delta]['conditions'][$chado_table_pkey]['value'];
            }
=======
            $record_id = $records[$chado_table_alias][$delta]['conditions'][$chado_table_pkey]['value'];
>>>>>>> 9dc330a7
            $values[$field_name][$delta][$key]['value']->setValue($record_id);
          }
          // If this is a property managing a linked record ID then set it too.
          if ($action == 'store_link') {
<<<<<<< HEAD
            if  ($is_find) {
              $record_id = $records[$base_table][0]['fields'][$base_table_pkey];
            }
            else {
              $record_id = $records[$base_table][0]['conditions'][$base_table_pkey]['value'];
            }
=======
            $record_id = $records[$chado_table_alias][0]['conditions'][$chado_table_pkey]['value'];
>>>>>>> 9dc330a7
            $values[$field_name][$delta][$key]['value']->setValue($record_id);
          }
        }
      }
    }
  }

  /**
   * Sets the property values using the records returned from Chado.
   *
   * @param array $values
   *   Array of \Drupal\tripal\TripalStorage\StoragePropertyValue objects.
   * @param array $records
   *   The set of Chado records.
   */
  protected function setPropValues(&$values, $records) {

    $schema = $this->connection->schema();

    $replace = [];
    $function = [];

    // Iterate through the value objects.
    foreach ($values as $field_name => $deltas) {

      // Retrieve the field configuration.
      $definition = $this->getFieldDefinition($field_name);

      foreach ($deltas as $delta => $keys) {
        foreach ($keys as $key => $info) {

          // Get the Property type for this value.
          $prop_type = $this->getPropertyType($field_name, $key);

          // Get important settings from the field configuration.
          $field_settings = $definition->getSettings();
          $storage_plugin_settings = $field_settings['storage_plugin_settings'];
          $prop_storage_settings = $prop_type->getStorageSettings();
          $action = $prop_storage_settings['action'];

          // Record IDs and linked IDs get set in the setRecordIDs() function.
          if ($action == 'store_id') {
            continue;
          }
          if ($action == 'store_pkey') {
            continue;
          }
          if ($action == 'store_link') {
            continue;
          }

          // Get the values of properties that can be stored.
          if ($action == 'store') {
            $chado_table = $prop_storage_settings['chado_table'];
            $chado_table_alias = $this->getTableAliasForChadoTable($field_name, $key, $chado_table);
            $chado_column = $prop_storage_settings['chado_column'];

            if (array_key_exists($chado_table_alias, $records)) {
              if (array_key_exists($delta, $records[$chado_table_alias])) {
                if (array_key_exists($chado_column, $records[$chado_table_alias][$delta]['fields'])) {
                  $value = $records[$chado_table_alias][$delta]['fields'][$chado_column];
                  $values[$field_name][$delta][$key]['value']->setValue($value);
                }
              }
            }
          }

          // Get the values of properties that just want to read values.
          if (in_array($action, ['read_value', 'join'])) {
            // Both variants should have a chado column defined so grab that first.
            $chado_column = $prop_storage_settings['chado_column'];
            $as = array_key_exists('as', $prop_storage_settings) ? $prop_storage_settings['as'] : $chado_column;
            if (array_key_exists('chado_table', $prop_storage_settings)) {
              $chado_table = $prop_storage_settings['chado_table'];
              $chado_table_alias = $this->getTableAliasForChadoTable($field_name, $key, $chado_table);
            }
            // Otherwise this is a join + we need the base table.
            // We can use the path to look this up.
            if (array_key_exists('path', $prop_storage_settings)) {
              // Examples of the path:
              //   - phylotree.analysis_id>analysis.analysis_id'.
              //   - feature.type_id>cvterm.cvterm_id;cvterm.dbxref_id>dbxref.dbxref_id;dbxref.db_id>db.db_id'
              $path_arr = explode(';', $prop_storage_settings['path']);
              // Now grab the left/right sides of the first part of the path.
              list($left, $right) = explode(">", array_shift($path_arr));
              // Break the left side into table + column.
              list($left_table, $left_col) = explode(".", $left);
              // The base table is the left table of the first part of the path.
              $chado_table = $left_table;
              $chado_table_alias = $left_table;
              // the column alias will actually include the right table alias
              // in order to keep the joins separate.
              // So we will grab that here.
              $as = $this->join_column_alias[$field_name][$key][$as];
            }
            $value = $records[$chado_table_alias][$delta]['fields'][$as];
            $values[$field_name][$delta][$key]['value']->setValue($value);
          }

          if ($action == 'replace') {
            $replace[] = [$field_name, $delta, $key, $info];
          }

          if ($action == 'function') {
            $function[] = [$field_name, $delta, $key, $info];
          }
        }
      }
    }

    // Now that we have all stored and loaded values set, let's do any
    // replacements.
    foreach ($replace as $item) {
      $field_name = $item[0];
      $delta = $item[1];
      $key = $item[2];
      $info = $item[3];
      $prop_type = $this->getPropertyType($field_name, $key);
      $prop_storage_settings = $prop_type->getStorageSettings();
      $template = $prop_storage_settings['template'];

      $matches = [];
      $value = $template;
      if (preg_match_all('/\[(.*?)\]/', $template, $matches)) {
        foreach ($matches[1] as $match) {
          if (array_key_exists($match, $values[$field_name][$delta])) {
            $match_value = $values[$field_name][$delta][$match]['value']->getValue() ?? '';
            $value = preg_replace("/\[$match\]/", $match_value, $value);
          }
        }
      }
      if ($value !== NULL && is_string($value)) {
        $values[$field_name][$delta][$key]['value']->setValue(trim($value));
      }
      else {
        $values[$field_name][$delta][$key]['value']->setValue($value);
      }
    }

    // Lastly, let's call any functions.
    foreach ($function as $item) {
      $field_name = $item[0];
      $delta = $item[1];
      $key = $item[2];
      $info = $item[3];
      $prop_type = $this->getPropertyType($field_name, $key);
      $prop_storage_settings = $prop_type->getStorageSettings();
      $namespace = $prop_storage_settings['namespace'];
      $callback = $prop_storage_settings['function'];

      $value = call_user_func($namespace . '\\' . $callback);

      if ($value !== NULL && is_string($value)) {
        $values[$field_name][$delta][$key]['value']->setValue(trim($value));
      }
      else {
        $values[$field_name][$delta][$key]['value']->setValue($value);
      }
    }
  }

  /**
   * Indexes a values array for easy lookup.
   *
   * @param array $values
   *   Associative array 5-levels deep.
   *   The 1st level is the field name (e.g. ncbitaxon__common_name).
   *   The 2nd level is the delta value (e.g. 0).
   *   The 3rd level is a field key name (i.e. record_id and value).
   *   The 4th level must contain the following three keys/value pairs
   *   - "value": a \Drupal\tripal\TripalStorage\StoragePropertyValue object
   *   - "type": a\Drupal\tripal\TripalStorage\StoragePropertyType object
   *   - "definition": a \Drupal\Field\Entity\FieldConfig object
   *   When the function returns, any values retrieved from the data store
   *   will be set in the StoragePropertyValue object.
   * @param bool $is_find
   *   Set to TRUE if we are building the record array for finding records.
   *   update.
   * @return array
   *   An associative array.
   */
<<<<<<< HEAD
  protected function buildChadoRecords($values, bool $is_find = FALSE) {

    $schema = $this->connection->schema();
=======
  protected function buildChadoRecords($values, bool $is_store) {
>>>>>>> 9dc330a7
    $records = [];

    $this->field_debugger->reportValues($values, 'The values submitted to ChadoStorage');

    // Iterate through the value objects.
    foreach ($values as $field_name => $deltas) {

      // Retrieve the field configuration.
      $definition = $this->getFieldDefinition($field_name);
      if (!is_object($definition)) {
        $this->logger->error($this->t('Cannot save record in Chado. The field, "@field", is missing the field definition (i.e. FieldConfig object).',
          ['@field' => $field_name]));
        continue;
      }
      $storage_plugin_settings = $definition->getSettings()['storage_plugin_settings'];

      foreach ($deltas as $delta => $keys) {
        foreach ($keys as $key => $info) {

          // Ensure we have a value to work with.
          if (!array_key_exists('value', $info) OR !is_object($info['value'])) {
            $this->logger->error($this->t('Cannot save record in Chado. The field, "@field", is missing the StoragePropertyValue object.',
              ['@field' => $field_name]));
            continue;
          }

          $prop_value = $info['value'];
          $prop_type = $this->getPropertyType($field_name, $key);
          $prop_storage_settings = $prop_type->getStorageSettings();

          // Make sure we have an action for this property.
          if (!array_key_exists('action', $prop_storage_settings)) {
            $this->logger->error($this->t('Cannot store the property, @field.@prop ("@label"), in Chado. The property is missing an action in the property settings: @settings',
                ['@field' => $field_name, '@prop' => $key,
                 '@label' => $definition->getLabel(), '@settings' => print_r($prop_storage_settings, TRUE)]));
            continue;
          }
          $action = $prop_storage_settings['action'];

          // Check that the base table for the field is set.
          if (!array_key_exists('base_table', $storage_plugin_settings)) {
            $this->logger->error($this->t('Cannot store the property, @field.@prop, in Chado. The field is missing the chado base table name.',
                ['@field' => $field_name, '@prop' => $key]));
            continue;
          }
          $context['base_table'] = $storage_plugin_settings['base_table'];

<<<<<<< HEAD
          // Get the base table definitions for the field.
          $base_table = $storage_plugin_settings['base_table'];
          $base_table_def = $schema->getTableDef($base_table, ['format' => 'drupal']);
          $base_table_pkey = $base_table_def['primary key'];

          // Get the Chado table this specific property works with.
          // Use the base table as a default for properties which do not specify
          // the chado table (e.g. single value fields).
          $chado_table = $base_table;
          $chado_table_def = $base_table_def;
          $chado_table_pkey = $base_table_pkey;
=======
          // Get the Chado table this specific property works with.
          // Use the base table as a default for properties which do not specify
          // the chado table (e.g. single value fields).
          /* TO BE REMOVED LATER */
          $chado_table = $context['base_table'];
>>>>>>> 9dc330a7
          if (array_key_exists('chado_table', $prop_storage_settings)) {
            $chado_table = $prop_storage_settings['chado_table'];
          }
          // Properties with a store_link action use left/right table notation.
          // The left table.left_table_id include the information for the value
          // to be set in this property so use them as equalivalent to the
          // chado table used in other actions. This also allows us to use
          // the base table of the field as a default for this.
          if (array_key_exists('left_table', $prop_storage_settings)) {
            $chado_table = $prop_storage_settings['left_table'];
            $chado_table_pkey = $prop_storage_settings['left_table_id'];
          }

          // Make sure all of the sections are present in the $records array
          if (!array_key_exists($chado_table, $records)) {
            $records[$chado_table] = [];
            $records[$chado_table][0] = [];
          }
          if (!array_key_exists('conditions', $records[$chado_table][0])) {
            $records[$chado_table][0]['conditions'] = [];
          }
          if (!array_key_exists('fields', $records[$chado_table][0])) {
            $records[$chado_table][0]['fields'] = [];
          }
          if (!array_key_exists('joins', $records[$chado_table][0])) {
            $records[$chado_table][0]['joins'] = [];
          }

<<<<<<< HEAD
          // Now for each action type, set the conditions and fields for
          // selecting chado records based on the other properties supplied.
          // ----------------------------------------------------------------
          // STORE ID: stores the primary key value for a core table in chado
          // Note: There may be more core tables in properties for this field
          // then just the base table. For example, a field involving a two-join
          // linker table will include two core tables.
          // ................................................................
          if ($action == 'store_id') {
            $record_id = $prop_value->getValue();
            // If the record_id is zero then this is a brand-new value for
            // this property. Let's set it to be replaced in the hopes that
            // some other property has already been inserted and has the ID.
            if ($record_id == 0) {
              $records[$chado_table][$delta]['fields'][$chado_table_pkey] = ['REPLACE_BASE_RECORD_ID', $chado_table];
              $records[$chado_table][0]['conditions'][$chado_table_pkey] = ['value' => ['REPLACE_BASE_RECORD_ID', $base_table], 'operation' => $operation];
              // Now we add the chado table to our array of core tables
              // so that we can replace it with the value for the record later.
              if (!array_key_exists($chado_table, $base_record_ids)) {
                $base_record_ids[$chado_table] = $record_id;
              }
            }
            // However, if the record_id was set when the values were passed in,
            // then we want to set it here and add it to the array of core ids
            // for use later when replacing base record ids.
            else {
              $records[$chado_table][$delta]['fields'][$chado_table_pkey] = $record_id;
              $records[$chado_table][0]['conditions'][$chado_table_pkey] = ['value' => $record_id, 'operation' => $operation];
              $base_record_ids[$chado_table] = $record_id;
            }
          }
          // STORE PKEY: stores the primary key value of a linking table.
          // NOTE: A linking table is not a core table. This is important because
          // during insert and update, the core tables are handled first and then
          // linking tables are handled after.
          // ................................................................
          if ($action == 'store_pkey') {
            $link_record_id = $prop_value->getValue();
            $records[$chado_table][$delta]['conditions'][$chado_table_pkey] = ['value' => $link_record_id, 'operation' => $operation];
          }
          // STORE LINK: performs a join between two tables, one of which is a
          // core table and one of which is a linking table. The value which is saved
          // in this property is the left_table_id indicated in other key/value pairs.
          // ................................................................
          if ($action == 'store_link') {
            // Using the tables with a store_id, determine which side of this
            // relationship is a base/core table. This will be used for the
            // fields below to ensure the ID is replaced.
            // Start by assuming the left table is the base/core table
            // (e.g. feature.feature_id = featureprop.feature_id).
            $link_base = $chado_table;
            $link_base_id = $chado_table_pkey;
            $linker = $prop_storage_settings['right_table'];
            $linker_id = $prop_storage_settings['right_table_id'];
            // Then check if the right table has a store_id and if so, use it instead.
            // (e.g. analysisfeature.analysis_id = analysis.analysis_id)
            if (array_key_exists($prop_storage_settings['right_table'], $base_record_ids)) {
              $link_base = $prop_storage_settings['right_table'];
              $link_base_id = $prop_storage_settings['right_table_id'];
              $linker = $chado_table;
              $linker_id = $chado_table_pkey;
            }
            // We want to ensure that the linker table has a field added with
            // the link to replace the ID once it's available.
            $records[$linker] = $records[$linker] ?? [$delta => ['fields' => []]];
            $records[$linker][$delta] = $records[$linker][$delta] ?? ['fields' => []];
            $records[$linker][$delta]['fields'] = $records[$linker][$delta]['fields'] ?? [];
            if (!array_key_exists($linker_id, $records[$linker][$delta]['fields'])) {
              $records[$linker][$delta]['fields'][$linker_id] = ['REPLACE_BASE_RECORD_ID', $link_base];
            }
            // Now, we just need to add the join here!
            $as = $linker . "2" . $link_base . '_' . $delta;
            $path_arr = ["$linker.$linker_id>$link_base.$link_base_id"];
            $this->addChadoRecordJoins($records, $linker_id, $as, $delta, $path_arr);
          }
          // STORE: indicates that the value of this property can be loaded and
          // stored in the Chado table indicated by this property.
          // ................................................................
          if ($action == 'store') {
            $chado_column = $prop_storage_settings['chado_column'];
            $value = $prop_value->getValue();
            if (is_string($value)) {
              $value = trim($value);
            }
            // If we are trying to find values and the property is present but
            // does not have a value set, then we will use that value as a field.
            // Otherwise, if it has a value then we'll use it as a condition to match on.
            if ($is_find) {
              if (!empty($value)) {
                $records[$chado_table][$delta]['conditions'][$chado_column] = ['value' => $value, 'operation' => $operation];
              }
              else {
                $records[$chado_table][$delta]['fields'][$chado_column] = '';
              }
            }
            else {
              $records[$chado_table][$delta]['fields'][$chado_column] = $value;
            }

            // If this field should not allow an empty value that means this
            // entire record should be removed on an update and not inserted.
            $delete_if_empty = array_key_exists('delete_if_empty',$prop_storage_settings) ? $prop_storage_settings['delete_if_empty'] : FALSE;
            if ($delete_if_empty) {
              $records[$chado_table][$delta]['delete_if_empty'][] = $chado_column;
            }
          }
          // JOIN: performs a join across multiple tables for the purposes of
          // selecting a single column. This cannot be used for inserting or
          // updating values. Instead we use store_link and store actions for that.
          // ................................................................
          if ($action == 'join') {
            $path = $prop_storage_settings['path'];
            $chado_column = $prop_storage_settings['chado_column'];
            $as = array_key_exists('as', $prop_storage_settings) ? $prop_storage_settings['as'] : $chado_column;
            $path_arr = explode(";", $path);
            $this->addChadoRecordJoins($records, $chado_column, $as, $delta, $path_arr);
          }
          // REPLACE: replace a tokenized string with the values from other
          // properties. As such we do not need to worry about adding this
          // property to the chado queries.
          // ................................................................
          if ($action == 'replace') {
            // Do nothing here for properties that need replacement.
          }
          // FUNCTION: use a function to determine the value of this property.
          // As such, we do not need to add this property to the chado queries.
          // ................................................................
          if ($action == 'function') {
            // Do nothing here for properties that require post-processing
            // with a function.
=======
          // Retrieve the operation to be used for searching and if not set, use equals as the default.
          $context['operation'] = array_key_exists('operation', $info) ? $info['operation'] : '=';

          $context['field_name'] = $field_name;
          $context['property_key'] = $key;

          // Now for each action type, set the conditions and fields for
          // selecting chado records based on the other properties supplied.
          // ----------------------------------------------------------------
          switch ($action) {
            case 'store_id':
              $this->buildChadoRecords_store_id($records, $delta, $prop_storage_settings, $context, $prop_value);
              break;
            case 'store_pkey':
              $this->buildChadoRecords_store_pkey($records, $delta, $prop_storage_settings, $context, $prop_value);
              break;
            case 'store_link':
              $this->buildChadoRecords_store_link($records, $delta, $prop_storage_settings, $context, $prop_value);
              break;
            case 'store':
              $this->buildChadoRecords_store($records, $delta, $prop_storage_settings, $context, $prop_value);
              break;
            case 'read_value':
            case 'join':
              $this->buildChadoRecords_read_value($records, $delta, $prop_storage_settings, $context, $prop_value);
              break;
            case 'replace':
              // Do nothing here for properties that need replacement
              // since the values are provided by other properties.
              break;
            case 'function':
              // Do nothing here for properties that require post-processing
              // with a function as determining the value is handled by
              // the function not by chadostorage.
              break;
>>>>>>> 9dc330a7
          }
        }
      }
    }

    // Now we want to iterate through the records and set any record IDs
    // for FK relationships based off the values set in the propertyValues
    // before chado storage was called.
    // Note: We have not yet done any querying ;-p
    // -----------------------------------------------------------------------
<<<<<<< HEAD
    // @debug print_r($records);
    foreach ($records as $table_name => $deltas) {
      foreach ($deltas as $delta => $record) {
        // First for all the fields...
        foreach ($record['fields'] as $chado_column => $val) {
          if (is_array($val) and $val[0] == 'REPLACE_BASE_RECORD_ID') {
            $core_table = $val[1];

            // If the core table is set in the base record ids array and the
            // value is not 0 then we can set this chado field now!
            if (array_key_exists($core_table, $base_record_ids) and $base_record_ids[$core_table] != 0) {
              $records[$table_name][$delta]['fields'][$chado_column] = $base_record_ids[$core_table];
            }
            // If the base record ID is 0 then this is an insert and we
            // don't yet have the base record ID.  So, leave in the message
            // to replace the ID so we can do so later.
            if (array_key_exists($base_table, $base_record_ids) and $base_record_ids[$base_table] != 0) {
              $records[$table_name][$delta]['fields'][$chado_column] = $base_record_ids[$base_table];
=======
    $base_table = $context['base_table'];
    foreach ($records as $table_name => $deltas) {
      foreach ($deltas as $delta => $record) {
        // First for all the fields...
        if (array_key_exists('fields', $record)) {
          foreach ($record['fields'] as $chado_column => $val) {
            if (is_array($val) and $val[0] == 'REPLACE_BASE_RECORD_ID') {
              $core_table = $val[1];

              // If the core table is set in the base record ids array and the
              // value is not 0 then we can set this chado field now!
              if (array_key_exists($core_table, $this->base_record_ids) and $this->base_record_ids[$core_table] != 0) {
                $records[$table_name][$delta]['fields'][$chado_column] = $this->base_record_ids[$core_table];
              }
              // If the base record ID is 0 then this is an insert and we
              // don't yet have the base record ID.  So, leave in the message
              // to replace the ID so we can do so later.
              if (array_key_exists($base_table, $this->base_record_ids) and $this->base_record_ids[$base_table] != 0) {
                $records[$table_name][$delta]['fields'][$chado_column] = $this->base_record_ids[$base_table];
              }
>>>>>>> 9dc330a7
            }
          }
        }
        if (!array_key_exists('conditions', $record)) print_r($record);
        foreach ($record['conditions'] as $chado_column => $val) {
          if (is_array($val['value']) and $val['value'][0] == 'REPLACE_BASE_RECORD_ID') {
            $core_table = $val['value'][1];

            // If the core table is set in the base record ids array and the
            // value is not 0 then we can set this condition now!
<<<<<<< HEAD
            if (array_key_exists($core_table, $base_record_ids) and $base_record_ids[$core_table] != 0) {
              $records[$table_name][$delta]['conditions'][$chado_column] = $base_record_ids[$core_table];
=======
            if (array_key_exists($core_table, $this->base_record_ids) and $this->base_record_ids[$core_table] != 0) {
              $records[$table_name][$delta]['conditions'][$chado_column]['value'] = $this->base_record_ids[$core_table];
>>>>>>> 9dc330a7
            }
            // If the base record ID is 0 then this is an insert and we
            // don't yet have the base record ID.  So, leave in the message
            // to replace the ID so we can do so later.
            if (array_key_exists($base_table, $this->base_record_ids) and $this->base_record_ids[$base_table] != 0) {
              $records[$table_name][$delta]['conditions'][$chado_column]['value'] = $this->base_record_ids[$base_table];
            }

          }
        }
      }
    }

    $this->field_debugger->summarizeBuiltRecords($this->base_record_ids, $records);

    return [
      'records' => $records
    ];
  }

  /**
   * Add chado record information for a specific ChadoStorageProperty
   * where the action is store_id.
   *
   * STORE ID: stores the primary key value for a core table in chado.
   *
   * Note: There may be more core tables in properties for this field
   * then just the base table. For example, a field involving a two-join
   * linker table will include two core tables.
   *
   * @param array $records
   *   The current set of chado records. This method will update this array.
   * @param int $delta
   *   The position in the values array the current property type stands
   *   and thus the position in the records array it should be.
   * @param array $storage_settings
   *   The storage settings for the current property. This is all the information
   *   from the property type.
   * @param array $context
   *   A set of values to provide context. These a pre-computed in the parent method
   *   to reduce code duplication when a task is done for all/many storage properties
   *   regardless of their action.
   * @param StoragePropertyValue $prop_value
   *   The value object for the property we are adding records for.
   *   Note: We will always have a StoragePropertyValue for a property even if
   *   the value is not set. This method is expected to check if the value is empty or not.
   */
  protected function buildChadoRecords_store_id(array &$records, int $delta, array $storage_settings, array &$context, StoragePropertyValue $prop_value) {

    // Get the Chado table this specific property works with.
    // Use the base table as a default for properties which do not specify
    // the chado table (e.g. single value fields).
    $chado_table = $context['base_table'];
    if (array_key_exists('chado_table', $storage_settings)) {
      $chado_table = $storage_settings['chado_table'];
    }

    // The store_id action should only be used for the base table...
    if ($chado_table !== $context['base_table']) {
      $this->logger->error($this->t('The @field.@key property type uses the '
        . 'store_id action type but is not assocatiated with the base table of the field. '
        . 'Either change the base_table of this field or use store_pkey instead.',
        ['@field' => $context['field_name'], '@key' => $context['property_key']]));
    }

    // Now determine the primary key for the chado table.
    $chado_table_def = $this->connection->schema()->getTableDef($chado_table, ['format' => 'drupal']);
    $chado_table_pkey = $chado_table_def['primary key'];

    // For store_id action properties, the alias should always match the table name.
    $table_alias = $chado_table;
    $this->setChadoTableAliasMapping($chado_table, $table_alias, $context['field_name'], $context['property_key']);
    // If another alias is provided then we need to trow an exception.
    if (array_key_exists('chado_table_alias', $storage_settings)) {
      throw new \Exception($this->t('The @field.@key property type uses the '
        . 'store_id action type and tries to set a table alias, which are not '
        . 'supported for this type of action.',
        ['@field' => $context['field_name'], '@key' => $context['property_key']]));
    }

    // Get the value if it is set.
    $record_id = $prop_value->getValue();

    // If the record_id is zero then this is a brand-new value for
    // this property. Let's set it to be replaced in the hopes that
    // some other property has already been inserted and has the ID.
    if ($record_id == 0) {
      $records[$table_alias][0]['conditions'][$chado_table_pkey] = [
        'value' => [
          'REPLACE_BASE_RECORD_ID',
          $context['base_table']
        ],
        'operation' => $context['operation']
      ];
      // Now we add the chado table to our array of core tables
      // so that we can replace it with the value for the record later.
      if (!array_key_exists($chado_table, $this->base_record_ids)) {
        $this->base_record_ids[$chado_table] = $record_id;
      }
    }
    // However, if the record_id was set when the values were passed in,
    // then we want to set it here and add it to the array of core ids
    // for use later when replacing base record ids.
    else {
      $records[$table_alias][0]['conditions'][$chado_table_pkey] = [
        'value' => $record_id,
        'operation' => $context['operation']
      ];

      $this->base_record_ids[$table_alias] = $record_id;
    }
  }

  /**
   * Add chado record information for a specific ChadoStorageProperty
   * where the action is store_pkey.
   *
   * STORE PKEY: stores the primary key value of a linking table.
   *
   * NOTE: A linking table is not a core table. This is important because
   * during insert and update, the core tables are handled first and then
   * linking tables are handled after.
   *
   * @param array $records
   *   The current set of chado records. This method will update this array.
   * @param int $delta
   *   The position in the values array the current property type stands
   *   and thus the position in the records array it should be.
   * @param array $storage_settings
   *   The storage settings for the current property. This is all the information
   *   from the property type.
   * @param array $context
   *   A set of values to provide context. These a pre-computed in the parent method
   *   to reduce code duplication when a task is done for all/many storage properties
   *   regardless of their action.
   * @param StoragePropertyValue $prop_value
   *   The value object for the property we are adding records for.
   *   Note: We will always have a StoragePropertyValue for a property even if
   *   the value is not set. This method is expected to check if the value is empty or not.
   */
  protected function buildChadoRecords_store_pkey(array &$records, int $delta, array $storage_settings, array &$context, StoragePropertyValue $prop_value) {

    // Get the Chado table this specific property works with.
    // Use the base table as a default for properties which do not specify
    // the chado table (e.g. single value fields).
    $chado_table = $context['base_table'];
    if (array_key_exists('chado_table', $storage_settings)) {
      $chado_table = $storage_settings['chado_table'];
    }
    // Now determine the primary key for the chado table.
    $chado_table_def = $this->connection->schema()->getTableDef($chado_table, ['format' => 'drupal']);
    $chado_table_pkey = $chado_table_def['primary key'];

    // Check if there is a table alias set and if so, then use it.
    $table_alias = $chado_table;
    if (array_key_exists('chado_table_alias', $storage_settings)) {
      $table_alias = $storage_settings['chado_table_alias'];
    }
    $this->setChadoTableAliasMapping($chado_table, $table_alias, $context['field_name'], $context['property_key']);

    $link_record_id = $prop_value->getValue();

    $records[$table_alias][$delta]['conditions'][$chado_table_pkey] = [
      'value' => $link_record_id,
      'operation' => $context['operation']
    ];

  }

  /**
   * Add chado record information for a specific ChadoStorageProperty
   * where the action is store_link.
   *
   * STORE LINK: performs a join between two tables, one of which is a
   * core table and one of which is a linking table. The value which is saved
   * in this property is the left_table_id indicated in other key/value pairs.
   *
   * NOTE: A JOIN is not added to the query but rather this property stores
   * the id that a join would normally look up. This is much more performant.
   *
   * @param array $records
   *   The current set of chado records. This method will update this array.
   * @param int $delta
   *   The position in the values array the current property type stands
   *   and thus the position in the records array it should be.
   * @param array $storage_settings
   *   The storage settings for the current property. This is all the information
   *   from the property type.
   * @param array $context
   *   A set of values to provide context. These a pre-computed in the parent method
   *   to reduce code duplication when a task is done for all/many storage properties
   *   regardless of their action.
   * @param StoragePropertyValue $prop_value
   *   The value object for the property we are adding records for.
   *   Note: We will always have a StoragePropertyValue for a property even if
   *   the value is not set. This method is expected to check if the value is empty or not.
   */
  protected function buildChadoRecords_store_link(array &$records, int $delta, array $storage_settings, array &$context, StoragePropertyValue $prop_value) {

    // The old implementation of store_link used chado_table/column notation
    // only for the right side of the relationship.
    // This meant we could not reliably determine the left side of the
    // relationship... Confirm this field uses the new method.
    if (array_key_exists('right_table', $storage_settings)) {
      // Using the tables with a store_id, determine which side of this
      // relationship is a base/core table. This will be used for the
      // fields below to ensure the ID is replaced.
      // Start by assuming the left table is the base/core table
      // (e.g. feature.feature_id = featureprop.feature_id).
      $link_base = $storage_settings['left_table'];
      $link_base_id = $storage_settings['left_table_id'];
      $linker = $storage_settings['right_table'];
      $linker_id = $storage_settings['right_table_id'];
      $linker_alias = (array_key_exists('right_table_alias', $storage_settings)) ? $storage_settings['right_table_alias'] : $linker;
      // Then check if the right table has a store_id and if so, use it instead.
      // (e.g. analysisfeature.analysis_id = analysis.analysis_id)
      if (array_key_exists($storage_settings['right_table'], $this->base_record_ids)) {
        $link_base = $storage_settings['right_table'];
        $link_base_id = $storage_settings['right_table_id'];
        $linker = $storage_settings['left_table'];
        $linker_id = $storage_settings['left_table_id'];
        $linker_alias = (array_key_exists('left_table_alias', $storage_settings)) ? $storage_settings['left_table_alias'] : $linker;
      }

      // If an alias was set then make sure it's added to the context.
      $this->setChadoTableAliasMapping($linker, $linker_alias, $context['field_name'], $context['property_key']);

      // @debug print "We decided it should be BASE $link_base.$link_base_id => LINKER $linker.$linker_id.\n";
      // We want to ensure that the linker table has a field added with
      // the link to replace the ID once it's available.
      $records[$linker_alias] = $records[$linker_alias] ?? [$delta => ['fields' => []]];
      $records[$linker_alias][$delta] = $records[$linker_alias][$delta] ?? ['fields' => []];
      $records[$linker_alias][$delta]['fields'] = $records[$linker_alias][$delta]['fields'] ?? [];
      if (!array_key_exists($linker_id, $records[$linker_alias][$delta]['fields'])) {
        $records[$linker_alias][$delta]['fields'][$linker_id] = ['REPLACE_BASE_RECORD_ID', $link_base];
        // @debug print "Adding a note to replace $linker.$linker_id with $link_base record_id\n";
      }
    }
    else {
      // Otherwise this field is using the old method for store_link.
      // We will enter backwards compatibility mode here to do our best...
      // It will work to handle CRUD for direct connections (e.g. props)
      // but will cause problems with double-hops and all token replacement.
      $bc_chado_table = $storage_settings['chado_table'];
      $bc_chado_column = $storage_settings['chado_column'];
      $records[$bc_chado_table][$delta]['fields'][$bc_chado_column] = ['REPLACE_BASE_RECORD_ID', $context['base_table']];

      // We also need to set the mapping so that the id can be replaced later.
      $this->setChadoTableAliasMapping($bc_chado_table, $bc_chado_table, $context['field_name'], $context['property_key']);

      $this->logger->warning(
        'We had to use backwards compatible mode for :name.:key property type with an action of store_link.'
        .' Please update the code for this field to use left/right table notation for the store_link property.'
        .' Backwards compatible mode should allow this field to save/load data but may result in errors with token replacement and publishing.',
        [':name' => $context['field_name'], ':key' => $context['property_key']]
      );
    }
  }

  /**
   * Add chado record information for a specific ChadoStorageProperty
   * where the action is store.
   *
   * STORE: indicates that the value of this property can be loaded and
   * stored in the Chado table indicated by this property.
   *
   * @param array $records
   *   The current set of chado records. This method will update this array.
   * @param int $delta
   *   The position in the values array the current property type stands
   *   and thus the position in the records array it should be.
   * @param array $storage_settings
   *   The storage settings for the current property. This is all the information
   *   from the property type.
   * @param array $context
   *   A set of values to provide context. These a pre-computed in the parent method
   *   to reduce code duplication when a task is done for all/many storage properties
   *   regardless of their action.
   * @param StoragePropertyValue $prop_value
   *   The value object for the property we are adding records for.
   *   Note: We will always have a StoragePropertyValue for a property even if
   *   the value is not set. This method is expected to check if the value is empty or not.
   */
  protected function buildChadoRecords_store(array &$records, int $delta, array $storage_settings, array &$context, StoragePropertyValue $prop_value) {

    // Get the Chado table this specific property works with.
    // Use the base table as a default for properties which do not specify
    // the chado table (e.g. single value fields).
    $chado_table = $context['base_table'];
    if (array_key_exists('chado_table', $storage_settings)) {
      $chado_table = $storage_settings['chado_table'];
    }

    // Check if there is a table alias set and if so, then use it.
    $table_alias = $chado_table;
    if (array_key_exists('chado_table_alias', $storage_settings)) {
      $table_alias = $storage_settings['chado_table_alias'];
    }
    $this->setChadoTableAliasMapping($chado_table, $table_alias, $context['field_name'], $context['property_key']);

    // Now grab the column we are interested in.
    $chado_column = $storage_settings['chado_column'];

    // Retrieve the value and clean it up.
    $value = $prop_value->getValue();
    if (is_string($value)) {
      $value = trim($value);
    }

    $records[$table_alias][$delta]['fields'][$chado_column] = $value;

    // If this field should not allow an empty value that means this
    // entire record should be removed on an update and not inserted.
    $delete_if_empty = FALSE;
    if (array_key_exists('delete_if_empty', $storage_settings)) {
      $delete_if_empty = $storage_settings['delete_if_empty'];
    }
    if ($delete_if_empty) {
      $records[$table_alias][$delta]['delete_if_empty'][] = $chado_column;
    }
  }

  /**
   * Add chado record information for a specific ChadoStorageProperty
   * where the action is read_value.
   *
   * READ_VALUE: selecting a single column. This cannot be used for inserting or
   * updating values. Instead we use store actions for that.
   * If reading a value from a non-base table, then the path should
   * be provided.
   *
   * This also supports the deprecated 'join' action.
   *
   * @param array $records
   *   The current set of chado records. This method will update this array.
   * @param int $delta
   *   The position in the values array the current property type stands
   *   and thus the position in the records array it should be.
   * @param array $storage_settings
   *   The storage settings for the current property. This is all the information
   *   from the property type.
   * @param array $context
   *   A set of values to provide context. These a pre-computed in the parent method
   *   to reduce code duplication when a task is done for all/many storage properties
   *   regardless of their action.
   * @param StoragePropertyValue $prop_value
   *   The value object for the property we are adding records for.
   *   Note: We will always have a StoragePropertyValue for a property even if
   *   the value is not set. This method is expected to check if the value is empty or not.
   */
  protected function buildChadoRecords_read_value(array &$records, int $delta, array $storage_settings, array &$context, StoragePropertyValue $prop_value) {

    // Get the Chado table this specific property works with.
    // Use the base table as a default for properties which do not specify
    // the chado table (e.g. single value fields).
    $chado_table = $context['base_table'];
    if (array_key_exists('chado_table', $storage_settings)) {
      $chado_table = $storage_settings['chado_table'];
    }

    // Check if there is a table alias set and if so, then use it.
    $table_alias = $chado_table;
    if (array_key_exists('chado_table_alias', $storage_settings)) {
      $table_alias = $storage_settings['chado_table_alias'];
    }
    $this->setChadoTableAliasMapping($chado_table, $table_alias, $context['field_name'], $context['property_key']);

    $chado_column = $storage_settings['chado_column'];

    // If a join is needed to access the column, then the 'path' needs
    // to be defined and the joins need to be added to the query.
    // This will also add the fields to be selected.
    if (array_key_exists('path', $storage_settings)) {
      $path = $storage_settings['path'];
      $as = array_key_exists('as', $storage_settings) ? $storage_settings['as'] : $chado_column;
      $path_arr = explode(";", $path);
      $this->addChadoRecordJoins($records, $chado_column, $as, $delta, $path_arr, $context['field_name'], $context['property_key']);
    }
    // Otherwise, it is a column in a base table. In this case, we
    // only need to ensure the column is added to the fields.
    else {
      // We will only set this if it's not already set.
      // This is to allow another field with a store set for this column
      // to set this value. We actually only do this to ensure it ends up
      // in the query fields.
      if (!array_key_exists('fields', $records[$table_alias][$delta])) {
        $records[$table_alias][$delta]['fields'] = [];
        $records[$table_alias][$delta]['fields'][$chado_column] = NULL;
      }
      elseif (!array_key_exists($chado_column, $records[$table_alias][$delta]['fields'])) {
        $records[$table_alias][$delta]['fields'][$chado_column] = NULL;
      }
    }
  }

  /**
   *
   * @param array $records
   * @param string $base_table
   * @param int $delta
   * @param string $path
   */
  protected function addChadoRecordJoins(array &$records, string $chado_column, string $as,
      int $delta, array $path_arr, string $field_name, string $property_key, $parent_table = NULL, $parent_column = NULL, $depth = 0) {

    // Get the left column and the right table join infor.
    list($left, $right) = explode(">", array_shift($path_arr));
    list($left_table, $left_col) = explode(".", $left);
    list($right_table, $right_col) = explode(".", $right);

    // If the parent_table is not specified then it will be the left table.
    // The only time the parent table is not specified is when this function
    // is first called.
    $parent_table = !$parent_table ? $left_table : $parent_table;
    $parent_column = !$parent_column ? $left_col : $parent_column;


    // Make sure the parent table has a 'joins' array.
    if (!array_key_exists($parent_table, $records) or
        !array_key_exists($delta, $records[$parent_table]) or
        !array_key_exists('joins', $records[$parent_table][$delta])) {
      $records[$parent_table][$delta]['joins'] = [];
    }

    // A parent table may have more than one join to a right table so we
    // initialize the right table with an array.
    if (!array_key_exists($right_table, $records[$parent_table][$delta]['joins'])) {
      $records[$parent_table][$delta]['joins'][$right_table] = [];
    }
    if (!array_key_exists($parent_column, $records[$parent_table][$delta]['joins'][$right_table])) {
      $records[$parent_table][$delta]['joins'][$right_table][$parent_column] = [
        'on' => [],
        'columns' => []
      ];
    }

    // Get the current number of joins to the right table.
    $num_left = 0;
    if (array_key_exists($left_table,$records[$parent_table][$delta]['joins'])) {
      $num_left = count($records[$parent_table][$delta]['joins'][$left_table]) - 1;
    }
    $num_right = count($records[$parent_table][$delta]['joins'][$right_table]) - 1;

    // Generate aliases for the left and right tables in the join.
    $lalias = $depth == 0 ? 'ct' : 'j' . $left_table . $num_left;
    $ralias = 'j' . $right_table . $num_right;
    $schema = $this->connection->schema();

    // Add the join.
    $records[$parent_table][$delta]['joins'][$right_table][$parent_column]['on'] = [
      'left_table' => $left_table,
      'left_col' => $left_col,
      'right_table' => $right_table,
      'right_col' => $right_col,
      'left_alias' => $lalias,
      'right_alias' => $ralias,
    ];

    // We're done recursing if we only have no elements left in the path
    if (count($path_arr) == 0) {
      $records[$parent_table][$delta]['joins'][$right_table][$parent_column]['columns'][] = [$chado_column, $as, $field_name, $property_key];
      return;
    }

    // Add the right table back onto the path as the new left table and recurse.
    $depth++;
    $this->addChadoRecordJoins($records, $chado_column, $as, $delta, $path_arr, $field_name, $property_key, $parent_table, $parent_column, $depth);
  }


  /**
   * Checks that required fields have values.
   *
   * @param $values
   *   Array of \Drupal\tripal\TripalStorage\StoragePropertyValue objects.
   * @param string $chado_table
   *   The name of the table
   * @param int $record_id
   *   The record ID of the record.
   * @param array $record
   *   The record to validate
   * @param array $violations
   *   An array to which any new violations can be added.
   */
  private function validateRequired($values, $chado_table, $record_id, $record, &$violations) {

    $schema = $this->connection->schema();
    $table_def = $schema->getTableDef($chado_table, ['format' => 'drupal']);
    $pkey = $table_def['primary key'];

    $missing = [];
    foreach ($table_def['fields'] as $col => $info) {
      $col_val = NULL;
      if (array_key_exists($col, $record['fields'])) {
        $col_val = $record['fields'][$col];
      }

      // Don't check the pkey
      if ($col == $pkey) {
        continue;
      }

      // If the field requires a value but doesn't have one then it may be
      // a problem.
      if ($info['not null'] == TRUE and !$col_val) {
        // If the column  has a default value then it's not a problem.
        if (array_key_exists('default', $info)) {
          continue;
        }
        $missing[] = $col;
      }
    }

    if (count($missing) > 0) {
      // Documentation for how to create a violation is here
      // https://github.com/symfony/validator/blob/6.1/ConstraintViolation.php
      $message = 'The item cannot be saved because the following values are missing. ';
      $params = [];
      foreach ($missing as $col) {
        $message .=  ucfirst($col) . ", ";
      }
      $message = substr($message, 0, -2) . '.';
      $violations[] = new ConstraintViolation(t($message, $params)->render(),
          $message, $params, '', NULL, '', 1, 0, NULL, '');
    }
  }

  /**
   * Checks the unique constraint of the table.
   *
   * @param $values
   *   Array of \Drupal\tripal\TripalStorage\StoragePropertyValue objects.
   * @param string $chado_table
   *   The name of the table
   * @param int $record_id
   *   The record ID of the record.
   * @param array $record
   *   The record to validate
   * @param array $violations
   *   An array to which any new violations can be added.
   */
  private function validateUnique($values, $chado_table, $record_id, $record, &$violations) {

    $schema = $this->connection->schema();
    $table_def = $schema->getTableDef($chado_table, ['format' => 'drupal']);

    // Check if we are violating a unique constraint (if it's an insert)
    if (array_key_exists('unique keys',  $table_def)) {
      $pkey = $table_def['primary key'];

      // Iterate through the unique constraints and see if the record
      // violates it.
      $ukeys = $table_def['unique keys'];
      foreach ($ukeys as $ukey_name => $ukey_cols) {
        $ukey_cols = explode(',', $ukey_cols);
        $query = $this->connection->select('1:'.$chado_table, 'ct');
        $query->fields('ct');
        foreach ($ukey_cols as $col) {
          $col = trim($col);
          $col_val = NULL;
          if (array_key_exists($col, $record['fields'])) {
            $col_val = $record['fields'][$col];
          }
          // If there is not a NOT NULL constraint on this column,
          // and it is of a string type, then we need to handle
          // empty values specially, since they might be stored
          // as either NULL or as an empty string in the database
          // table. Create a condition that checks for both. For
          // other types, e.g. integer, just check for null.
          if ($table_def['fields'][$col]['not null'] == FALSE and !$col_val) {
            if (in_array($table_def['fields'][$col]['type'],
                ['character', 'character varying', 'text'])) {
              $query->condition($query->orConditionGroup()
                ->condition($col, '', '=')
                ->isNull($col));
            }
            else {
              $query->isNull($col);
            }
          }
          else {
            $query->condition($col, $col_val);
          }
        }

        // If we have matching record, check for a unique constraint
        // violation.
        $match = $query->execute()->fetchObject();
        if ($match) {

          // Add a constraint violation if we have a match and the
          // record_id is 0. This would be an insert but a record already
          // exists. Or, if the record_id isn't the same as the  matched
          // record. This is an update that conflicts with an existing
          // record.
          if (($record_id == 0) or ($record_id != $match->$pkey)) {
            // Documentation for how to create a violation is here
            // https://github.com/symfony/validator/blob/6.1/ConstraintViolation.php
            $message = 'The item cannot be saved as another already exists with the following values. ';
            $params = [];
            foreach ($ukey_cols as $col) {
              $col = trim($col);
              $col_val = NULL;
              if (array_key_exists($col, $record['fields'])) {
                $col_val = $record['fields'][$col];
              }
              if ($table_def['fields'][$col]['not null'] == FALSE and !$col_val) {
                continue;
              }
              $message .=  ucfirst($col) . ": '@$col'. ";
              $params["@$col"] = $col_val;
            }
            $violations[] = new ConstraintViolation(t($message, $params)->render(),
                $message, $params, '', NULL, '', 1, 0, NULL, '');
          }
        }
      }
    }
  }

  /**
   * Checks that foreign key values exist.
   *
   * @param $values
   *   Array of \Drupal\tripal\TripalStorage\StoragePropertyValue objects.
   * @param string $chado_table
   *   The name of the table
   * @param int $record_id
   *   The record ID of the record.
   * @param array $record
   *   The record to validate
   * @param array $violations
   *   An array to which any new violations can be added.
   */
  private function validateFKs($values, $chado_table, $record_id, $record, &$violations) {

    $schema = $this->connection->schema();
    $table_def = $schema->getTableDef($chado_table, ['format' => 'drupal']);

    $bad_fks = [];
    if (!array_key_exists('foreign keys', $table_def)) {
      return;
    }
    $fkeys = $table_def['foreign keys'];
    foreach ($fkeys as $fk_table => $info) {
      foreach ($info['columns'] as $lcol => $rcol) {

        // If the FK is not set in the record then skip it.
        if (!array_key_exists($lcol, $record['fields'])) {
          continue;
        }

        // If an FK allows nulls and the value is null then skip this one.
        $col_val = $record['fields'][$lcol];
        if ($table_def['fields'][$lcol]['not null'] == FALSE and $col_val === NULL) {
          continue;
        }

        // Check if the id is present in the FK table.
        $query = $this->connection->select($fk_table, 'fk');
        $query->fields('fk', [$rcol]);
        $query->condition($rcol, $col_val);
        $fk_id = $query->execute()->fetchField();
        if (!$fk_id) {
          $bad_fks[] = $lcol;
        }
      }
    }

    if (count($bad_fks) > 0) {
      // Documentation for how to create a violation is here
      // https://github.com/symfony/validator/blob/6.1/ConstraintViolation.php
      $message = 'The item cannot be saved because the following values have a missing linked record in the data store: ';
      $params = [];
      foreach ($bad_fks as $col) {
        $message .=  ucfirst($col) . ", ";
      }
      $message = substr($message, 0, -1) . '.';
      $violations[] = new ConstraintViolation(t($message, $params)->render(),
          $message, $params, '', NULL, '', 1, 0, NULL, '');
    }
  }

  /**
   * Checks that foreign key values exist.
   *
   * @param $values
   *   Array of \Drupal\tripal\TripalStorage\StoragePropertyValue objects.
   * @param string $chado_table
   *   The name of the table
   * @param int $record_id
   *   The record ID of the record.
   * @param array $record
   *   The record to validate
   * @param array $violations
   *   An array to which any new violations can be added.
   */
  public function validateTypes($values, $chado_table, $record_id, $record, &$violations) {

    $schema = $this->connection->schema();
    $table_def = $schema->getTableDef($chado_table, ['format' => 'drupal']);

    $bad_types = [];
    foreach ($table_def['fields'] as $col => $info) {
      $col_val = NULL;
      if (array_key_exists($col, $record['fields'])) {
        $col_val = $record['fields'][$col];
      }

      // Skip fields without values. If they are required
      // but missing then the validateRequired() function will check those.
      if (!$col_val) {
        continue;
      }

      if ($info['type'] == 'integer' or
          $info['type'] == 'bigint' or
          $info['type'] == 'smallint' or
          $info['type'] == 'serial') {
        if (!preg_match('/^\d+$/', $col_val)) {
          $bad_types[$col] = 'Integer';
        }
      }
      else if ($info['type'] == 'boolean') {
        if (!is_bool($col_val) and !preg_match('/^[01]$/', $col_val)) {
          $bad_types[$col] = 'Boolean';
        }
      }
      else if ($info['type'] == 'timestamp without time zone' or
               $info['type'] == 'date') {
        if (!is_integer($col_val)) {
          $bad_types[$col] = 'Timestamp';
        }
      }
      else if ($info['type'] == 'character varying' or
               $info['type'] == 'character' or
               $info['type'] == 'text') {
       // Do nothing.
      }
      else if ($info['type'] == 'double precision' or
               $info['type'] == 'real') {
         if (!is_numeric($col_val)) {
           $bad_types[$col] = 'Number';
         }
      }
    }

    if (count($bad_types) > 0) {
      // Documentation for how to create a violation is here
      // https://github.com/symfony/validator/blob/6.1/ConstraintViolation.php
      $message = 'The item cannot be saved because the following values are of the wrong type: ';
      $params = [];
      foreach ($bad_types as $col => $col_type) {
        $message .=  ucfirst($col) . " should be $col_type. " ;
      }
      $violations[] = new ConstraintViolation(t($message, $params)->render(),
          $message, $params, '', NULL, '', 1, 0, NULL, '');
    }
  }

  /**
   * Checks that size of the value isn't too large
   *
   * @param $values
   *   Array of \Drupal\tripal\TripalStorage\StoragePropertyValue objects.
   * @param string $chado_table
   *   The name of the table
   * @param int $record_id
   *   The record ID of the record.
   * @param array $record
   *   The record to validate
   * @param array $violations
   *   An array to which any new violations can be added.
   */
  public function validateSize($values, $chado_table, $record_id, $record, &$violations) {

    $schema = $this->connection->schema();
    $table_def = $schema->getTableDef($chado_table, ['format' => 'drupal']);

    $bad_sizes = [];
    foreach ($table_def['fields'] as $col => $info) {
      $col_val = NULL;
      if (array_key_exists($col, $record['fields'])) {
        $col_val = $record['fields'][$col];
      }

      // Skip fields without values. If they are required
      // but missing then the validateRequired() function will check those.
      if (!$col_val) {
        continue;
      }

      // If the column has a size then check it.
      if (array_key_exists('size', $info)) {

        // If this is a string type column.
        if ($info['type'] == 'character varying' or
            $info['type'] == 'character' or
            $info['type'] == 'text') {
          if (strlen($col_val) > $info['size']) {
            $bad_sizes[$col] = $info['size'];
          }
        }
      }
    }

    if (count($bad_sizes) > 0) {
      // Documentation for how to create a violation is here
      // https://github.com/symfony/validator/blob/6.1/ConstraintViolation.php
      $message = 'The item cannot be saved because the following values are too large. ';
      $params = [];
      foreach ($bad_sizes as $col => $size) {
        $message .=  ucfirst($col) . " should be less than $size characters long. " ;
      }
      $violations[] = new ConstraintViolation(t($message, $params)->render(),
          $message, $params, '', NULL, '', 1, 0, NULL, '');
    }
  }

  /**
   *
   * {@inheritDoc}
   */
  public function validateValues($values) {

    $this->field_debugger->printHeader('Validate');
    $this->field_debugger->summarizeChadoStorage($this, 'At the beginning of ChadoStorage::validateValues');

<<<<<<< HEAD
    $build = $this->buildChadoRecords($values);
    $base_tables = $build['base_tables'];
=======
    $build = $this->buildChadoRecords($values, TRUE);
    $base_tables = $this->base_record_ids;
>>>>>>> 9dc330a7
    $records = $build['records'];
    $violations = [];

    // We only need to validate the base table properties because
    // the linker table values get completely replaced on an update and
    // should not exist for an insert.
    foreach ($this->base_record_ids as $base_table => $record_id) {
      foreach ($records[$base_table] as $delta => $record) {
        $record = $records[$base_table][$delta];
        $this->validateRequired($values, $base_table, $record_id, $record, $violations);
        $this->validateTypes($values, $base_table, $record_id, $record, $violations);
        $this->validateSize($values, $base_table, $record_id, $record, $violations);
        // Don't do the SQL checks if there are previous problems.
        if (count($violations) == 0) {
          $this->validateUnique($values, $base_table, $record_id, $record, $violations);
          $this->validateFKs($values, $base_table, $record_id, $record, $violations);
        }
      }
    }

    return $violations;
  }

  /**
<<<<<<< HEAD
   *
   * {@inheritDoc}
   * @see \Drupal\tripal\TripalStorage\Interfaces\TripalStorageInterface::publishFrom()
   */
  public function publishForm($form, FormStateInterface &$form_state) {

    $chado_schemas = [];
    $chado = \Drupal::service('tripal_chado.database');
    foreach ($chado->getAvailableInstances() as $schema_name => $details) {
      $chado_schemas[$schema_name] = $schema_name;
    }
    $default_chado = $chado->getSchemaName();

    $storage_form['schema_name'] = [
      '#type' => 'select',
      '#title' => 'Chado Schema Name',
      '#required' => TRUE,
      '#description' => 'Select one of the installed Chado schemas to import into.',
      '#options' => $chado_schemas,
      '#default_value' => $default_chado,
    ];

    return $storage_form;
=======
   * Retrieve the chado table name when given the table alias.
   *
   * @param string $table_alias
   *   The table alias for which you would like to look up the mapping.
   * @param array $property_storage
   *   The storage information for the property when available. This is used
   *   to set the table alias mapping if it is not already set.
   *
   * @return string $chado_table
   *   The name of the chado table the alias referrences.
   */
  protected function getChadoTableFromAlias(string $table_alias, array $property_storage = []) {

    // If the mapping has not yet been set then we need to do some
    // detective work to figure it out... Let's do that first
    // and then update the mapping.
    if (!array_key_exists($table_alias, $this->table_alias_mapping)) {
      // If there is a chado table set in the property storage details
      // then we can use it to set the mapping and return it.
      if (array_key_exists('chado_table', $property_storage)) {
        $chado_table = $property_storage['chado_table'];
        $this->table_alias_mapping[$table_alias] = $chado_table;
      }
      // If the action is store_link then this might be the right or left table
      // alias so check those as well.
      elseif (array_key_exists('right_table_alias', $property_storage)) {
        $right_table_alias = $property_storage['right_table_alias'];
        if ($right_table_alias == $table_alias) {
          $chado_table = $proeprty_storage['right_table'];
        }
        $this->table_alias_mapping[$table_alias] = $chado_table;
      }
      elseif (array_key_exists('left_table_alias', $property_storage)) {
        $left_table_alias = $property_storage['left_table_alias'];
        if ($left_table_alias == $table_alias) {
          $chado_table = $proeprty_storage['left_table'];
        }
        $this->table_alias_mapping[$table_alias] = $chado_table;
      }
      // Otherwise, the default table alias is the same as the table name
      // so update the mapping and return the table name.
      else {
        $chado_table = $table_alias;
        $this->table_alias_mapping[$table_alias] = $chado_table;
      }
    }

    return $this->table_alias_mapping[$table_alias];
  }

  /**
   * Retrieves the table alias for a given chado table when the field and property key are known.
   *
   * NOTE: buildChadoRecords() must have been called first!
   *
   * @param string $field_name
   * @param string $property_key
   * @param string $chado_table
   */
  protected function getTableAliasForChadoTable($field_name, $property_key, $chado_table) {

    if (array_key_exists($field_name, $this->reverse_alias_mapping)) {
      if (array_key_exists($property_key, $this->reverse_alias_mapping[$field_name])) {
        if (array_key_exists($chado_table, $this->reverse_alias_mapping[$field_name][$property_key])) {
          return $this->reverse_alias_mapping[$field_name][$property_key][$chado_table];
        }
      }
    }

    $this->logger->warning('ChadoStorage could not find the table alias for the requested chado table. Specifically, we were trying to look up the alias for @table for the field @field, property @property.',
      ['@table' => $chado_table, '@field' => $field_name, '@property' => $property_key]);

    return NULL;
  }

  /**
   * Sets the mapping between chado tables and their alias'
   *
   * @param $chado_table
   * @param $table_alias
   * @param string $field_name
   * @param string $property_key
   */
  protected function setChadoTableAliasMapping($chado_table, $table_alias, $field_name, $property_key) {

    $this->table_alias_mapping[$table_alias] = $chado_table;
    $this->reverse_alias_mapping[$field_name][$property_key][$chado_table] = $table_alias;

>>>>>>> 9dc330a7
  }
}<|MERGE_RESOLUTION|>--- conflicted
+++ resolved
@@ -10,7 +10,6 @@
 use Drupal\tripal\Services\TripalLogger;
 use Drupal\tripal_chado\Database\ChadoConnection;
 use Drupal\tripal_chado\Services\ChadoFieldDebugger;
-
 use Drupal\tripal\TripalStorage\StoragePropertyValue;
 
 /**
@@ -53,11 +52,7 @@
   /**
    * A service to provide debugging for fields to developers.
    *
-<<<<<<< HEAD
-   * @ var \Drupal\tripal_chado\Services\ChadoFieldDebugger
-=======
    * @var \Drupal\tripal_chado\Services\ChadoFieldDebugger
->>>>>>> 9dc330a7
    */
   protected $field_debugger;
 
@@ -171,7 +166,6 @@
     }
   }
 
-
   /**
    *
    * {@inheritDoc}
@@ -226,7 +220,7 @@
     // Now we can insert the record *fingers crossed!*
     // @debug print "Table: $chado_table; Record: " . print_r($record, TRUE);
     $insert = $this->connection->insert('1:' . $chado_table);
-    $insert->fields($fields);
+    $insert->fields($record['fields']);
 
     $this->field_debugger->reportQuery($insert, "Insert Query for $chado_table ($delta)");
 
@@ -469,7 +463,7 @@
     return TRUE;
   }
 
-  /**
+/**
    * Queries for multiple records in Chado.
    *
    * @param array $records
@@ -788,10 +782,6 @@
    *
    * @param array $values
    *   Array of \Drupal\tripal\TripalStorage\StoragePropertyValue objects.
-   *
-<<<<<<< HEAD
-   * @param array $values
-   *   Array of \Drupal\tripal\TripalStorage\StoragePropertyValue objects.
    * @param array $records
    *   The set of Chado records.
    * @param boolean $is_find
@@ -799,12 +789,6 @@
    *  Record IDs are stored differently for finds.
    */
   protected function setRecordIds(&$values, $records, $is_find = FALSE) {
-=======
-   * @param array $records
-   *   The set of Chado records.
-   */
-  protected function setRecordIds(&$values, $records) {
->>>>>>> 9dc330a7
 
     $schema = $this->connection->schema();
 
@@ -837,13 +821,21 @@
             continue;
           }
 
-          // Get the base table information and use it as the default for if
-          // a chado_table is not specified (as in the case of single value fields).
-          $chado_table = $storage_plugin_settings['base_table'];
-          // Now check for if the chado_table is specified as it should be for
-          // store_id + store_pkey properties.
+          // Get the base table information.
+          $base_table = $storage_plugin_settings['base_table'];
+          $base_table_def = $schema->getTableDef($base_table, ['format' => 'drupal']);
+          $base_table_pkey = $base_table_def['primary key'];
+
+          // Get the Chado table information. If one is not specified (as
+          // in the case of single value fields) then default to the base
+          // table.
+          $chado_table = $base_table;
+          $chado_table_def = $base_table_def;
+          $chado_table_pkey = $base_table_pkey;
           if (array_key_exists('chado_table', $prop_storage_settings)) {
             $chado_table = $prop_storage_settings['chado_table'];
+            $chado_table_def = $schema->getTableDef($chado_table, ['format' => 'drupal']);
+            $chado_table_pkey = $chado_table_def['primary key'];
           }
           // If it is a store_link property then we have to deal with left/right
           // tables so let's do that now.
@@ -865,44 +857,32 @@
 
           // If this is the record_id property then set its value.
           if ($action == 'store_id') {
-<<<<<<< HEAD
             if ($is_find) {
-              $record_id = $records[$chado_table][0]['fields'][$base_table_pkey];
+              $record_id = $records[$chado_table_alias][0]['fields'][$chado_table_pkey];
             }
             else {
-              $record_id = $records[$chado_table][0]['conditions'][$base_table_pkey]['value'];
-            }
-=======
-            $record_id = $records[$chado_table_alias][0]['conditions'][$chado_table_pkey]['value'];
->>>>>>> 9dc330a7
-            $values[$field_name][$delta][$key]['value']->setValue($record_id);
+              $record_id = $records[$chado_table_alias][0]['conditions'][$chado_table_pkey]['value'];
+            }
+            $values[$field_name][$delta][$key]['value']->setValue($record_id);             
           }
           // If this is the linked record_id property then set its value.
           if ($action == 'store_pkey') {
-<<<<<<< HEAD
             if ($is_find) {
-              $record_id = $records[$chado_table][$delta]['fields'][$chado_table_pkey];
+              $record_id = $records[$chado_table_alias][0]['fields'][$chado_table_pkey];
             }
             else {
-              $record_id = $records[$chado_table][$delta]['conditions'][$chado_table_pkey]['value'];
-            }
-=======
-            $record_id = $records[$chado_table_alias][$delta]['conditions'][$chado_table_pkey]['value'];
->>>>>>> 9dc330a7
+              $record_id = $records[$chado_table_alias][$delta]['conditions'][$chado_table_pkey]['value'];
+            }
             $values[$field_name][$delta][$key]['value']->setValue($record_id);
           }
           // If this is a property managing a linked record ID then set it too.
           if ($action == 'store_link') {
-<<<<<<< HEAD
-            if  ($is_find) {
-              $record_id = $records[$base_table][0]['fields'][$base_table_pkey];
-            }
+            if ($is_find) {
+              $record_id = $records[$chado_table_alias][0]['fields'][$chado_table_pkey];
+            } 
             else {
-              $record_id = $records[$base_table][0]['conditions'][$base_table_pkey]['value'];
-            }
-=======
-            $record_id = $records[$chado_table_alias][0]['conditions'][$chado_table_pkey]['value'];
->>>>>>> 9dc330a7
+              $record_id = $records[$chado_table_alias][0]['conditions'][$chado_table_pkey]['value'];
+            }
             $values[$field_name][$delta][$key]['value']->setValue($record_id);
           }
         }
@@ -950,8 +930,15 @@
           if ($action == 'store_pkey') {
             continue;
           }
+
+          // If this is a linked record then the ID should already be in the
+          // the conditions of the base table.
           if ($action == 'store_link') {
-            continue;
+            $base_table = $storage_plugin_settings['base_table'];
+            $base_table_def = $schema->getTableDef($base_table, ['format' => 'drupal']);
+            $base_table_pkey = $base_table_def['primary key'];
+            $link_id = $records[$base_table][0]['conditions'][$base_table_pkey]['value'];
+            $values[$field_name][$delta][$key]['value']->setValue($link_id);
           }
 
           // Get the values of properties that can be stored.
@@ -1084,13 +1071,7 @@
    * @return array
    *   An associative array.
    */
-<<<<<<< HEAD
-  protected function buildChadoRecords($values, bool $is_find = FALSE) {
-
-    $schema = $this->connection->schema();
-=======
   protected function buildChadoRecords($values, bool $is_store) {
->>>>>>> 9dc330a7
     $records = [];
 
     $this->field_debugger->reportValues($values, 'The values submitted to ChadoStorage');
@@ -1117,8 +1098,16 @@
             continue;
           }
 
-          $prop_value = $info['value'];
+          // Retrieve the property type for this value.
           $prop_type = $this->getPropertyType($field_name, $key);
+
+          // Retrieve the operation to be used for searching and if not set, use equals as the default.
+          $operation = array_key_exists('operation', $info) ? $info['operation'] : '=';
+
+          // Retrieve important field settings.
+          $field_label = $definition->getLabel();
+          $field_settings = $definition->getSettings();
+          $storage_plugin_settings = $field_settings['storage_plugin_settings'];
           $prop_storage_settings = $prop_type->getStorageSettings();
 
           // Make sure we have an action for this property.
@@ -1138,28 +1127,29 @@
           }
           $context['base_table'] = $storage_plugin_settings['base_table'];
 
-<<<<<<< HEAD
           // Get the base table definitions for the field.
           $base_table = $storage_plugin_settings['base_table'];
           $base_table_def = $schema->getTableDef($base_table, ['format' => 'drupal']);
           $base_table_pkey = $base_table_def['primary key'];
 
-          // Get the Chado table this specific property works with.
-          // Use the base table as a default for properties which do not specify
-          // the chado table (e.g. single value fields).
-          $chado_table = $base_table;
-          $chado_table_def = $base_table_def;
-          $chado_table_pkey = $base_table_pkey;
-=======
           // Get the Chado table this specific property works with.
           // Use the base table as a default for properties which do not specify
           // the chado table (e.g. single value fields).
           /* TO BE REMOVED LATER */
           $chado_table = $context['base_table'];
->>>>>>> 9dc330a7
+          $chado_table_def = $base_table_def;
+          $chado_table_pkey = $base_table_pkey;
           if (array_key_exists('chado_table', $prop_storage_settings)) {
             $chado_table = $prop_storage_settings['chado_table'];
-          }
+            $chado_table_def = $schema->getTableDef($chado_table, ['format' => 'drupal']);
+            $chado_table_pkey = $chado_table_def['primary key'];
+          }
+
+          // Retrieve the operation to be used for searching and if not set, use equals as the default.
+          $context['operation'] = array_key_exists('operation', $info) ? $info['operation'] : '=';
+
+          $context['field_name'] = $field_name;
+          $context['property_key'] = $key;
           // Properties with a store_link action use left/right table notation.
           // The left table.left_table_id include the information for the value
           // to be set in this property so use them as equalivalent to the
@@ -1169,159 +1159,6 @@
             $chado_table = $prop_storage_settings['left_table'];
             $chado_table_pkey = $prop_storage_settings['left_table_id'];
           }
-
-          // Make sure all of the sections are present in the $records array
-          if (!array_key_exists($chado_table, $records)) {
-            $records[$chado_table] = [];
-            $records[$chado_table][0] = [];
-          }
-          if (!array_key_exists('conditions', $records[$chado_table][0])) {
-            $records[$chado_table][0]['conditions'] = [];
-          }
-          if (!array_key_exists('fields', $records[$chado_table][0])) {
-            $records[$chado_table][0]['fields'] = [];
-          }
-          if (!array_key_exists('joins', $records[$chado_table][0])) {
-            $records[$chado_table][0]['joins'] = [];
-          }
-
-<<<<<<< HEAD
-          // Now for each action type, set the conditions and fields for
-          // selecting chado records based on the other properties supplied.
-          // ----------------------------------------------------------------
-          // STORE ID: stores the primary key value for a core table in chado
-          // Note: There may be more core tables in properties for this field
-          // then just the base table. For example, a field involving a two-join
-          // linker table will include two core tables.
-          // ................................................................
-          if ($action == 'store_id') {
-            $record_id = $prop_value->getValue();
-            // If the record_id is zero then this is a brand-new value for
-            // this property. Let's set it to be replaced in the hopes that
-            // some other property has already been inserted and has the ID.
-            if ($record_id == 0) {
-              $records[$chado_table][$delta]['fields'][$chado_table_pkey] = ['REPLACE_BASE_RECORD_ID', $chado_table];
-              $records[$chado_table][0]['conditions'][$chado_table_pkey] = ['value' => ['REPLACE_BASE_RECORD_ID', $base_table], 'operation' => $operation];
-              // Now we add the chado table to our array of core tables
-              // so that we can replace it with the value for the record later.
-              if (!array_key_exists($chado_table, $base_record_ids)) {
-                $base_record_ids[$chado_table] = $record_id;
-              }
-            }
-            // However, if the record_id was set when the values were passed in,
-            // then we want to set it here and add it to the array of core ids
-            // for use later when replacing base record ids.
-            else {
-              $records[$chado_table][$delta]['fields'][$chado_table_pkey] = $record_id;
-              $records[$chado_table][0]['conditions'][$chado_table_pkey] = ['value' => $record_id, 'operation' => $operation];
-              $base_record_ids[$chado_table] = $record_id;
-            }
-          }
-          // STORE PKEY: stores the primary key value of a linking table.
-          // NOTE: A linking table is not a core table. This is important because
-          // during insert and update, the core tables are handled first and then
-          // linking tables are handled after.
-          // ................................................................
-          if ($action == 'store_pkey') {
-            $link_record_id = $prop_value->getValue();
-            $records[$chado_table][$delta]['conditions'][$chado_table_pkey] = ['value' => $link_record_id, 'operation' => $operation];
-          }
-          // STORE LINK: performs a join between two tables, one of which is a
-          // core table and one of which is a linking table. The value which is saved
-          // in this property is the left_table_id indicated in other key/value pairs.
-          // ................................................................
-          if ($action == 'store_link') {
-            // Using the tables with a store_id, determine which side of this
-            // relationship is a base/core table. This will be used for the
-            // fields below to ensure the ID is replaced.
-            // Start by assuming the left table is the base/core table
-            // (e.g. feature.feature_id = featureprop.feature_id).
-            $link_base = $chado_table;
-            $link_base_id = $chado_table_pkey;
-            $linker = $prop_storage_settings['right_table'];
-            $linker_id = $prop_storage_settings['right_table_id'];
-            // Then check if the right table has a store_id and if so, use it instead.
-            // (e.g. analysisfeature.analysis_id = analysis.analysis_id)
-            if (array_key_exists($prop_storage_settings['right_table'], $base_record_ids)) {
-              $link_base = $prop_storage_settings['right_table'];
-              $link_base_id = $prop_storage_settings['right_table_id'];
-              $linker = $chado_table;
-              $linker_id = $chado_table_pkey;
-            }
-            // We want to ensure that the linker table has a field added with
-            // the link to replace the ID once it's available.
-            $records[$linker] = $records[$linker] ?? [$delta => ['fields' => []]];
-            $records[$linker][$delta] = $records[$linker][$delta] ?? ['fields' => []];
-            $records[$linker][$delta]['fields'] = $records[$linker][$delta]['fields'] ?? [];
-            if (!array_key_exists($linker_id, $records[$linker][$delta]['fields'])) {
-              $records[$linker][$delta]['fields'][$linker_id] = ['REPLACE_BASE_RECORD_ID', $link_base];
-            }
-            // Now, we just need to add the join here!
-            $as = $linker . "2" . $link_base . '_' . $delta;
-            $path_arr = ["$linker.$linker_id>$link_base.$link_base_id"];
-            $this->addChadoRecordJoins($records, $linker_id, $as, $delta, $path_arr);
-          }
-          // STORE: indicates that the value of this property can be loaded and
-          // stored in the Chado table indicated by this property.
-          // ................................................................
-          if ($action == 'store') {
-            $chado_column = $prop_storage_settings['chado_column'];
-            $value = $prop_value->getValue();
-            if (is_string($value)) {
-              $value = trim($value);
-            }
-            // If we are trying to find values and the property is present but
-            // does not have a value set, then we will use that value as a field.
-            // Otherwise, if it has a value then we'll use it as a condition to match on.
-            if ($is_find) {
-              if (!empty($value)) {
-                $records[$chado_table][$delta]['conditions'][$chado_column] = ['value' => $value, 'operation' => $operation];
-              }
-              else {
-                $records[$chado_table][$delta]['fields'][$chado_column] = '';
-              }
-            }
-            else {
-              $records[$chado_table][$delta]['fields'][$chado_column] = $value;
-            }
-
-            // If this field should not allow an empty value that means this
-            // entire record should be removed on an update and not inserted.
-            $delete_if_empty = array_key_exists('delete_if_empty',$prop_storage_settings) ? $prop_storage_settings['delete_if_empty'] : FALSE;
-            if ($delete_if_empty) {
-              $records[$chado_table][$delta]['delete_if_empty'][] = $chado_column;
-            }
-          }
-          // JOIN: performs a join across multiple tables for the purposes of
-          // selecting a single column. This cannot be used for inserting or
-          // updating values. Instead we use store_link and store actions for that.
-          // ................................................................
-          if ($action == 'join') {
-            $path = $prop_storage_settings['path'];
-            $chado_column = $prop_storage_settings['chado_column'];
-            $as = array_key_exists('as', $prop_storage_settings) ? $prop_storage_settings['as'] : $chado_column;
-            $path_arr = explode(";", $path);
-            $this->addChadoRecordJoins($records, $chado_column, $as, $delta, $path_arr);
-          }
-          // REPLACE: replace a tokenized string with the values from other
-          // properties. As such we do not need to worry about adding this
-          // property to the chado queries.
-          // ................................................................
-          if ($action == 'replace') {
-            // Do nothing here for properties that need replacement.
-          }
-          // FUNCTION: use a function to determine the value of this property.
-          // As such, we do not need to add this property to the chado queries.
-          // ................................................................
-          if ($action == 'function') {
-            // Do nothing here for properties that require post-processing
-            // with a function.
-=======
-          // Retrieve the operation to be used for searching and if not set, use equals as the default.
-          $context['operation'] = array_key_exists('operation', $info) ? $info['operation'] : '=';
-
-          $context['field_name'] = $field_name;
-          $context['property_key'] = $key;
 
           // Now for each action type, set the conditions and fields for
           // selecting chado records based on the other properties supplied.
@@ -1352,7 +1189,122 @@
               // with a function as determining the value is handled by
               // the function not by chadostorage.
               break;
->>>>>>> 9dc330a7
+          }
+
+          // STORE ID: stores the primary key value for a core table in chado
+          // Note: There may be more core tables in properties for this field
+          // then just the base table. For example, a field involving a two-join
+          // linker table will include two core tables.
+          // ................................................................
+          if ($action == 'store_id') {
+            $record_id = $prop_value->getValue();
+            // If the record_id is zero then this is a brand-new value for
+            // this property. Let's set it to be replaced in the hopes that
+            // some other property has already been inserted and has the ID.
+            if ($record_id == 0) {
+              $records[$chado_table][$delta]['fields'][$chado_table_pkey] = ['REPLACE_BASE_RECORD_ID', $chado_table];
+              $records[$chado_table][0]['conditions'][$chado_table_pkey] = ['value' => ['REPLACE_BASE_RECORD_ID', $base_table], 'operation' => $operation];
+              // Now we add the chado table to our array of core tables
+              // so that we can replace it with the value for the record later.
+              if (!array_key_exists($chado_table, $base_record_ids)) {
+                $base_record_ids[$chado_table] = $record_id;
+              }
+            }
+            // However, if the record_id was set when the values were passed in,
+            // then we want to set it here and add it to the array of core ids
+            // for use later when replacing base record ids.
+            else {
+              $records[$chado_table][$delta]['fields'][$chado_table_pkey] = $record_id;
+              $records[$chado_table][0]['conditions'][$chado_table_pkey] = ['value' => $record_id, 'operation' => $operation];
+              $base_record_ids[$chado_table] = $record_id;
+            }
+          }
+          // STORE PKEY: stores the primary key value of a linking table.
+          // NOTE: A linking table is not a core table. This is important because
+          // during insert and update, the core tables are handled first and then
+          // linking tables are handled after.
+          // ................................................................
+          if ($action == 'store_pkey') {
+            $link_record_id = $prop_value->getValue();
+            $records[$chado_table][$delta]['conditions'][$chado_table_pkey] = ['value' => $link_record_id, 'operation' => $operation];
+          }
+          // STORE LINK: performs a join between two tables, one of which is a
+          // core table and one of which is a linking table. The value which is saved
+          // in this property is the left_table_id indicated in other key/value pairs.
+          // ................................................................
+          if ($action == 'store_link') {
+            // Using the tables with a store_id, determine which side of this
+            // relationship is a base/core table. This will be used for the
+            // fields below to ensure the ID is replaced.
+            // Start by assuming the left table is the base/core table
+            // (e.g. feature.feature_id = featureprop.feature_id).
+            $link_base = $chado_table;
+            $link_base_id = $chado_table_pkey;
+            $linker = $prop_storage_settings['right_table'];
+            $linker_id = $prop_storage_settings['right_table_id'];
+            // Then check if the right table has a store_id and if so, use it instead.
+            // (e.g. analysisfeature.analysis_id = analysis.analysis_id)
+            if (array_key_exists($prop_storage_settings['right_table'], $base_record_ids)) {
+              $link_base = $prop_storage_settings['right_table'];
+              $link_base_id = $prop_storage_settings['right_table_id'];
+              $linker = $chado_table;
+              $linker_id = $chado_table_pkey;
+            }
+            // We want to ensure that the linker table has a field added with
+            // the link to replace the ID once it's available.
+            $records[$linker] = $records[$linker] ?? [$delta => ['fields' => []]];
+            $records[$linker][$delta] = $records[$linker][$delta] ?? ['fields' => []];
+            $records[$linker][$delta]['fields'] = $records[$linker][$delta]['fields'] ?? [];
+            if (!array_key_exists($linker_id, $records[$linker][$delta]['fields'])) {
+              $records[$linker][$delta]['fields'][$linker_id] = ['REPLACE_BASE_RECORD_ID', $link_base];
+            }
+            // Now, we just need to add the join here!
+            $as = $linker . "2" . $link_base . '_' . $delta;
+            $path_arr = ["$linker.$linker_id>$link_base.$link_base_id"];
+            $this->addChadoRecordJoins($records, $linker_id, $as, $delta, $path_arr);
+          }
+          // STORE: indicates that the value of this property can be loaded and
+          // stored in the Chado table indicated by this property.
+          // ................................................................
+          if ($action == 'store') {
+            $chado_column = $prop_storage_settings['chado_column'];
+            $value = $prop_value->getValue();
+            if (is_string($value)) {
+              $value = trim($value);
+            }
+            $records[$chado_table][$delta]['fields'][$chado_column] = $value;
+
+            // If this field should not allow an empty value that means this
+            // entire record should be removed on an update and not inserted.
+            $delete_if_empty = array_key_exists('delete_if_empty',$prop_storage_settings) ? $prop_storage_settings['delete_if_empty'] : FALSE;
+            if ($delete_if_empty) {
+              $records[$chado_table][$delta]['delete_if_empty'][] = $chado_column;
+            }
+          }
+          // JOIN: performs a join across multiple tables for the purposes of
+          // selecting a single column. This cannot be used for inserting or
+          // updating values. Instead we use store_link and store actions for that.
+          // ................................................................
+          if ($action == 'join') {
+            $path = $prop_storage_settings['path'];
+            $chado_column = $prop_storage_settings['chado_column'];
+            $as = array_key_exists('as', $prop_storage_settings) ? $prop_storage_settings['as'] : $chado_column;
+            $path_arr = explode(";", $path);
+            $this->addChadoRecordJoins($records, $chado_column, $as, $delta, $path_arr);
+          }
+          // REPLACE: replace a tokenized string with the values from other
+          // properties. As such we do not need to worry about adding this
+          // property to the chado queries.
+          // ................................................................
+          if ($action == 'replace') {
+            // Do nothing here for properties that need replacement.
+          }
+          // FUNCTION: use a function to determine the value of this property.
+          // As such, we do not need to add this property to the chado queries.
+          // ................................................................
+          if ($action == 'function') {
+            // Do nothing here for properties that require post-processing
+            // with a function.
           }
         }
       }
@@ -1363,26 +1315,6 @@
     // before chado storage was called.
     // Note: We have not yet done any querying ;-p
     // -----------------------------------------------------------------------
-<<<<<<< HEAD
-    // @debug print_r($records);
-    foreach ($records as $table_name => $deltas) {
-      foreach ($deltas as $delta => $record) {
-        // First for all the fields...
-        foreach ($record['fields'] as $chado_column => $val) {
-          if (is_array($val) and $val[0] == 'REPLACE_BASE_RECORD_ID') {
-            $core_table = $val[1];
-
-            // If the core table is set in the base record ids array and the
-            // value is not 0 then we can set this chado field now!
-            if (array_key_exists($core_table, $base_record_ids) and $base_record_ids[$core_table] != 0) {
-              $records[$table_name][$delta]['fields'][$chado_column] = $base_record_ids[$core_table];
-            }
-            // If the base record ID is 0 then this is an insert and we
-            // don't yet have the base record ID.  So, leave in the message
-            // to replace the ID so we can do so later.
-            if (array_key_exists($base_table, $base_record_ids) and $base_record_ids[$base_table] != 0) {
-              $records[$table_name][$delta]['fields'][$chado_column] = $base_record_ids[$base_table];
-=======
     $base_table = $context['base_table'];
     foreach ($records as $table_name => $deltas) {
       foreach ($deltas as $delta => $record) {
@@ -1403,8 +1335,14 @@
               if (array_key_exists($base_table, $this->base_record_ids) and $this->base_record_ids[$base_table] != 0) {
                 $records[$table_name][$delta]['fields'][$chado_column] = $this->base_record_ids[$base_table];
               }
->>>>>>> 9dc330a7
-            }
+            }
+            // If the base record ID is 0 then this is an insert and we
+            // don't yet have the base record ID.  So, leave in the message
+            // to replace the ID so we can do so later.
+            if (array_key_exists($base_table, $base_record_ids) and $base_record_ids[$base_table] != 0) {
+              $records[$table_name][$delta]['fields'][$chado_column] = $base_record_ids[$base_table];
+            }
+
           }
         }
         if (!array_key_exists('conditions', $record)) print_r($record);
@@ -1414,13 +1352,8 @@
 
             // If the core table is set in the base record ids array and the
             // value is not 0 then we can set this condition now!
-<<<<<<< HEAD
-            if (array_key_exists($core_table, $base_record_ids) and $base_record_ids[$core_table] != 0) {
-              $records[$table_name][$delta]['conditions'][$chado_column] = $base_record_ids[$core_table];
-=======
             if (array_key_exists($core_table, $this->base_record_ids) and $this->base_record_ids[$core_table] != 0) {
               $records[$table_name][$delta]['conditions'][$chado_column]['value'] = $this->base_record_ids[$core_table];
->>>>>>> 9dc330a7
             }
             // If the base record ID is 0 then this is an insert and we
             // don't yet have the base record ID.  So, leave in the message
@@ -2249,13 +2182,8 @@
     $this->field_debugger->printHeader('Validate');
     $this->field_debugger->summarizeChadoStorage($this, 'At the beginning of ChadoStorage::validateValues');
 
-<<<<<<< HEAD
     $build = $this->buildChadoRecords($values);
-    $base_tables = $build['base_tables'];
-=======
-    $build = $this->buildChadoRecords($values, TRUE);
     $base_tables = $this->base_record_ids;
->>>>>>> 9dc330a7
     $records = $build['records'];
     $violations = [];
 
@@ -2280,31 +2208,6 @@
   }
 
   /**
-<<<<<<< HEAD
-   *
-   * {@inheritDoc}
-   * @see \Drupal\tripal\TripalStorage\Interfaces\TripalStorageInterface::publishFrom()
-   */
-  public function publishForm($form, FormStateInterface &$form_state) {
-
-    $chado_schemas = [];
-    $chado = \Drupal::service('tripal_chado.database');
-    foreach ($chado->getAvailableInstances() as $schema_name => $details) {
-      $chado_schemas[$schema_name] = $schema_name;
-    }
-    $default_chado = $chado->getSchemaName();
-
-    $storage_form['schema_name'] = [
-      '#type' => 'select',
-      '#title' => 'Chado Schema Name',
-      '#required' => TRUE,
-      '#description' => 'Select one of the installed Chado schemas to import into.',
-      '#options' => $chado_schemas,
-      '#default_value' => $default_chado,
-    ];
-
-    return $storage_form;
-=======
    * Retrieve the chado table name when given the table alias.
    *
    * @param string $table_alias
@@ -2393,6 +2296,31 @@
     $this->table_alias_mapping[$table_alias] = $chado_table;
     $this->reverse_alias_mapping[$field_name][$property_key][$chado_table] = $table_alias;
 
->>>>>>> 9dc330a7
+  }
+
+  /**
+   *
+   * {@inheritDoc}
+   * @see \Drupal\tripal\TripalStorage\Interfaces\TripalStorageInterface::publishFrom()
+   */
+  public function publishForm($form, FormStateInterface &$form_state) {
+
+    $chado_schemas = [];
+    $chado = \Drupal::service('tripal_chado.database');
+    foreach ($chado->getAvailableInstances() as $schema_name => $details) {
+      $chado_schemas[$schema_name] = $schema_name;
+    }
+    $default_chado = $chado->getSchemaName();
+
+    $storage_form['schema_name'] = [
+      '#type' => 'select',
+      '#title' => 'Chado Schema Name',
+      '#required' => TRUE,
+      '#description' => 'Select one of the installed Chado schemas to import into.',
+      '#options' => $chado_schemas,
+      '#default_value' => $default_chado,
+    ];
+
+    return $storage_form;
   }
 }