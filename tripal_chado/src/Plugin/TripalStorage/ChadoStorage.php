--- conflicted
+++ resolved
@@ -104,11 +104,7 @@
 	/**
 	 * @{inheritdoc}
 	 */
-<<<<<<< HEAD
-  public function addTypes($bundle_name, $field_name, $types) {
-=======
   public function addTypes(string $field_name, array $types) {
->>>>>>> 70317f62
 
     // Index the types by their entity type, field type and key.
     foreach ($types as $index => $type) {
@@ -120,26 +116,11 @@
 
       $key = $type->getKey();
 
-<<<<<<< HEAD
-      if (!array_key_exists($bundle_name, $this->property_types)) {
-        $this->property_types[$bundle_name] = [];
-      }
-      if (!array_key_exists($field_name, $this->property_types[$bundle_name])) {
-        $this->property_types[$bundle_name][$field_name] = [];
-      }
-      if (array_key_exists($key, $this->property_types[$bundle_name])) {
-        $this->logger->error('Cannot add a property type, "@prop", as it already exists',
-            ['@prop' => $bundle_name . '.' . $field_name . '.' . $key]);
-        return FALSE;
-      }
-      $this->property_types[$bundle_name][$field_name][$key] = $type;
-=======
       if (!array_key_exists($field_name, $this->property_types)) {
         $this->property_types[$field_name] = [];
       }
       $this->property_types[$field_name][$key] = $type;
 
->>>>>>> 70317f62
     }
   }
 
@@ -148,8 +129,6 @@
    */
   public function getTypes() {
     return $this->property_types;
-<<<<<<< HEAD
-=======
   }
 
   /**
@@ -164,23 +143,11 @@
     }
 
     return NULL;
->>>>>>> 70317f62
   }
 
   /**
 	 * @{inheritdoc}
 	 */
-<<<<<<< HEAD
-  public function removeTypes($bundle_name, $field_name, $types) {
-
-    foreach ($types as $type) {
-      $key = $type->getKey();
-      if (array_key_exists($bundle_name, $this->property_types)) {
-        if (array_key_exists($field_name, $this->property_types[$bundle_name])) {
-          if (array_key_exists($key, $this->property_types[$bundle_name][$field_name])) {
-            unset($this->property_types[$bundle_name][$field_name][$key]);
-          }
-=======
   public function removeTypes(string $field_name, array $types) {
 
     foreach ($types as $type) {
@@ -189,10 +156,8 @@
       if (array_key_exists($field_name, $this->property_types)) {
         if (array_key_exists($key, $this->property_types[$field_name])) {
           unset($this->property_types[$field_name][$key]);
->>>>>>> 70317f62
-        }
-      }
-
+        }
+      }
     }
   }
 
@@ -812,44 +777,32 @@
 
           // If this is the record_id property then set its value.
           if ($action == 'store_id') {
-<<<<<<< HEAD
             if ($is_find) {
               $record_id = $records[$chado_table][0]['fields'][$base_table_pkey];
             }
             else {
               $record_id = $records[$chado_table][0]['conditions'][$base_table_pkey]['value'];
             }
-=======
-            $record_id = $records[$chado_table][0]['conditions'][$base_table_pkey]['value'];
->>>>>>> 70317f62
             $values[$field_name][$delta][$key]['value']->setValue($record_id);
           }
           // If this is the linked record_id property then set its value.
           if ($action == 'store_pkey') {
-<<<<<<< HEAD
             if ($is_find) {
               $record_id = $records[$chado_table][$delta]['fields'][$chado_table_pkey];
             }
             else {
               $record_id = $records[$chado_table][$delta]['conditions'][$chado_table_pkey]['value'];
             }
-=======
-            $record_id = $records[$chado_table][$delta]['conditions'][$chado_table_pkey]['value'];
->>>>>>> 70317f62
             $values[$field_name][$delta][$key]['value']->setValue($record_id);
           }
           // If this is a property managing a linked record ID then set it too.
           if ($action == 'store_link') {
-<<<<<<< HEAD
             if  ($is_find) {
               $record_id = $records[$base_table][0]['fields'][$base_table_pkey];
             }
             else {
               $record_id = $records[$base_table][0]['conditions'][$base_table_pkey]['value'];
             }
-=======
-            $record_id = $records[$base_table][0]['conditions'][$base_table_pkey]['value'];
->>>>>>> 70317f62
             $values[$field_name][$delta][$key]['value']->setValue($record_id);
           }
         }
@@ -1045,7 +998,6 @@
             continue;
           }
           $prop_value = $info['value'];
-          $operation = array_key_exists('operation', $info) ? $info['operation'] : '=';
 
           // Retrieve the property type for this value.
           $prop_type = $this->getPropertyType($field_name, $key);
@@ -1651,5 +1603,4 @@
 
     return $violations;
   }
-
 }