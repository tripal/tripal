--- conflicted
+++ resolved
@@ -146,13 +146,9 @@
   public function insertValues(&$values) : bool {
     $chado = \Drupal::service('tripal_chado.database');
     $logger = \Drupal::service('tripal.logger');
-<<<<<<< HEAD
 
     $build = $this->buildChadoRecords($values, TRUE);
     $records = $build['records'];
-=======
-    $records = $this->buildChadoRecords($values, TRUE);
->>>>>>> 4c5666d3
 
     $transaction_chado = $chado->startTransaction();
     try {
@@ -175,13 +171,10 @@
   public function updateValues(&$values) : bool {
     $chado = \Drupal::service('tripal_chado.database');
     $logger = \Drupal::service('tripal.logger');
-<<<<<<< HEAD
+
     $build = $this->buildChadoRecords($values, TRUE);
     $records = $build['records'];
     $base_tables = $build['base_tables'];
-=======
-    $records = $this->buildChadoRecords($values, TRUE);
->>>>>>> 4c5666d3
 
     $transaction_chado = $chado->startTransaction();
     try {
@@ -245,13 +238,10 @@
   public function loadValues(&$values) : bool {
     $chado = \Drupal::service('tripal_chado.database');
     $logger = \Drupal::service('tripal.logger');
-<<<<<<< HEAD
+
     $build = $this->buildChadoRecords($values, FALSE);
     $records = $build['records'];
     $base_tables = $build['base_tables'];
-=======
-    $records = $this->buildChadoRecords($values, FALSE);
->>>>>>> 4c5666d3
 
     $transaction_chado = $chado->startTransaction();
     try {
@@ -275,11 +265,9 @@
               $ralias = $jinfo['on']['right_alias'];
               $lcol = $jinfo['on']['left_col'];
               $rcol = $jinfo['on']['right_col'];
-<<<<<<< HEAD
-              $select->leftJoin($rtable, $ralias, $lalias . '.' .  $lcol . '=' .  $ralias . '.' . $rcol);
-=======
+
               $select->leftJoin('1:' . $rtable, $ralias, $lalias . '.' .  $lcol . '=' .  $ralias . '.' . $rcol);
->>>>>>> 4c5666d3
+
               foreach ($jinfo['columns'] as $column) {
                 $sel_col = $column[0];
                 $sel_col_as = $column[1];
@@ -361,7 +349,6 @@
       foreach ($deltas as $delta => $keys) {
         foreach ($keys as $key => $info) {
           $definition = $info['definition'];
-<<<<<<< HEAD
           $prop_type = $info['type'];
 
           // Get the feild and property storage settings.
@@ -394,18 +381,6 @@
 
           if ($key == 'record_id') {
             $record_id = $records[$chado_table][$delta]['conditions'][$pkey];
-=======
-          $field_settings = $definition->getSettings();
-          $storage_settings = $field_settings['storage_plugin_settings'];
-          $base_table = $storage_settings['base_table'];
-          $chado = \Drupal::service('tripal_chado.database');
-          $schema = $chado->schema();
-          $base_table_def = $schema->getTableDef($base_table, ['format' => 'drupal']);
-          $base_pkey = $base_table_def['primary key'];
-
-          if ($key == 'record_id') {
-            $record_id = $records[$base_table][$delta]['conditions'][$base_pkey];
->>>>>>> 4c5666d3
             $values[$field_name][$delta][$key]['value']->setValue($record_id);
           }
         }
@@ -442,17 +417,11 @@
             $chado_table = $prop_storage_settings['chado_table'];
             $chado_column = $prop_storage_settings['chado_column'];
             if (array_key_exists($chado_table, $records)) {
-<<<<<<< HEAD
               if (array_key_exists($delta, $records[$chado_table])) {
                 if (array_key_exists($chado_column, $records[$chado_table][$delta])) {
                   $value = $records[$chado_table][$delta][$chado_column];
                   $values[$field_name][$delta][$key]['value']->setValue($value);
                 }
-=======
-              if (array_key_exists($chado_column, $records[$chado_table][$delta])) {
-                $value = $records[$chado_table][$delta][$chado_column];
-                $values[$field_name][$delta][$key]['value']->setValue($value);
->>>>>>> 4c5666d3
               }
             }
           }
@@ -518,17 +487,12 @@
    *   An associative array.
    */
   protected function buildChadoRecords($values, bool $is_store) {
-<<<<<<< HEAD
     $logger = \Drupal::service('tripal.logger');
     $chado = \Drupal::service('tripal_chado.database');
     $schema = $chado->schema();
     $records = [];
     $base_record_ids = [];
-=======
-
-    $records = [];
-    $logger = \Drupal::service('tripal.logger');
->>>>>>> 4c5666d3
+
     // @debug dpm(array_keys($values), '1st level: field names');
 
     // Iterate through the value objects.
@@ -550,26 +514,26 @@
             continue;
           }
 
-<<<<<<< HEAD
-
           // @debug ksm($info['definition'], "$key: DEFINITION");
-=======
-          // @debug ksm($info['definition']); //, "$key: DEFINITION");
->>>>>>> 4c5666d3
           // @debug ksm($info['type'], "$key: TYPE");
           // @debug ksm($info['value'], "$key: VALUES");
           $definition = $info['definition'];
           $prop_type = $info['type'];
           $prop_value = $info['value'];
-<<<<<<< HEAD
-
-=======
->>>>>>> 4c5666d3
+
           $field_label = $definition->getLabel();
           $field_settings = $definition->getSettings();
           $field_storage_settings = $field_settings['storage_plugin_settings'];
           $prop_storage_settings = $prop_type->getStorageSettings();
-<<<<<<< HEAD
+
+          // Check that the chado table is set.
+          if (!array_key_exists('base_table', $field_storage_settings)) {
+            $logger->error($this->t('Cannot store the property, @field.@prop, in Chado. The field is missing the chado base table name.',
+                ['@field' => $field_name, '@prop' => $key]));
+            continue;
+          }
+
+          // Get the base table definitions.
           $base_table = $field_storage_settings['base_table'];
           $base_table_def = $schema->getTableDef($base_table, ['format' => 'drupal']);
           $base_pkey = $base_table_def['primary key'];
@@ -600,30 +564,6 @@
           }
 
           // Make sure we have an action for this property.
-=======
-
-          // Check that the chado table is set.
-          if (!array_key_exists('base_table', $field_storage_settings)) {
-            $logger->error($this->t('Cannot store the property, @field.@prop, in Chado. The field is missing the chado base table name.',
-                ['@field' => $field_name, '@prop' => $key]));
-            continue;
-          }
-
-          // Get the base table definitions.
-          $base_table = $field_storage_settings['base_table'];
-          $chado = \Drupal::service('tripal_chado.database');
-          $schema = $chado->schema();
-          $base_table_def = $schema->getTableDef($base_table, ['format' => 'drupal']);
-          $base_pkey = $base_table_def['primary key'];
-
-          // If this is the record ID property then set the value in the
-          // record array and continue.
-          if ($key == 'record_id') {
-            $records[$base_table][$delta]['conditions'][$base_pkey] = $prop_value->getValue();
-            continue;
-          }
-
->>>>>>> 4c5666d3
           if (!array_key_exists('action', $prop_storage_settings)) {
             $logger->error($this->t('Cannot store the property, @field.@prop ("@label"), in Chado. The property is missing an action in the property settings: @settings',
                 ['@field' => $field_name, '@prop' => $key,
@@ -635,7 +575,6 @@
           // An action of "store" means that this value can be loaded/stored
           // in the Chado table for the field.
           if ($action == 'store') {
-<<<<<<< HEAD
             $chado_column = $prop_storage_settings['chado_column'];
             $value = trim($prop_value->getValue());
             // If this column is the foreign key column to the base table then
@@ -673,26 +612,6 @@
         foreach ($info['fields'] as $chado_column => $val) {
           if (is_array($val) and $val[0] == 'REPLACE_BASE_RECORD_ID') {
             $records[$table_name][$delta]['fields'][$chado_column] = $base_record_ids[$val[1]];
-=======
-              $chado_table = $prop_storage_settings['chado_table'];
-              $chado_column = $prop_storage_settings['chado_column'];
-              $value = $prop_value->getValue();
-              $records[$chado_table][$delta]['fields'][$chado_column] = $value;
-          }
-          if ($action == 'join') {
-            $path = $prop_storage_settings['path'];
-            $chado_column = $prop_storage_settings['chado_column'];
-            $as = array_key_exists('as', $prop_storage_settings) ? $prop_storage_settings['as'] : $chado_column;
-            $path_arr = explode(";", $path);
-            $this->addChadoRecordJoins($records, $chado_column, $as, $delta, $path_arr);
-          }
-          if ($action == 'replace') {
-            // Do nothing here for properties that need replacement.
-          }
-          if ($action == 'function') {
-            // Do nothing here for properties that require post-processing
-            // with a function.
->>>>>>> 4c5666d3
           }
         }
       }
