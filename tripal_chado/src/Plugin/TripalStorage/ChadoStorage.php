<?php

namespace Drupal\tripal_chado\Plugin\TripalStorage;

use Drupal\Core\Plugin\PluginBase;
use Drupal\tripal\TripalStorage\Interfaces\TripalStorageInterface;
use Symfony\Component\Validator\ConstraintViolation;



/**
 * Chado implementation of the TripalStorageInterface.
 *
 * @TripalStorage(
 *   id = "chado_storage",
 *   label = @Translation("Chado Storage"),
 *   description = @Translation("Interfaces with GMOD Chado for field values."),
 * )
 */
class ChadoStorage extends PluginBase implements TripalStorageInterface {

  /**
   * An associative array that contains all of the property types that
   * have been added to this object. It is indexed by entityType ->
   * fieldName -> key and the value is the
   * Drupal\tripal\TripalStoreage\StoragePropertyValue object.
   *
   * @var array
   */
  protected $property_types = [];

  /**
   * An associative array that holds the data for mapping an
   * entityTypes to Chado tables.  It is indexed by entityType and the
   * value is the object containing the mapping information.
   *
   * @var array
   */
  protected $type_mapping = [];

  /**
   * An associative array that holds the data for mapping a
   * fieldType key to a Chado table column for a given entity.  It is indexed
   * by entityType -> entityID and the value is the object containing the
   * mapping information.
   *
   * @var array
   */
  protected $id_mapping = [];

  /**
   * Retrieve a Chado database connection.
   */
  protected function getChadoConnection() {
    $chado = \Drupal::service('tripal_chado.database');
    $chado->useTripalDbxSchemaFor(get_class());
    return $chado;
  }

	/**
	 * @{inheritdoc}
	 */
  public function addTypes($types) {
    $logger = \Drupal::service('tripal.logger');

    // Index the types by their entity type, field type and key.
    foreach ($types as $index => $type) {
      if (!is_object($type) OR !is_subclass_of($type, 'Drupal\tripal\TripalStorage\StoragePropertyTypeBase')) {
        $logger->error('Type provided must be an object extending StoragePropertyTypeBase. Instead index @index was this: @type',
            ['@index' => $index, '@type' => print_r($type, TRUE)]);
        return FALSE;
      }

      $field_name = $type->getFieldType();
      $entity_type = $type->getEntityType();
      $key = $type->getKey();

      if (!array_key_exists($entity_type, $this->property_types)) {
        $this->property_types[$entity_type] = [];
      }
      if (!array_key_exists($field_name, $this->property_types[$entity_type])) {
        $this->property_types[$entity_type][$field_name] = [];
      }
      if (array_key_exists($key, $this->property_types[$entity_type])) {
        $logger->error('Cannot add a property type, "@prop", as it already exists',
            ['@prop' => $entity_type . '.' . $field_name . '.' . $key]);
        return FALSE;
      }
      $this->property_types[$entity_type][$field_name][$key] = $type;
    }
  }

  /**
   * @{inheritdoc}
   */
  public function getTypes() {
    $types = [];
    foreach ($this->property_types as $field_types) {
      foreach ($field_types as $keys) {
        foreach ($keys as $type) {
          $types[] = $type;
        }
      }
    }
    return $types;
  }

  /**
	 * @{inheritdoc}
	 */
  public function removeTypes($types) {

    foreach ($types as $type) {
      $entity_type = $type->getEntityType();
      $field_type = $type->getFieldType();
      $key = $type->getKey();
      if (array_key_exists($entity_type, $this->property_types)) {
        if (array_key_exists($field_type, $this->property_types[$entity_type])) {
          if (array_key_exists($key, $this->property_types[$entity_type])) {
            unset($this->property_types[$entity_type][$field_type][$key]);
          }
        }
      }
    }
  }

  /**
   * Inserts a single record in a Chado table.
   * @param array $records
   * @param string $chado_table
   * @param integer $delta
   * @param array $record
   * @throws \Exception
   * @return integer
   */
  private function insertChadoRecord(&$records, $chado_table, $delta, $record) {

    $chado = $this->getChadoConnection();
    $schema = $chado->schema();
    $table_def = $schema->getTableDef($chado_table, ['format' => 'drupal']);
    $pkey = $table_def['primary key'];

    // Insert the record.
    $insert = $chado->insert('1:'.$chado_table);
    $insert->fields($record['fields']);
    $record_id = $insert->execute();
    if (!$record_id) {
      throw new \Exception($this->t('Failed to insert a record in the Chado "@table" table. Record: @record',
          ['@table' => $chado_table, '@record' => print_r($record, TRUE)]));
    }

    // Update the record array to include the record id.
    $records[$chado_table][$delta]['conditions'][$pkey] = $record_id;
    return $record_id;
  }

  /**
	 * @{inheritdoc}
	 */
  public function insertValues(&$values) : bool {
    $chado = $this->getChadoConnection();
    $logger = \Drupal::service('tripal.logger');
    $schema = $chado->schema();

    $build = $this->buildChadoRecords($values, TRUE);
    $records = $build['records'];

    $transaction_chado = $chado->startTransaction();
    try {

<<<<<<< HEAD
      // First: Insert the base table records first.
=======
      // First: Insert the base table records.
>>>>>>> 93e58aaf
      foreach ($build['base_tables'] as $base_table => $record_id) {
        foreach ($records[$base_table] as $delta => $record) {
          $record_id = $this->insertChadoRecord($records, $base_table, $delta, $record);
          $build['base_tables'][$base_table] = $record_id;
        }
      }

      // Second: Insert non base table records.
      foreach ($records as $chado_table => $deltas) {
        foreach ($deltas as $delta => $record) {

          // Skip base table records.
          if (in_array($chado_table, array_keys($build['base_tables']))) {
            continue;
          }

          // Don't insert any records if any of the columns have field that
          // are marked as "delete if empty".
          if (array_key_exists('delete_if_empty', $record)) {
            $skip_record = FALSE;
            foreach ($record['delete_if_empty'] as $del_key) {
              if ($record['fields'][$del_key] == '') {
                $skip_record = TRUE;
              }
            }
            if ($skip_record) {
              continue;
            }
          }

          // Replace linking fields with values
          foreach ($record['fields'] as $column => $val) {
            if (is_array($val) and $val[0] == 'REPLACE_BASE_RECORD_ID') {
              $base_table = $val[1];
              $record['fields'][$column] = $build['base_tables'][$base_table];
            }
          }
          $this->insertChadoRecord($records, $chado_table, $delta, $record);
        }
      }
      $this->setRecordIds($values, $records);
    }
    catch (\Exception $e) {
      $transaction_chado->rollback();
      throw new \Exception($e);
    }

    // Now set the record Ids of the properties.
    return TRUE;
  }


  /**
   * Indicates if the record has any valid conditions.
   *
   * For the record to have valid conditions it must first have at least
   * one condition, and the value on which that condition relies is not empty.
   *
   * @param array $records
   * @return boolean
   */
  private function hasValidConditions($record) {
    $num_conditions = 0;
    foreach ($record['conditions'] as $chado_column => $cond_value) {
      if (!empty($cond_value)) {
        $num_conditions++;
      }
    }
    if ($num_conditions == 0) {
      return FALSE;
    }
    return TRUE;
  }

  /**
   * Indicates if we should keep this record for inserts/updates.
   *
   * @param array $record
   * @return boolean
   */
  private function isEmptyRecord($record) {
    if (array_key_exists('delete_if_empty', $record)) {
      foreach ($record['delete_if_empty'] as $del_key) {
        if ($record['fields'][$del_key] == '') { // @todo use the `empty_value` setting instead of hardcoding the ''
          return TRUE;
        }
      }
    }
    return FALSE;
  }



  /**
   * Updates a single record in a Chado table.
   *
   * @param array $base_tables
   * @param string $chado_table
   * @param integer $delta
   * @param array $record
   * @throws \Exception
   */
  private function updateChadoRecord(&$records, $chado_table, $delta, $record) {
    $chado = $this->getChadoConnection();

    // Don't update if we don't have any conditions set.
    if (!$this->hasValidConditions($record)) {
      throw new \Exception($this->t('Cannot update record in the Chado "@table" table due to unset conditions. Record: @record',
<<<<<<< HEAD
          ['@table' => $chado_table, '@record' => print_r($record, TRUE)]));
=======
        ['@table' => $chado_table, '@record' => print_r($record, TRUE)]));
>>>>>>> 93e58aaf
    }

    $update = $chado->update('1:'.$chado_table);
    $update->fields($record['fields']);
    foreach ($record['conditions'] as $chado_column => $cond_value) {
      $update->condition($chado_column, $cond_value);
    }
    $rows_affected = $update->execute();
    if ($rows_affected == 0) {
      throw new \Exception($this->t('Failed to update record in the Chado "@table" table. Record: @record',
<<<<<<< HEAD
          ['@table' => $chado_table, '@record' => print_r($record, TRUE)]));
    }
    if ($rows_affected > 1) {
      throw new \Exception($this->t('Incorrectly tried to update multiple records in the Chado "@table" table. Record: @record',
          ['@table' => $chado_table, '@record' => print_r($record, TRUE)]));
=======
        ['@table' => $chado_table, '@record' => print_r($record, TRUE)]));
    }
    if ($rows_affected > 1) {
      throw new \Exception($this->t('Incorrectly tried to update multiple records in the Chado "@table" table. Record: @record',
        ['@table' => $chado_table, '@record' => print_r($record, TRUE)]));
>>>>>>> 93e58aaf
    }
  }


  /**
   * @{inheritdoc}
   */
  public function updateValues(&$values) : bool {
    $chado = $this->getChadoConnection();
    $logger = \Drupal::service('tripal.logger');

    $build = $this->buildChadoRecords($values, TRUE);
    $records = $build['records'];
    $base_tables = $build['base_tables'];

    $transaction_chado = $chado->startTransaction();
    try {

      // Handle base table records first.
      foreach ($records as $chado_table => $deltas) {
        foreach ($deltas as $delta => $record) {

          if (!array_key_exists('conditions', $record)) {
            throw new \Exception($this->t('Cannot update record in the Chado "@table" table due to missing conditions. Record: @record',
              ['@table' => $chado_table, '@record' => print_r($record, TRUE)]));
          }

          // If this is the base table then do an update.
          if (in_array($chado_table, array_keys($base_tables))) {
            $this->updateChadoRecord($records, $chado_table, $delta, $record);
            continue;
          }
        }
      }

      // Next delete all non base records so we can replace them
      // with updates. This is necessary because we may violoate unique
      // contraints if we don't e.g. changing the order of records with a
      // rank.
      foreach ($records as $chado_table => $deltas) {
        foreach ($deltas as $delta => $record) {

          // Skip base table records.
          if (in_array($chado_table, array_keys($base_tables))) {
            continue;
          }

          // Skip records that are already marked for insertion.
          if (!$this->hasValidConditions($record)) {
            continue;
          }

          $this->deleteChadoRecord($records, $chado_table, $delta, $record);
        }
      }

      // Now insert all new values for nor the non-base table records.
      foreach ($records as $chado_table => $deltas) {
        foreach ($deltas as $delta => $record) {

          // Skip base table records.
          if (in_array($chado_table, array_keys($base_tables))) {
            continue;
<<<<<<< HEAD
          }
          // Skip records that were supposed to be deleted (and were).
          if ($this->isEmptyRecord($record)) {
            continue;
          }
=======
          }
          // Skip records that were supposed to be deleted (and were).
          if ($this->isEmptyRecord($record)) {
            continue;
          }
>>>>>>> 93e58aaf
          $this->insertChadoRecord($records, $chado_table, $delta, $record);
        }
      }
      $this->setRecordIds($values, $records);
    }
    catch (\Exception $e) {
      $transaction_chado->rollback();
      throw new \Exception($e);
    }
    return TRUE;
  }

  /**
   * Selects a single record from Chado.
   *
   * @param array $records
   * @param string $chado_table
   * @param integer $delta
   * @param array $record
   *
   * @throws \Exception
   */
  public function selectChadoRecord(&$records, $base_tables, $chado_table, $delta, $record) {
    $chado = $this->getChadoConnection();

    if (!array_key_exists('conditions', $record)) {
      throw new \Exception($this->t('Cannot select record in the Chado "@table" table due to missing conditions. Record: @record',
          ['@table' => $chado_table, '@record' => print_r($record, TRUE)]));
    }

    // If we are selecting on the base table and we don't have a proper
    // condition then throw and error.
    if (!$this->hasValidConditions($record)) {
      throw new \Exception($this->t('Cannot select record in the Chado "@table" table due to unset conditions. Record: @record',
          ['@table' => $chado_table, '@record' => print_r($record, TRUE)]));
    }

    // Select the fields in the chado table.
    $select = $chado->select('1:'.$chado_table, 'ct');
    $select->fields('ct', array_keys($record['fields']));

    // Add in any joins.
    if (array_key_exists('joins', $record)) {
      $j_index = 0;
      foreach ($record['joins'] as $rtable => $rjoins) {
        foreach ($rjoins as $jinfo) {
          $lalias = $jinfo['on']['left_alias'];
          $ralias = $jinfo['on']['right_alias'];
          $lcol = $jinfo['on']['left_col'];
          $rcol = $jinfo['on']['right_col'];

          $select->leftJoin('1:' . $rtable, $ralias, $lalias . '.' .  $lcol . '=' .  $ralias . '.' . $rcol);

          foreach ($jinfo['columns'] as $column) {
            $sel_col = $column[0];
            $sel_col_as = $column[1];
            $select->addField($ralias, $sel_col, $sel_col_as);
          }
          $j_index++;
        }
      }
    }

    // Add the select condition
    foreach ($record['conditions'] as $chado_column => $value) {
      if (!empty($value)) {
        $select->condition('ct.'.$chado_column, $value);
      }
    }

    // Execute the query.
    $results = $select->execute();
    if (!$results) {
      throw new \Exception($this->t('Failed to select record in the Chado "@table" table. Record: @record',
          ['@table' => $chado_table, '@record' => print_r($record, TRUE)]));
    }
    $records[$chado_table][$delta] = $results->fetchAssoc();
  }

  /**
   * @{inheritdoc}
   */
  public function loadValues(&$values) : bool {
    $chado = $this->getChadoConnection();
    $logger = \Drupal::service('tripal.logger');

    $build = $this->buildChadoRecords($values, FALSE);
    $records = $build['records'];
    $base_tables = $build['base_tables'];

    $transaction_chado = $chado->startTransaction();
    try {
      foreach ($records as $chado_table => $deltas) {
        foreach ($deltas as $delta => $record) {
          $this->selectChadoRecord($records, $base_tables, $chado_table, $delta, $record);
        }
      }
      $this->setPropValues($values, $records);
    }
    catch (\Exception $e) {
      $transaction_chado->rollback();
      throw new \Exception($e);
    }

    return TRUE;
  }

  /**
   * Deletes a single record in a Chado table.
   *
   * @param array $base_tables
   * @param string $chado_table
   * @param integer $delta
   * @param array $record
   * @throws \Exception
   */
  private function deleteChadoRecord(&$records, $chado_table, $delta, $record) {
    $chado = $this->getChadoConnection();
    $schema = $chado->schema();
    $table_def = $schema->getTableDef($chado_table, ['format' => 'drupal']);
    $pkey = $table_def['primary key'];

    // Don't delete if we don't have any conditions set.
    if (!$this->hasValidConditions($record)) {
      throw new \Exception($this->t('Cannot update record in the Chado "@table" table due to unset conditions. Record: @record',
          ['@table' => $chado_table, '@record' => print_r($record, TRUE)]));
    }

    $delete = $chado->delete('1:'.$chado_table);
    foreach ($record['conditions'] as $chado_column => $cond_value) {
      $delete->condition($chado_column, $cond_value);
    }
    $rows_affected = $delete->execute();
    if ($rows_affected == 0) {
      throw new \Exception($this->t('Failed to delete a record in the Chado "@table" table. Record: @record',
          ['@table' => $chado_table, '@record' => print_r($record, TRUE)]));
    }
    if ($rows_affected > 1) {
      throw new \Exception($this->t('Incorrectly tried to delete multiple records in the Chado "@table" table. Record: @record',
          ['@table' => $chado_table, '@record' => print_r($record, TRUE)]));
    }

    // Unset the record Id for this deleted record.
    $records[$chado_table][$delta]['conditions'][$pkey] = 0;
  }

  /**
   * @{inheritdoc}
   */
  public function deleteValues($values) : bool {

    return FALSE;
  }

  /**
   * @{inheritdoc}
   */
  public function findValues($match) {

  }


  /**
   * Sets the record_id properties after an insert.
   *
  * @param array $values
  *   Array of \Drupal\tripal\TripalStorage\StoragePropertyValue objects.
  *
  * @param array $records
  *   The set of Chado records.
  */
  protected function setRecordIds(&$values, $records) {
    $chado = $this->getChadoConnection();
    $schema = $chado->schema();

    // Iterate through the value objects.
    foreach ($values as $field_name => $deltas) {
      foreach ($deltas as $delta => $keys) {
        foreach ($keys as $key => $info) {
          $definition = $info['definition'];
          $prop_type = $info['type'];

<<<<<<< HEAD
          // Get the feild and property storage settings.
=======
          // Get the field and property storage settings.
>>>>>>> 93e58aaf
          $field_settings = $definition->getSettings();
          $field_storage_settings = $field_settings['storage_plugin_settings'];
          $prop_storage_settings = $prop_type->getStorageSettings();

          // Get the base table information.
          $base_table = $field_storage_settings['base_table'];
          $base_table_def = $schema->getTableDef($base_table, ['format' => 'drupal']);
          $base_pkey = $base_table_def['primary key'];

          // Get the Chado table information. If one is not specified (as
<<<<<<< HEAD
          // in teh case of single value fields) then default to the base
=======
          // in the case of single value fields) then default to the base
>>>>>>> 93e58aaf
          // table.
          $chado_table = $base_table;
          $chado_table_def = $base_table_def;
          $pkey = $base_pkey;
          if (array_key_exists('chado_table', $prop_storage_settings)) {
            $chado_table = $prop_storage_settings['chado_table'];
            $chado_table_def = $schema->getTableDef($chado_table, ['format' => 'drupal']);
            $pkey = $chado_table_def['primary key'];
          }

<<<<<<< HEAD
          // Skip values we don't have tables or deltas fo in the record array.
=======
          // Skip values we don't have tables or deltas for in the record array.
>>>>>>> 93e58aaf
          if (!in_array($chado_table, array_keys($records)) or
              !in_array($delta, array_keys($records[$chado_table]))) {
            continue;
          }

<<<<<<< HEAD
=======
          // If this is the record_id property then set it's value.
>>>>>>> 93e58aaf
          if ($key == 'record_id') {
            $record_id = $records[$chado_table][$delta]['conditions'][$pkey];
            $values[$field_name][$delta][$key]['value']->setValue($record_id);
          }
          
          // If this is a property managing a linked record ID then set it too.
          if (array_key_exists('action', $prop_storage_settings)) {
            if ($prop_storage_settings['action'] == 'link') {
              $linked_record_id = $records[$chado_table][$delta]['conditions'][$pkey];
              $values[$field_name][$delta][$key]['value']->setValue($linked_record_id);
            }
          }
        }
      }
    }
  }

  /**
   * Sets the property values using the recrods returned from Chado.
   *
   * @param array $values
   *   Array of \Drupal\tripal\TripalStorage\StoragePropertyValue objects.
   * @param array $records
   *   The set of Chado records.
   */
  protected function setPropValues(&$values, $records) {

    $replace = [];
    $function = [];

    // Iterate through the value objects.
    foreach ($values as $field_name => $deltas) {
      foreach ($deltas as $delta => $keys) {
        foreach ($keys as $key => $info) {
          if ($key == 'record_id') {
            continue;
          }

          $prop_type = $info['type'];
          $prop_storage_settings = $prop_type->getStorageSettings();
          $action = $prop_storage_settings['action'];

          // Get the values of properties that can be stored.
          if ($action == 'store') {
            $chado_table = $prop_storage_settings['chado_table'];
            $chado_column = $prop_storage_settings['chado_column'];
            if (array_key_exists($chado_table, $records)) {
              if (array_key_exists($delta, $records[$chado_table])) {
                if (array_key_exists($chado_column, $records[$chado_table][$delta])) {
                  $value = $records[$chado_table][$delta][$chado_column];
                  $values[$field_name][$delta][$key]['value']->setValue($value);
                }
              }
            }
          }

          // Get the values of properties that have values added by a join.
          if ($action == 'join') {
            $chado_column = $prop_storage_settings['chado_column'];
            $as = array_key_exists('as', $prop_storage_settings) ? $prop_storage_settings['as'] : $chado_column;
            $value = $records[$chado_table][$delta][$as];
            $values[$field_name][$delta][$key]['value']->setValue($value);
          }

          if ($action == 'replace') {
            $replace[] = [$field_name, $delta, $key, $info];
          }

          if ($action == 'function') {
            $function[] = [$field_name, $delta, $key, $info];
          }
        }
      }
    }

    // Now that we have all stored and loaded values set, let's do any
    // replacements.
    foreach ($replace as $item) {
      $field_name = $item[0];
      $delta = $item[1];
      $key = $item[2];
      $info = $item[3];
      $prop_type = $info['type'];
      $prop_storage_settings = $prop_type->getStorageSettings();
      $value = $prop_storage_settings['template'];

      $matches = [];
      if (preg_match_all('/\[(.+?\:.+?)\]/', $value, $matches)) {
        foreach ($matches[1] as $match) {
          $match_clean = preg_replace('/:/', '_', $match);
          if (array_key_exists($match_clean, $values[$field_name][$delta])) {
            $match_value = $values[$field_name][$delta][$match_clean]['value']->getValue();
            $value = preg_replace("/\[$match\]/", $match_value, $value);
          }
        }
      }
      if ($value !== NULL && is_string($value)) {
        $values[$field_name][$delta][$key]['value']->setValue(trim($value));
      }
      else {
        $values[$field_name][$delta][$key]['value']->setValue($value);
      }
    }

    // Lastly, let's call any functions.
    foreach ($function as $item) {
      $field_name = $item[0];
      $delta = $item[1];
      $key = $item[2];
      $info = $item[3];
      $prop_type = $info['type'];
      $prop_storage_settings = $prop_type->getStorageSettings();
      $namespace = $prop_storage_settings['namespace'];
      $callback = $prop_storage_settings['function'];

      $value = call_user_func($namespace . '\\' . $callback);

      if ($value !== NULL && is_string($value)) {
        $values[$field_name][$delta][$key]['value']->setValue(trim($value));
      }
      else {
        $values[$field_name][$delta][$key]['value']->setValue($value);
      }
    }
  }

  /**
   * Indexes a values array for easy lookup.
   *
   * @param array $values
   *   Associative array 5-levels deep.
   *   The 1st level is the field name (e.g. ncbitaxon__common_name).
   *   The 2nd level is the delta value (e.g. 0).
   *   The 3rd level is a field key name (i.e. record_id and value).
   *   The 4th level must contain the following three keys/value pairs
   *   - "value": a \Drupal\tripal\TripalStorage\StoragePropertyValue object
   *   - "type": a\Drupal\tripal\TripalStorage\StoragePropertyType object
   *   - "definition": a \Drupal\Field\Entity\FieldConfig object
   *   When the function returns, any values retreived from the data store
   *   will be set in the StoragePropertyValue object.
   * @param bool $is_store
   *   Set to TRUE if we are building the record array for an insert or an
   *   update.
   * @return array
   *   An associative array.
   */
  protected function buildChadoRecords($values, bool $is_store) {
    $logger = \Drupal::service('tripal.logger');
    $chado = $this->getChadoConnection();
    $schema = $chado->schema();
    $records = [];
    $base_record_ids = [];

    // @debug dpm(array_keys($values), '1st level: field names');

    // Iterate through the value objects.
    foreach ($values as $field_name => $deltas) {
      // @debug dpm(array_keys($deltas), "2nd level: deltas ($field_name)");
      foreach ($deltas as $delta => $keys) {
        // @debug dpm(array_keys($keys), "3rd level: field key name ($delta)");
        foreach ($keys as $key => $info) {

          // @debug dpm(array_keys($info), "4th level: info key-value pairs ($key)");
          if (!array_key_exists('definition', $info) OR !is_object($info['definition'])) {
            $logger->error($this->t('Cannot save record in Chado. The field, "@field", is missing the field definition (i.e. FieldConfig object). There should be a "definition" key in this array: @var',
              ['@field' => $field_name, '@var' => print_r($info, TRUE)]));
            continue;
          }
          if (!array_key_exists('value', $info) OR !is_object($info['value'])) {
            $logger->error($this->t('Cannot save record in Chado. The field, "@field", is missing the StoragePropertyValue object.',
              ['@field' => $field_name]));
            continue;
          }

          // @debug ksm($info['definition'], "$key: DEFINITION");
          // @debug ksm($info['type'], "$key: TYPE");
          // @debug ksm($info['value'], "$key: VALUES");
          $definition = $info['definition'];
          $prop_type = $info['type'];
          $prop_value = $info['value'];

          $field_label = $definition->getLabel();
          $field_settings = $definition->getSettings();
          $storage_plugin_settings = $field_settings['storage_plugin_settings'];
          $prop_storage_settings = $prop_type->getStorageSettings();

          // Check that the chado table is set.
          if (!array_key_exists('base_table', $storage_plugin_settings)) {
            $logger->error($this->t('Cannot store the property, @field.@prop, in Chado. The field is missing the chado base table name.',
                ['@field' => $field_name, '@prop' => $key]));
            continue;
          }

          // Get the base table definitions.
<<<<<<< HEAD
          $base_table = $field_storage_settings['base_table'];
=======
          $base_table = $storage_plugin_settings['base_table'];
>>>>>>> 93e58aaf
          $base_table_def = $schema->getTableDef($base_table, ['format' => 'drupal']);
          $base_pkey = $base_table_def['primary key'];

          // Get the Chado table. Use the base table if one is not provided.
          $chado_table = $base_table;
          $chado_table_def = $base_table_def;
          $pkey = $base_pkey;
          $fk_col = NULL;
          if (array_key_exists('chado_table', $prop_storage_settings)) {
            $chado_table = $prop_storage_settings['chado_table'];
            $chado_table_def = $schema->getTableDef($chado_table, ['format' => 'drupal']);
            $pkey = $chado_table_def['primary key'];
            if ($chado_table != $base_table) {
              $fk_col = array_keys($chado_table_def['foreign keys'][$base_table]['columns'])[0];
            }
          }


          // If this is the record ID then keep track of it. This will only
          // be present if we're performing a load or update.
          if ($key == 'record_id') {
            $record_id = $prop_value->getValue();
            $records[$chado_table][$delta]['conditions'][$pkey] = $record_id;
            if ($chado_table == $base_table) {
              $base_record_ids[$base_table] = $record_id;
            }
            continue;
          }

          // Make sure we have an action for this property.
          if (!array_key_exists('action', $prop_storage_settings)) {
            $logger->error($this->t('Cannot store the property, @field.@prop ("@label"), in Chado. The property is missing an action in the property settings: @settings',
                ['@field' => $field_name, '@prop' => $key,
                 '@label' => $field_label, '@settings' => print_r($prop_storage_settings, TRUE)]));
            continue;
          }
          $action = $prop_storage_settings['action'];

          // An action of "store" means that this value can be loaded/stored
          // in the Chado table for the field.
          if ($action == 'store') {
            $chado_column = $prop_storage_settings['chado_column'];
            $value = $prop_value->getValue();
            if (is_string($value)) {
              $value = trim($value);
            }
            // If this column is the foreign key column to the base table then
            // we need to replace it with the record ID. But we can't gurantee
            // that fields come in order. So we'll leave a reminder token to
            // replace it later.
            if ($fk_col == $chado_column) {
              $records[$chado_table][$delta]['fields'][$chado_column] = ['REPLACE_BASE_RECORD_ID', $base_table];
            }
            else {
              $records[$chado_table][$delta]['fields'][$chado_column] = $value;
            }

            // If this field should not allow an empty value that means this
            // entire record should be removed on an update and not inserted.
            $delete_if_empty = array_key_exists('delete_if_empty',$prop_storage_settings) ? $prop_storage_settings['delete_if_empty'] : FALSE;
            if ($delete_if_empty) {
              $records[$chado_table][$delta]['delete_if_empty'][] = $key;
            }
<<<<<<< HEAD
=======
          }
          if ($action == 'link') {            
            // Set the value for the FK link in the records.
            $chado_column = $prop_storage_settings['chado_column'];
            $link_column = $prop_storage_settings['link_column'];
            $records[$chado_table][$delta]['fields'][$link_column] = ['REPLACE_BASE_RECORD_ID', $base_table];
            // Set a condition for the linked record.
            $records[$chado_table][$delta]['conditions'][$chado_column] = $prop_value->getValue();            
>>>>>>> 93e58aaf
          }
          if ($action == 'join') {
            $path = $prop_storage_settings['path'];
            $chado_column = $prop_storage_settings['chado_column'];
            $as = array_key_exists('as', $prop_storage_settings) ? $prop_storage_settings['as'] : $chado_column;
            $path_arr = explode(";", $path);
            $this->addChadoRecordJoins($records, $chado_column, $as, $delta, $path_arr);
          }
          if ($action == 'replace') {
            // Do nothing here for properties that need replacement.
          }
          if ($action == 'function') {
            // Do nothing here for properties that require post-processing
            // with a function.
          }
        }
      }
    }

    // Iterate through the records and set any record IDs for FK relationships.
    foreach ($records as $table_name => $deltas) {
      foreach ($deltas as $delta => $info) {
        foreach ($info['fields'] as $chado_column => $val) {
          if (is_array($val) and $val[0] == 'REPLACE_BASE_RECORD_ID') {

            // If the base record ID is 0 then this is an insert and we
            // don't yet have the base record ID.  So, leave in the message
            // to replace the ID so we can do so later.
            if ($base_record_ids[$val[1]] !== 0) {
              $records[$table_name][$delta]['fields'][$chado_column] = $base_record_ids[$val[1]];
            }
          }
        }
      }
    }

    return [
      'base_tables' => $base_record_ids,
      'records' => $records
    ];
  }

  /**
   *
   * @param array $records
   * @param string $base_table
   * @param int $delta
   * @param string $path
   */
  protected function addChadoRecordJoins(array &$records, string $chado_column, string $as,
      int $delta, array $path_arr, $parent_table = NULL, $parent_column = NULL, $depth = 0) {

    // Get the left column and the right table join infor.
    list($left, $right) = explode(">", array_shift($path_arr));
    list($left_table, $left_col) = explode(".", $left);
    list($right_table, $right_col) = explode(".", $right);

    // If the parent_table is not specified then it will be the left table.
    // The only time the parent table is not specified is when this function
    // is first called.
    $parent_table = !$parent_table ? $left_table : $parent_table;
    $parent_column = !$parent_column ? $left_col : $parent_column;
<<<<<<< HEAD

    // A parent table may have more than one join to a right table so we
    // initialize the right table with an array.
    if (!array_key_exists($right_table, $records[$parent_table][$delta]['joins'])) {
      $records[$parent_table][$delta]['joins'][$right_table] = [];
    }
    if (!array_key_exists($parent_column, $records[$parent_table][$delta]['joins'][$right_table])) {
      $records[$parent_table][$delta]['joins'][$right_table][$parent_column] = [
        'on' => [],
        'columns' => []
      ];
    }

    // Get then current number of joins to the right table.
    $num_left = count($records[$parent_table][$delta]['joins'][$left_table]) - 1;
    $num_right = count($records[$parent_table][$delta]['joins'][$right_table]) - 1;

=======


    // Make sure the parent table has a 'joins' array.
    if (!array_key_exists($parent_table, $records) or
        !array_key_exists($delta, $records[$parent_table]) or
        !array_key_exists('joins', $records[$parent_table][$delta])) {
      $records[$parent_table][$delta]['joins'] = [];
    }
    
    // A parent table may have more than one join to a right table so we
    // initialize the right table with an array.
    if (!array_key_exists($right_table, $records[$parent_table][$delta]['joins'])) {
      $records[$parent_table][$delta]['joins'][$right_table] = [];
    }
    if (!array_key_exists($parent_column, $records[$parent_table][$delta]['joins'][$right_table])) {
      $records[$parent_table][$delta]['joins'][$right_table][$parent_column] = [
        'on' => [],
        'columns' => []
      ];
    }

    // Get then current number of joins to the right table.
    $num_left = 0;
    if (array_key_exists($left_table,$records[$parent_table][$delta]['joins'])) {
      $num_left = count($records[$parent_table][$delta]['joins'][$left_table]) - 1;
    }
    $num_right = count($records[$parent_table][$delta]['joins'][$right_table]) - 1;

>>>>>>> 93e58aaf
    // Generate aliases for the left and right tables in the join.
    $lalias = $depth == 0 ? 'ct' : 'j' . $left_table . $num_left;
    $ralias = 'j' . $right_table . $num_right;
    $chado = $this->getChadoConnection();
    $schema = $chado->schema();

    // Add the join.
    $records[$parent_table][$delta]['joins'][$right_table][$parent_column]['on'] = [
      'left_table' => $left_table,
      'left_col' => $left_col,
      'right_table' => $right_table,
      'right_col' => $right_col,
      'left_alias' => $lalias,
      'right_alias' => $ralias,
    ];

    // We're done recursing if we only have no elements left in the path
    if (count($path_arr) == 0) {
      $records[$parent_table][$delta]['joins'][$right_table][$parent_column]['columns'][] = [$chado_column, $as];
      return;
    }

    // Add the right table back onto the path as the new left table and recurse.
    $depth++;
    $this->addChadoRecordJoins($records, $chado_column, $as, $delta, $path_arr, $parent_table, $parent_column, $depth);
  }


  /**
   * Checks that required fields have values.
   *
   * @param $values
   *   Array of \Drupal\tripal\TripalStorage\StoragePropertyValue objects.
   * @param string $chado_table
   *   The name of the table
   * @param int $record_id
   *   The record ID of the record.
   * @param array $record
   *   The record to validate
   * @param array $violoations
   *   An array to which any new violoations can be added.
   */
  private function validateRequired($values, $chado_table, $record_id, $record, &$violations) {
    $chado = $this->getChadoConnection();
    $schema = $chado->schema();
    $table_def = $schema->getTableDef($chado_table, ['format' => 'drupal']);
    $pkey = $table_def['primary key'];

    $missing = [];
    foreach ($table_def['fields'] as $col => $info) {
<<<<<<< HEAD
      $col_val = $record['fields'][$col];
=======
      $col_val = NULL;
      if (array_key_exists($col, $record['fields'])) {
        $col_val = $record['fields'][$col];
      }
>>>>>>> 93e58aaf

      // Don't check the pkey
      if ($col == $pkey) {
        continue;
      }

      // If the field requires a value but doesn't have one then it may be
      // a problem.
      if ($info['not null'] == TRUE and !$col_val) {
        // If the column  has a default value then it's not a problem.
        if (array_key_exists('default', $info)) {
          continue;
        }
        $missing[] = $col;
      }
    }

    if (count($missing) > 0) {
      // Documentation for how to creata violation is here
      // https://github.com/symfony/validator/blob/6.1/ConstraintViolation.php
      $message = 'The item cannot be saved because the following values are missing. ';
      $params = [];
      foreach ($missing as $col) {
        $message .=  ucfirst($col) . ", ";
      }
      $message = substr($message, 0, -2) . '.';
      $violations[] = new ConstraintViolation(t($message, $params)->render(),
          $message, $params, '', NULL, '', 1, 0, NULL, '');
    }
  }

  /**
   * Checks the unique constraint of the table.
   *
   * @param $values
   *   Array of \Drupal\tripal\TripalStorage\StoragePropertyValue objects.
   * @param string $chado_table
   *   The name of the table
   * @param int $record_id
   *   The record ID of the record.
   * @param array $record
   *   The record to validate
   * @param array $violoations
   *   An array to which any new violoations can be added.
   */
  private function validateUnique($values, $chado_table, $record_id, $record, &$violations) {
    $chado = $this->getChadoConnection();
    $schema = $chado->schema();
    $table_def = $schema->getTableDef($chado_table, ['format' => 'drupal']);

    // Check if we are violoating a unique contraint (if it's an insert)
    if (array_key_exists('unique keys',  $table_def)) {
      $pkey = $table_def['primary key'];

      // Iterate through the unique constraints and see if the record
      // violates it.
      $ukeys = $table_def['unique keys'];
      foreach ($ukeys as $ukey_name => $ukey_cols) {
        $ukey_cols = explode(',', $ukey_cols);
        $query = $chado->select('1:'.$chado_table, 'ct');
        $query->fields('ct');
        foreach ($ukey_cols as $col) {
          $col = trim($col);
<<<<<<< HEAD
          $col_val = $record['fields'][$col];
=======
          $col_val = NULL;
          if (array_key_exists($col, $record['fields'])) {
            $col_val = $record['fields'][$col];
          }
>>>>>>> 93e58aaf
          // There is an issue with postgreSQL that if the value is allowed
          // to be null but it is in a unique constraint then it will allow
          // it to be inserted because a Null != NULL. So, skip checking
          // these columns in the unique constraint if they are empty.
          if ($table_def['fields'][$col]['not null'] == FALSE and !$col_val) {
            continue;
          }
          $query->condition($col, $col_val);
        }

        // If we have maatching record, check for a unique constraint
        // violation.
        $match = $query->execute()->fetchObject();
        if ($match) {

          // Add a constraint violoation if we have a match and the
          // record_id is 0. This would be an insert but a record already
          // exists. Or, if the record_id isn't the same as the  matched
          // record. This is an update that conflicts with an existing
          // record.
          if (($record_id == 0) or ($record_id != $match->$pkey)) {
            // Documentation for how to creata violation is here
            // https://github.com/symfony/validator/blob/6.1/ConstraintViolation.php
            $message = 'The item cannot be saved as another already exists with the following values. ';
            $params = [];
            foreach ($ukey_cols as $col) {
              $col = trim($col);
<<<<<<< HEAD
              $col_val = $record['fields'][$col];
=======
              $col_val = NULL;
              if (array_key_exists($col, $record['fields'])) {
                $col_val = $record['fields'][$col];
              }
>>>>>>> 93e58aaf
              if ($table_def['fields'][$col]['not null'] == FALSE and !$col_val) {
                continue;
              }
              $message .=  ucfirst($col) . ": '@$col'. ";
              $params["@$col"] = $col_val;
            }
            $violations[] = new ConstraintViolation(t($message, $params)->render(),
                $message, $params, '', NULL, '', 1, 0, NULL, '');
          }
        }
      }
    }
  }

  /**
   * Checks that foreign key values exist.
   *
   * @param $values
   *   Array of \Drupal\tripal\TripalStorage\StoragePropertyValue objects.
   * @param string $chado_table
   *   The name of the table
   * @param int $record_id
   *   The record ID of the record.
   * @param array $record
   *   The record to validate
   * @param array $violoations
   *   An array to which any new violoations can be added.
   */
  private function validateFKs($values, $chado_table, $record_id, $record, &$violations) {
    $chado = $this->getChadoConnection();
    $schema = $chado->schema();
    $table_def = $schema->getTableDef($chado_table, ['format' => 'drupal']);

    $bad_fks = [];
<<<<<<< HEAD
    $fkeys = $table_def['foreign keys'];
=======
    if (!array_key_exists('foreign keys', $table_def)) {
      return;
    }
    $fkeys = $table_def['foreign keys'];    
>>>>>>> 93e58aaf
    foreach ($fkeys as $fk_table => $info) {
      foreach ($info['columns'] as $lcol => $rcol) {

        // If an FK allows nulls and the value is null then skip this one..
        $col_val = $record['fields'][$lcol];
        if ($table_def['fields'][$lcol]['not null'] == FALSE and !$col_val) {
          continue;
        }

        // Check if the  id is present in the FK talbe.
        $query = $chado->select($fk_table, 'fk');
        $query->fields('fk', [$rcol]);
        $query->condition($rcol, $col_val);
        $fk_id = $query->execute()->fetchField();
        if (!$fk_id) {
          $bad_fks[] = $lcol;
        }
      }
    }

    if (count($bad_fks) > 0) {
      // Documentation for how to creata violation is here
      // https://github.com/symfony/validator/blob/6.1/ConstraintViolation.php
      $message = 'The item cannot be saved because the following values have a missing linked record in the data store.';
      $params = [];
      foreach ($bad_fks as $col) {
        $message .=  ucfirst($col) . ", ";
      }
      $message = substr($message, 0, -1) . '.';
      $violations[] = new ConstraintViolation(t($message, $params)->render(),
          $message, $params, '', NULL, '', 1, 0, NULL, '');
    }
  }

  /**
   * Checks that foreign key values exist.
   *
   * @param $values
   *   Array of \Drupal\tripal\TripalStorage\StoragePropertyValue objects.
   * @param string $chado_table
   *   The name of the table
   * @param int $record_id
   *   The record ID of the record.
   * @param array $record
   *   The record to validate
   * @param array $violoations
   *   An array to which any new violoations can be added.
   */
  public function validateTypes($values, $chado_table, $record_id, $record, &$violations) {
    $chado = $this->getChadoConnection();
    $schema = $chado->schema();
    $table_def = $schema->getTableDef($chado_table, ['format' => 'drupal']);

    $bad_types = [];
    foreach ($table_def['fields'] as $col => $info) {
<<<<<<< HEAD
      $col_val = $record['fields'][$col];
=======
      $col_val = NULL;
      if (array_key_exists($col, $record['fields'])) {
        $col_val = $record['fields'][$col];
      }
>>>>>>> 93e58aaf

      // Skip fields without values. If they are required
      // but missing then the validateRequired() function will ccthc those.
      if (!$col_val) {
        continue;
      }

      if ($info['type'] == 'integer' or
          $info['type'] == 'bigint' or
          $info['type'] == 'smallint' or
          $info['type'] == 'serial') {
        if (!preg_match('/^\d+$/', $col_val)) {
          $bad_types[$col] = 'Integer';
        }
      }
      else if ($info['type'] == 'boolean') {
        if (!is_bool($col_val)) {
          $bad_types[$col] = 'Boolean';
        }
      }
      else if ($info['type'] == 'timestamp without time zone' or
               $info['type'] == 'date') {
        if (!is_integer($col_val)) {
          $bad_types[$col] = 'Timestamp';
        }
      }
      else if ($info['type'] == 'character varying' or
               $info['type'] == 'character' or
               $info['type'] == 'text') {
       // Do nothing.
      }
      else if ($info['type'] == 'double precision' or
               $info['type'] == 'real') {
         if (!is_numeric($col_val)) {
           $bad_types[$col] = 'Number';
         }
      }
    }

    if (count($bad_types) > 0) {
      // Documentation for how to creata violation is here
      // https://github.com/symfony/validator/blob/6.1/ConstraintViolation.php
      $message = 'The item cannot be saved because the following values are of the wrong type.';
      $params = [];
      foreach ($bad_types as $col => $col_type) {
        $message .=  ucfirst($col) . " should be $col_type. " ;
      }
      $violations[] = new ConstraintViolation(t($message, $params)->render(),
          $message, $params, '', NULL, '', 1, 0, NULL, '');
    }
  }

  /**
   * Checks that size of the value isn't too large
   *
   * @param $values
   *   Array of \Drupal\tripal\TripalStorage\StoragePropertyValue objects.
   * @param string $chado_table
   *   The name of the table
   * @param int $record_id
   *   The record ID of the record.
   * @param array $record
   *   The record to validate
   * @param array $violoations
   *   An array to which any new violoations can be added.
   */
  public function validateSize($values, $chado_table, $record_id, $record, &$violations) {
    $chado = $this->getChadoConnection();
    $schema = $chado->schema();
    $table_def = $schema->getTableDef($chado_table, ['format' => 'drupal']);

    $bad_sizes = [];
    foreach ($table_def['fields'] as $col => $info) {
<<<<<<< HEAD
      $col_val = $record['fields'][$col];
=======
      $col_val = NULL;
      if (array_key_exists($col, $record['fields'])) {
        $col_val = $record['fields'][$col];
      }
>>>>>>> 93e58aaf

      // Skip fields without values. If they are required
      // but missing then the validateRequired() function will ccthc those.
      if (!$col_val) {
        continue;
      }

      // If the column has a size then check it.
      if (array_key_exists('size', $info)) {

        // If this is a string type column.
        if ($info['type'] == 'character varying' or
            $info['type'] == 'character' or
            $info['type'] == 'text') {
          if (strlen($col_val) > $info['size']) {
            $bad_sizes[$col] = $info['size'];
          }
        }
      }
    }

    if (count($bad_sizes) > 0) {
      // Documentation for how to creata violation is here
      // https://github.com/symfony/validator/blob/6.1/ConstraintViolation.php
      $message = 'The item cannot be saved because the following values are too large. ';
      $params = [];
      foreach ($bad_sizes as $col => $size) {
        $message .=  ucfirst($col) . " should be less than $size characters long. " ;
      }
      $violations[] = new ConstraintViolation(t($message, $params)->render(),
          $message, $params, '', NULL, '', 1, 0, NULL, '');
    }
  }


  /**
   *
   * {@inheritDoc}
   */
  public function validateValues($values) {

    $build = $this->buildChadoRecords($values, TRUE);
    $records = $build['records'];
    $violations = [];

    // We only need to validate the base table properties because
    // the linker table values get completely replaced on an update and
    // should not exist for an insert.
    foreach ($build['base_tables'] as $base_table => $record_id) {
      foreach ($records[$base_table] as $delta => $record) {
        $record = $records[$base_table][$delta];
        $this->validateRequired($values, $base_table, $record_id, $record, $violations);
        $this->validateTypes($values, $base_table, $record_id, $record, $violations);
        $this->validateSize($values, $base_table, $record_id, $record, $violations);
        // Don't do the SQL checks if there are previous problems.
        if (count($violations) == 0) {
          $this->validateUnique($values, $base_table, $record_id, $record, $violations);
          $this->validateFKs($values, $base_table, $record_id, $record, $violations);
        }
      }
    }
    return $violations;
  }
}<|MERGE_RESOLUTION|>--- conflicted
+++ resolved
@@ -168,11 +168,7 @@
     $transaction_chado = $chado->startTransaction();
     try {
 
-<<<<<<< HEAD
-      // First: Insert the base table records first.
-=======
       // First: Insert the base table records.
->>>>>>> 93e58aaf
       foreach ($build['base_tables'] as $base_table => $record_id) {
         foreach ($records[$base_table] as $delta => $record) {
           $record_id = $this->insertChadoRecord($records, $base_table, $delta, $record);
@@ -281,11 +277,7 @@
     // Don't update if we don't have any conditions set.
     if (!$this->hasValidConditions($record)) {
       throw new \Exception($this->t('Cannot update record in the Chado "@table" table due to unset conditions. Record: @record',
-<<<<<<< HEAD
-          ['@table' => $chado_table, '@record' => print_r($record, TRUE)]));
-=======
         ['@table' => $chado_table, '@record' => print_r($record, TRUE)]));
->>>>>>> 93e58aaf
     }
 
     $update = $chado->update('1:'.$chado_table);
@@ -296,19 +288,11 @@
     $rows_affected = $update->execute();
     if ($rows_affected == 0) {
       throw new \Exception($this->t('Failed to update record in the Chado "@table" table. Record: @record',
-<<<<<<< HEAD
-          ['@table' => $chado_table, '@record' => print_r($record, TRUE)]));
-    }
-    if ($rows_affected > 1) {
-      throw new \Exception($this->t('Incorrectly tried to update multiple records in the Chado "@table" table. Record: @record',
-          ['@table' => $chado_table, '@record' => print_r($record, TRUE)]));
-=======
         ['@table' => $chado_table, '@record' => print_r($record, TRUE)]));
     }
     if ($rows_affected > 1) {
       throw new \Exception($this->t('Incorrectly tried to update multiple records in the Chado "@table" table. Record: @record',
         ['@table' => $chado_table, '@record' => print_r($record, TRUE)]));
->>>>>>> 93e58aaf
     }
   }
 
@@ -372,19 +356,11 @@
           // Skip base table records.
           if (in_array($chado_table, array_keys($base_tables))) {
             continue;
-<<<<<<< HEAD
           }
           // Skip records that were supposed to be deleted (and were).
           if ($this->isEmptyRecord($record)) {
             continue;
           }
-=======
-          }
-          // Skip records that were supposed to be deleted (and were).
-          if ($this->isEmptyRecord($record)) {
-            continue;
-          }
->>>>>>> 93e58aaf
           $this->insertChadoRecord($records, $chado_table, $delta, $record);
         }
       }
@@ -567,11 +543,7 @@
           $definition = $info['definition'];
           $prop_type = $info['type'];
 
-<<<<<<< HEAD
-          // Get the feild and property storage settings.
-=======
           // Get the field and property storage settings.
->>>>>>> 93e58aaf
           $field_settings = $definition->getSettings();
           $field_storage_settings = $field_settings['storage_plugin_settings'];
           $prop_storage_settings = $prop_type->getStorageSettings();
@@ -582,11 +554,7 @@
           $base_pkey = $base_table_def['primary key'];
 
           // Get the Chado table information. If one is not specified (as
-<<<<<<< HEAD
-          // in teh case of single value fields) then default to the base
-=======
           // in the case of single value fields) then default to the base
->>>>>>> 93e58aaf
           // table.
           $chado_table = $base_table;
           $chado_table_def = $base_table_def;
@@ -597,20 +565,13 @@
             $pkey = $chado_table_def['primary key'];
           }
 
-<<<<<<< HEAD
-          // Skip values we don't have tables or deltas fo in the record array.
-=======
           // Skip values we don't have tables or deltas for in the record array.
->>>>>>> 93e58aaf
           if (!in_array($chado_table, array_keys($records)) or
               !in_array($delta, array_keys($records[$chado_table]))) {
             continue;
           }
 
-<<<<<<< HEAD
-=======
           // If this is the record_id property then set it's value.
->>>>>>> 93e58aaf
           if ($key == 'record_id') {
             $record_id = $records[$chado_table][$delta]['conditions'][$pkey];
             $values[$field_name][$delta][$key]['value']->setValue($record_id);
@@ -805,11 +766,7 @@
           }
 
           // Get the base table definitions.
-<<<<<<< HEAD
-          $base_table = $field_storage_settings['base_table'];
-=======
           $base_table = $storage_plugin_settings['base_table'];
->>>>>>> 93e58aaf
           $base_table_def = $schema->getTableDef($base_table, ['format' => 'drupal']);
           $base_pkey = $base_table_def['primary key'];
 
@@ -873,8 +830,6 @@
             if ($delete_if_empty) {
               $records[$chado_table][$delta]['delete_if_empty'][] = $key;
             }
-<<<<<<< HEAD
-=======
           }
           if ($action == 'link') {            
             // Set the value for the FK link in the records.
@@ -883,7 +838,6 @@
             $records[$chado_table][$delta]['fields'][$link_column] = ['REPLACE_BASE_RECORD_ID', $base_table];
             // Set a condition for the linked record.
             $records[$chado_table][$delta]['conditions'][$chado_column] = $prop_value->getValue();            
->>>>>>> 93e58aaf
           }
           if ($action == 'join') {
             $path = $prop_storage_settings['path'];
@@ -946,8 +900,15 @@
     // is first called.
     $parent_table = !$parent_table ? $left_table : $parent_table;
     $parent_column = !$parent_column ? $left_col : $parent_column;
-<<<<<<< HEAD
-
+
+
+    // Make sure the parent table has a 'joins' array.
+    if (!array_key_exists($parent_table, $records) or
+        !array_key_exists($delta, $records[$parent_table]) or
+        !array_key_exists('joins', $records[$parent_table][$delta])) {
+      $records[$parent_table][$delta]['joins'] = [];
+    }
+    
     // A parent table may have more than one join to a right table so we
     // initialize the right table with an array.
     if (!array_key_exists($right_table, $records[$parent_table][$delta]['joins'])) {
@@ -961,39 +922,12 @@
     }
 
     // Get then current number of joins to the right table.
-    $num_left = count($records[$parent_table][$delta]['joins'][$left_table]) - 1;
-    $num_right = count($records[$parent_table][$delta]['joins'][$right_table]) - 1;
-
-=======
-
-
-    // Make sure the parent table has a 'joins' array.
-    if (!array_key_exists($parent_table, $records) or
-        !array_key_exists($delta, $records[$parent_table]) or
-        !array_key_exists('joins', $records[$parent_table][$delta])) {
-      $records[$parent_table][$delta]['joins'] = [];
-    }
-    
-    // A parent table may have more than one join to a right table so we
-    // initialize the right table with an array.
-    if (!array_key_exists($right_table, $records[$parent_table][$delta]['joins'])) {
-      $records[$parent_table][$delta]['joins'][$right_table] = [];
-    }
-    if (!array_key_exists($parent_column, $records[$parent_table][$delta]['joins'][$right_table])) {
-      $records[$parent_table][$delta]['joins'][$right_table][$parent_column] = [
-        'on' => [],
-        'columns' => []
-      ];
-    }
-
-    // Get then current number of joins to the right table.
     $num_left = 0;
     if (array_key_exists($left_table,$records[$parent_table][$delta]['joins'])) {
       $num_left = count($records[$parent_table][$delta]['joins'][$left_table]) - 1;
     }
     $num_right = count($records[$parent_table][$delta]['joins'][$right_table]) - 1;
 
->>>>>>> 93e58aaf
     // Generate aliases for the left and right tables in the join.
     $lalias = $depth == 0 ? 'ct' : 'j' . $left_table . $num_left;
     $ralias = 'j' . $right_table . $num_right;
@@ -1044,14 +978,10 @@
 
     $missing = [];
     foreach ($table_def['fields'] as $col => $info) {
-<<<<<<< HEAD
-      $col_val = $record['fields'][$col];
-=======
       $col_val = NULL;
       if (array_key_exists($col, $record['fields'])) {
         $col_val = $record['fields'][$col];
       }
->>>>>>> 93e58aaf
 
       // Don't check the pkey
       if ($col == $pkey) {
@@ -1115,14 +1045,10 @@
         $query->fields('ct');
         foreach ($ukey_cols as $col) {
           $col = trim($col);
-<<<<<<< HEAD
-          $col_val = $record['fields'][$col];
-=======
           $col_val = NULL;
           if (array_key_exists($col, $record['fields'])) {
             $col_val = $record['fields'][$col];
           }
->>>>>>> 93e58aaf
           // There is an issue with postgreSQL that if the value is allowed
           // to be null but it is in a unique constraint then it will allow
           // it to be inserted because a Null != NULL. So, skip checking
@@ -1150,14 +1076,10 @@
             $params = [];
             foreach ($ukey_cols as $col) {
               $col = trim($col);
-<<<<<<< HEAD
-              $col_val = $record['fields'][$col];
-=======
               $col_val = NULL;
               if (array_key_exists($col, $record['fields'])) {
                 $col_val = $record['fields'][$col];
               }
->>>>>>> 93e58aaf
               if ($table_def['fields'][$col]['not null'] == FALSE and !$col_val) {
                 continue;
               }
@@ -1192,14 +1114,10 @@
     $table_def = $schema->getTableDef($chado_table, ['format' => 'drupal']);
 
     $bad_fks = [];
-<<<<<<< HEAD
-    $fkeys = $table_def['foreign keys'];
-=======
     if (!array_key_exists('foreign keys', $table_def)) {
       return;
     }
     $fkeys = $table_def['foreign keys'];    
->>>>>>> 93e58aaf
     foreach ($fkeys as $fk_table => $info) {
       foreach ($info['columns'] as $lcol => $rcol) {
 
@@ -1255,14 +1173,10 @@
 
     $bad_types = [];
     foreach ($table_def['fields'] as $col => $info) {
-<<<<<<< HEAD
-      $col_val = $record['fields'][$col];
-=======
       $col_val = NULL;
       if (array_key_exists($col, $record['fields'])) {
         $col_val = $record['fields'][$col];
       }
->>>>>>> 93e58aaf
 
       // Skip fields without values. If they are required
       // but missing then the validateRequired() function will ccthc those.
@@ -1336,14 +1250,10 @@
 
     $bad_sizes = [];
     foreach ($table_def['fields'] as $col => $info) {
-<<<<<<< HEAD
-      $col_val = $record['fields'][$col];
-=======
       $col_val = NULL;
       if (array_key_exists($col, $record['fields'])) {
         $col_val = $record['fields'][$col];
       }
->>>>>>> 93e58aaf
 
       // Skip fields without values. If they are required
       // but missing then the validateRequired() function will ccthc those.
