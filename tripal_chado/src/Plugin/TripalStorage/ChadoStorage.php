--- conflicted
+++ resolved
@@ -204,7 +204,6 @@
     $table_def = $schema->getTableDef($chado_table, ['format' => 'drupal']);
     $pkey = $table_def['primary key'];
 
-<<<<<<< HEAD
     // NOTE: Sometime the primary key is added to the fields without
     // a value in buildChadoRecords. We want to remove those here
     // before trying to insert the record.
@@ -220,14 +219,9 @@
     // @debug print "Table: $chado_table; Record: " . print_r($record, TRUE);
     $insert = $chado->insert('1:' . $chado_table);
     $insert->fields($fields);
-=======
-    // Insert the record.
-    $insert = $this->connection->insert('1:' . $chado_table);
-    $insert->fields($record['fields']);
 
     $this->field_debugger->reportQuery($insert, "Insert Query for $chado_table ($delta)");
 
->>>>>>> aadba170
     $record_id = $insert->execute();
 
     if (!$record_id) {
@@ -690,11 +684,7 @@
 
           // If this is the record_id property then set its value.
           if ($action == 'store_id') {
-<<<<<<< HEAD
-            $record_id = $records[$chado_table][0]['conditions'][$chado_table_pkey];
-=======
             $record_id = $records[$chado_table][0]['conditions'][$base_table_pkey]['value'];
->>>>>>> aadba170
             $values[$field_name][$delta][$key]['value']->setValue($record_id);
           }
           // If this is the linked record_id property then set its value.
@@ -874,24 +864,6 @@
     $records = [];
     $base_record_ids = [];
 
-<<<<<<< HEAD
-    // Iterate through the value objects.
-    foreach ($values as $field_name => $deltas) {
-      foreach ($deltas as $delta => $keys) {
-        foreach ($keys as $key => $info) {
-
-          // Ensure that these required keys are availables.
-          if (!array_key_exists('definition', $info) OR !is_object($info['definition'])) {
-            $logger->error($this->t('Cannot save record in Chado. The field, "@field", is missing the field definition (i.e. FieldConfig object). There should be a "definition" key in this array: @var',
-              ['@field' => $field_name, '@var' => print_r($info, TRUE)]));
-            continue;
-          }
-          if (!array_key_exists('type', $info) OR !is_object($info['type'])) {
-            $logger->error($this->t('Cannot save record in Chado. The field, "@field", is missing the StoragePropertyType object.',
-              ['@field' => $field_name]));
-            continue;
-          }
-=======
     $this->field_debugger->reportValues($values, 'The values submitted to ChadoStorage');
 
     // Iterate through the value objects.
@@ -909,7 +881,6 @@
         foreach ($keys as $key => $info) {
 
           // Ensure we have a value to work with.
->>>>>>> aadba170
           if (!array_key_exists('value', $info) OR !is_object($info['value'])) {
             $this->logger->error($this->t('Cannot save record in Chado. The field, "@field", is missing the StoragePropertyValue object.',
               ['@field' => $field_name]));
@@ -985,32 +956,21 @@
             // this property. Let's set it to be replaced in the hopes that
             // some other property has already been inserted and has the ID.
             if ($record_id == 0) {
-<<<<<<< HEAD
               $records[$chado_table][$delta]['fields'][$chado_table_pkey] = ['REPLACE_BASE_RECORD_ID', $chado_table];
-              $records[$chado_table][0]['conditions'][$chado_table_pkey] = ['REPLACE_BASE_RECORD_ID', $chado_table];
+              $records[$chado_table][0]['conditions'][$chado_table_pkey] = ['value' => ['REPLACE_BASE_RECORD_ID', $base_table], 'operation' => $operation];
               // Now we add the chado table to our array of core tables
               // so that we can replace it with the value for the record later.
               if (!array_key_exists($chado_table, $base_record_ids)) {
                 $base_record_ids[$chado_table] = $record_id;
-=======
-              $records[$chado_table][0]['conditions'][$chado_table_pkey] = ['value' => ['REPLACE_BASE_RECORD_ID', $base_table], 'operation' => $operation];
-              if (!array_key_exists($base_table, $base_record_ids)) {
-                $base_record_ids[$base_table] = $record_id;
->>>>>>> aadba170
               }
             }
             // However, if the record_id was set when the values were passed in,
             // then we want to set it here and add it to the array of core ids
             // for use later when replacing base record ids.
             else {
-<<<<<<< HEAD
               $records[$chado_table][$delta]['fields'][$chado_table_pkey] = $record_id;
-              $records[$chado_table][0]['conditions'][$chado_table_pkey] = $record_id;
+              $records[$chado_table][0]['conditions'][$chado_table_pkey] = ['value' => $record_id, 'operation' => $operation];
               $base_record_ids[$chado_table] = $record_id;
-=======
-              $records[$chado_table][0]['conditions'][$chado_table_pkey] = ['value' => $record_id, 'operation' => $operation];
-              $base_record_ids[$base_table] = $record_id;
->>>>>>> aadba170
             }
           }
           // STORE PKEY: stores the primary key value of a linking table.
@@ -1125,14 +1085,6 @@
             // If the base record ID is 0 then this is an insert and we
             // don't yet have the base record ID.  So, leave in the message
             // to replace the ID so we can do so later.
-<<<<<<< HEAD
-          }
-        }
-        // Second for all the conditions...
-        foreach ($record['conditions'] as $chado_column => $val) {
-          if (is_array($val) and $val[0] == 'REPLACE_BASE_RECORD_ID') {
-            $core_table = $val[1];
-=======
             if (array_key_exists($base_table, $base_record_ids) and $base_record_ids[$base_table] != 0) {
               $records[$table_name][$delta]['fields'][$chado_column] = $base_record_ids[$base_table];
             }
@@ -1142,8 +1094,7 @@
         if (!array_key_exists('conditions', $record)) print_r($record);
         foreach ($record['conditions'] as $chado_column => $val) {
           if (is_array($val['value']) and $val['value'][0] == 'REPLACE_BASE_RECORD_ID') {
-            $base_table = $val['value'][1];
->>>>>>> aadba170
+            $core_table = $val['value'][1];
 
             // If the core table is set in the base record ids array and the
             // value is not 0 then we can set this condition now!
@@ -1153,25 +1104,17 @@
             // If the base record ID is 0 then this is an insert and we
             // don't yet have the base record ID.  So, leave in the message
             // to replace the ID so we can do so later.
-<<<<<<< HEAD
-          }
-        }
-      }
-    }
-
-    // @debug print_r($records);
-=======
             if (array_key_exists($base_table, $base_record_ids) and $base_record_ids[$base_table] != 0) {
               $records[$table_name][$delta]['conditions'][$chado_column]['value'] = $base_record_ids[$base_table];
             }
-          }
-        }
-      }
-    }
-
+
+          }
+        }
+      }
+    }
+    
     $this->field_debugger->summarizeBuiltRecords($base_record_ids, $records);
 
->>>>>>> aadba170
     return [
       'base_tables' => $base_record_ids,
       'records' => $records
