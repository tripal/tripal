--- conflicted
+++ resolved
@@ -461,7 +461,72 @@
   }
 
   /**
-<<<<<<< HEAD
+   * Queries for multiple records in Chado.
+   *
+   * @param array $records
+   * @param string $chado_table
+   * @param integer $delta
+   * @param array $record
+   *
+   * @throws \Exception
+   */
+  public function findChadoRecords($chado_table_alias, $delta, $record) {
+
+    $chado_table = $this->getChadoTableFromAlias($chado_table_alias);
+
+    // Select the fields in the chado table.
+    $select = $this->connection->select('1:' . $chado_table, 'ct');
+    $select->fields('ct', array_keys($record['fields']));
+
+    // Add in any joins.
+    if (array_key_exists('joins', $record)) {
+      $j_index = 0;
+      foreach ($record['joins'] as $rtable => $rjoins) {
+        foreach ($rjoins as $jinfo) {
+          $lalias = $jinfo['on']['left_alias'];
+          $ralias = $jinfo['on']['right_alias'];
+          $lcol = $jinfo['on']['left_col'];
+          $rcol = $jinfo['on']['right_col'];
+
+          $select->leftJoin('1:' . $rtable, $ralias, $lalias . '.' .  $lcol . '=' .  $ralias . '.' . $rcol);
+
+          foreach ($jinfo['columns'] as $column) {
+            $sel_col = $column[0];
+            $sel_col_as = $ralias . '_' . $column[1];
+            $field_name = $column[2];
+            $property_key = $column[3];
+            $this->join_column_alias[$field_name][$property_key][$column[1]] = $sel_col_as;
+            $select->addField($ralias, $sel_col, $sel_col_as);
+          }
+          $j_index++;
+        }
+      }
+    }
+
+    // Add the select condition
+    foreach ($record['conditions'] as $chado_column => $value) {
+      // If we don't have a primary key for the base table then skip the condition.
+      if (is_array($value['value']) and in_array('REPLACE_BASE_RECORD_ID', array_values($value['value']))) {
+        continue;
+      }
+      if (!empty($value)) {
+        $select->condition('ct.'.$chado_column, $value['value'], $value['operation']);
+      }
+    }
+
+    $this->field_debugger->reportQuery($select, "Select Query for $chado_table ($delta)");
+    // @debug print "Query in findChadoRecord(): " . strtr((string) $select, $select->arguments());
+
+    // Execute the query.
+    $results = $select->execute();
+    if (!$results) {
+      throw new \Exception($this->t('Failed to select record in the Chado "@table" table. Record: @record',
+          ['@table' => $chado_table, '@record' => print_r($record, TRUE)]));
+    }
+    return $results;
+  }
+
+  /**
    * Sorts joins into correct dependency order.
    *
    * @param array $record
@@ -497,71 +562,6 @@
       } while ($n_added > 0);
     }
     return $ordered_joins;
-=======
-   * Queries for multiple records in Chado.
-   *
-   * @param array $records
-   * @param string $chado_table
-   * @param integer $delta
-   * @param array $record
-   *
-   * @throws \Exception
-   */
-  public function findChadoRecords($chado_table_alias, $delta, $record) {
-
-    $chado_table = $this->getChadoTableFromAlias($chado_table_alias);
-
-    // Select the fields in the chado table.
-    $select = $this->connection->select('1:' . $chado_table, 'ct');
-    $select->fields('ct', array_keys($record['fields']));
-
-    // Add in any joins.
-    if (array_key_exists('joins', $record)) {
-      $j_index = 0;
-      foreach ($record['joins'] as $rtable => $rjoins) {
-        foreach ($rjoins as $jinfo) {
-          $lalias = $jinfo['on']['left_alias'];
-          $ralias = $jinfo['on']['right_alias'];
-          $lcol = $jinfo['on']['left_col'];
-          $rcol = $jinfo['on']['right_col'];
-
-          $select->leftJoin('1:' . $rtable, $ralias, $lalias . '.' .  $lcol . '=' .  $ralias . '.' . $rcol);
-
-          foreach ($jinfo['columns'] as $column) {
-            $sel_col = $column[0];
-            $sel_col_as = $ralias . '_' . $column[1];
-            $field_name = $column[2];
-            $property_key = $column[3];
-            $this->join_column_alias[$field_name][$property_key][$column[1]] = $sel_col_as;
-            $select->addField($ralias, $sel_col, $sel_col_as);
-          }
-          $j_index++;
-        }
-      }
-    }
-
-    // Add the select condition
-    foreach ($record['conditions'] as $chado_column => $value) {
-      // If we don't have a primary key for the base table then skip the condition.
-      if (is_array($value['value']) and in_array('REPLACE_BASE_RECORD_ID', array_values($value['value']))) {
-        continue;
-      }
-      if (!empty($value)) {
-        $select->condition('ct.'.$chado_column, $value['value'], $value['operation']);
-      }
-    }
-
-    $this->field_debugger->reportQuery($select, "Select Query for $chado_table ($delta)");
-    // @debug print "Query in findChadoRecord(): " . strtr((string) $select, $select->arguments());
-
-    // Execute the query.
-    $results = $select->execute();
-    if (!$results) {
-      throw new \Exception($this->t('Failed to select record in the Chado "@table" table. Record: @record',
-          ['@table' => $chado_table, '@record' => print_r($record, TRUE)]));
-    }
-    return $results;
->>>>>>> 72961b22
   }
 
   /**
