<?php

namespace Drupal\tripal_chado\Plugin\TripalStorage;

use Drupal\tripal\TripalStorage\TripalStorageBase;
use Drupal\tripal\TripalStorage\Interfaces\TripalStorageInterface;
use Symfony\Component\DependencyInjection\ContainerInterface;
use Symfony\Component\Validator\ConstraintViolation;
use Drupal\Core\Form\FormStateInterface;
use Drupal\tripal\Services\TripalLogger;
use Drupal\tripal_chado\Database\ChadoConnection;
use Drupal\tripal_chado\Services\ChadoFieldDebugger;
use Drupal\tripal\TripalStorage\StoragePropertyValue;

/**
 * Chado implementation of the TripalStorageInterface.
 *
 * @TripalStorage(
 *   id = "chado_storage",
 *   label = @Translation("Chado Storage"),
 *   description = @Translation("Interfaces with GMOD Chado for field values."),
 * )
 */
class ChadoStorage extends TripalStorageBase implements TripalStorageInterface {

  /**
   * An associative array that holds the data for mapping an
   * entityTypes to Chado tables.  It is indexed by entityType and the
   * value is the object containing the mapping information.
   *
   * @var array
   */
  protected $type_mapping = [];

  /**
   * An associative array that holds the data for mapping a
   * fieldType key to a Chado table column for a given entity.  It is indexed
   * by entityType -> entityID and the value is the object containing the
   * mapping information.
   *
   * @var array
   */
  protected $id_mapping = [];

  /**
   * The database connection for querying Chado.
   *
   * @var \Drupal\tripal_chado\Database\ChadoConnection
   */
  protected $connection;

  /**
   * A service to provide debugging for fields to developers.
   *
   * @var \Drupal\tripal_chado\Services\ChadoFieldDebugger
   */
  protected $field_debugger;

  /**
   * A collection of the primary key values for various base tables.
   *
   * This is populated as records are loaded/inserted and then used to later
   * update foreign key values for dependant tables.
   *
   * @var array
   *   key is the table alias and value is the primary key value for the
   *   record with that table alias. If the ID is not yet known then the
   *   value is NULL.
   */
  protected $base_record_ids = [];

  /**
   * A mapping of table alias to chado table name.
   *
   * In most cases the table alias will be the same as the table name. However,
   * especially in cases of chado prop and linking tables, an alias ensures that
   * multiple fields can control a subset of records without interferance or
   * data-swapping between fields.
   *
   * @var array
   *   key is the table alias and value is the official chado table name that
   *   the alias refers to.
   */
  protected $table_alias_mapping = [];

  /**
   * A mapping of the chado table to it's alias. This uses the field and property
   * to ensure the alias is looked up properly.
   */
  protected $reverse_alias_mapping = [];

  /**
   * A mapping of the field property to the alias used in the query.
   * This is specific to properties with an action of read_value who
   * specify a path.
   *
   * @var array
   *  a nested array where mapping the new alias including the right table alias
   *  to the original alias set in the property type. The structure is:
   *   [field name]:
   *     [property key]:
   *       [original column alias]: [new alias]
   */
  protected $join_column_alias = [];

  /**
   * Implements ContainerFactoryPluginInterface->create().
   *
   * Since we have implemented the ContainerFactoryPluginInterface this static function
   * will be called behind the scenes when a Plugin Manager uses createInstance(). Specifically
   * this method is used to determine the parameters to pass to the contructor.
   *
   * @param \Symfony\Component\DependencyInjection\ContainerInterface $container
   * @param array $configuration
   * @param string $plugin_id
   * @param mixed $plugin_definition
   *
   * @return static
   */
  public static function create(ContainerInterface $container, array $configuration, $plugin_id, $plugin_definition) {
    return new static(
      $configuration,
      $plugin_id,
      $plugin_definition,
      $container->get('tripal.logger'),
      $container->get('tripal_chado.database'),
      $container->get('tripal_chado.field_debugger')
    );
  }

  /**
   * Implements __contruct().
   *
   * Since we have implemented the ContainerFactoryPluginInterface, the constructor
   * will be passed additional parameters added by the create() function. This allows
   * our plugin to use dependency injection without our plugin manager service needing
   * to worry about it.
   *
   * @param array $configuration
   * @param string $plugin_id
   * @param mixed $plugin_definition
   * @param \Drupal\tripal\Services\TripalLogger $logger
   * @param \Drupal\tripal_chado\Database\ChadoConnection $connection
   */
  public function __construct(array $configuration, $plugin_id, $plugin_definition, TripalLogger $logger, ChadoConnection $connection, ChadoFieldDebugger $field_debugger) {
    parent::__construct($configuration, $plugin_id, $plugin_definition, $logger);

    $this->connection = $connection;
    $this->field_debugger = $field_debugger;
  }

  /**
   * @{inheritdoc}
   */
  public function addFieldDefinition(string $field_name, object $field_definition) {
    parent::addFieldDefinition($field_name, $field_definition);

    // Now check if the field debugger should be enabled for this particular field.
    $settings = $field_definition->getSettings();
    if (array_key_exists('debug', $settings) AND $settings['debug']) {
      $this->field_debugger->addFieldToDebugger($field_name);
      $this->logger->notice('Debugging has been enabled for :name field.',
        [':name' => $field_name],
        ['drupal_set_message' => TRUE, 'logger' => FALSE]
      );
    }
  }

  /**
   *
   * {@inheritDoc}
   * @see \Drupal\tripal\TripalStorage\Interfaces\TripalStorageInterface::getStoredTypes()
   */
  public function getStoredTypes() {
    $ret_types = [];
    foreach ($this->property_types as $field_name => $keys) {
      $field_definition = $this->field_definitions[$field_name];
      foreach ($keys as $key => $prop_type) {
        $storage_settings = $prop_type->getStorageSettings();

        // We always need to retreive any field that store a base record id
        // a primery key or a foreign key link.
        if (($storage_settings['action'] == 'store_id') or
            ($storage_settings['action'] == 'store_pkey') or
            ($storage_settings['action'] == 'store_link')) {
          $ret_types[$field_name][$key] = $prop_type;
        }
        // For any other fields that have a 'drupal_store' set we need
        // those too.
        elseif ((array_key_exists('drupal_store', $storage_settings)) and
                ($storage_settings['drupal_store'] === TRUE)) {
          $ret_types[$field_name][$key] = $prop_type;
        }
      }
    }
    return $ret_types;
  }

  /**
   * Inserts a single record in a Chado table.
   *
   * @param array $records
   * @param string $chado_table_alias
   * @param integer $delta
   * @param array $record
   * @throws \Exception
   * @return integer
   */
  private function insertChadoRecord(&$records, $chado_table_alias, $delta, $record) {

    $chado_table = $this->getChadoTableFromAlias($chado_table_alias);

    $schema = $this->connection->schema();
    $table_def = $schema->getTableDef($chado_table, ['format' => 'drupal']);
    $pkey = $table_def['primary key'];

    // Insert the record.
    $insert = $this->connection->insert('1:' . $chado_table);
    $insert->fields($record['fields']);

    $this->field_debugger->reportQuery($insert, "Insert Query for $chado_table ($delta)");

    $record_id = $insert->execute();

    if (!$record_id) {
      throw new \Exception($this->t('Failed to insert a record in the Chado "@table" table. Alias: @alias, Record: @record',
          ['@alias' => $chado_table_alias, '@table' => $chado_table, '@record' => print_r($record, TRUE)]));
    }

    // Update the record array to include the record id.
    $records[$chado_table_alias][$delta]['conditions'][$pkey]['value'] = $record_id;
    return $record_id;
  }

  /**
	 * @{inheritdoc}
	 */
  public function insertValues(&$values) : bool {

    $schema = $this->connection->schema();

    $this->field_debugger->printHeader('Insert');
    $this->field_debugger->summarizeChadoStorage($this, 'At the beginning of ChadoStorage::insertValues');

<<<<<<< HEAD
    // Build the ChadoRecords object.
    $this->records = new ChadoRecords($this->field_debugger, $this->logger, $this->connection);
    $this->buildChadoRecords($values);
=======
    $build = $this->buildChadoRecords($values);
    $records = $build['records'];
>>>>>>> 3c1d4d8b

    $transaction_chado = $this->connection->startTransaction();
    try {

      // First: Insert the base table records.
      // Note: Assumes there is only a single base table.
      foreach ($this->base_record_ids as $base_table_alias => $record_id) {
        foreach ($records[$base_table_alias] as $delta => $record) {
          $record_id = $this->insertChadoRecord($records, $base_table_alias, $delta, $record);
          $this->base_record_ids[$base_table_alias] = $record_id;
        }
      }

<<<<<<< HEAD
      // Second: Insert records from the ancillary tables of
      // each base table.
      foreach ($base_tables as $base_table) {
        $tables = $this->records->getAncillaryTables($base_table);
        foreach ($tables as $table_alias) {
          $this->records->insertRecords($base_table, $table_alias);
=======
      // Second: Insert non base table records.
      foreach ($records as $chado_table_alias => $deltas) {
        foreach ($deltas as $delta => $record) {

          // Skip base table records.
          if (in_array($chado_table_alias, array_keys($this->base_record_ids))) {
            continue;
          }

          // Don't insert any records if any of the columns have field that
          // are marked as "delete if empty".
          if (array_key_exists('delete_if_empty', $record)) {
            $skip_record = FALSE;
            foreach ($record['delete_if_empty'] as $del_record) {
              if ($record['fields'][$del_record['chado_column']] == $del_record['empty_value']) {
                $skip_record = TRUE;
              }
            }
            if ($skip_record) {
              continue;
            }
          }

          // Replace linking fields with values
          foreach ($record['fields'] as $column => $val) {
            if (is_array($val) and $val[0] == 'REPLACE_BASE_RECORD_ID') {
              $base_table_alias = $val[1];
              $records[$chado_table_alias][$delta]['fields'][$column] = $this->base_record_ids[$base_table_alias];
              $record['fields'][$column] = $this->base_record_ids[$base_table_alias];
            }
          }
          $this->insertChadoRecord($records, $chado_table_alias, $delta, $record);
>>>>>>> 3c1d4d8b
        }
      }
      $this->setRecordIds($values, $records);
    }
    catch (\Exception $e) {
      $transaction_chado->rollback();
      throw new \Exception($e);
    }
<<<<<<< HEAD
=======

    // Now set the record Ids of the properties.
>>>>>>> 3c1d4d8b
    return TRUE;
  }


  /**
   * Indicates if the record has any valid conditions.
   *
   * For the record to have valid conditions it must first have at least
   * one condition, and the value on which that condition relies is not empty.
   *
   * @param array $records
   * @return boolean
   */
  private function hasValidConditions($record) {
    $num_conditions = 0;
    foreach ($record['conditions'] as $chado_column => $cond_value) {
      if (!empty($cond_value['value'])) {
        $num_conditions++;
      }
    }
    if ($num_conditions == 0) {
      return FALSE;
    }
    return TRUE;
  }

  /**
   * Indicates if we should keep this record for inserts/updates.
   *
   * @param array $record
   *
   * @return boolean
   */
  private function isEmptyRecord($record) {
    if (array_key_exists('delete_if_empty', $record)) {
      foreach ($record['delete_if_empty'] as $del_record) {
        if ($record['fields'][$del_record['chado_column']] == $del_record['empty_value']) {
          return TRUE;
        }
      }
    }
    return FALSE;
  }



  /**
   * Updates a single record in a Chado table.
   *
   * @param array $base_tables
   * @param string $chado_table
   * @param integer $delta
   * @param array $record
   * @throws \Exception
   */
  private function updateChadoRecord(&$records, $chado_table, $delta, $record) {

    // Don't update if we don't have any conditions set.
    if (!$this->hasValidConditions($record)) {
      throw new \Exception($this->t('Cannot update record in the Chado "@table" table due to unset conditions. Record: @record',
        ['@table' => $chado_table, '@record' => print_r($record, TRUE)]));
    }

    $update = $this->connection->update('1:'.$chado_table);
    $update->fields($record['fields']);
    foreach ($record['conditions'] as $chado_column => $cond_value) {
      $update->condition($chado_column, $cond_value['value']);
    }

    $this->field_debugger->reportQuery($update, "Update Query for $chado_table ($delta). Note: arguments may only include the conditional ones, see Drupal Issue #2005626.");

    $rows_affected = $update->execute();
    if ($rows_affected == 0) {
      throw new \Exception($this->t('Failed to update record in the Chado "@table" table. Record: @record',
        ['@table' => $chado_table, '@record' => print_r($record, TRUE)]));
    }
    if ($rows_affected > 1) {
      throw new \Exception($this->t('Incorrectly tried to update multiple records in the Chado "@table" table. Record: @record',
        ['@table' => $chado_table, '@record' => print_r($record, TRUE)]));
    }
  }


  /**
   * @{inheritdoc}
   */
  public function updateValues(&$values) : bool {

    $this->field_debugger->printHeader('Update');
    $this->field_debugger->summarizeChadoStorage($this, 'At the beginning of ChadoStorage::updateValues');

<<<<<<< HEAD
    // Build the ChadoRecords object.
    $this->records = new ChadoRecords($this->field_debugger, $this->logger, $this->connection);
    $this->buildChadoRecords($values);
=======
    $build = $this->buildChadoRecords($values);
    $records = $build['records'];
>>>>>>> 3c1d4d8b


    $base_tables = $this->base_record_ids;
    $transaction_chado = $this->connection->startTransaction();
    try {

      // Handle base table records first.
      foreach ($records as $chado_table_alias => $deltas) {
        foreach ($deltas as $delta => $record) {

          // If this is the base table then do an update.
          if (in_array($chado_table_alias, array_keys($base_tables))) {
            if (!array_key_exists('conditions', $record)) {
              throw new \Exception($this->t('Cannot update record in the Chado "@table" table due to missing conditions. Record: @record',
                  ['@table' => $chado_table, '@record' => print_r($record, TRUE)]));
            }
            $this->updateChadoRecord($records, $chado_table_alias, $delta, $record);
            continue;
          }
        }
      }

      // Next delete all non base records so we can replace them
      // with updates. This is necessary because we may violate unique
      // constraints if we don't e.g. changing the order of records with a
      // rank.
      foreach ($records as $chado_table_alias => $deltas) {
        foreach ($deltas as $delta => $record) {

          // Skip base table records.
          if (in_array($chado_table_alias, array_keys($base_tables))) {
            continue;
          }

          // Skip records that don't have a condition set. This means they
          // haven't been inserted before.
          if (!$this->hasValidConditions($record)) {
            continue;
          }
          $this->deleteChadoRecord($records, $chado_table_alias, $delta, $record);
        }
      }

      // Now insert all new values for the non-base table records.
      foreach ($records as $chado_table_alias => $deltas) {
        foreach ($deltas as $delta => $record) {

          // Skip base table records.
          if (in_array($chado_table_alias, array_keys($base_tables))) {
            continue;
          }
          // Skip records that were supposed to be deleted (and were).
          if ($this->isEmptyRecord($record)) {
            continue;
          }

          $this->insertChadoRecord($records, $chado_table_alias, $delta, $record);
        }
      }
<<<<<<< HEAD

      // Now that we've done the updates, set the property values.
      $this->setPropValues($values, $this->records);
=======
      $this->setRecordIds($values, $records);
>>>>>>> 3c1d4d8b
    }
    catch (\Exception $e) {
      $transaction_chado->rollback();
      throw new \Exception($e);
    }
    return TRUE;
  }

  /**
   * Queries for multiple records in Chado.
   *
   * @param array $records
   * @param string $chado_table
   * @param integer $delta
   * @param array $record
   *
   * @throws \Exception
   */
  public function findChadoRecords($chado_table_alias, $delta, $record) {

    $chado_table = $this->getChadoTableFromAlias($chado_table_alias);

    // Select the fields in the chado table.
    $select = $this->connection->select('1:' . $chado_table, 'ct');
    $select->fields('ct', array_keys($record['fields']));

    // Add in any joins.
    if (array_key_exists('joins', $record)) {
      $j_index = 0;
      foreach ($record['joins'] as $rtable => $rjoins) {
        foreach ($rjoins as $jinfo) {
          $lalias = $jinfo['on']['left_alias'];
          $ralias = $jinfo['on']['right_alias'];
          $lcol = $jinfo['on']['left_col'];
          $rcol = $jinfo['on']['right_col'];

          $select->leftJoin('1:' . $rtable, $ralias, $lalias . '.' .  $lcol . '=' .  $ralias . '.' . $rcol);

          foreach ($jinfo['columns'] as $column) {
            $sel_col = $column[0];
            $sel_col_as = $ralias . '_' . $column[1];
            $field_name = $column[2];
            $property_key = $column[3];
            $this->join_column_alias[$field_name][$property_key][$column[1]] = $sel_col_as;
            $select->addField($ralias, $sel_col, $sel_col_as);
          }
          $j_index++;
        }
      }
    }

    // Add the select condition
    foreach ($record['conditions'] as $chado_column => $value) {
      // If we don't have a primary key for the base table then skip the condition.
      if (is_array($value['value']) and in_array('REPLACE_BASE_RECORD_ID', array_values($value['value']))) {
        continue;
      }
      if (!empty($value)) {
        $select->condition('ct.'.$chado_column, $value['value'], $value['operation']);
      }
    }

    $this->field_debugger->reportQuery($select, "Select Query for $chado_table ($delta)");
    // @debug print "Query in findChadoRecord(): " . strtr((string) $select, $select->arguments());

    // Execute the query.
    $results = $select->execute();
    if (!$results) {
      throw new \Exception($this->t('Failed to select record in the Chado "@table" table. Record: @record',
          ['@table' => $chado_table, '@record' => print_r($record, TRUE)]));
    }
    return $results;
  }

  /**
   * Selects a single record from Chado.
   *
   * @param array $records
   * @param string $chado_table_alias
   * @param integer $delta
   * @param array $record
   *
   * @throws \Exception
   */
  public function selectChadoRecord(&$records, $base_tables, $chado_table_alias, $delta, $record) {

    if (!array_key_exists('conditions', $record)) {
      throw new \Exception($this->t('Cannot select record in the Chado "@table" table due to missing conditions. Record: @record',
          ['@table' => $chado_table_alias, '@record' => print_r($record, TRUE)]));
    }

    // If we are selecting on the base table and we don't have a proper
    // condition then throw an error.
    if (!$this->hasValidConditions($record)) {
      throw new \Exception($this->t('Cannot select record in the Chado "@table" table due to unset conditions. Record: @record',
          ['@table' => $chado_table_alias, '@record' => print_r($record, TRUE)]));
    }

    $chado_table = $this->getChadoTableFromAlias($chado_table_alias);

    // Select the fields in the chado table.
    $select = $this->connection->select('1:'.$chado_table, 'ct');
    if (array_key_exists('fields', $record)) {
      $select->fields('ct', array_keys($record['fields']));
    }

    // Add in any joins.
    if (array_key_exists('joins', $record)) {
      $j_index = 0;
      foreach ($record['joins'] as $rtable => $rjoins) {
        foreach ($rjoins as $jinfo) {
          $lalias = $jinfo['on']['left_alias'];
          $ralias = $jinfo['on']['right_alias'];
          $lcol = $jinfo['on']['left_col'];
          $rcol = $jinfo['on']['right_col'];

          $select->leftJoin('1:' . $rtable, $ralias, $lalias . '.' .  $lcol . '=' .  $ralias . '.' . $rcol);

          foreach ($jinfo['columns'] as $column) {
            $sel_col = $column[0];
            $sel_col_as = $ralias . '_' . $column[1];
            $field_name = $column[2];
            $property_key = $column[3];
            $this->join_column_alias[$field_name][$property_key][ $column[1] ] = $sel_col_as;
            $select->addField($ralias, $sel_col, $sel_col_as);
          }
          $j_index++;
        }
      }
    }

    // Add the select condition
    foreach ($record['conditions'] as $chado_column => $value) {
      if (!empty($value['value'])) {
        $select->condition('ct.'. $chado_column, $value['value'], $value['operation']);
      }
    }

    $this->field_debugger->reportQuery($select, "Select Query for $chado_table ($delta)");

    // Execute the query.
    $results = $select->execute();
    if (!$results) {
      throw new \Exception($this->t('Failed to select record in the Chado "@table" table. Record: @record',
          ['@table' => $chado_table, '@record' => print_r($record, TRUE)]));
    }
    $records[$chado_table_alias][$delta]['fields'] = $results->fetchAssoc();
  }

  /**
   * @{inheritdoc}
   */
  public function loadValues(&$values) : bool {

    $this->field_debugger->printHeader('Load');
    $this->field_debugger->summarizeChadoStorage($this, 'At the beginning of ChadoStorage::loadValues');

<<<<<<< HEAD
    // Build the ChadoRecords object.
    $this->records = new ChadoRecords($this->field_debugger, $this->logger, $this->connection);
    $this->buildChadoRecords($values);

    $transaction_chado = $this->connection->startTransaction();
    try {

      $base_tables = $this->records->getBaseTables();
      foreach ($base_tables as $base_table) {

        // Do the select for the base tables
        $this->records->selectRecords($base_table, $base_table);

        // Then do the selects for the ancillary tables.
        $tables = $this->records->getAncillaryTables($base_table);
        foreach ($tables as $table_alias) {
          $this->records->selectRecords($base_table, $table_alias);
=======
    $build = $this->buildChadoRecords($values);
    $records = $build['records'];
    $base_tables = $this->base_record_ids;

    $transaction_chado = $this->connection->startTransaction();
    try {
      foreach ($records as $chado_table_alias => $deltas) {
        foreach ($deltas as $delta => $record) {
          $this->selectChadoRecord($records, $base_tables, $chado_table_alias, $delta, $record);
>>>>>>> 3c1d4d8b
        }
      }
      $this->setPropValues($values, $records);
    }
    catch (\Exception $e) {
      $transaction_chado->rollback();
      throw new \Exception($e);
    }

    $this->field_debugger->reportValues($values, 'The values after loading is complete.');

    return TRUE;
  }

  /**
   * Deletes a single record in a Chado table.
   *
   * @param array $base_tables
   * @param string $chado_table
   * @param integer $delta
   * @param array $record
   * @throws \Exception
   */
  private function deleteChadoRecord(&$records, $chado_table_alias, $delta, $record) {

    $chado_table = $this->getChadoTableFromAlias($chado_table_alias);

    $schema = $this->connection->schema();
    $table_def = $schema->getTableDef($chado_table, ['format' => 'drupal']);
    $pkey = $table_def['primary key'];

    // Don't delete if we don't have any conditions set.
    if (!$this->hasValidConditions($record)) {
      throw new \Exception($this->t('Cannot update record in the Chado "@table" table due to unset conditions. Record: @record',
          ['@table' => $chado_table, '@record' => print_r($record, TRUE)]));
    }

    $delete = $this->connection->delete('1:'.$chado_table);
    foreach ($record['conditions'] as $chado_column => $cond_value) {
      $delete->condition($chado_column, $cond_value['value']);
    }

    $this->field_debugger->reportQuery($delete, "Delete Query for $chado_table ($delta)");

    $rows_affected = $delete->execute();
    if ($rows_affected == 0) {
      // @debug print "\n" . strtr((string) $delete, $delete->arguments()) . "\n";
      throw new \Exception($this->t('Failed to delete a record in the Chado "@table" table. Record: @record',
          ['@table' => $chado_table, '@record' => print_r($record, TRUE)]));
    }
    if ($rows_affected > 1) {
      throw new \Exception($this->t('Incorrectly tried to delete multiple records in the Chado "@table" table. Record: @record',
          ['@table' => $chado_table, '@record' => print_r($record, TRUE)]));
    }

    // Unset the record Id for this deleted record.
    $records[$chado_table_alias][$delta]['conditions'][$pkey]['value'] = 0;
  }

  /**
   * @{inheritdoc}
   */
  public function deleteValues($values) : bool {

    $this->field_debugger->printHeader('Delete');
    $this->field_debugger->summarizeChadoStorage($this, 'At the beginning of ChadoStorage::deleteValues');
<<<<<<< HEAD
    $this->records = new ChadoRecords($this->field_debugger, $this->logger, $this->connection);
=======
>>>>>>> 3c1d4d8b

    return FALSE;
  }

  /**
   * @{inheritdoc}
   */
  public function findValues($values) {

    // Setup field debugging.
    $this->field_debugger->printHeader('Find');
    $this->field_debugger->summarizeChadoStorage($this, 'At the beginning of ChadoStorage::findValues');

<<<<<<< HEAD
    // Build the ChadoRecords object.
    $this->records = new ChadoRecords($this->field_debugger, $this->logger, $this->connection);
    $this->buildChadoRecords($values, TRUE);
=======
    $build = $this->buildChadoRecords($values, TRUE);
    $records = $build['records'];
    $base_record_ids = $this->base_record_ids;
>>>>>>> 3c1d4d8b

    // Start an array to keep track of the results we find.
    // Each element in this array will be a clone of the full $values array
    // passed into this method with it's propertyValue objects set to match
    // the values in chado for a single record.
    $found_list = [];

    // Find all of property values for the base record. We need to
    // search for this first because the properties that have values
    // from linked tables need to know the record_id.
    $transaction_chado = $this->connection->startTransaction();
    try {
<<<<<<< HEAD
      $base_tables = $this->records->getBaseTables();
      foreach ($base_tables as $base_table) {

        // First we find all matching base records.
        $matches = $this->records->findRecords($base_table, $base_table);
=======
      foreach (array_keys($base_record_ids) as $base_table) {
        foreach ($records[$base_table] as $delta => $record) {

          // First we use findChadoRecords() to query chado for all records
          // in the table specified as $base_table. Each match returned here
          // is a query result.
          // @debug print "\t$base_table Record: " . print_r($record, TRUE);
          $matches = $this->findChadoRecords($base_table, $delta, $record);
          // Now for each of these query results...
          while ($match = $matches->fetchAssoc()) {
            // @debug print "\t\tWorking on Query Record: " . print_r($match, TRUE);

            // We start by cloning the records array
            // (includes all tables, not just the current $base_table)
            $new_records = $records;
            // and then replace the fields with the match we found.
            $new_records[$base_table][0]['fields'] = $match;
            // We also clone the $values array passed into findValues()
            // including all fields and their propertyValue objects.
            $base_values = $this->cloneValues($values);
            // Now we set the PropertyValue values using the query result.
            $this->setPropValues($base_values, $new_records);
            // Then we set the values of any propertyValue objects
            // with an action of stor_id, store_pkey or store_link.
            $this->setRecordIds($base_values, $new_records, TRUE);
            // Finally, we can add this result to our found list.
            $found_list[] = $base_values;
          }
        }
      }
>>>>>>> 3c1d4d8b

        // Now for each of each matching base record we need to select
        // the anciallry tables.
        foreach ($matches as $match) {

          $tables = $this->records->getAncillaryTables($base_table);
          foreach ($tables as $table_alias) {
            $match->selectRecords($base_table, $table_alias);
          }

<<<<<<< HEAD
          // Clone the value array for this match and set it's properties
          $new_values = $this->cloneValues($values);
          $this->setPropValues($new_values, $match);
          $found_list[] = $new_values;
=======
          // Now query for non base records, and add each match to the
          // records array.
          $j = 0;
          foreach ($deltas as $delta => $record) {
            $matches = $this->findChadoRecords($chado_table_alias, $delta, $record);
            while ($match = $matches->fetchAssoc()) {
              $base_records[$chado_table_alias][$j]['fields'] = $match;
              $j++;
            }
          }
          if ($j > 0) {
            $this->setPropValues($found_list[$i], $base_records);
            $this->setRecordIds($found_list[$i], $base_records, TRUE);
          }
>>>>>>> 3c1d4d8b
        }
      }
    }
    catch (\Exception $e) {
      $transaction_chado->rollback();
      throw new \Exception($e);
    }

    return $found_list;
  }


  /**
   * Sets the Record ID Properties after an insert or update.
   *
   * Specifically, this sets the value of any properties with an action of
   * store_id, store_pkey and store_link. The value of the ID will be pulled
   * from the record conditions for that table.
   *
   * @param array $values
   *   Array of \Drupal\tripal\TripalStorage\StoragePropertyValue objects.
   * @param array $records
   *   The set of Chado records.
   * @param boolean $is_find
   *  Set to TRUE if the values array was created using the findValues() function.
   *  Record IDs are stored differently for finds.
   */
  protected function setRecordIds(&$values, $records, $is_find = FALSE) {

    $schema = $this->connection->schema();

    // Iterate through the value objects.
    foreach ($values as $field_name => $deltas) {

      // Now we retrieve the field configuration.
      $definition = $this->getFieldDefinition($field_name);

      foreach ($deltas as $delta => $keys) {
        foreach ($keys as $key => $info) {

          // Retrieve the property type for this value.
          $prop_type = $this->getPropertyType($field_name, $key);

          // Get the field and property storage settings.
          $field_settings = $definition->getSettings();
          $storage_plugin_settings = $field_settings['storage_plugin_settings'];
          $prop_storage_settings = $prop_type->getStorageSettings();

          // Skip fields that don't have an action. An error was already logged
          // for this in the buildChadoRecords function. Here we just skip.
          if (!array_key_exists('action', $prop_storage_settings)) {
            continue;
          }
          $action = $prop_storage_settings['action'];

          // Quickly skip any property whose action is not focused on keys.
          if (!in_array($action, ['store_id', 'store_pkey', 'store_link'])) {
            continue;
          }

          // Get the base table information and use it as the default for if
          // a chado_table is not specified (as in the case of single value fields).
          $chado_table = $storage_plugin_settings['base_table'];
          // Now check for if the chado_table is specified as it should be for
          // store_id + store_pkey properties.
          if (array_key_exists('chado_table', $prop_storage_settings)) {
            $chado_table = $prop_storage_settings['chado_table'];
          }
          // If it is a store_link property then we have to deal with left/right
          // tables so let's do that now.
          // Note: If the action is store_link and the right_table was not set then we
          // want to be backwards compatible with the old store_link approach.
          elseif (array_key_exists('right_table', $prop_storage_settings)) {
            $chado_table = $prop_storage_settings['right_table'];
            if (array_key_exists($prop_storage_settings['right_table'], $this->base_record_ids)) {
              $chado_table = $prop_storage_settings['left_table'];
            }
          }

          // Grab the pkey using the schema definition.
          $chado_table_def = $schema->getTableDef($chado_table, ['format' => 'drupal']);
          $chado_table_pkey = $chado_table_def['primary key'];

          // Now grab the table alias.
          $chado_table_alias = $this->getTableAliasForChadoTable($field_name, $key, $chado_table);

          // We want to do different things when finding records...
          if ($is_find) {
            // For finding we only need to worry about the store_id action.
            if ($action == 'store_id') {
              $record_id = $records[$chado_table_alias][0]['fields'][$chado_table_pkey];
              $values[$field_name][$delta][$key]['value']->setValue($record_id);
              $this->base_record_ids[$chado_table_alias] = $record_id;
            }
            // We are specifically not doing anything for store_pkey and store_link.
          }
          // Otherwise carry on as we used to.
          else {
            // If this is the record_id property then set its value.
            if ($action == 'store_id') {
              $record_id = $records[$chado_table_alias][0]['conditions'][$chado_table_pkey]['value'];
              $values[$field_name][$delta][$key]['value']->setValue($record_id);
            }
            // If this is the linked record_id property then set its value.
            if ($action == 'store_pkey') {
              $record_id = $records[$chado_table_alias][$delta]['conditions'][$chado_table_pkey]['value'];
              $values[$field_name][$delta][$key]['value']->setValue($record_id);
            }
            // If this is a property managing a linked record ID then set it too.
            if ($action == 'store_link') {
              $record_id = $records[$chado_table_alias][0]['conditions'][$chado_table_pkey]['value'];
              $values[$field_name][$delta][$key]['value']->setValue($record_id);
            }
          }
        }
      }
    }
  }

  /**
   * Sets the property values using the records returned from Chado.
   *
   * @param array $values
   *   Array of \Drupal\tripal\TripalStorage\StoragePropertyValue objects.
   * @param array $records
   *   The set of Chado records.
   */
  protected function setPropValues(&$values, $records) {

    $schema = $this->connection->schema();

    $replace = [];
    $function = [];

    // Iterate through the value objects.
    foreach ($values as $field_name => $deltas) {

      // Retrieve the field configuration.
      $definition = $this->getFieldDefinition($field_name);

      foreach ($deltas as $delta => $keys) {
        foreach ($keys as $key => $info) {

          // Get the Property type for this value.
          $prop_type = $this->getPropertyType($field_name, $key);

          // Get important settings from the field configuration.
          $field_settings = $definition->getSettings();
          $storage_plugin_settings = $field_settings['storage_plugin_settings'];
          $prop_storage_settings = $prop_type->getStorageSettings();
          $action = $prop_storage_settings['action'];

          // Record IDs and linked IDs get set in the setRecordIDs() function.
          if ($action == 'store_id') {
            continue;
          }
          if ($action == 'store_pkey') {
            continue;
          }
          if ($action == 'store_link') {
            continue;
          }

<<<<<<< HEAD
            // Parse the path.
            $base_table = $storage_plugin_settings['base_table'];
            $path = $prop_storage_settings['path'];
            $as = array_key_exists('as', $prop_storage_settings) ? $prop_storage_settings['as'] : '';
            $table_alias_mapping = array_key_exists('table_alias_mapping', $prop_storage_settings) ? $prop_storage_settings['table_alias_mapping'] : [];
            $path_array = $this->parsePath($field_name, $base_table, $path, $table_alias_mapping, $as);

            // Get the value column information for this property.
            $base_table = $storage_plugin_settings['base_table'];
            $value_col_info = $this->getPathValueColumn($path_array);
            $table_alias  = $value_col_info['table_alias'];
            $column_alias  = $value_col_info['column_alias'];

            // For values that come from joins, we need to use the root table
            // becuase this is the table that will have the value.
            $my_delta = $delta;
            if($action == 'read_value' and array_key_exists('join', $path_array)) {
              $root_table = $value_col_info['root_table'];
              $root_alias = $value_col_info['root_alias'];
              $table_alias = $root_alias;
            }

            // Anytime we need to pull data from the base table, the delta
            // should always be zero. There will only ever be one base record.
            if ($table_alias == $base_table) {
              $my_delta = 0;
            }

            // Set the value.
            $value = $records->getColumnValue($base_table, $table_alias, $my_delta, $column_alias);
=======
          // Get the values of properties that can be stored.
          if ($action == 'store') {
            $chado_table = $prop_storage_settings['chado_table'];
            $chado_table_alias = $this->getTableAliasForChadoTable($field_name, $key, $chado_table);
            $chado_column = $prop_storage_settings['chado_column'];

            if (array_key_exists($chado_table_alias, $records)) {
              if (array_key_exists($delta, $records[$chado_table_alias])) {
                if (array_key_exists($chado_column, $records[$chado_table_alias][$delta]['fields'])) {
                  $value = $records[$chado_table_alias][$delta]['fields'][$chado_column];
                  $values[$field_name][$delta][$key]['value']->setValue($value);
                }
              }
            }
          }

          // Get the values of properties that just want to read values.
          if (in_array($action, ['read_value', 'join'])) {
            // Both variants should have a chado column defined so grab that first.
            $chado_column = $prop_storage_settings['chado_column'];
            $as = array_key_exists('as', $prop_storage_settings) ? $prop_storage_settings['as'] : $chado_column;
            if (array_key_exists('chado_table', $prop_storage_settings)) {
              $chado_table = $prop_storage_settings['chado_table'];
              $chado_table_alias = $this->getTableAliasForChadoTable($field_name, $key, $chado_table);
            }
            // Otherwise this is a join + we need the base table.
            // We can use the path to look this up.
            if (array_key_exists('path', $prop_storage_settings)) {
              // Examples of the path:
              //   - phylotree.analysis_id>analysis.analysis_id'.
              //   - feature.type_id>cvterm.cvterm_id;cvterm.dbxref_id>dbxref.dbxref_id;dbxref.db_id>db.db_id'
              $path_arr = explode(';', $prop_storage_settings['path']);
              // Now grab the left/right sides of the first part of the path.
              list($left, $right) = explode(">", array_shift($path_arr));
              // Break the left side into table + column.
              list($left_table, $left_col) = explode(".", $left);
              // The base table is the left table of the first part of the path.
              $chado_table = $left_table;
              $chado_table_alias = $left_table;
              // the column alias will actually include the right table alias
              // in order to keep the joins separate.
              // So we will grab that here.
              if (array_key_exists($field_name, $this->join_column_alias)) {
                $as = $this->join_column_alias[$field_name][$key][$as];
              }
              else {
                // If this field does not have a join_alias set
                // but it has a property with a path... then we cannot
                // set it's property. Hopefully it got here via findValues()
                // in which case this it will be set in a later iteration.
                // Just in case it is a problem though we will report it to the
                // field debugger.
                $this->field_debugger->printText("There was no JOIN alias set for $field_name when trying to set property values. If you see this message on a content page then there is a bug somewhere.");
                continue;
              }
            }
            $value = $records[$chado_table_alias][$delta]['fields'][$as];
>>>>>>> 3c1d4d8b
            $values[$field_name][$delta][$key]['value']->setValue($value);

          }

          if ($action == 'replace') {
            $replace[] = [$field_name, $delta, $key, $info];
          }

          if ($action == 'function') {
            $function[] = [$field_name, $delta, $key, $info];
          }
        }
      }
    }

    // Now that we have all stored and loaded values set, let's do any
    // replacements.
    foreach ($replace as $item) {
      $field_name = $item[0];
      $delta = $item[1];
      $key = $item[2];
      $info = $item[3];
      $prop_type = $this->getPropertyType($field_name, $key);
      $prop_storage_settings = $prop_type->getStorageSettings();
      $template = $prop_storage_settings['template'];

      $matches = [];
      $value = $template;
      if (preg_match_all('/\[(.*?)\]/', $template, $matches)) {
        foreach ($matches[1] as $match) {
          if (array_key_exists($match, $values[$field_name][$delta])) {
            $match_value = $values[$field_name][$delta][$match]['value']->getValue() ?? '';
            $value = preg_replace("/\[$match\]/", $match_value, $value);
          }
        }
      }
      if ($value !== NULL && is_string($value)) {
        $values[$field_name][$delta][$key]['value']->setValue(trim($value));
      }
      else {
        $values[$field_name][$delta][$key]['value']->setValue($value);
      }
    }

    // Lastly, let's call any functions.
    foreach ($function as $item) {
      $field_name = $item[0];
      $delta = $item[1];
      $key = $item[2];
      $info = $item[3];
      $prop_type = $this->getPropertyType($field_name, $key);
      $prop_storage_settings = $prop_type->getStorageSettings();
      $namespace = $prop_storage_settings['namespace'];
      $callback = $prop_storage_settings['function'];

      $value = call_user_func($namespace . '\\' . $callback);

      if ($value !== NULL && is_string($value)) {
        $values[$field_name][$delta][$key]['value']->setValue(trim($value));
      }
      else {
        $values[$field_name][$delta][$key]['value']->setValue($value);
      }
    }
  }

  /**
   * Indexes a values array for easy lookup.
   *
   * @param array $values
   *   Associative array 5-levels deep.
   *   The 1st level is the field name (e.g. ncbitaxon__common_name).
   *   The 2nd level is the delta value (e.g. 0).
   *   The 3rd level is a field key name (i.e. record_id and value).
   *   The 4th level must contain the following three keys/value pairs
   *   - "value": a \Drupal\tripal\TripalStorage\StoragePropertyValue object
   *   - "type": a\Drupal\tripal\TripalStorage\StoragePropertyType object
   *   - "definition": a \Drupal\Field\Entity\FieldConfig object
   *   When the function returns, any values retrieved from the data store
   *   will be set in the StoragePropertyValue object.
   * @param bool $is_find
   *   Set to TRUE if we are building the record array for finding records.
   * @return array
   *   An associative array.
   */
  protected function buildChadoRecords($values, bool $is_find = FALSE) {
    $records = [];

    $this->field_debugger->reportValues($values, 'The values submitted to ChadoStorage');

    // Iterate through the value objects.
    foreach ($values as $field_name => $deltas) {

      // Retrieve the field configuration.
      $definition = $this->getFieldDefinition($field_name);
      if (!is_object($definition)) {
        $this->logger->error($this->t('Cannot save record in Chado. The field, "@field", is missing the field definition (i.e. FieldConfig object).',
          ['@field' => $field_name]));
        continue;
      }
      $storage_plugin_settings = $definition->getSettings()['storage_plugin_settings'];

      foreach ($deltas as $delta => $keys) {
        foreach ($keys as $key => $info) {

          // Ensure we have a value to work with.
          if (!array_key_exists('value', $info) OR !is_object($info['value'])) {
            $this->logger->error($this->t('Cannot save record in Chado. The field, "@field", is missing the StoragePropertyValue object.',
              ['@field' => $field_name]));
            continue;
          }

          // Define the context array which will contain all details needed
          // for the buildChadoRecords_*() methods.
          $context = [];
          $context['is_find'] = $is_find;

          // Retrieve the property type for this value.
          $prop_value = $info['value'];
          $prop_type = $this->getPropertyType($field_name, $key);
          $prop_storage_settings = $prop_type->getStorageSettings();

          // Make sure we have an action for this property.
          if (!array_key_exists('action', $prop_storage_settings)) {
            $this->logger->error($this->t('Cannot store the property, @field.@prop ("@label"), in Chado. The property is missing an action in the property settings: @settings',
                ['@field' => $field_name, '@prop' => $key,
                 '@label' => $definition->getLabel(), '@settings' => print_r($prop_storage_settings, TRUE)]));
            continue;
          }
          $action = $prop_storage_settings['action'];

          // Check that the base table for the field is set.
          if (!array_key_exists('base_table', $storage_plugin_settings)) {
            $this->logger->error($this->t('Cannot store the property, @field.@prop, in Chado. The field is missing the chado base table name.',
                ['@field' => $field_name, '@prop' => $key]));
            continue;
          }
          $context['base_table'] = $storage_plugin_settings['base_table'];

          // Get the Chado table this specific property works with.
          // Use the base table as a default for properties which do not specify
          // the chado table (e.g. single value fields).
          /* TO BE REMOVED LATER */
          $chado_table = $context['base_table'];
          if (array_key_exists('chado_table', $prop_storage_settings)) {
            $chado_table = $prop_storage_settings['chado_table'];
          }

          // Retrieve the operation to be used for searching and if not set, use equals as the default.
          $context['operation'] = array_key_exists('operation', $info) ? $info['operation'] : '=';

          $context['field_name'] = $field_name;
          $context['property_key'] = $key;
<<<<<<< HEAD
          $context['property_settings'] = $prop_storage_settings;
          $context['delta'] = $delta;
          $context['action'] = $action;


          // Get the path array for this field and add any joins if any are needed.
          if (array_key_exists('path', $prop_storage_settings)) {

            // First parse the path
            $path = $prop_storage_settings['path'];
            $as = array_key_exists('as', $prop_storage_settings) ? $prop_storage_settings['as'] : '';
            $table_alias_mapping = array_key_exists('table_alias_mapping', $prop_storage_settings) ? $prop_storage_settings['table_alias_mapping'] : [];
            $path_array = $this->parsePath($field_name, $base_table, $path, $table_alias_mapping, $as);

            // Add to the context.
            $context['path_string'] = $prop_storage_settings['path'];
            $context['path_array'] = $path_array;

            // We only add joins when the action is 'read_value' because
            // they guarantee a single value (meaning a 1:1 join). For
            // other joins there may be a many to one so we don't want to add
            // those joins off the base table.
            if ($action == 'read_value' and array_key_exists('join', $path_array)) {
              $this->handleJoins($path_array, $context);
            }
          }
=======
>>>>>>> 3c1d4d8b

          // Now for each action type, set the conditions and fields for
          // selecting chado records based on the other properties supplied.
          // ----------------------------------------------------------------
          switch ($action) {
            case 'store_id':
              $this->buildChadoRecords_store_id($records, $delta, $prop_storage_settings, $context, $prop_value);
              break;
            case 'store_pkey':
              $this->buildChadoRecords_store_pkey($records, $delta, $prop_storage_settings, $context, $prop_value);
              break;
            case 'store_link':
              $this->buildChadoRecords_store_link($records, $delta, $prop_storage_settings, $context, $prop_value);
              break;
            case 'store':
              $this->buildChadoRecords_store($records, $delta, $prop_storage_settings, $context, $prop_value);
              break;
            case 'read_value':
            case 'join':
              $this->buildChadoRecords_read_value($records, $delta, $prop_storage_settings, $context, $prop_value);
              break;
            case 'replace':
              // Do nothing here for properties that need replacement
              // since the values are provided by other properties.
              break;
            case 'function':
              // Do nothing here for properties that require post-processing
              // with a function as determining the value is handled by
              // the function not by chadostorage.
              break;
          }
        }
      }
    }

    // Now we want to iterate through the records and set any record IDs
    // for FK relationships based off the values set in the propertyValues
    // before chado storage was called.
    // Note: We have not yet done any querying ;-p
    // -----------------------------------------------------------------------
    $base_table = $context['base_table'];
    foreach ($records as $table_name => $deltas) {
      foreach ($deltas as $delta => $record) {
        // First for all the fields...
        if (array_key_exists('fields', $record)) {
          foreach ($record['fields'] as $chado_column => $val) {
            if (is_array($val) and $val[0] == 'REPLACE_BASE_RECORD_ID') {
              $core_table = $val[1];

              // If the core table is set in the base record ids array and the
              // value is not 0 then we can set this chado field now!
              if (array_key_exists($core_table, $this->base_record_ids) and $this->base_record_ids[$core_table] != 0) {
                $records[$table_name][$delta]['fields'][$chado_column] = $this->base_record_ids[$core_table];
              }
              // If the base record ID is 0 then this is an insert and we
              // don't yet have the base record ID.  So, leave in the message
              // to replace the ID so we can do so later.
              if (array_key_exists($base_table, $this->base_record_ids) and $this->base_record_ids[$base_table] != 0) {
                $records[$table_name][$delta]['fields'][$chado_column] = $this->base_record_ids[$base_table];
              }
            }
          }
        }
        // All records should have conditions set!
        if (!array_key_exists('conditions', $record)) {
          throw new \Exception('All Chado records built should have a conditions array set by this point. However, the following record does not: ' . print_r($record, TRUE));
        }
        foreach ($record['conditions'] as $chado_column => $val) {
          if (is_array($val['value']) and $val['value'][0] == 'REPLACE_BASE_RECORD_ID') {
            $core_table = $val['value'][1];

            // If the core table is set in the base record ids array and the
            // value is not 0 then we can set this condition now!
            if (array_key_exists($core_table, $this->base_record_ids) and $this->base_record_ids[$core_table] != 0) {
              $records[$table_name][$delta]['conditions'][$chado_column]['value'] = $this->base_record_ids[$core_table];
            }
            // If the base record ID is 0 then this is an insert and we
            // don't yet have the base record ID.  So, leave in the message
            // to replace the ID so we can do so later.
            if (array_key_exists($base_table, $this->base_record_ids) and $this->base_record_ids[$base_table] != 0) {
              $records[$table_name][$delta]['conditions'][$chado_column]['value'] = $this->base_record_ids[$base_table];
            }

          }
        }
      }
    }

    $this->field_debugger->summarizeBuiltRecords($this->base_record_ids, $records);

    return [
      'records' => $records
    ];
  }

  /**
   * Add chado record information for a specific ChadoStorageProperty
   * where the action is store_id.
   *
   * STORE ID: stores the primary key value for a core table in chado.
   *
   * Note: There may be more core tables in properties for this field
   * then just the base table. For example, a field involving a two-join
   * linker table will include two core tables.
   *
   * @param array $records
   *   The current set of chado records. This method will update this array.
   * @param int $delta
   *   The position in the values array the current property type stands
   *   and thus the position in the records array it should be.
   * @param array $storage_settings
   *   The storage settings for the current property. This is all the information
   *   from the property type.
   * @param array $context
   *   A set of values to provide context. These a pre-computed in the parent method
   *   to reduce code duplication when a task is done for all/many storage properties
   *   regardless of their action.
   * @param StoragePropertyValue $prop_value
   *   The value object for the property we are adding records for.
   *   Note: We will always have a StoragePropertyValue for a property even if
   *   the value is not set. This method is expected to check if the value is empty or not.
   */
  protected function buildChadoRecords_store_id(array &$records, int $delta, array $storage_settings, array &$context, StoragePropertyValue $prop_value) {

<<<<<<< HEAD
    $base_table = $context['base_table'];
    $record_id = $prop_value->getValue();
    $value_col_info = $this->getPathValueColumn($context['path_array']);
    $elements = [
      'base_table' =>  $base_table,
      'chado_table' => $value_col_info['chado_table'],
      'table_alias' => $value_col_info['table_alias'],
      'chado_column' => $value_col_info['chado_column'],
      'column_alias' => $value_col_info['column_alias'],
      'delta' => $context['delta'],
      'value' => $record_id > 0 ? $record_id : NULL,
      'operation' => $context['operation'],
      'field_name' => $context['field_name'],
      'property_key' => $context['property_key'],
    ];
=======
    // Set to TRUE if we are building the record array for finding records.
    $is_find = $context['is_find'];

    // Get the Chado table this specific property works with.
    // Use the base table as a default for properties which do not specify
    // the chado table (e.g. single value fields).
    $chado_table = $context['base_table'];
    if (array_key_exists('chado_table', $storage_settings)) {
      $chado_table = $storage_settings['chado_table'];
    }
>>>>>>> 3c1d4d8b

    // The store_id action should only be used for the base table...
    if ($chado_table !== $context['base_table']) {
      $this->logger->error($this->t('The @field.@key property type uses the '
        . 'store_id action type but is not associated with the base table of the field. '
        . 'Either change the base_table of this field or use store_pkey instead.',
        ['@field' => $context['field_name'], '@key' => $context['property_key']]));
    }

    // Now determine the primary key for the chado table.
    $chado_table_def = $this->connection->schema()->getTableDef($chado_table, ['format' => 'drupal']);
    $chado_table_pkey = $chado_table_def['primary key'];

    // For store_id action properties, the alias should always match the table name.
    $table_alias = $chado_table;
    $this->setChadoTableAliasMapping($chado_table, $table_alias, $context['field_name'], $context['property_key']);
    // If another alias is provided then we need to trow an exception.
    if (array_key_exists('chado_table_alias', $storage_settings)) {
      throw new \Exception($this->t('The @field.@key property type uses the '
        . 'store_id action type and tries to set a table alias, which are not '
        . 'supported for this type of action.',
        ['@field' => $context['field_name'], '@key' => $context['property_key']]));
    }

<<<<<<< HEAD
    // If this is a store_id then we're storing the base table record.
    $this->records->addColumn($elements, TRUE);
=======
    // Get the value if it is set.
    $record_id = $prop_value->getValue();
>>>>>>> 3c1d4d8b

    // If the record_id is zero then this is a brand-new value for
    // this property. Let's set it to be replaced in the hopes that
    // some other property has already been inserted and has the ID.
    if ($record_id == 0) {
      $records[$table_alias][0]['conditions'][$chado_table_pkey] = [
        'value' => [
          'REPLACE_BASE_RECORD_ID',
          $context['base_table']
        ],
        'operation' => $context['operation']
      ];
      // Now we add the chado table to our array of core tables
      // so that we can replace it with the value for the record later.
      if (!array_key_exists($chado_table, $this->base_record_ids)) {
        $this->base_record_ids[$chado_table] = $record_id;
      }
    }
    // However, if the record_id was set when the values were passed in,
    // then we want to set it here and add it to the array of core ids
    // for use later when replacing base record ids.
    else {
      $records[$table_alias][0]['conditions'][$chado_table_pkey] = [
        'value' => $record_id,
        'operation' => $context['operation']
      ];

      $this->base_record_ids[$table_alias] = $record_id;
    }

    // Additionally, if this is a find record request,
    // then we want to add the value to the 'field' as well.
    if ($is_find) {
      $records[$table_alias][0]['fields'][$chado_table_pkey] = $record_id;
    }
  }

  /**
   * Add chado record information for a specific ChadoStorageProperty
   * where the action is store_pkey.
   *
   * STORE PKEY: stores the primary key value of a linking table.
   *
   * NOTE: A linking table is not a core table. This is important because
   * during insert and update, the core tables are handled first and then
   * linking tables are handled after.
   *
   * @param array $records
   *   The current set of chado records. This method will update this array.
   * @param int $delta
   *   The position in the values array the current property type stands
   *   and thus the position in the records array it should be.
   * @param array $storage_settings
   *   The storage settings for the current property. This is all the information
   *   from the property type.
   * @param array $context
   *   A set of values to provide context. These a pre-computed in the parent method
   *   to reduce code duplication when a task is done for all/many storage properties
   *   regardless of their action.
   * @param StoragePropertyValue $prop_value
   *   The value object for the property we are adding records for.
   *   Note: We will always have a StoragePropertyValue for a property even if
   *   the value is not set. This method is expected to check if the value is empty or not.
   */
<<<<<<< HEAD
  protected function handleStorePkey(array $context, StoragePropertyValue $prop_value) {

    $value_col_info = $this->getPathValueColumn($context['path_array']);
    $pkey_id = $prop_value->getValue();
    $elements = [
      'base_table' => $context['base_table'],
      'chado_table' => $value_col_info['chado_table'],
      'chado_column' => $value_col_info['chado_column'],
      'table_alias' => $value_col_info['table_alias'],
      'column_alias' => $value_col_info['column_alias'],
      'delta' => $context['delta'],
      'value' => $pkey_id ? $pkey_id : 0,
      'field_name' => $context['field_name'],
      'property_key' => $context['property_key'],
    ];
    $this->records->addColumn($elements);
=======
  protected function buildChadoRecords_store_pkey(array &$records, int $delta, array $storage_settings, array &$context, StoragePropertyValue $prop_value) {

    // Set to TRUE if we are building the record array for finding records.
    $is_find = $context['is_find'];
>>>>>>> 3c1d4d8b

    // Get the Chado table this specific property works with.
    // Use the base table as a default for properties which do not specify
    // the chado table (e.g. single value fields).
    $chado_table = $context['base_table'];
    if (array_key_exists('chado_table', $storage_settings)) {
      $chado_table = $storage_settings['chado_table'];
    }
<<<<<<< HEAD
=======
    // Now determine the primary key for the chado table.
    $chado_table_def = $this->connection->schema()->getTableDef($chado_table, ['format' => 'drupal']);
    $chado_table_pkey = $chado_table_def['primary key'];

    // Check if there is a table alias set and if so, then use it.
    $table_alias = $chado_table;
    if (array_key_exists('chado_table_alias', $storage_settings)) {
      $table_alias = $storage_settings['chado_table_alias'];
    }
    $this->setChadoTableAliasMapping($chado_table, $table_alias, $context['field_name'], $context['property_key']);

    $link_record_id = $prop_value->getValue();

    $records[$table_alias][$delta]['conditions'][$chado_table_pkey] = [
      'value' => $link_record_id,
      'operation' => $context['operation']
    ];

    // When we are trying to find a value we need to add the field
    // for the primary key so it can be included in the query.
    if ($is_find) {
      // @todo Stephen had it set to NULL but I wonder if it should be $link_record_id
      $records[$table_alias][$delta]['fields'][$chado_table_pkey] = NULL;
    }

>>>>>>> 3c1d4d8b
  }

  /**
   * Add chado record information for a specific ChadoStorageProperty
   * where the action is store_link.
   *
   * STORE LINK: performs a join between two tables, one of which is a
   * core table and one of which is a linking table. The value which is saved
   * in this property is the left_table_id indicated in other key/value pairs.
   *
   * NOTE: A JOIN is not added to the query but rather this property stores
   * the id that a join would normally look up. This is much more performant.
   *
   * @param array $records
   *   The current set of chado records. This method will update this array.
   * @param int $delta
   *   The position in the values array the current property type stands
   *   and thus the position in the records array it should be.
   * @param array $storage_settings
   *   The storage settings for the current property. This is all the information
   *   from the property type.
   * @param array $context
   *   A set of values to provide context. These a pre-computed in the parent method
   *   to reduce code duplication when a task is done for all/many storage properties
   *   regardless of their action.
   * @param StoragePropertyValue $prop_value
   *   The value object for the property we are adding records for.
   *   Note: We will always have a StoragePropertyValue for a property even if
   *   the value is not set. This method is expected to check if the value is empty or not.
   */
  protected function buildChadoRecords_store_link(array &$records, int $delta, array $storage_settings, array &$context, StoragePropertyValue $prop_value) {

    // Set to TRUE if we are building the record array for finding records.
    $is_find = $context['is_find'];

    // The old implementation of store_link used chado_table/column notation
    // only for the right side of the relationship.
    // This meant we could not reliably determine the left side of the
    // relationship... Confirm this field uses the new method.
    if (array_key_exists('right_table', $storage_settings)) {
      // Using the tables with a store_id, determine which side of this
      // relationship is a base/core table. This will be used for the
      // fields below to ensure the ID is replaced.
      // Start by assuming the left table is the base/core table
      // (e.g. feature.feature_id = featureprop.feature_id).
      $link_base = $storage_settings['left_table'];
      $link_base_id = $storage_settings['left_table_id'];
      $linker = $storage_settings['right_table'];
      $linker_id = $storage_settings['right_table_id'];
      $linker_alias = (array_key_exists('right_table_alias', $storage_settings)) ? $storage_settings['right_table_alias'] : $linker;
      // Then check if the right table has a store_id and if so, use it instead.
      // (e.g. analysisfeature.analysis_id = analysis.analysis_id)
      if (array_key_exists($storage_settings['right_table'], $this->base_record_ids)) {
        $link_base = $storage_settings['right_table'];
        $link_base_id = $storage_settings['right_table_id'];
        $linker = $storage_settings['left_table'];
        $linker_id = $storage_settings['left_table_id'];
        $linker_alias = (array_key_exists('left_table_alias', $storage_settings)) ? $storage_settings['left_table_alias'] : $linker;
      }

<<<<<<< HEAD
    $base_table = $context['base_table'];
    $value_col_info = $this->getPathValueColumn($context['path_array']);
    $link_id = $this->records->getRecordID($base_table);
    $elements = [
      'base_table' => $base_table,
      'chado_table' => $value_col_info['chado_table'],
      'table_alias' => $value_col_info['table_alias'],
      'chado_column' => $value_col_info['chado_column'],
      'column_alias' => $value_col_info['column_alias'],
      // Setting the value to NULL and indicating this field contains a link
      // to the base table will cause the value to be set automatically by
      // ChadoRecord once it's available.
      'value' => $link_id ? $link_id : 0,
      'operation' => $context['operation'],
      'delta' => $context['delta'],
      'field_name' => $context['field_name'],
      'property_key' => $context['property_key'],
    ];
    $this->records->addColumn($elements, TRUE);
    $this->records->addCondition($elements);
=======
      // If an alias was set then make sure it's added to the context.
      $this->setChadoTableAliasMapping($linker, $linker_alias, $context['field_name'], $context['property_key']);

      // @debug print "We decided it should be BASE $link_base.$link_base_id => LINKER $linker.$linker_id.\n";
      // We want to ensure that the linker table has a field added with
      // the link to replace the ID once it's available.
      $records[$linker_alias] = $records[$linker_alias] ?? [$delta => ['fields' => []]];
      $records[$linker_alias][$delta] = $records[$linker_alias][$delta] ?? ['fields' => []];
      $records[$linker_alias][$delta]['fields'] = $records[$linker_alias][$delta]['fields'] ?? [];
      if (!array_key_exists($linker_id, $records[$linker_alias][$delta]['fields'])) {
        $records[$linker_alias][$delta]['fields'][$linker_id] = ['REPLACE_BASE_RECORD_ID', $link_base];
        // @debug print "Adding a note to replace $linker.$linker_id with $link_base record_id\n";
      }

      // If this is a find operation then we need to add a condition
      // to the linker table, using the base record id.
      if ($is_find) {
        $base_table = $context['base_table'];
        $base_record_id = $this->base_record_ids[$base_table];
        $records[$linker_alias][$delta]['conditions'][$linker_id] = [
          'value' => $base_record_id,
          'operation' => '='
        ];
      }
    }
    else {
      // Otherwise this field is using the old method for store_link.
      // We will enter backwards compatibility mode here to do our best...
      // It will work to handle CRUD for direct connections (e.g. props)
      // but will cause problems with double-hops and all token replacement.
      $bc_chado_table = $storage_settings['chado_table'];
      $bc_chado_column = $storage_settings['chado_column'];
      $records[$bc_chado_table][$delta]['fields'][$bc_chado_column] = ['REPLACE_BASE_RECORD_ID', $context['base_table']];

      // We also need to set the mapping so that the id can be replaced later.
      $this->setChadoTableAliasMapping($bc_chado_table, $bc_chado_table, $context['field_name'], $context['property_key']);

      $this->logger->warning(
        'We had to use backwards compatible mode for :name.:key property type with an action of store_link.'
        .' Please update the code for this field to use left/right table notation for the store_link property.'
        .' Backwards compatible mode should allow this field to save/load data but may result in errors with token replacement and publishing.',
        [':name' => $context['field_name'], ':key' => $context['property_key']]
      );
    }
>>>>>>> 3c1d4d8b
  }

  /**
   * Add chado record information for a specific ChadoStorageProperty
   * where the action is store.
   *
   * STORE: indicates that the value of this property can be loaded and
   * stored in the Chado table indicated by this property.
   *
   * @param array $records
   *   The current set of chado records. This method will update this array.
   * @param int $delta
   *   The position in the values array the current property type stands
   *   and thus the position in the records array it should be.
   * @param array $storage_settings
   *   The storage settings for the current property. This is all the information
   *   from the property type.
   * @param array $context
   *   A set of values to provide context. These a pre-computed in the parent method
   *   to reduce code duplication when a task is done for all/many storage properties
   *   regardless of their action.
   * @param StoragePropertyValue $prop_value
   *   The value object for the property we are adding records for.
   *   Note: We will always have a StoragePropertyValue for a property even if
   *   the value is not set. This method is expected to check if the value is empty or not.
   */
  protected function buildChadoRecords_store(array &$records, int $delta, array $storage_settings, array &$context, StoragePropertyValue $prop_value) {

    // Set to TRUE if we are building the record array for finding records.
    $is_find = $context['is_find'];

    // Get the Chado table this specific property works with.
    // Use the base table as a default for properties which do not specify
    // the chado table (e.g. single value fields).
    $chado_table = $context['base_table'];
    if (array_key_exists('chado_table', $storage_settings)) {
      $chado_table = $storage_settings['chado_table'];
    }

    // Check if there is a table alias set and if so, then use it.
    $table_alias = $chado_table;
    if (array_key_exists('chado_table_alias', $storage_settings)) {
      $table_alias = $storage_settings['chado_table_alias'];
    }
    $this->setChadoTableAliasMapping($chado_table, $table_alias, $context['field_name'], $context['property_key']);

    // Now grab the column we are interested in.
    $chado_column = $storage_settings['chado_column'];

    // Retrieve the value and clean it up.
    $value = $prop_value->getValue();
    if (is_string($value)) {
      $value = trim($value);
    }
<<<<<<< HEAD
    $elements = [
      'base_table' => $context['base_table'],
      'chado_table' => $value_col_info['chado_table'],
      'chado_column' => $value_col_info['chado_column'],
      'table_alias' => $value_col_info['table_alias'],
      'column_alias' => $value_col_info['column_alias'],
      'delta' => $context['delta'],
      'value' => $value,
      'operation' => $context['operation'],
      'delete_if_empty' => array_key_exists('delete_if_empty', $context['property_settings']) ? $context['property_settings']['delete_if_empty'] : FALSE,
      'empty_value' => array_key_exists('empty_value', $context['property_settings']) ? $context['property_settings']['empty_value'] : '',
      'field_name' => $context['field_name'],
      'property_key' => $context['property_key'],
    ];

    $this->records->addColumn($elements);
=======

    $records[$table_alias][$delta]['fields'][$chado_column] = $value;

    // If this field should not allow an empty value that means this
    // entire record should be removed on an update and not inserted.
    $delete_if_empty = FALSE;
    $empty_value = '';
    if (array_key_exists('delete_if_empty', $storage_settings)) {
      $delete_if_empty = $storage_settings['delete_if_empty'];
    }
    if (array_key_exists('empty_value', $storage_settings)) {
      $empty_value = $storage_settings['empty_value'];
    }
    if ($delete_if_empty) {
      $records[$table_alias][$delta]['delete_if_empty'][] =
        ['chado_column' => $chado_column, 'empty_value' => $empty_value];
    }
>>>>>>> 3c1d4d8b

    // If this is a find operation then we want to add a condition
    // for all stored values.
    if ($is_find AND !empty($value)) {
      $records[$table_alias][$delta]['conditions'][$chado_column] = [
        'value' => $value,
        'operation' => '='
      ];
    }
  }

  /**
   * Add chado record information for a specific ChadoStorageProperty
   * where the action is read_value.
   *
   * READ_VALUE: selecting a single column. This cannot be used for inserting or
   * updating values. Instead we use store actions for that.
   * If reading a value from a non-base table, then the path should
   * be provided.
   *
   * This also supports the deprecated 'join' action.
   *
   * @param array $records
   *   The current set of chado records. This method will update this array.
   * @param int $delta
   *   The position in the values array the current property type stands
   *   and thus the position in the records array it should be.
   * @param array $storage_settings
   *   The storage settings for the current property. This is all the information
   *   from the property type.
   * @param array $context
   *   A set of values to provide context. These a pre-computed in the parent method
   *   to reduce code duplication when a task is done for all/many storage properties
   *   regardless of their action.
   * @param StoragePropertyValue $prop_value
   *   The value object for the property we are adding records for.
   *   Note: We will always have a StoragePropertyValue for a property even if
   *   the value is not set. This method is expected to check if the value is empty or not.
   */
  protected function buildChadoRecords_read_value(array &$records, int $delta, array $storage_settings, array &$context, StoragePropertyValue $prop_value) {

    // Set to TRUE if we are building the record array for finding records.
    $is_find = $context['is_find'];

    // Get the Chado table this specific property works with.
    // Use the base table as a default for properties which do not specify
    // the chado table (e.g. single value fields).
    $chado_table = $context['base_table'];
    if (array_key_exists('chado_table', $storage_settings)) {
      $chado_table = $storage_settings['chado_table'];
    }
<<<<<<< HEAD
    $value = $prop_value->getValue();
    if (is_string($value)) {
      $value = trim($value);
    }
    $value_col_info = $this->getPathValueColumn($context['path_array']);
    $elements = [
      'base_table' => $value_col_info['base_table'],
      'chado_table' => $value_col_info['root_table'],
      'table_alias' => $value_col_info['root_alias'],
      'chado_column' => $value_col_info['chado_column'],
      'column_alias' => $value_col_info['column_alias'],
      'delta' => $context['delta'],
      'value' => $value ? $value : NULL,
      'operation' => $context['operation'],
      'field_name' => $context['field_name'],
      'property_key' => $context['property_key'],
    ];
    $this->records->addColumn($elements, FALSE, TRUE);
=======

    // Check if there is a table alias set and if so, then use it.
    $table_alias = $chado_table;
    if (array_key_exists('chado_table_alias', $storage_settings)) {
      $table_alias = $storage_settings['chado_table_alias'];
    }
    $this->setChadoTableAliasMapping($chado_table, $table_alias, $context['field_name'], $context['property_key']);

    $chado_column = $storage_settings['chado_column'];

    // If a join is needed to access the column, then the 'path' needs
    // to be defined and the joins need to be added to the query.
    // This will also add the fields to be selected.
    if (array_key_exists('path', $storage_settings)) {
      $path = $storage_settings['path'];
      $as = array_key_exists('as', $storage_settings) ? $storage_settings['as'] : $chado_column;
      $path_arr = explode(";", $path);
      $this->addChadoRecordJoins($records, $chado_column, $as, $delta, $path_arr, $context['field_name'], $context['property_key']);
    }
    // Otherwise, it is a column in a base table. In this case, we
    // only need to ensure the column is added to the fields.
    else {
      // We will only set this if it's not already set.
      // This is to allow another field with a store set for this column
      // to set this value. We actually only do this to ensure it ends up
      // in the query fields.
      if (!array_key_exists('fields', $records[$table_alias][$delta])) {
        $records[$table_alias][$delta]['fields'] = [];
        $records[$table_alias][$delta]['fields'][$chado_column] = NULL;
      }
      elseif (!array_key_exists($chado_column, $records[$table_alias][$delta]['fields'])) {
        $records[$table_alias][$delta]['fields'][$chado_column] = NULL;
      }
    }
>>>>>>> 3c1d4d8b
  }

  /**
   *
   * @param array $records
   * @param string $base_table
   * @param int $delta
   * @param string $path
   */
<<<<<<< HEAD
  protected function parsePath(string $field_name, string $base_table, mixed $path, array $aliases = [], string $as = '', string $full_path = '') {

    // If the path is a string then split it.
    $path_arr = [];
    if (is_string($path)) {
      // For sanity sake, remove any trailing semicolons that might be there by accident.
      $trimmed_path = trim($path, ';');
      $path_arr = explode(";", $trimmed_path);
    }
    if (is_array($path)) {
      $path_arr = $path;
    }

    // Get the current path in the list.
    $curr_path = array_shift($path_arr);
    $full_path = $full_path ? $full_path . ';' . $curr_path : $curr_path;

    // The root table is the table at the beginning of the path.
    $root_alias = preg_replace('/^([^.;>]+?)\..*$/', '$1', $full_path);
    $root_table = $root_alias;
    if (array_key_exists($root_alias, $aliases)) {
      $root_table = $aliases[$root_alias];
    }

    // If the path has a '>' then this is a join.
    if (preg_match('/>/', $curr_path)) {

      // Get the left column and the right table join infor.
      list($left, $right) = explode(">", $curr_path);
      list($left_alias, $left_column) = explode(".", $left);
      list($right_alias, $right_column) = explode(".", $right);

      // Get the true Chado tables from the alias array.  Otherwise use
      // the table provided.  If the developer gave a bad Chado table or
      // didn't provide a proper mapping to an alias, then an SQL error
      // will occur. We don't check it here.
      $left_table = $left_alias;
      $right_table = $right_alias;
      if (array_key_exists($left_alias, $aliases)) {
        $left_table = $aliases[$left_alias];
      }
      if (array_key_exists($right_alias, $aliases)) {
        $right_table = $aliases[$right_alias];
      }

      // Build the return array for the join.
      $ret_array = [
        'base_table'  => $base_table,
        'root_table' => $root_table,
        'root_alias' => $root_alias,
        'chado_table' => $left_table,
        'table_alias' => $left_alias,
        'join' => [
          'base_table'  => $base_table,
          'root_table' => $root_table,
          'root_alias' => $root_alias,
          'path' => $full_path,
          // The path string has no way to specify the type of join so
          // we'll default it to an 'outer' join.
          'type' => 'outer',
          'chado_table' => $right_table,
          'table_alias' => $right_alias,
          'left_column' => $left_column,
          'right_column' => $right_column,
        ],
=======
  protected function addChadoRecordJoins(array &$records, string $chado_column, string $as,
      int $delta, array $path_arr, string $field_name, string $property_key, $parent_table = NULL, $parent_column = NULL, $depth = 0) {

    // Get the left column and the right table join infor.
    list($left, $right) = explode(">", array_shift($path_arr));
    list($left_table, $left_col) = explode(".", $left);
    list($right_table, $right_col) = explode(".", $right);

    // If the parent_table is not specified then it will be the left table.
    // The only time the parent table is not specified is when this function
    // is first called.
    $parent_table = !$parent_table ? $left_table : $parent_table;
    $parent_column = !$parent_column ? $left_col : $parent_column;


    // Make sure the parent table has a 'joins' array.
    if (!array_key_exists($parent_table, $records) or
        !array_key_exists($delta, $records[$parent_table]) or
        !array_key_exists('joins', $records[$parent_table][$delta])) {
      $records[$parent_table][$delta]['joins'] = [];
    }

    // A parent table may have more than one join to a right table so we
    // initialize the right table with an array.
    if (!array_key_exists($right_table, $records[$parent_table][$delta]['joins'])) {
      $records[$parent_table][$delta]['joins'][$right_table] = [];
    }
    if (!array_key_exists($parent_column, $records[$parent_table][$delta]['joins'][$right_table])) {
      $records[$parent_table][$delta]['joins'][$right_table][$parent_column] = [
        'on' => [],
        'columns' => []
>>>>>>> 3c1d4d8b
      ];
    }

    // Get the current number of joins to the right table.
    $num_left = 0;
    if (array_key_exists($left_table,$records[$parent_table][$delta]['joins'])) {
      $num_left = count($records[$parent_table][$delta]['joins'][$left_table]) - 1;
    }
    $num_right = count($records[$parent_table][$delta]['joins'][$right_table]) - 1;

    // Generate aliases for the left and right tables in the join.
    $lalias = $depth == 0 ? 'ct' : 'j' . $left_table . $num_left;
    $ralias = 'j' . $right_table . $num_right;
    $schema = $this->connection->schema();

    // Add the join.
    $records[$parent_table][$delta]['joins'][$right_table][$parent_column]['on'] = [
      'left_table' => $left_table,
      'left_col' => $left_col,
      'right_table' => $right_table,
      'right_col' => $right_col,
      'left_alias' => $lalias,
      'right_alias' => $ralias,
    ];

    // We're done recursing if we only have no elements left in the path
    if (count($path_arr) == 0) {
      $records[$parent_table][$delta]['joins'][$right_table][$parent_column]['columns'][] = [$chado_column, $as, $field_name, $property_key];
      return;
    }

    // Add the right table back onto the path as the new left table and recurse.
    $depth++;
    $this->addChadoRecordJoins($records, $chado_column, $as, $delta, $path_arr, $field_name, $property_key, $parent_table, $parent_column, $depth);
  }


<<<<<<< HEAD
      // Before we return, let's check if we have more sub paths to process.
      // if so, then recurse.
      $sub_path_arr = [];
      if (count($path_arr) > 0) {
        $sub_path_arr = $this->parsePath($field_name, $base_table, $path_arr, $aliases, $as, $full_path);
=======
  /**
   * Checks that required fields have values.
   *
   * @param $values
   *   Array of \Drupal\tripal\TripalStorage\StoragePropertyValue objects.
   * @param string $chado_table
   *   The name of the table
   * @param int $record_id
   *   The record ID of the record.
   * @param array $record
   *   The record to validate
   * @param array $violations
   *   An array to which any new violations can be added.
   */
  private function validateRequired($values, $chado_table, $record_id, $record, &$violations) {

    $schema = $this->connection->schema();
    $table_def = $schema->getTableDef($chado_table, ['format' => 'drupal']);
    $pkey = $table_def['primary key'];

    $missing = [];
    foreach ($table_def['fields'] as $col => $info) {
      $col_val = NULL;
      if (array_key_exists($col, $record['fields'])) {
        $col_val = $record['fields'][$col];
>>>>>>> 3c1d4d8b
      }

      // Don't check the pkey
      if ($col == $pkey) {
        continue;
      }

      // If the field requires a value but doesn't have one then it may be
      // a problem.
      if ($info['not null'] == TRUE and (!isset($col_val) or ($col_val == ''))) {
        // If the column  has a default value then it's not a problem.
        if (array_key_exists('default', $info)) {
          continue;
        }
        $missing[] = $col;
      }
    }

    if (count($missing) > 0) {
      // Documentation for how to create a violation is here
      // https://github.com/symfony/validator/blob/6.1/ConstraintViolation.php
      $message = 'The item cannot be saved because the following values are missing. ';
      $params = [];
      foreach ($missing as $col) {
        $message .=  ucfirst($col) . ", ";
      }
      $message = substr($message, 0, -2) . '.';
      $violations[] = new ConstraintViolation(t($message, $params)->render(),
          $message, $params, '', NULL, '', 1, 0, NULL, '');
    }
  }

  /**
   * Checks the unique constraint of the table.
   *
   * @param $values
   *   Array of \Drupal\tripal\TripalStorage\StoragePropertyValue objects.
   * @param string $chado_table
   *   The name of the table
   * @param int $record_id
   *   The record ID of the record.
   * @param array $record
   *   The record to validate
   * @param array $violations
   *   An array to which any new violations can be added.
   */
  private function validateUnique($values, $chado_table, $record_id, $record, &$violations) {

    $schema = $this->connection->schema();
    $table_def = $schema->getTableDef($chado_table, ['format' => 'drupal']);

    // Check if we are violating a unique constraint (if it's an insert)
    if (array_key_exists('unique keys',  $table_def)) {
      $pkey = $table_def['primary key'];

      // Iterate through the unique constraints and see if the record
      // violates it.
      $ukeys = $table_def['unique keys'];
      foreach ($ukeys as $ukey_name => $ukey_cols) {
        $ukey_cols = explode(',', $ukey_cols);
        $query = $this->connection->select('1:'.$chado_table, 'ct');
        $query->fields('ct');
        foreach ($ukey_cols as $col) {
          $col = trim($col);
          $col_val = NULL;
          if (array_key_exists($col, $record['fields'])) {
            $col_val = $record['fields'][$col];
          }
          // If there is not a NOT NULL constraint on this column,
          // and it is of a string type, then we need to handle
          // empty values specially, since they might be stored
          // as either NULL or as an empty string in the database
          // table. Create a condition that checks for both. For
          // other types, e.g. integer, just check for null.
          if ($table_def['fields'][$col]['not null'] == FALSE and !$col_val) {
            if (in_array($table_def['fields'][$col]['type'],
                ['character', 'character varying', 'text'])) {
              $query->condition($query->orConditionGroup()
                ->condition($col, '', '=')
                ->isNull($col));
            }
            else {
              $query->isNull($col);
            }
          }
          else {
            $query->condition($col, $col_val);
          }
        }

        // If we have matching record, check for a unique constraint
        // violation.
        $match = $query->execute()->fetchObject();
        if ($match) {

          // Add a constraint violation if we have a match and the
          // record_id is 0. This would be an insert but a record already
          // exists. Or, if the record_id isn't the same as the  matched
          // record. This is an update that conflicts with an existing
          // record.
          if (($record_id == 0) or ($record_id != $match->$pkey)) {
            // Documentation for how to create a violation is here
            // https://github.com/symfony/validator/blob/6.1/ConstraintViolation.php
            $message = 'The item cannot be saved as another already exists with the following values. ';
            $params = [];
            foreach ($ukey_cols as $col) {
              $col = trim($col);
              $col_val = NULL;
              if (array_key_exists($col, $record['fields'])) {
                $col_val = $record['fields'][$col];
              }
              if ($table_def['fields'][$col]['not null'] == FALSE and !$col_val) {
                continue;
              }
              $message .=  ucfirst($col) . ": '@$col'. ";
              $params["@$col"] = $col_val;
            }
            $violations[] = new ConstraintViolation(t($message, $params)->render(),
                $message, $params, '', NULL, '', 1, 0, NULL, '');
          }
        }
      }
    }
  }

  /**
   * Checks that foreign key values exist.
   *
   * @param $values
   *   Array of \Drupal\tripal\TripalStorage\StoragePropertyValue objects.
   * @param string $chado_table
   *   The name of the table
   * @param int $record_id
   *   The record ID of the record.
   * @param array $record
   *   The record to validate
   * @param array $violations
   *   An array to which any new violations can be added.
   */
  private function validateFKs($values, $chado_table, $record_id, $record, &$violations) {

    $schema = $this->connection->schema();
    $table_def = $schema->getTableDef($chado_table, ['format' => 'drupal']);

    $bad_fks = [];
    if (!array_key_exists('foreign keys', $table_def)) {
      return;
    }
    $fkeys = $table_def['foreign keys'];
    foreach ($fkeys as $fk_table => $info) {
      foreach ($info['columns'] as $lcol => $rcol) {

        // If the FK is not set in the record then skip it.
        if (!array_key_exists($lcol, $record['fields'])) {
          continue;
        }

        // If an FK allows nulls and the value is null then skip this one.
        $col_val = $record['fields'][$lcol];
        if ($table_def['fields'][$lcol]['not null'] == FALSE and $col_val === NULL) {
          continue;
        }

        // Check if the id is present in the FK table.
        $query = $this->connection->select($fk_table, 'fk');
        $query->fields('fk', [$rcol]);
        $query->condition($rcol, $col_val);
        $fk_id = $query->execute()->fetchField();
        if (!$fk_id) {
          $bad_fks[] = $lcol;
        }
      }
<<<<<<< HEAD

      // If the base table is not the same as the root table then
      // we should add the field name to the colun alias. Otherwise
      // we may have conflicts if mutiple fields use the same alias.
      $value_alias = $as ? $as : $value_column;
      if ($base_table != $root_table) {
        $value_alias = $field_name . '__' . $value_alias;
      }
      return [
        'path' => $full_path,
        'base_table' => $base_table,
        'root_table' => $root_table,
        'root_alias' => $root_alias,
        'chado_table' => $chado_table,
        'table_alias' => $table_alias,
        'value_column' => $value_column,
        'value_alias' => $value_alias
      ];
    }

    // There is no period in the path so there is no Chado table. We are at the
    // end of the path with joins and we can just return the value column.
    else {
      // If the base table is not the same as the root table then
      // we should add the field name to the colun alias. Otherwise
      // we may have conflicts if mutiple fields use the same alias.
      $value_alias = $as ? $as : $curr_path;
      $value_alias = $field_name . '__' . $value_alias;
      return [
        'base_table' => $base_table,
        'root_table' => $root_table,
        'root_alias' => $root_alias,
        'value_column' => $curr_path,
        'value_alias' => $value_alias
      ];
=======
    }

    if (count($bad_fks) > 0) {
      // Documentation for how to create a violation is here
      // https://github.com/symfony/validator/blob/6.1/ConstraintViolation.php
      $message = 'The item cannot be saved because the following values have a missing linked record in the data store: ';
      $params = [];
      foreach ($bad_fks as $col) {
        $message .=  ucfirst($col) . ", ";
      }
      $message = substr($message, 0, -1) . '.';
      $violations[] = new ConstraintViolation(t($message, $params)->render(),
          $message, $params, '', NULL, '', 1, 0, NULL, '');
>>>>>>> 3c1d4d8b
    }
  }

  /**
   * Checks that foreign key values exist.
   *
   * @param $values
   *   Array of \Drupal\tripal\TripalStorage\StoragePropertyValue objects.
   * @param string $chado_table
   *   The name of the table
   * @param int $record_id
   *   The record ID of the record.
   * @param array $record
   *   The record to validate
   * @param array $violations
   *   An array to which any new violations can be added.
   */
  public function validateTypes($values, $chado_table, $record_id, $record, &$violations) {

    $schema = $this->connection->schema();
    $table_def = $schema->getTableDef($chado_table, ['format' => 'drupal']);

    $bad_types = [];
    foreach ($table_def['fields'] as $col => $info) {
      $col_val = NULL;
      if (array_key_exists($col, $record['fields'])) {
        $col_val = $record['fields'][$col];
      }

      // Skip fields without values. If they are required
      // but missing then the validateRequired() function will check those.
      if (!$col_val) {
        continue;
      }

      if ($info['type'] == 'integer' or
          $info['type'] == 'bigint' or
          $info['type'] == 'smallint' or
          $info['type'] == 'serial') {
        if (!preg_match('/^\d+$/', $col_val)) {
          $bad_types[$col] = 'Integer';
        }
      }
      else if ($info['type'] == 'boolean') {
        if (!is_bool($col_val) and !preg_match('/^[01]$/', $col_val)) {
          $bad_types[$col] = 'Boolean';
        }
      }
      else if ($info['type'] == 'timestamp without time zone' or
               $info['type'] == 'date') {
        if (!is_integer($col_val)) {
          $bad_types[$col] = 'Timestamp';
        }
      }
      else if ($info['type'] == 'character varying' or
               $info['type'] == 'character' or
               $info['type'] == 'text') {
       // Do nothing.
      }
      else if ($info['type'] == 'double precision' or
               $info['type'] == 'real') {
         if (!is_numeric($col_val)) {
           $bad_types[$col] = 'Number';
         }
      }
    }

    if (count($bad_types) > 0) {
      // Documentation for how to create a violation is here
      // https://github.com/symfony/validator/blob/6.1/ConstraintViolation.php
      $message = 'The item cannot be saved because the following values are of the wrong type: ';
      $params = [];
      foreach ($bad_types as $col => $col_type) {
        $message .=  ucfirst($col) . " should be $col_type. " ;
      }
      $violations[] = new ConstraintViolation(t($message, $params)->render(),
          $message, $params, '', NULL, '', 1, 0, NULL, '');
    }
  }

  /**
   * Checks that size of the value isn't too large
   *
   * @param $values
   *   Array of \Drupal\tripal\TripalStorage\StoragePropertyValue objects.
   * @param string $chado_table
   *   The name of the table
   * @param int $record_id
   *   The record ID of the record.
   * @param array $record
   *   The record to validate
   * @param array $violations
   *   An array to which any new violations can be added.
   */
  public function validateSize($values, $chado_table, $record_id, $record, &$violations) {

    $schema = $this->connection->schema();
    $table_def = $schema->getTableDef($chado_table, ['format' => 'drupal']);

    $bad_sizes = [];
    foreach ($table_def['fields'] as $col => $info) {
      $col_val = NULL;
      if (array_key_exists($col, $record['fields'])) {
        $col_val = $record['fields'][$col];
      }

      // Skip fields without values. If they are required
      // but missing then the validateRequired() function will check those.
      if (!$col_val) {
        continue;
      }

      // If the column has a size then check it.
      if (array_key_exists('size', $info)) {

        // If this is a string type column.
        if ($info['type'] == 'character varying' or
            $info['type'] == 'character' or
            $info['type'] == 'text') {
          if (strlen($col_val) > $info['size']) {
            $bad_sizes[$col] = $info['size'];
          }
        }
      }
    }

    if (count($bad_sizes) > 0) {
      // Documentation for how to create a violation is here
      // https://github.com/symfony/validator/blob/6.1/ConstraintViolation.php
      $message = 'The item cannot be saved because the following values are too large. ';
      $params = [];
      foreach ($bad_sizes as $col => $size) {
        $message .=  ucfirst($col) . " should be less than $size characters long. " ;
      }
      $violations[] = new ConstraintViolation(t($message, $params)->render(),
          $message, $params, '', NULL, '', 1, 0, NULL, '');
    }
  }

  /**
   *
   * {@inheritDoc}
   */
  public function validateValues($values) {

    $this->field_debugger->printHeader('Validate');
    $this->field_debugger->summarizeChadoStorage($this, 'At the beginning of ChadoStorage::validateValues');

<<<<<<< HEAD
    // Build the ChadoRecord object.
    $this->records = new ChadoRecords($this->field_debugger, $this->logger, $this->connection);
    $this->buildChadoRecords($values);
=======
    $build = $this->buildChadoRecords($values);
    $base_tables = $this->base_record_ids;
    $records = $build['records'];
    $violations = [];

    // We only need to validate the base table properties because
    // the linker table values get completely replaced on an update and
    // should not exist for an insert.
    foreach ($this->base_record_ids as $base_table => $record_id) {
      foreach ($records[$base_table] as $delta => $record) {
        $record = $records[$base_table][$delta];
        $this->validateRequired($values, $base_table, $record_id, $record, $violations);
        $this->validateTypes($values, $base_table, $record_id, $record, $violations);
        $this->validateSize($values, $base_table, $record_id, $record, $violations);
        // Don't do the SQL checks if there are previous problems.
        if (count($violations) == 0) {
          $this->validateUnique($values, $base_table, $record_id, $record, $violations);
          $this->validateFKs($values, $base_table, $record_id, $record, $violations);
        }
      }
    }

    return $violations;
  }

  /**
   * Retrieve the chado table name when given the table alias.
   *
   * @param string $table_alias
   *   The table alias for which you would like to look up the mapping.
   * @param array $property_storage
   *   The storage information for the property when available. This is used
   *   to set the table alias mapping if it is not already set.
   *
   * @return string $chado_table
   *   The name of the chado table the alias referrences.
   */
  protected function getChadoTableFromAlias(string $table_alias, array $property_storage = []) {

    // If the mapping has not yet been set then we need to do some
    // detective work to figure it out... Let's do that first
    // and then update the mapping.
    if (!array_key_exists($table_alias, $this->table_alias_mapping)) {
      // If there is a chado table set in the property storage details
      // then we can use it to set the mapping and return it.
      if (array_key_exists('chado_table', $property_storage)) {
        $chado_table = $property_storage['chado_table'];
        $this->table_alias_mapping[$table_alias] = $chado_table;
      }
      // If the action is store_link then this might be the right or left table
      // alias so check those as well.
      elseif (array_key_exists('right_table_alias', $property_storage)) {
        $right_table_alias = $property_storage['right_table_alias'];
        if ($right_table_alias == $table_alias) {
          $chado_table = $proeprty_storage['right_table'];
        }
        $this->table_alias_mapping[$table_alias] = $chado_table;
      }
      elseif (array_key_exists('left_table_alias', $property_storage)) {
        $left_table_alias = $property_storage['left_table_alias'];
        if ($left_table_alias == $table_alias) {
          $chado_table = $proeprty_storage['left_table'];
        }
        $this->table_alias_mapping[$table_alias] = $chado_table;
      }
      // Otherwise, the default table alias is the same as the table name
      // so update the mapping and return the table name.
      else {
        $chado_table = $table_alias;
        $this->table_alias_mapping[$table_alias] = $chado_table;
      }
    }

    return $this->table_alias_mapping[$table_alias];
  }

  /**
   * Retrieves the table alias for a given chado table when the field and property key are known.
   *
   * NOTE: buildChadoRecords() must have been called first!
   *
   * @param string $field_name
   * @param string $property_key
   * @param string $chado_table
   */
  protected function getTableAliasForChadoTable($field_name, $property_key, $chado_table) {

    if (array_key_exists($field_name, $this->reverse_alias_mapping)) {
      if (array_key_exists($property_key, $this->reverse_alias_mapping[$field_name])) {
        if (array_key_exists($chado_table, $this->reverse_alias_mapping[$field_name][$property_key])) {
          return $this->reverse_alias_mapping[$field_name][$property_key][$chado_table];
        }
      }
    }
>>>>>>> 3c1d4d8b

    $this->logger->warning('ChadoStorage could not find the table alias for the requested chado table. Specifically, we were trying to look up the alias for @table for the field @field, property @property.',
      ['@table' => $chado_table, '@field' => $field_name, '@property' => $property_key]);

    return NULL;
  }

  /**
   * Sets the mapping between chado tables and their alias'
   *
   * @param $chado_table
   * @param $table_alias
   * @param string $field_name
   * @param string $property_key
   */
  protected function setChadoTableAliasMapping($chado_table, $table_alias, $field_name, $property_key) {

    $this->table_alias_mapping[$table_alias] = $chado_table;
    $this->reverse_alias_mapping[$field_name][$property_key][$chado_table] = $table_alias;

  }

  /**
   *
   * {@inheritDoc}
   * @see \Drupal\tripal\TripalStorage\Interfaces\TripalStorageInterface::publishFrom()
   */
  public function publishForm($form, FormStateInterface &$form_state) {

    $chado_schemas = [];
    $chado = \Drupal::service('tripal_chado.database');
    foreach ($chado->getAvailableInstances() as $schema_name => $details) {
      $chado_schemas[$schema_name] = $schema_name;
    }
    $default_chado = $chado->getSchemaName();

    $storage_form['schema_name'] = [
      '#type' => 'select',
      '#title' => 'Chado Schema Name',
      '#required' => TRUE,
      '#description' => 'Select one of the installed Chado schemas to import into.',
      '#options' => $chado_schemas,
      '#default_value' => $default_chado,
    ];

    return $storage_form;
  }
}<|MERGE_RESOLUTION|>--- conflicted
+++ resolved
@@ -5,12 +5,13 @@
 use Drupal\tripal\TripalStorage\TripalStorageBase;
 use Drupal\tripal\TripalStorage\Interfaces\TripalStorageInterface;
 use Symfony\Component\DependencyInjection\ContainerInterface;
-use Symfony\Component\Validator\ConstraintViolation;
 use Drupal\Core\Form\FormStateInterface;
 use Drupal\tripal\Services\TripalLogger;
 use Drupal\tripal_chado\Database\ChadoConnection;
 use Drupal\tripal_chado\Services\ChadoFieldDebugger;
 use Drupal\tripal\TripalStorage\StoragePropertyValue;
+use Drupal\tripal_chado\TripalStorage\ChadoRecords;
+use Drupal\Core\Render\Element\Token;
 
 /**
  * Chado implementation of the TripalStorageInterface.
@@ -24,25 +25,6 @@
 class ChadoStorage extends TripalStorageBase implements TripalStorageInterface {
 
   /**
-   * An associative array that holds the data for mapping an
-   * entityTypes to Chado tables.  It is indexed by entityType and the
-   * value is the object containing the mapping information.
-   *
-   * @var array
-   */
-  protected $type_mapping = [];
-
-  /**
-   * An associative array that holds the data for mapping a
-   * fieldType key to a Chado table column for a given entity.  It is indexed
-   * by entityType -> entityID and the value is the object containing the
-   * mapping information.
-   *
-   * @var array
-   */
-  protected $id_mapping = [];
-
-  /**
    * The database connection for querying Chado.
    *
    * @var \Drupal\tripal_chado\Database\ChadoConnection
@@ -57,51 +39,11 @@
   protected $field_debugger;
 
   /**
-   * A collection of the primary key values for various base tables.
-   *
-   * This is populated as records are loaded/inserted and then used to later
-   * update foreign key values for dependant tables.
-   *
-   * @var array
-   *   key is the table alias and value is the primary key value for the
-   *   record with that table alias. If the ID is not yet known then the
-   *   value is NULL.
-   */
-  protected $base_record_ids = [];
-
-  /**
-   * A mapping of table alias to chado table name.
-   *
-   * In most cases the table alias will be the same as the table name. However,
-   * especially in cases of chado prop and linking tables, an alias ensures that
-   * multiple fields can control a subset of records without interferance or
-   * data-swapping between fields.
-   *
-   * @var array
-   *   key is the table alias and value is the official chado table name that
-   *   the alias refers to.
-   */
-  protected $table_alias_mapping = [];
-
-  /**
-   * A mapping of the chado table to it's alias. This uses the field and property
-   * to ensure the alias is looked up properly.
-   */
-  protected $reverse_alias_mapping = [];
-
-  /**
-   * A mapping of the field property to the alias used in the query.
-   * This is specific to properties with an action of read_value who
-   * specify a path.
-   *
-   * @var array
-   *  a nested array where mapping the new alias including the right table alias
-   *  to the original alias set in the property type. The structure is:
-   *   [field name]:
-   *     [property key]:
-   *       [original column alias]: [new alias]
-   */
-  protected $join_column_alias = [];
+   * Holds an instance of ChadoRecords.
+   *
+   * @var \Drupal\tripal_chado\TripalStorage\ChadoRecords
+   */
+  protected $records = NULL;
 
   /**
    * Implements ContainerFactoryPluginInterface->create().
@@ -196,292 +138,93 @@
     return $ret_types;
   }
 
-  /**
-   * Inserts a single record in a Chado table.
-   *
-   * @param array $records
-   * @param string $chado_table_alias
-   * @param integer $delta
-   * @param array $record
-   * @throws \Exception
-   * @return integer
-   */
-  private function insertChadoRecord(&$records, $chado_table_alias, $delta, $record) {
-
-    $chado_table = $this->getChadoTableFromAlias($chado_table_alias);
-
-    $schema = $this->connection->schema();
-    $table_def = $schema->getTableDef($chado_table, ['format' => 'drupal']);
-    $pkey = $table_def['primary key'];
-
-    // Insert the record.
-    $insert = $this->connection->insert('1:' . $chado_table);
-    $insert->fields($record['fields']);
-
-    $this->field_debugger->reportQuery($insert, "Insert Query for $chado_table ($delta)");
-
-    $record_id = $insert->execute();
-
-    if (!$record_id) {
-      throw new \Exception($this->t('Failed to insert a record in the Chado "@table" table. Alias: @alias, Record: @record',
-          ['@alias' => $chado_table_alias, '@table' => $chado_table, '@record' => print_r($record, TRUE)]));
-    }
-
-    // Update the record array to include the record id.
-    $records[$chado_table_alias][$delta]['conditions'][$pkey]['value'] = $record_id;
-    return $record_id;
-  }
+
 
   /**
 	 * @{inheritdoc}
 	 */
   public function insertValues(&$values) : bool {
 
-    $schema = $this->connection->schema();
-
+    // Setup field debugging.
     $this->field_debugger->printHeader('Insert');
     $this->field_debugger->summarizeChadoStorage($this, 'At the beginning of ChadoStorage::insertValues');
 
-<<<<<<< HEAD
     // Build the ChadoRecords object.
     $this->records = new ChadoRecords($this->field_debugger, $this->logger, $this->connection);
     $this->buildChadoRecords($values);
-=======
-    $build = $this->buildChadoRecords($values);
-    $records = $build['records'];
->>>>>>> 3c1d4d8b
 
     $transaction_chado = $this->connection->startTransaction();
     try {
 
       // First: Insert the base table records.
-      // Note: Assumes there is only a single base table.
-      foreach ($this->base_record_ids as $base_table_alias => $record_id) {
-        foreach ($records[$base_table_alias] as $delta => $record) {
-          $record_id = $this->insertChadoRecord($records, $base_table_alias, $delta, $record);
-          $this->base_record_ids[$base_table_alias] = $record_id;
-        }
-      }
-
-<<<<<<< HEAD
+      $base_tables = $this->records->getBaseTables();
+      foreach ($base_tables as $base_table) {
+        $this->records->insertRecords($base_table, $base_table);
+      }
+
       // Second: Insert records from the ancillary tables of
       // each base table.
       foreach ($base_tables as $base_table) {
         $tables = $this->records->getAncillaryTables($base_table);
         foreach ($tables as $table_alias) {
           $this->records->insertRecords($base_table, $table_alias);
-=======
-      // Second: Insert non base table records.
-      foreach ($records as $chado_table_alias => $deltas) {
-        foreach ($deltas as $delta => $record) {
-
-          // Skip base table records.
-          if (in_array($chado_table_alias, array_keys($this->base_record_ids))) {
-            continue;
-          }
-
-          // Don't insert any records if any of the columns have field that
-          // are marked as "delete if empty".
-          if (array_key_exists('delete_if_empty', $record)) {
-            $skip_record = FALSE;
-            foreach ($record['delete_if_empty'] as $del_record) {
-              if ($record['fields'][$del_record['chado_column']] == $del_record['empty_value']) {
-                $skip_record = TRUE;
-              }
-            }
-            if ($skip_record) {
-              continue;
-            }
-          }
-
-          // Replace linking fields with values
-          foreach ($record['fields'] as $column => $val) {
-            if (is_array($val) and $val[0] == 'REPLACE_BASE_RECORD_ID') {
-              $base_table_alias = $val[1];
-              $records[$chado_table_alias][$delta]['fields'][$column] = $this->base_record_ids[$base_table_alias];
-              $record['fields'][$column] = $this->base_record_ids[$base_table_alias];
-            }
-          }
-          $this->insertChadoRecord($records, $chado_table_alias, $delta, $record);
->>>>>>> 3c1d4d8b
         }
       }
-      $this->setRecordIds($values, $records);
+
+      // Now taht we've done the inserts, set the property values.
+      $this->setPropValues($values, $this->records);
     }
     catch (\Exception $e) {
       $transaction_chado->rollback();
       throw new \Exception($e);
     }
-<<<<<<< HEAD
-=======
-
-    // Now set the record Ids of the properties.
->>>>>>> 3c1d4d8b
     return TRUE;
   }
 
-
-  /**
-   * Indicates if the record has any valid conditions.
-   *
-   * For the record to have valid conditions it must first have at least
-   * one condition, and the value on which that condition relies is not empty.
-   *
-   * @param array $records
-   * @return boolean
-   */
-  private function hasValidConditions($record) {
-    $num_conditions = 0;
-    foreach ($record['conditions'] as $chado_column => $cond_value) {
-      if (!empty($cond_value['value'])) {
-        $num_conditions++;
-      }
-    }
-    if ($num_conditions == 0) {
-      return FALSE;
-    }
-    return TRUE;
-  }
-
-  /**
-   * Indicates if we should keep this record for inserts/updates.
-   *
-   * @param array $record
-   *
-   * @return boolean
-   */
-  private function isEmptyRecord($record) {
-    if (array_key_exists('delete_if_empty', $record)) {
-      foreach ($record['delete_if_empty'] as $del_record) {
-        if ($record['fields'][$del_record['chado_column']] == $del_record['empty_value']) {
-          return TRUE;
-        }
-      }
-    }
-    return FALSE;
-  }
-
-
-
-  /**
-   * Updates a single record in a Chado table.
-   *
-   * @param array $base_tables
-   * @param string $chado_table
-   * @param integer $delta
-   * @param array $record
-   * @throws \Exception
-   */
-  private function updateChadoRecord(&$records, $chado_table, $delta, $record) {
-
-    // Don't update if we don't have any conditions set.
-    if (!$this->hasValidConditions($record)) {
-      throw new \Exception($this->t('Cannot update record in the Chado "@table" table due to unset conditions. Record: @record',
-        ['@table' => $chado_table, '@record' => print_r($record, TRUE)]));
-    }
-
-    $update = $this->connection->update('1:'.$chado_table);
-    $update->fields($record['fields']);
-    foreach ($record['conditions'] as $chado_column => $cond_value) {
-      $update->condition($chado_column, $cond_value['value']);
-    }
-
-    $this->field_debugger->reportQuery($update, "Update Query for $chado_table ($delta). Note: arguments may only include the conditional ones, see Drupal Issue #2005626.");
-
-    $rows_affected = $update->execute();
-    if ($rows_affected == 0) {
-      throw new \Exception($this->t('Failed to update record in the Chado "@table" table. Record: @record',
-        ['@table' => $chado_table, '@record' => print_r($record, TRUE)]));
-    }
-    if ($rows_affected > 1) {
-      throw new \Exception($this->t('Incorrectly tried to update multiple records in the Chado "@table" table. Record: @record',
-        ['@table' => $chado_table, '@record' => print_r($record, TRUE)]));
-    }
-  }
-
-
   /**
    * @{inheritdoc}
    */
   public function updateValues(&$values) : bool {
 
+    // Setup field debugging.
     $this->field_debugger->printHeader('Update');
     $this->field_debugger->summarizeChadoStorage($this, 'At the beginning of ChadoStorage::updateValues');
 
-<<<<<<< HEAD
     // Build the ChadoRecords object.
     $this->records = new ChadoRecords($this->field_debugger, $this->logger, $this->connection);
     $this->buildChadoRecords($values);
-=======
-    $build = $this->buildChadoRecords($values);
-    $records = $build['records'];
->>>>>>> 3c1d4d8b
-
-
-    $base_tables = $this->base_record_ids;
+
+
     $transaction_chado = $this->connection->startTransaction();
     try {
 
       // Handle base table records first.
-      foreach ($records as $chado_table_alias => $deltas) {
-        foreach ($deltas as $delta => $record) {
-
-          // If this is the base table then do an update.
-          if (in_array($chado_table_alias, array_keys($base_tables))) {
-            if (!array_key_exists('conditions', $record)) {
-              throw new \Exception($this->t('Cannot update record in the Chado "@table" table due to missing conditions. Record: @record',
-                  ['@table' => $chado_table, '@record' => print_r($record, TRUE)]));
-            }
-            $this->updateChadoRecord($records, $chado_table_alias, $delta, $record);
-            continue;
-          }
-        }
+      $base_tables = $this->records->getBaseTables();
+      foreach ($base_tables as $base_table) {
+        $this->records->updateRecords($base_table, $base_table);
       }
 
       // Next delete all non base records so we can replace them
       // with updates. This is necessary because we may violate unique
       // constraints if we don't e.g. changing the order of records with a
       // rank.
-      foreach ($records as $chado_table_alias => $deltas) {
-        foreach ($deltas as $delta => $record) {
-
-          // Skip base table records.
-          if (in_array($chado_table_alias, array_keys($base_tables))) {
-            continue;
-          }
-
-          // Skip records that don't have a condition set. This means they
-          // haven't been inserted before.
-          if (!$this->hasValidConditions($record)) {
-            continue;
-          }
-          $this->deleteChadoRecord($records, $chado_table_alias, $delta, $record);
+      foreach ($base_tables as $base_table) {
+        $tables = $this->records->getAncillaryTables($base_table);
+        foreach ($tables as $table_alias) {
+          $this->records->deleteRecords($base_table, $table_alias, TRUE);
         }
       }
 
       // Now insert all new values for the non-base table records.
-      foreach ($records as $chado_table_alias => $deltas) {
-        foreach ($deltas as $delta => $record) {
-
-          // Skip base table records.
-          if (in_array($chado_table_alias, array_keys($base_tables))) {
-            continue;
-          }
-          // Skip records that were supposed to be deleted (and were).
-          if ($this->isEmptyRecord($record)) {
-            continue;
-          }
-
-          $this->insertChadoRecord($records, $chado_table_alias, $delta, $record);
+      foreach ($base_tables as $base_table) {
+        $tables = $this->records->getAncillaryTables($base_table);
+        foreach ($tables as $table_alias) {
+          $this->records->insertRecords($base_table, $table_alias);
         }
       }
-<<<<<<< HEAD
 
       // Now that we've done the updates, set the property values.
       $this->setPropValues($values, $this->records);
-=======
-      $this->setRecordIds($values, $records);
->>>>>>> 3c1d4d8b
     }
     catch (\Exception $e) {
       $transaction_chado->rollback();
@@ -491,155 +234,14 @@
   }
 
   /**
-   * Queries for multiple records in Chado.
-   *
-   * @param array $records
-   * @param string $chado_table
-   * @param integer $delta
-   * @param array $record
-   *
-   * @throws \Exception
-   */
-  public function findChadoRecords($chado_table_alias, $delta, $record) {
-
-    $chado_table = $this->getChadoTableFromAlias($chado_table_alias);
-
-    // Select the fields in the chado table.
-    $select = $this->connection->select('1:' . $chado_table, 'ct');
-    $select->fields('ct', array_keys($record['fields']));
-
-    // Add in any joins.
-    if (array_key_exists('joins', $record)) {
-      $j_index = 0;
-      foreach ($record['joins'] as $rtable => $rjoins) {
-        foreach ($rjoins as $jinfo) {
-          $lalias = $jinfo['on']['left_alias'];
-          $ralias = $jinfo['on']['right_alias'];
-          $lcol = $jinfo['on']['left_col'];
-          $rcol = $jinfo['on']['right_col'];
-
-          $select->leftJoin('1:' . $rtable, $ralias, $lalias . '.' .  $lcol . '=' .  $ralias . '.' . $rcol);
-
-          foreach ($jinfo['columns'] as $column) {
-            $sel_col = $column[0];
-            $sel_col_as = $ralias . '_' . $column[1];
-            $field_name = $column[2];
-            $property_key = $column[3];
-            $this->join_column_alias[$field_name][$property_key][$column[1]] = $sel_col_as;
-            $select->addField($ralias, $sel_col, $sel_col_as);
-          }
-          $j_index++;
-        }
-      }
-    }
-
-    // Add the select condition
-    foreach ($record['conditions'] as $chado_column => $value) {
-      // If we don't have a primary key for the base table then skip the condition.
-      if (is_array($value['value']) and in_array('REPLACE_BASE_RECORD_ID', array_values($value['value']))) {
-        continue;
-      }
-      if (!empty($value)) {
-        $select->condition('ct.'.$chado_column, $value['value'], $value['operation']);
-      }
-    }
-
-    $this->field_debugger->reportQuery($select, "Select Query for $chado_table ($delta)");
-    // @debug print "Query in findChadoRecord(): " . strtr((string) $select, $select->arguments());
-
-    // Execute the query.
-    $results = $select->execute();
-    if (!$results) {
-      throw new \Exception($this->t('Failed to select record in the Chado "@table" table. Record: @record',
-          ['@table' => $chado_table, '@record' => print_r($record, TRUE)]));
-    }
-    return $results;
-  }
-
-  /**
-   * Selects a single record from Chado.
-   *
-   * @param array $records
-   * @param string $chado_table_alias
-   * @param integer $delta
-   * @param array $record
-   *
-   * @throws \Exception
-   */
-  public function selectChadoRecord(&$records, $base_tables, $chado_table_alias, $delta, $record) {
-
-    if (!array_key_exists('conditions', $record)) {
-      throw new \Exception($this->t('Cannot select record in the Chado "@table" table due to missing conditions. Record: @record',
-          ['@table' => $chado_table_alias, '@record' => print_r($record, TRUE)]));
-    }
-
-    // If we are selecting on the base table and we don't have a proper
-    // condition then throw an error.
-    if (!$this->hasValidConditions($record)) {
-      throw new \Exception($this->t('Cannot select record in the Chado "@table" table due to unset conditions. Record: @record',
-          ['@table' => $chado_table_alias, '@record' => print_r($record, TRUE)]));
-    }
-
-    $chado_table = $this->getChadoTableFromAlias($chado_table_alias);
-
-    // Select the fields in the chado table.
-    $select = $this->connection->select('1:'.$chado_table, 'ct');
-    if (array_key_exists('fields', $record)) {
-      $select->fields('ct', array_keys($record['fields']));
-    }
-
-    // Add in any joins.
-    if (array_key_exists('joins', $record)) {
-      $j_index = 0;
-      foreach ($record['joins'] as $rtable => $rjoins) {
-        foreach ($rjoins as $jinfo) {
-          $lalias = $jinfo['on']['left_alias'];
-          $ralias = $jinfo['on']['right_alias'];
-          $lcol = $jinfo['on']['left_col'];
-          $rcol = $jinfo['on']['right_col'];
-
-          $select->leftJoin('1:' . $rtable, $ralias, $lalias . '.' .  $lcol . '=' .  $ralias . '.' . $rcol);
-
-          foreach ($jinfo['columns'] as $column) {
-            $sel_col = $column[0];
-            $sel_col_as = $ralias . '_' . $column[1];
-            $field_name = $column[2];
-            $property_key = $column[3];
-            $this->join_column_alias[$field_name][$property_key][ $column[1] ] = $sel_col_as;
-            $select->addField($ralias, $sel_col, $sel_col_as);
-          }
-          $j_index++;
-        }
-      }
-    }
-
-    // Add the select condition
-    foreach ($record['conditions'] as $chado_column => $value) {
-      if (!empty($value['value'])) {
-        $select->condition('ct.'. $chado_column, $value['value'], $value['operation']);
-      }
-    }
-
-    $this->field_debugger->reportQuery($select, "Select Query for $chado_table ($delta)");
-
-    // Execute the query.
-    $results = $select->execute();
-    if (!$results) {
-      throw new \Exception($this->t('Failed to select record in the Chado "@table" table. Record: @record',
-          ['@table' => $chado_table, '@record' => print_r($record, TRUE)]));
-    }
-    $records[$chado_table_alias][$delta]['fields'] = $results->fetchAssoc();
-  }
-
-  /**
    * @{inheritdoc}
    */
   public function loadValues(&$values) : bool {
 
+    // Setup field debugging.
     $this->field_debugger->printHeader('Load');
     $this->field_debugger->summarizeChadoStorage($this, 'At the beginning of ChadoStorage::loadValues');
 
-<<<<<<< HEAD
     // Build the ChadoRecords object.
     $this->records = new ChadoRecords($this->field_debugger, $this->logger, $this->connection);
     $this->buildChadoRecords($values);
@@ -657,74 +259,17 @@
         $tables = $this->records->getAncillaryTables($base_table);
         foreach ($tables as $table_alias) {
           $this->records->selectRecords($base_table, $table_alias);
-=======
-    $build = $this->buildChadoRecords($values);
-    $records = $build['records'];
-    $base_tables = $this->base_record_ids;
-
-    $transaction_chado = $this->connection->startTransaction();
-    try {
-      foreach ($records as $chado_table_alias => $deltas) {
-        foreach ($deltas as $delta => $record) {
-          $this->selectChadoRecord($records, $base_tables, $chado_table_alias, $delta, $record);
->>>>>>> 3c1d4d8b
         }
       }
-      $this->setPropValues($values, $records);
+      $this->setPropValues($values, $this->records);
     }
     catch (\Exception $e) {
       $transaction_chado->rollback();
       throw new \Exception($e);
     }
-
     $this->field_debugger->reportValues($values, 'The values after loading is complete.');
 
     return TRUE;
-  }
-
-  /**
-   * Deletes a single record in a Chado table.
-   *
-   * @param array $base_tables
-   * @param string $chado_table
-   * @param integer $delta
-   * @param array $record
-   * @throws \Exception
-   */
-  private function deleteChadoRecord(&$records, $chado_table_alias, $delta, $record) {
-
-    $chado_table = $this->getChadoTableFromAlias($chado_table_alias);
-
-    $schema = $this->connection->schema();
-    $table_def = $schema->getTableDef($chado_table, ['format' => 'drupal']);
-    $pkey = $table_def['primary key'];
-
-    // Don't delete if we don't have any conditions set.
-    if (!$this->hasValidConditions($record)) {
-      throw new \Exception($this->t('Cannot update record in the Chado "@table" table due to unset conditions. Record: @record',
-          ['@table' => $chado_table, '@record' => print_r($record, TRUE)]));
-    }
-
-    $delete = $this->connection->delete('1:'.$chado_table);
-    foreach ($record['conditions'] as $chado_column => $cond_value) {
-      $delete->condition($chado_column, $cond_value['value']);
-    }
-
-    $this->field_debugger->reportQuery($delete, "Delete Query for $chado_table ($delta)");
-
-    $rows_affected = $delete->execute();
-    if ($rows_affected == 0) {
-      // @debug print "\n" . strtr((string) $delete, $delete->arguments()) . "\n";
-      throw new \Exception($this->t('Failed to delete a record in the Chado "@table" table. Record: @record',
-          ['@table' => $chado_table, '@record' => print_r($record, TRUE)]));
-    }
-    if ($rows_affected > 1) {
-      throw new \Exception($this->t('Incorrectly tried to delete multiple records in the Chado "@table" table. Record: @record',
-          ['@table' => $chado_table, '@record' => print_r($record, TRUE)]));
-    }
-
-    // Unset the record Id for this deleted record.
-    $records[$chado_table_alias][$delta]['conditions'][$pkey]['value'] = 0;
   }
 
   /**
@@ -734,10 +279,7 @@
 
     $this->field_debugger->printHeader('Delete');
     $this->field_debugger->summarizeChadoStorage($this, 'At the beginning of ChadoStorage::deleteValues');
-<<<<<<< HEAD
     $this->records = new ChadoRecords($this->field_debugger, $this->logger, $this->connection);
-=======
->>>>>>> 3c1d4d8b
 
     return FALSE;
   }
@@ -751,15 +293,9 @@
     $this->field_debugger->printHeader('Find');
     $this->field_debugger->summarizeChadoStorage($this, 'At the beginning of ChadoStorage::findValues');
 
-<<<<<<< HEAD
     // Build the ChadoRecords object.
     $this->records = new ChadoRecords($this->field_debugger, $this->logger, $this->connection);
     $this->buildChadoRecords($values, TRUE);
-=======
-    $build = $this->buildChadoRecords($values, TRUE);
-    $records = $build['records'];
-    $base_record_ids = $this->base_record_ids;
->>>>>>> 3c1d4d8b
 
     // Start an array to keep track of the results we find.
     // Each element in this array will be a clone of the full $values array
@@ -772,44 +308,11 @@
     // from linked tables need to know the record_id.
     $transaction_chado = $this->connection->startTransaction();
     try {
-<<<<<<< HEAD
       $base_tables = $this->records->getBaseTables();
       foreach ($base_tables as $base_table) {
 
         // First we find all matching base records.
         $matches = $this->records->findRecords($base_table, $base_table);
-=======
-      foreach (array_keys($base_record_ids) as $base_table) {
-        foreach ($records[$base_table] as $delta => $record) {
-
-          // First we use findChadoRecords() to query chado for all records
-          // in the table specified as $base_table. Each match returned here
-          // is a query result.
-          // @debug print "\t$base_table Record: " . print_r($record, TRUE);
-          $matches = $this->findChadoRecords($base_table, $delta, $record);
-          // Now for each of these query results...
-          while ($match = $matches->fetchAssoc()) {
-            // @debug print "\t\tWorking on Query Record: " . print_r($match, TRUE);
-
-            // We start by cloning the records array
-            // (includes all tables, not just the current $base_table)
-            $new_records = $records;
-            // and then replace the fields with the match we found.
-            $new_records[$base_table][0]['fields'] = $match;
-            // We also clone the $values array passed into findValues()
-            // including all fields and their propertyValue objects.
-            $base_values = $this->cloneValues($values);
-            // Now we set the PropertyValue values using the query result.
-            $this->setPropValues($base_values, $new_records);
-            // Then we set the values of any propertyValue objects
-            // with an action of stor_id, store_pkey or store_link.
-            $this->setRecordIds($base_values, $new_records, TRUE);
-            // Finally, we can add this result to our found list.
-            $found_list[] = $base_values;
-          }
-        }
-      }
->>>>>>> 3c1d4d8b
 
         // Now for each of each matching base record we need to select
         // the anciallry tables.
@@ -820,27 +323,10 @@
             $match->selectRecords($base_table, $table_alias);
           }
 
-<<<<<<< HEAD
           // Clone the value array for this match and set it's properties
           $new_values = $this->cloneValues($values);
           $this->setPropValues($new_values, $match);
           $found_list[] = $new_values;
-=======
-          // Now query for non base records, and add each match to the
-          // records array.
-          $j = 0;
-          foreach ($deltas as $delta => $record) {
-            $matches = $this->findChadoRecords($chado_table_alias, $delta, $record);
-            while ($match = $matches->fetchAssoc()) {
-              $base_records[$chado_table_alias][$j]['fields'] = $match;
-              $j++;
-            }
-          }
-          if ($j > 0) {
-            $this->setPropValues($found_list[$i], $base_records);
-            $this->setRecordIds($found_list[$i], $base_records, TRUE);
-          }
->>>>>>> 3c1d4d8b
         }
       }
     }
@@ -854,121 +340,18 @@
 
 
   /**
-   * Sets the Record ID Properties after an insert or update.
-   *
-   * Specifically, this sets the value of any properties with an action of
-   * store_id, store_pkey and store_link. The value of the ID will be pulled
-   * from the record conditions for that table.
+   * Sets the property values using the records returned from Chado.
    *
    * @param array $values
    *   Array of \Drupal\tripal\TripalStorage\StoragePropertyValue objects.
-   * @param array $records
-   *   The set of Chado records.
-   * @param boolean $is_find
-   *  Set to TRUE if the values array was created using the findValues() function.
-   *  Record IDs are stored differently for finds.
-   */
-  protected function setRecordIds(&$values, $records, $is_find = FALSE) {
-
-    $schema = $this->connection->schema();
-
-    // Iterate through the value objects.
-    foreach ($values as $field_name => $deltas) {
-
-      // Now we retrieve the field configuration.
-      $definition = $this->getFieldDefinition($field_name);
-
-      foreach ($deltas as $delta => $keys) {
-        foreach ($keys as $key => $info) {
-
-          // Retrieve the property type for this value.
-          $prop_type = $this->getPropertyType($field_name, $key);
-
-          // Get the field and property storage settings.
-          $field_settings = $definition->getSettings();
-          $storage_plugin_settings = $field_settings['storage_plugin_settings'];
-          $prop_storage_settings = $prop_type->getStorageSettings();
-
-          // Skip fields that don't have an action. An error was already logged
-          // for this in the buildChadoRecords function. Here we just skip.
-          if (!array_key_exists('action', $prop_storage_settings)) {
-            continue;
-          }
-          $action = $prop_storage_settings['action'];
-
-          // Quickly skip any property whose action is not focused on keys.
-          if (!in_array($action, ['store_id', 'store_pkey', 'store_link'])) {
-            continue;
-          }
-
-          // Get the base table information and use it as the default for if
-          // a chado_table is not specified (as in the case of single value fields).
-          $chado_table = $storage_plugin_settings['base_table'];
-          // Now check for if the chado_table is specified as it should be for
-          // store_id + store_pkey properties.
-          if (array_key_exists('chado_table', $prop_storage_settings)) {
-            $chado_table = $prop_storage_settings['chado_table'];
-          }
-          // If it is a store_link property then we have to deal with left/right
-          // tables so let's do that now.
-          // Note: If the action is store_link and the right_table was not set then we
-          // want to be backwards compatible with the old store_link approach.
-          elseif (array_key_exists('right_table', $prop_storage_settings)) {
-            $chado_table = $prop_storage_settings['right_table'];
-            if (array_key_exists($prop_storage_settings['right_table'], $this->base_record_ids)) {
-              $chado_table = $prop_storage_settings['left_table'];
-            }
-          }
-
-          // Grab the pkey using the schema definition.
-          $chado_table_def = $schema->getTableDef($chado_table, ['format' => 'drupal']);
-          $chado_table_pkey = $chado_table_def['primary key'];
-
-          // Now grab the table alias.
-          $chado_table_alias = $this->getTableAliasForChadoTable($field_name, $key, $chado_table);
-
-          // We want to do different things when finding records...
-          if ($is_find) {
-            // For finding we only need to worry about the store_id action.
-            if ($action == 'store_id') {
-              $record_id = $records[$chado_table_alias][0]['fields'][$chado_table_pkey];
-              $values[$field_name][$delta][$key]['value']->setValue($record_id);
-              $this->base_record_ids[$chado_table_alias] = $record_id;
-            }
-            // We are specifically not doing anything for store_pkey and store_link.
-          }
-          // Otherwise carry on as we used to.
-          else {
-            // If this is the record_id property then set its value.
-            if ($action == 'store_id') {
-              $record_id = $records[$chado_table_alias][0]['conditions'][$chado_table_pkey]['value'];
-              $values[$field_name][$delta][$key]['value']->setValue($record_id);
-            }
-            // If this is the linked record_id property then set its value.
-            if ($action == 'store_pkey') {
-              $record_id = $records[$chado_table_alias][$delta]['conditions'][$chado_table_pkey]['value'];
-              $values[$field_name][$delta][$key]['value']->setValue($record_id);
-            }
-            // If this is a property managing a linked record ID then set it too.
-            if ($action == 'store_link') {
-              $record_id = $records[$chado_table_alias][0]['conditions'][$chado_table_pkey]['value'];
-              $values[$field_name][$delta][$key]['value']->setValue($record_id);
-            }
-          }
-        }
-      }
-    }
-  }
-
-  /**
-   * Sets the property values using the records returned from Chado.
-   *
-   * @param array $values
-   *   Array of \Drupal\tripal\TripalStorage\StoragePropertyValue objects.
-   * @param array $records
-   *   The set of Chado records.
-   */
-  protected function setPropValues(&$values, $records) {
+   *
+   * @param ChadoRecords $records
+   *   An instance of a ChadoRecords object from which values will be pulled.
+   *   We don't use the built in member variable and instead allow it to
+   *   be passed in because the findValues() functino can generate copies
+   *   of the $records array and use that to set multiple values.
+   */
+  protected function setPropValues(&$values, ChadoRecords $records) {
 
     $schema = $this->connection->schema();
 
@@ -993,18 +376,15 @@
           $prop_storage_settings = $prop_type->getStorageSettings();
           $action = $prop_storage_settings['action'];
 
-          // Record IDs and linked IDs get set in the setRecordIDs() function.
-          if ($action == 'store_id') {
-            continue;
+          // Get the values of properties that can be stored.
+          if ($action == 'replace') {
+            $replace[] = [$field_name, $delta, $key, $info];
           }
-          if ($action == 'store_pkey') {
-            continue;
+          else if ($action == 'function') {
+            $function[] = [$field_name, $delta, $key, $info];
           }
-          if ($action == 'store_link') {
-            continue;
-          }
-
-<<<<<<< HEAD
+          else {
+
             // Parse the path.
             $base_table = $storage_plugin_settings['base_table'];
             $path = $prop_storage_settings['path'];
@@ -1035,75 +415,8 @@
 
             // Set the value.
             $value = $records->getColumnValue($base_table, $table_alias, $my_delta, $column_alias);
-=======
-          // Get the values of properties that can be stored.
-          if ($action == 'store') {
-            $chado_table = $prop_storage_settings['chado_table'];
-            $chado_table_alias = $this->getTableAliasForChadoTable($field_name, $key, $chado_table);
-            $chado_column = $prop_storage_settings['chado_column'];
-
-            if (array_key_exists($chado_table_alias, $records)) {
-              if (array_key_exists($delta, $records[$chado_table_alias])) {
-                if (array_key_exists($chado_column, $records[$chado_table_alias][$delta]['fields'])) {
-                  $value = $records[$chado_table_alias][$delta]['fields'][$chado_column];
-                  $values[$field_name][$delta][$key]['value']->setValue($value);
-                }
-              }
-            }
-          }
-
-          // Get the values of properties that just want to read values.
-          if (in_array($action, ['read_value', 'join'])) {
-            // Both variants should have a chado column defined so grab that first.
-            $chado_column = $prop_storage_settings['chado_column'];
-            $as = array_key_exists('as', $prop_storage_settings) ? $prop_storage_settings['as'] : $chado_column;
-            if (array_key_exists('chado_table', $prop_storage_settings)) {
-              $chado_table = $prop_storage_settings['chado_table'];
-              $chado_table_alias = $this->getTableAliasForChadoTable($field_name, $key, $chado_table);
-            }
-            // Otherwise this is a join + we need the base table.
-            // We can use the path to look this up.
-            if (array_key_exists('path', $prop_storage_settings)) {
-              // Examples of the path:
-              //   - phylotree.analysis_id>analysis.analysis_id'.
-              //   - feature.type_id>cvterm.cvterm_id;cvterm.dbxref_id>dbxref.dbxref_id;dbxref.db_id>db.db_id'
-              $path_arr = explode(';', $prop_storage_settings['path']);
-              // Now grab the left/right sides of the first part of the path.
-              list($left, $right) = explode(">", array_shift($path_arr));
-              // Break the left side into table + column.
-              list($left_table, $left_col) = explode(".", $left);
-              // The base table is the left table of the first part of the path.
-              $chado_table = $left_table;
-              $chado_table_alias = $left_table;
-              // the column alias will actually include the right table alias
-              // in order to keep the joins separate.
-              // So we will grab that here.
-              if (array_key_exists($field_name, $this->join_column_alias)) {
-                $as = $this->join_column_alias[$field_name][$key][$as];
-              }
-              else {
-                // If this field does not have a join_alias set
-                // but it has a property with a path... then we cannot
-                // set it's property. Hopefully it got here via findValues()
-                // in which case this it will be set in a later iteration.
-                // Just in case it is a problem though we will report it to the
-                // field debugger.
-                $this->field_debugger->printText("There was no JOIN alias set for $field_name when trying to set property values. If you see this message on a content page then there is a bug somewhere.");
-                continue;
-              }
-            }
-            $value = $records[$chado_table_alias][$delta]['fields'][$as];
->>>>>>> 3c1d4d8b
             $values[$field_name][$delta][$key]['value']->setValue($value);
 
-          }
-
-          if ($action == 'replace') {
-            $replace[] = [$field_name, $delta, $key, $info];
-          }
-
-          if ($action == 'function') {
-            $function[] = [$field_name, $delta, $key, $info];
           }
         }
       }
@@ -1176,11 +489,8 @@
    *   will be set in the StoragePropertyValue object.
    * @param bool $is_find
    *   Set to TRUE if we are building the record array for finding records.
-   * @return array
-   *   An associative array.
    */
   protected function buildChadoRecords($values, bool $is_find = FALSE) {
-    $records = [];
 
     $this->field_debugger->reportValues($values, 'The values submitted to ChadoStorage');
 
@@ -1205,11 +515,6 @@
               ['@field' => $field_name]));
             continue;
           }
-
-          // Define the context array which will contain all details needed
-          // for the buildChadoRecords_*() methods.
-          $context = [];
-          $context['is_find'] = $is_find;
 
           // Retrieve the property type for this value.
           $prop_value = $info['value'];
@@ -1231,23 +536,16 @@
                 ['@field' => $field_name, '@prop' => $key]));
             continue;
           }
-          $context['base_table'] = $storage_plugin_settings['base_table'];
-
-          // Get the Chado table this specific property works with.
-          // Use the base table as a default for properties which do not specify
-          // the chado table (e.g. single value fields).
-          /* TO BE REMOVED LATER */
-          $chado_table = $context['base_table'];
-          if (array_key_exists('chado_table', $prop_storage_settings)) {
-            $chado_table = $prop_storage_settings['chado_table'];
-          }
-
-          // Retrieve the operation to be used for searching and if not set, use equals as the default.
+
+          // Define the context array which will contain all details needed
+          // for the buildChadoRecords() methods.
+          $base_table = $storage_plugin_settings['base_table'];
+          $context = [];
+          $context['is_find'] = $is_find;
+          $context['base_table'] = $base_table;
           $context['operation'] = array_key_exists('operation', $info) ? $info['operation'] : '=';
-
           $context['field_name'] = $field_name;
           $context['property_key'] = $key;
-<<<<<<< HEAD
           $context['property_settings'] = $prop_storage_settings;
           $context['delta'] = $delta;
           $context['action'] = $action;
@@ -1274,28 +572,24 @@
               $this->handleJoins($path_array, $context);
             }
           }
-=======
->>>>>>> 3c1d4d8b
 
           // Now for each action type, set the conditions and fields for
           // selecting chado records based on the other properties supplied.
-          // ----------------------------------------------------------------
           switch ($action) {
             case 'store_id':
-              $this->buildChadoRecords_store_id($records, $delta, $prop_storage_settings, $context, $prop_value);
+              $this->handleStoreID($context, $prop_value);
               break;
             case 'store_pkey':
-              $this->buildChadoRecords_store_pkey($records, $delta, $prop_storage_settings, $context, $prop_value);
+              $this->handleStorePkey($context, $prop_value);
               break;
             case 'store_link':
-              $this->buildChadoRecords_store_link($records, $delta, $prop_storage_settings, $context, $prop_value);
+              $this->handleStoreLink($context, $prop_value);
               break;
             case 'store':
-              $this->buildChadoRecords_store($records, $delta, $prop_storage_settings, $context, $prop_value);
+              $this->handleStore($context, $prop_value);
               break;
             case 'read_value':
-            case 'join':
-              $this->buildChadoRecords_read_value($records, $delta, $prop_storage_settings, $context, $prop_value);
+              $this->handleReadValue($context, $prop_value);
               break;
             case 'replace':
               // Do nothing here for properties that need replacement
@@ -1311,67 +605,13 @@
       }
     }
 
-    // Now we want to iterate through the records and set any record IDs
-    // for FK relationships based off the values set in the propertyValues
-    // before chado storage was called.
-    // Note: We have not yet done any querying ;-p
-    // -----------------------------------------------------------------------
-    $base_table = $context['base_table'];
-    foreach ($records as $table_name => $deltas) {
-      foreach ($deltas as $delta => $record) {
-        // First for all the fields...
-        if (array_key_exists('fields', $record)) {
-          foreach ($record['fields'] as $chado_column => $val) {
-            if (is_array($val) and $val[0] == 'REPLACE_BASE_RECORD_ID') {
-              $core_table = $val[1];
-
-              // If the core table is set in the base record ids array and the
-              // value is not 0 then we can set this chado field now!
-              if (array_key_exists($core_table, $this->base_record_ids) and $this->base_record_ids[$core_table] != 0) {
-                $records[$table_name][$delta]['fields'][$chado_column] = $this->base_record_ids[$core_table];
-              }
-              // If the base record ID is 0 then this is an insert and we
-              // don't yet have the base record ID.  So, leave in the message
-              // to replace the ID so we can do so later.
-              if (array_key_exists($base_table, $this->base_record_ids) and $this->base_record_ids[$base_table] != 0) {
-                $records[$table_name][$delta]['fields'][$chado_column] = $this->base_record_ids[$base_table];
-              }
-            }
-          }
-        }
-        // All records should have conditions set!
-        if (!array_key_exists('conditions', $record)) {
-          throw new \Exception('All Chado records built should have a conditions array set by this point. However, the following record does not: ' . print_r($record, TRUE));
-        }
-        foreach ($record['conditions'] as $chado_column => $val) {
-          if (is_array($val['value']) and $val['value'][0] == 'REPLACE_BASE_RECORD_ID') {
-            $core_table = $val['value'][1];
-
-            // If the core table is set in the base record ids array and the
-            // value is not 0 then we can set this condition now!
-            if (array_key_exists($core_table, $this->base_record_ids) and $this->base_record_ids[$core_table] != 0) {
-              $records[$table_name][$delta]['conditions'][$chado_column]['value'] = $this->base_record_ids[$core_table];
-            }
-            // If the base record ID is 0 then this is an insert and we
-            // don't yet have the base record ID.  So, leave in the message
-            // to replace the ID so we can do so later.
-            if (array_key_exists($base_table, $this->base_record_ids) and $this->base_record_ids[$base_table] != 0) {
-              $records[$table_name][$delta]['conditions'][$chado_column]['value'] = $this->base_record_ids[$base_table];
-            }
-
-          }
-        }
-      }
-    }
-
-    $this->field_debugger->summarizeBuiltRecords($this->base_record_ids, $records);
-
-    return [
-      'records' => $records
-    ];
-  }
-
-  /**
+    // Set some debugging info.
+    $this->field_debugger->summarizeBuiltRecords($this->records);
+  }
+
+  /**
+   * A helper function for the buildChadoRecords() function.
+   *
    * Add chado record information for a specific ChadoStorageProperty
    * where the action is store_id.
    *
@@ -1381,26 +621,15 @@
    * then just the base table. For example, a field involving a two-join
    * linker table will include two core tables.
    *
-   * @param array $records
-   *   The current set of chado records. This method will update this array.
-   * @param int $delta
-   *   The position in the values array the current property type stands
-   *   and thus the position in the records array it should be.
-   * @param array $storage_settings
-   *   The storage settings for the current property. This is all the information
-   *   from the property type.
    * @param array $context
-   *   A set of values to provide context. These a pre-computed in the parent method
-   *   to reduce code duplication when a task is done for all/many storage properties
-   *   regardless of their action.
+   *   The field/property context provided by the buildChadoRecords() function.
    * @param StoragePropertyValue $prop_value
    *   The value object for the property we are adding records for.
    *   Note: We will always have a StoragePropertyValue for a property even if
    *   the value is not set. This method is expected to check if the value is empty or not.
    */
-  protected function buildChadoRecords_store_id(array &$records, int $delta, array $storage_settings, array &$context, StoragePropertyValue $prop_value) {
-
-<<<<<<< HEAD
+  protected function handleStoreID(array $context, StoragePropertyValue $prop_value) {
+
     $base_table = $context['base_table'];
     $record_id = $prop_value->getValue();
     $value_col_info = $this->getPathValueColumn($context['path_array']);
@@ -1416,21 +645,10 @@
       'field_name' => $context['field_name'],
       'property_key' => $context['property_key'],
     ];
-=======
-    // Set to TRUE if we are building the record array for finding records.
-    $is_find = $context['is_find'];
-
-    // Get the Chado table this specific property works with.
-    // Use the base table as a default for properties which do not specify
-    // the chado table (e.g. single value fields).
-    $chado_table = $context['base_table'];
-    if (array_key_exists('chado_table', $storage_settings)) {
-      $chado_table = $storage_settings['chado_table'];
-    }
->>>>>>> 3c1d4d8b
 
     // The store_id action should only be used for the base table...
-    if ($chado_table !== $context['base_table']) {
+    // @todo: I think these checks should go into a field validation test rather than here.
+    if ($elements['chado_table'] !== $elements['base_table']) {
       $this->logger->error($this->t('The @field.@key property type uses the '
         . 'store_id action type but is not associated with the base table of the field. '
         . 'Either change the base_table of this field or use store_pkey instead.',
@@ -1438,65 +656,27 @@
     }
 
     // Now determine the primary key for the chado table.
-    $chado_table_def = $this->connection->schema()->getTableDef($chado_table, ['format' => 'drupal']);
+    $chado_table_def = $this->connection->schema()->getTableDef($elements['chado_table'], ['format' => 'drupal']);
     $chado_table_pkey = $chado_table_def['primary key'];
-
-    // For store_id action properties, the alias should always match the table name.
-    $table_alias = $chado_table;
-    $this->setChadoTableAliasMapping($chado_table, $table_alias, $context['field_name'], $context['property_key']);
-    // If another alias is provided then we need to trow an exception.
-    if (array_key_exists('chado_table_alias', $storage_settings)) {
-      throw new \Exception($this->t('The @field.@key property type uses the '
-        . 'store_id action type and tries to set a table alias, which are not '
-        . 'supported for this type of action.',
-        ['@field' => $context['field_name'], '@key' => $context['property_key']]));
-    }
-
-<<<<<<< HEAD
+    if ($elements['chado_column'] !== $chado_table_pkey) {
+      $this->logger->error($this->t('The @field.@key property type uses the '
+          . 'store_id action and the column specified in the "path" settings is not '
+          . 'the primary key for base table. ',
+          ['@field' => $context['field_name'], '@key' => $context['property_key']]));
+    }
+
     // If this is a store_id then we're storing the base table record.
     $this->records->addColumn($elements, TRUE);
-=======
-    // Get the value if it is set.
-    $record_id = $prop_value->getValue();
->>>>>>> 3c1d4d8b
-
-    // If the record_id is zero then this is a brand-new value for
-    // this property. Let's set it to be replaced in the hopes that
-    // some other property has already been inserted and has the ID.
-    if ($record_id == 0) {
-      $records[$table_alias][0]['conditions'][$chado_table_pkey] = [
-        'value' => [
-          'REPLACE_BASE_RECORD_ID',
-          $context['base_table']
-        ],
-        'operation' => $context['operation']
-      ];
-      // Now we add the chado table to our array of core tables
-      // so that we can replace it with the value for the record later.
-      if (!array_key_exists($chado_table, $this->base_record_ids)) {
-        $this->base_record_ids[$chado_table] = $record_id;
-      }
-    }
-    // However, if the record_id was set when the values were passed in,
-    // then we want to set it here and add it to the array of core ids
-    // for use later when replacing base record ids.
-    else {
-      $records[$table_alias][0]['conditions'][$chado_table_pkey] = [
-        'value' => $record_id,
-        'operation' => $context['operation']
-      ];
-
-      $this->base_record_ids[$table_alias] = $record_id;
-    }
-
-    // Additionally, if this is a find record request,
-    // then we want to add the value to the 'field' as well.
-    if ($is_find) {
-      $records[$table_alias][0]['fields'][$chado_table_pkey] = $record_id;
-    }
-  }
-
-  /**
+
+    // Set the field and the condition if we have a record_id.
+    if ($record_id > 0) {
+      $this->records->addCondition($elements);
+    }
+  }
+
+  /**
+   * A helper function for the buildChadoRecords() function.
+   *
    * Add chado record information for a specific ChadoStorageProperty
    * where the action is store_pkey.
    *
@@ -1506,24 +686,13 @@
    * during insert and update, the core tables are handled first and then
    * linking tables are handled after.
    *
-   * @param array $records
-   *   The current set of chado records. This method will update this array.
-   * @param int $delta
-   *   The position in the values array the current property type stands
-   *   and thus the position in the records array it should be.
-   * @param array $storage_settings
-   *   The storage settings for the current property. This is all the information
-   *   from the property type.
    * @param array $context
-   *   A set of values to provide context. These a pre-computed in the parent method
-   *   to reduce code duplication when a task is done for all/many storage properties
-   *   regardless of their action.
+   *   The field/property context provided by the buildChadoRecords() function.
    * @param StoragePropertyValue $prop_value
    *   The value object for the property we are adding records for.
    *   Note: We will always have a StoragePropertyValue for a property even if
    *   the value is not set. This method is expected to check if the value is empty or not.
    */
-<<<<<<< HEAD
   protected function handleStorePkey(array $context, StoragePropertyValue $prop_value) {
 
     $value_col_info = $this->getPathValueColumn($context['path_array']);
@@ -1540,51 +709,17 @@
       'property_key' => $context['property_key'],
     ];
     $this->records->addColumn($elements);
-=======
-  protected function buildChadoRecords_store_pkey(array &$records, int $delta, array $storage_settings, array &$context, StoragePropertyValue $prop_value) {
-
-    // Set to TRUE if we are building the record array for finding records.
-    $is_find = $context['is_find'];
->>>>>>> 3c1d4d8b
-
-    // Get the Chado table this specific property works with.
-    // Use the base table as a default for properties which do not specify
-    // the chado table (e.g. single value fields).
-    $chado_table = $context['base_table'];
-    if (array_key_exists('chado_table', $storage_settings)) {
-      $chado_table = $storage_settings['chado_table'];
-    }
-<<<<<<< HEAD
-=======
-    // Now determine the primary key for the chado table.
-    $chado_table_def = $this->connection->schema()->getTableDef($chado_table, ['format' => 'drupal']);
-    $chado_table_pkey = $chado_table_def['primary key'];
-
-    // Check if there is a table alias set and if so, then use it.
-    $table_alias = $chado_table;
-    if (array_key_exists('chado_table_alias', $storage_settings)) {
-      $table_alias = $storage_settings['chado_table_alias'];
-    }
-    $this->setChadoTableAliasMapping($chado_table, $table_alias, $context['field_name'], $context['property_key']);
-
-    $link_record_id = $prop_value->getValue();
-
-    $records[$table_alias][$delta]['conditions'][$chado_table_pkey] = [
-      'value' => $link_record_id,
-      'operation' => $context['operation']
-    ];
-
-    // When we are trying to find a value we need to add the field
-    // for the primary key so it can be included in the query.
-    if ($is_find) {
-      // @todo Stephen had it set to NULL but I wonder if it should be $link_record_id
-      $records[$table_alias][$delta]['fields'][$chado_table_pkey] = NULL;
-    }
-
->>>>>>> 3c1d4d8b
-  }
-
-  /**
+
+    if ($pkey_id) {
+      $elements['operation'] = $context['operation'];
+      $this->records->addCondition($elements);
+    }
+  }
+
+  /**
+   *
+   * A helper function for the buildChadoRecords() function.
+   *
    * Add chado record information for a specific ChadoStorageProperty
    * where the action is store_link.
    *
@@ -1595,54 +730,15 @@
    * NOTE: A JOIN is not added to the query but rather this property stores
    * the id that a join would normally look up. This is much more performant.
    *
-   * @param array $records
-   *   The current set of chado records. This method will update this array.
-   * @param int $delta
-   *   The position in the values array the current property type stands
-   *   and thus the position in the records array it should be.
-   * @param array $storage_settings
-   *   The storage settings for the current property. This is all the information
-   *   from the property type.
    * @param array $context
-   *   A set of values to provide context. These a pre-computed in the parent method
-   *   to reduce code duplication when a task is done for all/many storage properties
-   *   regardless of their action.
+   *   The field/property context provided by the buildChadoRecords() function.
    * @param StoragePropertyValue $prop_value
    *   The value object for the property we are adding records for.
    *   Note: We will always have a StoragePropertyValue for a property even if
    *   the value is not set. This method is expected to check if the value is empty or not.
    */
-  protected function buildChadoRecords_store_link(array &$records, int $delta, array $storage_settings, array &$context, StoragePropertyValue $prop_value) {
-
-    // Set to TRUE if we are building the record array for finding records.
-    $is_find = $context['is_find'];
-
-    // The old implementation of store_link used chado_table/column notation
-    // only for the right side of the relationship.
-    // This meant we could not reliably determine the left side of the
-    // relationship... Confirm this field uses the new method.
-    if (array_key_exists('right_table', $storage_settings)) {
-      // Using the tables with a store_id, determine which side of this
-      // relationship is a base/core table. This will be used for the
-      // fields below to ensure the ID is replaced.
-      // Start by assuming the left table is the base/core table
-      // (e.g. feature.feature_id = featureprop.feature_id).
-      $link_base = $storage_settings['left_table'];
-      $link_base_id = $storage_settings['left_table_id'];
-      $linker = $storage_settings['right_table'];
-      $linker_id = $storage_settings['right_table_id'];
-      $linker_alias = (array_key_exists('right_table_alias', $storage_settings)) ? $storage_settings['right_table_alias'] : $linker;
-      // Then check if the right table has a store_id and if so, use it instead.
-      // (e.g. analysisfeature.analysis_id = analysis.analysis_id)
-      if (array_key_exists($storage_settings['right_table'], $this->base_record_ids)) {
-        $link_base = $storage_settings['right_table'];
-        $link_base_id = $storage_settings['right_table_id'];
-        $linker = $storage_settings['left_table'];
-        $linker_id = $storage_settings['left_table_id'];
-        $linker_alias = (array_key_exists('left_table_alias', $storage_settings)) ? $storage_settings['left_table_alias'] : $linker;
-      }
-
-<<<<<<< HEAD
+  protected function handleStoreLink(array $context, StoragePropertyValue $prop_value) {
+
     $base_table = $context['base_table'];
     $value_col_info = $this->getPathValueColumn($context['path_array']);
     $link_id = $this->records->getRecordID($base_table);
@@ -1663,107 +759,32 @@
     ];
     $this->records->addColumn($elements, TRUE);
     $this->records->addCondition($elements);
-=======
-      // If an alias was set then make sure it's added to the context.
-      $this->setChadoTableAliasMapping($linker, $linker_alias, $context['field_name'], $context['property_key']);
-
-      // @debug print "We decided it should be BASE $link_base.$link_base_id => LINKER $linker.$linker_id.\n";
-      // We want to ensure that the linker table has a field added with
-      // the link to replace the ID once it's available.
-      $records[$linker_alias] = $records[$linker_alias] ?? [$delta => ['fields' => []]];
-      $records[$linker_alias][$delta] = $records[$linker_alias][$delta] ?? ['fields' => []];
-      $records[$linker_alias][$delta]['fields'] = $records[$linker_alias][$delta]['fields'] ?? [];
-      if (!array_key_exists($linker_id, $records[$linker_alias][$delta]['fields'])) {
-        $records[$linker_alias][$delta]['fields'][$linker_id] = ['REPLACE_BASE_RECORD_ID', $link_base];
-        // @debug print "Adding a note to replace $linker.$linker_id with $link_base record_id\n";
-      }
-
-      // If this is a find operation then we need to add a condition
-      // to the linker table, using the base record id.
-      if ($is_find) {
-        $base_table = $context['base_table'];
-        $base_record_id = $this->base_record_ids[$base_table];
-        $records[$linker_alias][$delta]['conditions'][$linker_id] = [
-          'value' => $base_record_id,
-          'operation' => '='
-        ];
-      }
-    }
-    else {
-      // Otherwise this field is using the old method for store_link.
-      // We will enter backwards compatibility mode here to do our best...
-      // It will work to handle CRUD for direct connections (e.g. props)
-      // but will cause problems with double-hops and all token replacement.
-      $bc_chado_table = $storage_settings['chado_table'];
-      $bc_chado_column = $storage_settings['chado_column'];
-      $records[$bc_chado_table][$delta]['fields'][$bc_chado_column] = ['REPLACE_BASE_RECORD_ID', $context['base_table']];
-
-      // We also need to set the mapping so that the id can be replaced later.
-      $this->setChadoTableAliasMapping($bc_chado_table, $bc_chado_table, $context['field_name'], $context['property_key']);
-
-      $this->logger->warning(
-        'We had to use backwards compatible mode for :name.:key property type with an action of store_link.'
-        .' Please update the code for this field to use left/right table notation for the store_link property.'
-        .' Backwards compatible mode should allow this field to save/load data but may result in errors with token replacement and publishing.',
-        [':name' => $context['field_name'], ':key' => $context['property_key']]
-      );
-    }
->>>>>>> 3c1d4d8b
-  }
-
-  /**
+  }
+
+  /**
+   *
+   * A helper function for the buildChadoRecords() function.
+   *
    * Add chado record information for a specific ChadoStorageProperty
    * where the action is store.
    *
    * STORE: indicates that the value of this property can be loaded and
    * stored in the Chado table indicated by this property.
    *
-   * @param array $records
-   *   The current set of chado records. This method will update this array.
-   * @param int $delta
-   *   The position in the values array the current property type stands
-   *   and thus the position in the records array it should be.
-   * @param array $storage_settings
-   *   The storage settings for the current property. This is all the information
-   *   from the property type.
    * @param array $context
-   *   A set of values to provide context. These a pre-computed in the parent method
-   *   to reduce code duplication when a task is done for all/many storage properties
-   *   regardless of their action.
+   *   The field/property context provided by the buildChadoRecords() function.
    * @param StoragePropertyValue $prop_value
    *   The value object for the property we are adding records for.
    *   Note: We will always have a StoragePropertyValue for a property even if
    *   the value is not set. This method is expected to check if the value is empty or not.
    */
-  protected function buildChadoRecords_store(array &$records, int $delta, array $storage_settings, array &$context, StoragePropertyValue $prop_value) {
-
-    // Set to TRUE if we are building the record array for finding records.
-    $is_find = $context['is_find'];
-
-    // Get the Chado table this specific property works with.
-    // Use the base table as a default for properties which do not specify
-    // the chado table (e.g. single value fields).
-    $chado_table = $context['base_table'];
-    if (array_key_exists('chado_table', $storage_settings)) {
-      $chado_table = $storage_settings['chado_table'];
-    }
-
-    // Check if there is a table alias set and if so, then use it.
-    $table_alias = $chado_table;
-    if (array_key_exists('chado_table_alias', $storage_settings)) {
-      $table_alias = $storage_settings['chado_table_alias'];
-    }
-    $this->setChadoTableAliasMapping($chado_table, $table_alias, $context['field_name'], $context['property_key']);
-
-    // Now grab the column we are interested in.
-    $chado_column = $storage_settings['chado_column'];
-
-    // Retrieve the value and clean it up.
+  protected function handleStore(array $context, StoragePropertyValue $prop_value) {
+
+    $value_col_info = $this->getPathValueColumn($context['path_array']);
     $value = $prop_value->getValue();
     if (is_string($value)) {
       $value = trim($value);
     }
-<<<<<<< HEAD
     $elements = [
       'base_table' => $context['base_table'],
       'chado_table' => $value_col_info['chado_table'],
@@ -1780,37 +801,16 @@
     ];
 
     $this->records->addColumn($elements);
-=======
-
-    $records[$table_alias][$delta]['fields'][$chado_column] = $value;
-
-    // If this field should not allow an empty value that means this
-    // entire record should be removed on an update and not inserted.
-    $delete_if_empty = FALSE;
-    $empty_value = '';
-    if (array_key_exists('delete_if_empty', $storage_settings)) {
-      $delete_if_empty = $storage_settings['delete_if_empty'];
-    }
-    if (array_key_exists('empty_value', $storage_settings)) {
-      $empty_value = $storage_settings['empty_value'];
-    }
-    if ($delete_if_empty) {
-      $records[$table_alias][$delta]['delete_if_empty'][] =
-        ['chado_column' => $chado_column, 'empty_value' => $empty_value];
-    }
->>>>>>> 3c1d4d8b
-
-    // If this is a find operation then we want to add a condition
-    // for all stored values.
-    if ($is_find AND !empty($value)) {
-      $records[$table_alias][$delta]['conditions'][$chado_column] = [
-        'value' => $value,
-        'operation' => '='
-      ];
-    }
-  }
-
-  /**
+
+    // If this is a find operation then we want to add a condition.
+    if ($context['is_find'] and !empty($value)) {
+      $this->records->addCondition($elements);
+    }
+  }
+
+  /**
+   * A helper function for the buildChadoRecords() function.
+   *
    * Add chado record information for a specific ChadoStorageProperty
    * where the action is read_value.
    *
@@ -1819,38 +819,19 @@
    * If reading a value from a non-base table, then the path should
    * be provided.
    *
-   * This also supports the deprecated 'join' action.
-   *
-   * @param array $records
-   *   The current set of chado records. This method will update this array.
-   * @param int $delta
-   *   The position in the values array the current property type stands
-   *   and thus the position in the records array it should be.
-   * @param array $storage_settings
-   *   The storage settings for the current property. This is all the information
-   *   from the property type.
    * @param array $context
-   *   A set of values to provide context. These a pre-computed in the parent method
-   *   to reduce code duplication when a task is done for all/many storage properties
-   *   regardless of their action.
+   *   The field/property context provided by the buildChadoRecords() function.
    * @param StoragePropertyValue $prop_value
    *   The value object for the property we are adding records for.
    *   Note: We will always have a StoragePropertyValue for a property even if
    *   the value is not set. This method is expected to check if the value is empty or not.
    */
-  protected function buildChadoRecords_read_value(array &$records, int $delta, array $storage_settings, array &$context, StoragePropertyValue $prop_value) {
-
-    // Set to TRUE if we are building the record array for finding records.
-    $is_find = $context['is_find'];
-
-    // Get the Chado table this specific property works with.
-    // Use the base table as a default for properties which do not specify
-    // the chado table (e.g. single value fields).
-    $chado_table = $context['base_table'];
-    if (array_key_exists('chado_table', $storage_settings)) {
-      $chado_table = $storage_settings['chado_table'];
-    }
-<<<<<<< HEAD
+  protected function handleReadValue(array $context, StoragePropertyValue $prop_value) {
+
+    // Adding of fields via a join are handled by the ChadoRecord::setJoin() functino.
+    if (array_key_exists('join', $context['path_array'])) {
+      return;
+    }
     $value = $prop_value->getValue();
     if (is_string($value)) {
       $value = trim($value);
@@ -1869,52 +850,27 @@
       'property_key' => $context['property_key'],
     ];
     $this->records->addColumn($elements, FALSE, TRUE);
-=======
-
-    // Check if there is a table alias set and if so, then use it.
-    $table_alias = $chado_table;
-    if (array_key_exists('chado_table_alias', $storage_settings)) {
-      $table_alias = $storage_settings['chado_table_alias'];
-    }
-    $this->setChadoTableAliasMapping($chado_table, $table_alias, $context['field_name'], $context['property_key']);
-
-    $chado_column = $storage_settings['chado_column'];
-
-    // If a join is needed to access the column, then the 'path' needs
-    // to be defined and the joins need to be added to the query.
-    // This will also add the fields to be selected.
-    if (array_key_exists('path', $storage_settings)) {
-      $path = $storage_settings['path'];
-      $as = array_key_exists('as', $storage_settings) ? $storage_settings['as'] : $chado_column;
-      $path_arr = explode(";", $path);
-      $this->addChadoRecordJoins($records, $chado_column, $as, $delta, $path_arr, $context['field_name'], $context['property_key']);
-    }
-    // Otherwise, it is a column in a base table. In this case, we
-    // only need to ensure the column is added to the fields.
-    else {
-      // We will only set this if it's not already set.
-      // This is to allow another field with a store set for this column
-      // to set this value. We actually only do this to ensure it ends up
-      // in the query fields.
-      if (!array_key_exists('fields', $records[$table_alias][$delta])) {
-        $records[$table_alias][$delta]['fields'] = [];
-        $records[$table_alias][$delta]['fields'][$chado_column] = NULL;
-      }
-      elseif (!array_key_exists($chado_column, $records[$table_alias][$delta]['fields'])) {
-        $records[$table_alias][$delta]['fields'][$chado_column] = NULL;
-      }
-    }
->>>>>>> 3c1d4d8b
-  }
-
-  /**
-   *
-   * @param array $records
-   * @param string $base_table
-   * @param int $delta
-   * @param string $path
-   */
-<<<<<<< HEAD
+  }
+
+  /**
+   * Takes a path string for a field property and converts it to an array structure.
+   *
+   * @param mixed $path
+   *   A string continaining the path.  Note: this is a recursive function and on
+   *   recursive calls this variable will be n array. Hence, the type is "mixed".*
+   * @param array $aliases
+   *   Optional. The list of table aliases provdied by the `table_alias_mapping`
+   *   argument of a field.  If this variable is an empty array then the function
+   *   will use the table name provided in the path.
+   * @param string $as
+   *   An alias to be used for the Chado table column that contains the value. This
+   *   argument will rename the column.
+   * @param string $full_path
+   *   This argument is used by recursion to build the string path for each level.
+   *   It should not be set by the callee.
+   * @return array
+   *
+   */
   protected function parsePath(string $field_name, string $base_table, mixed $path, array $aliases = [], string $as = '', string $full_path = '') {
 
     // If the path is a string then split it.
@@ -1980,282 +936,46 @@
           'left_column' => $left_column,
           'right_column' => $right_column,
         ],
-=======
-  protected function addChadoRecordJoins(array &$records, string $chado_column, string $as,
-      int $delta, array $path_arr, string $field_name, string $property_key, $parent_table = NULL, $parent_column = NULL, $depth = 0) {
-
-    // Get the left column and the right table join infor.
-    list($left, $right) = explode(">", array_shift($path_arr));
-    list($left_table, $left_col) = explode(".", $left);
-    list($right_table, $right_col) = explode(".", $right);
-
-    // If the parent_table is not specified then it will be the left table.
-    // The only time the parent table is not specified is when this function
-    // is first called.
-    $parent_table = !$parent_table ? $left_table : $parent_table;
-    $parent_column = !$parent_column ? $left_col : $parent_column;
-
-
-    // Make sure the parent table has a 'joins' array.
-    if (!array_key_exists($parent_table, $records) or
-        !array_key_exists($delta, $records[$parent_table]) or
-        !array_key_exists('joins', $records[$parent_table][$delta])) {
-      $records[$parent_table][$delta]['joins'] = [];
-    }
-
-    // A parent table may have more than one join to a right table so we
-    // initialize the right table with an array.
-    if (!array_key_exists($right_table, $records[$parent_table][$delta]['joins'])) {
-      $records[$parent_table][$delta]['joins'][$right_table] = [];
-    }
-    if (!array_key_exists($parent_column, $records[$parent_table][$delta]['joins'][$right_table])) {
-      $records[$parent_table][$delta]['joins'][$right_table][$parent_column] = [
-        'on' => [],
-        'columns' => []
->>>>>>> 3c1d4d8b
       ];
-    }
-
-    // Get the current number of joins to the right table.
-    $num_left = 0;
-    if (array_key_exists($left_table,$records[$parent_table][$delta]['joins'])) {
-      $num_left = count($records[$parent_table][$delta]['joins'][$left_table]) - 1;
-    }
-    $num_right = count($records[$parent_table][$delta]['joins'][$right_table]) - 1;
-
-    // Generate aliases for the left and right tables in the join.
-    $lalias = $depth == 0 ? 'ct' : 'j' . $left_table . $num_left;
-    $ralias = 'j' . $right_table . $num_right;
-    $schema = $this->connection->schema();
-
-    // Add the join.
-    $records[$parent_table][$delta]['joins'][$right_table][$parent_column]['on'] = [
-      'left_table' => $left_table,
-      'left_col' => $left_col,
-      'right_table' => $right_table,
-      'right_col' => $right_col,
-      'left_alias' => $lalias,
-      'right_alias' => $ralias,
-    ];
-
-    // We're done recursing if we only have no elements left in the path
-    if (count($path_arr) == 0) {
-      $records[$parent_table][$delta]['joins'][$right_table][$parent_column]['columns'][] = [$chado_column, $as, $field_name, $property_key];
-      return;
-    }
-
-    // Add the right table back onto the path as the new left table and recurse.
-    $depth++;
-    $this->addChadoRecordJoins($records, $chado_column, $as, $delta, $path_arr, $field_name, $property_key, $parent_table, $parent_column, $depth);
-  }
-
-
-<<<<<<< HEAD
+
       // Before we return, let's check if we have more sub paths to process.
       // if so, then recurse.
       $sub_path_arr = [];
       if (count($path_arr) > 0) {
         $sub_path_arr = $this->parsePath($field_name, $base_table, $path_arr, $aliases, $as, $full_path);
-=======
-  /**
-   * Checks that required fields have values.
-   *
-   * @param $values
-   *   Array of \Drupal\tripal\TripalStorage\StoragePropertyValue objects.
-   * @param string $chado_table
-   *   The name of the table
-   * @param int $record_id
-   *   The record ID of the record.
-   * @param array $record
-   *   The record to validate
-   * @param array $violations
-   *   An array to which any new violations can be added.
-   */
-  private function validateRequired($values, $chado_table, $record_id, $record, &$violations) {
-
-    $schema = $this->connection->schema();
-    $table_def = $schema->getTableDef($chado_table, ['format' => 'drupal']);
-    $pkey = $table_def['primary key'];
-
-    $missing = [];
-    foreach ($table_def['fields'] as $col => $info) {
-      $col_val = NULL;
-      if (array_key_exists($col, $record['fields'])) {
-        $col_val = $record['fields'][$col];
->>>>>>> 3c1d4d8b
-      }
-
-      // Don't check the pkey
-      if ($col == $pkey) {
-        continue;
-      }
-
-      // If the field requires a value but doesn't have one then it may be
-      // a problem.
-      if ($info['not null'] == TRUE and (!isset($col_val) or ($col_val == ''))) {
-        // If the column  has a default value then it's not a problem.
-        if (array_key_exists('default', $info)) {
-          continue;
-        }
-        $missing[] = $col;
-      }
-    }
-
-    if (count($missing) > 0) {
-      // Documentation for how to create a violation is here
-      // https://github.com/symfony/validator/blob/6.1/ConstraintViolation.php
-      $message = 'The item cannot be saved because the following values are missing. ';
-      $params = [];
-      foreach ($missing as $col) {
-        $message .=  ucfirst($col) . ", ";
-      }
-      $message = substr($message, 0, -2) . '.';
-      $violations[] = new ConstraintViolation(t($message, $params)->render(),
-          $message, $params, '', NULL, '', 1, 0, NULL, '');
-    }
-  }
-
-  /**
-   * Checks the unique constraint of the table.
-   *
-   * @param $values
-   *   Array of \Drupal\tripal\TripalStorage\StoragePropertyValue objects.
-   * @param string $chado_table
-   *   The name of the table
-   * @param int $record_id
-   *   The record ID of the record.
-   * @param array $record
-   *   The record to validate
-   * @param array $violations
-   *   An array to which any new violations can be added.
-   */
-  private function validateUnique($values, $chado_table, $record_id, $record, &$violations) {
-
-    $schema = $this->connection->schema();
-    $table_def = $schema->getTableDef($chado_table, ['format' => 'drupal']);
-
-    // Check if we are violating a unique constraint (if it's an insert)
-    if (array_key_exists('unique keys',  $table_def)) {
-      $pkey = $table_def['primary key'];
-
-      // Iterate through the unique constraints and see if the record
-      // violates it.
-      $ukeys = $table_def['unique keys'];
-      foreach ($ukeys as $ukey_name => $ukey_cols) {
-        $ukey_cols = explode(',', $ukey_cols);
-        $query = $this->connection->select('1:'.$chado_table, 'ct');
-        $query->fields('ct');
-        foreach ($ukey_cols as $col) {
-          $col = trim($col);
-          $col_val = NULL;
-          if (array_key_exists($col, $record['fields'])) {
-            $col_val = $record['fields'][$col];
-          }
-          // If there is not a NOT NULL constraint on this column,
-          // and it is of a string type, then we need to handle
-          // empty values specially, since they might be stored
-          // as either NULL or as an empty string in the database
-          // table. Create a condition that checks for both. For
-          // other types, e.g. integer, just check for null.
-          if ($table_def['fields'][$col]['not null'] == FALSE and !$col_val) {
-            if (in_array($table_def['fields'][$col]['type'],
-                ['character', 'character varying', 'text'])) {
-              $query->condition($query->orConditionGroup()
-                ->condition($col, '', '=')
-                ->isNull($col));
-            }
-            else {
-              $query->isNull($col);
-            }
-          }
-          else {
-            $query->condition($col, $col_val);
-          }
-        }
-
-        // If we have matching record, check for a unique constraint
-        // violation.
-        $match = $query->execute()->fetchObject();
-        if ($match) {
-
-          // Add a constraint violation if we have a match and the
-          // record_id is 0. This would be an insert but a record already
-          // exists. Or, if the record_id isn't the same as the  matched
-          // record. This is an update that conflicts with an existing
-          // record.
-          if (($record_id == 0) or ($record_id != $match->$pkey)) {
-            // Documentation for how to create a violation is here
-            // https://github.com/symfony/validator/blob/6.1/ConstraintViolation.php
-            $message = 'The item cannot be saved as another already exists with the following values. ';
-            $params = [];
-            foreach ($ukey_cols as $col) {
-              $col = trim($col);
-              $col_val = NULL;
-              if (array_key_exists($col, $record['fields'])) {
-                $col_val = $record['fields'][$col];
-              }
-              if ($table_def['fields'][$col]['not null'] == FALSE and !$col_val) {
-                continue;
-              }
-              $message .=  ucfirst($col) . ": '@$col'. ";
-              $params["@$col"] = $col_val;
-            }
-            $violations[] = new ConstraintViolation(t($message, $params)->render(),
-                $message, $params, '', NULL, '', 1, 0, NULL, '');
-          }
-        }
-      }
-    }
-  }
-
-  /**
-   * Checks that foreign key values exist.
-   *
-   * @param $values
-   *   Array of \Drupal\tripal\TripalStorage\StoragePropertyValue objects.
-   * @param string $chado_table
-   *   The name of the table
-   * @param int $record_id
-   *   The record ID of the record.
-   * @param array $record
-   *   The record to validate
-   * @param array $violations
-   *   An array to which any new violations can be added.
-   */
-  private function validateFKs($values, $chado_table, $record_id, $record, &$violations) {
-
-    $schema = $this->connection->schema();
-    $table_def = $schema->getTableDef($chado_table, ['format' => 'drupal']);
-
-    $bad_fks = [];
-    if (!array_key_exists('foreign keys', $table_def)) {
-      return;
-    }
-    $fkeys = $table_def['foreign keys'];
-    foreach ($fkeys as $fk_table => $info) {
-      foreach ($info['columns'] as $lcol => $rcol) {
-
-        // If the FK is not set in the record then skip it.
-        if (!array_key_exists($lcol, $record['fields'])) {
-          continue;
-        }
-
-        // If an FK allows nulls and the value is null then skip this one.
-        $col_val = $record['fields'][$lcol];
-        if ($table_def['fields'][$lcol]['not null'] == FALSE and $col_val === NULL) {
-          continue;
-        }
-
-        // Check if the id is present in the FK table.
-        $query = $this->connection->select($fk_table, 'fk');
-        $query->fields('fk', [$rcol]);
-        $query->condition($rcol, $col_val);
-        $fk_id = $query->execute()->fetchField();
-        if (!$fk_id) {
-          $bad_fks[] = $lcol;
-        }
-      }
-<<<<<<< HEAD
+      }
+      // If there are no more joins, then we need to set the value column to be
+      // the same as the last column in tge join.
+      else {
+        $ret_array['join']['value_column'] = $right_column;
+        $ret_array['join']['value_alias'] = $as ? $as : $right_column;
+      }
+
+      // If we have a value column in the return value then this means that it hit
+      // the end of the join and the value column in which the value is stored
+      // will be at the end.  We can just merge that information with the current
+      // return array.
+      if (array_key_exists('value_column', $sub_path_arr)) {
+        $ret_array['join'] = array_merge($ret_array['join'], $sub_path_arr);
+      }
+      // Otherwise this is another join.
+      else if (array_key_exists('chado_table', $sub_path_arr)) {
+        $ret_array['join']['join'] = $sub_path_arr['join'];
+      }
+
+      return $ret_array;
+    }
+
+    // If the path is not a join but has a period then this specifices
+    // the table and the column with the value.
+    else if (preg_match('/\./', $curr_path)) {
+
+      // Get the table/column at the end.
+      list($table_alias, $value_column) = explode(".", $path);
+      $chado_table = $table_alias;
+      if (array_key_exists($table_alias, $aliases)) {
+        $chado_table = $aliases[$table_alias];
+      }
 
       // If the base table is not the same as the root table then
       // we should add the field name to the colun alias. Otherwise
@@ -2291,157 +1011,82 @@
         'value_column' => $curr_path,
         'value_alias' => $value_alias
       ];
-=======
-    }
-
-    if (count($bad_fks) > 0) {
-      // Documentation for how to create a violation is here
-      // https://github.com/symfony/validator/blob/6.1/ConstraintViolation.php
-      $message = 'The item cannot be saved because the following values have a missing linked record in the data store: ';
-      $params = [];
-      foreach ($bad_fks as $col) {
-        $message .=  ucfirst($col) . ", ";
-      }
-      $message = substr($message, 0, -1) . '.';
-      $violations[] = new ConstraintViolation(t($message, $params)->render(),
-          $message, $params, '', NULL, '', 1, 0, NULL, '');
->>>>>>> 3c1d4d8b
-    }
-  }
-
-  /**
-   * Checks that foreign key values exist.
-   *
-   * @param $values
-   *   Array of \Drupal\tripal\TripalStorage\StoragePropertyValue objects.
-   * @param string $chado_table
-   *   The name of the table
-   * @param int $record_id
-   *   The record ID of the record.
-   * @param array $record
-   *   The record to validate
-   * @param array $violations
-   *   An array to which any new violations can be added.
-   */
-  public function validateTypes($values, $chado_table, $record_id, $record, &$violations) {
-
-    $schema = $this->connection->schema();
-    $table_def = $schema->getTableDef($chado_table, ['format' => 'drupal']);
-
-    $bad_types = [];
-    foreach ($table_def['fields'] as $col => $info) {
-      $col_val = NULL;
-      if (array_key_exists($col, $record['fields'])) {
-        $col_val = $record['fields'][$col];
-      }
-
-      // Skip fields without values. If they are required
-      // but missing then the validateRequired() function will check those.
-      if (!$col_val) {
-        continue;
-      }
-
-      if ($info['type'] == 'integer' or
-          $info['type'] == 'bigint' or
-          $info['type'] == 'smallint' or
-          $info['type'] == 'serial') {
-        if (!preg_match('/^\d+$/', $col_val)) {
-          $bad_types[$col] = 'Integer';
-        }
-      }
-      else if ($info['type'] == 'boolean') {
-        if (!is_bool($col_val) and !preg_match('/^[01]$/', $col_val)) {
-          $bad_types[$col] = 'Boolean';
-        }
-      }
-      else if ($info['type'] == 'timestamp without time zone' or
-               $info['type'] == 'date') {
-        if (!is_integer($col_val)) {
-          $bad_types[$col] = 'Timestamp';
-        }
-      }
-      else if ($info['type'] == 'character varying' or
-               $info['type'] == 'character' or
-               $info['type'] == 'text') {
-       // Do nothing.
-      }
-      else if ($info['type'] == 'double precision' or
-               $info['type'] == 'real') {
-         if (!is_numeric($col_val)) {
-           $bad_types[$col] = 'Number';
-         }
-      }
-    }
-
-    if (count($bad_types) > 0) {
-      // Documentation for how to create a violation is here
-      // https://github.com/symfony/validator/blob/6.1/ConstraintViolation.php
-      $message = 'The item cannot be saved because the following values are of the wrong type: ';
-      $params = [];
-      foreach ($bad_types as $col => $col_type) {
-        $message .=  ucfirst($col) . " should be $col_type. " ;
-      }
-      $violations[] = new ConstraintViolation(t($message, $params)->render(),
-          $message, $params, '', NULL, '', 1, 0, NULL, '');
-    }
-  }
-
-  /**
-   * Checks that size of the value isn't too large
-   *
-   * @param $values
-   *   Array of \Drupal\tripal\TripalStorage\StoragePropertyValue objects.
-   * @param string $chado_table
-   *   The name of the table
-   * @param int $record_id
-   *   The record ID of the record.
-   * @param array $record
-   *   The record to validate
-   * @param array $violations
-   *   An array to which any new violations can be added.
-   */
-  public function validateSize($values, $chado_table, $record_id, $record, &$violations) {
-
-    $schema = $this->connection->schema();
-    $table_def = $schema->getTableDef($chado_table, ['format' => 'drupal']);
-
-    $bad_sizes = [];
-    foreach ($table_def['fields'] as $col => $info) {
-      $col_val = NULL;
-      if (array_key_exists($col, $record['fields'])) {
-        $col_val = $record['fields'][$col];
-      }
-
-      // Skip fields without values. If they are required
-      // but missing then the validateRequired() function will check those.
-      if (!$col_val) {
-        continue;
-      }
-
-      // If the column has a size then check it.
-      if (array_key_exists('size', $info)) {
-
-        // If this is a string type column.
-        if ($info['type'] == 'character varying' or
-            $info['type'] == 'character' or
-            $info['type'] == 'text') {
-          if (strlen($col_val) > $info['size']) {
-            $bad_sizes[$col] = $info['size'];
-          }
-        }
-      }
-    }
-
-    if (count($bad_sizes) > 0) {
-      // Documentation for how to create a violation is here
-      // https://github.com/symfony/validator/blob/6.1/ConstraintViolation.php
-      $message = 'The item cannot be saved because the following values are too large. ';
-      $params = [];
-      foreach ($bad_sizes as $col => $size) {
-        $message .=  ucfirst($col) . " should be less than $size characters long. " ;
-      }
-      $violations[] = new ConstraintViolation(t($message, $params)->render(),
-          $message, $params, '', NULL, '', 1, 0, NULL, '');
+    }
+  }
+
+  /**
+   * A helper function to quickly get the value column information from a path.
+   *
+   * @param array $path
+   *   The parsed path of the field property.
+   */
+  protected function getPathValueColumn(array $path) {
+
+    if (array_key_exists('value_column', $path)) {
+      return [
+        'base_table' => $path['base_table'],
+        'root_table' => $path['root_table'],
+        'root_alias' => $path['root_alias'],
+        'chado_table' => $path['chado_table'],
+        'table_alias' => $path['table_alias'],
+        'chado_column' => $path['value_column'],
+        'column_alias' => $path['value_alias'],
+      ];
+    }
+    else if (array_key_exists('join', $path)) {
+      return $this->getPathValueColumn($path['join']);
+    }
+    // We shouldn't get here.
+    return NULL;
+  }
+
+  /**
+   * A helper function for the buildChadoRecords() function.
+   *
+   * Adds the joins to the ChadoRecord object.
+   *
+   * @param array $path_array
+   *   The join path array
+   * @param array $context
+   *   The field/property context provided by the buildChadoRecords() function.
+   */
+  protected function handleJoins(array $path_array, array $context) {
+
+    $elements = [
+      'base_table' => $context['base_table'],
+      'chado_table' => $path_array['root_table'],
+      'table_alias' => $path_array['root_alias'],
+      'delta' => $context['delta'],
+      'left_table' => $path_array['chado_table'],
+      'left_alias' => $path_array['table_alias'],
+      'left_column' => $path_array['join']['left_column'],
+      'right_table' => $path_array['join']['chado_table'],
+      'right_alias' => $path_array['join']['table_alias'],
+      'right_column' => $path_array['join']['right_column'],
+      'join_type' => $path_array['join']['type'],
+      'join_path' => $path_array['join']['path'],
+    ];
+    $this->records->addJoin($elements);
+
+    // If there is another join then handle that.
+    if (array_key_exists('join', $path_array['join'])) {
+      $this->handleJoins($path_array['join'], $context);
+    }
+
+    // If we've reached the end of the joins we need to add the join columns.
+    if (array_key_exists('value_column', $path_array['join'])) {
+      $elements = [
+        'base_table' => $context['base_table'],
+        'chado_table' => $path_array['root_table'],
+        'table_alias' => $path_array['root_alias'],
+        'delta' => $context['delta'],
+        'join_path' => $path_array['join']['path'],
+        'chado_column' => $path_array['join']['value_column'],
+        'column_alias' =>  $path_array['join']['value_alias'],
+        'field_name' => $context['field_name'],
+        'property_key' => $context['property_key'],
+      ];
+      $this->records->addJoinColumn($elements);
     }
   }
 
@@ -2454,126 +1099,17 @@
     $this->field_debugger->printHeader('Validate');
     $this->field_debugger->summarizeChadoStorage($this, 'At the beginning of ChadoStorage::validateValues');
 
-<<<<<<< HEAD
     // Build the ChadoRecord object.
     $this->records = new ChadoRecords($this->field_debugger, $this->logger, $this->connection);
     $this->buildChadoRecords($values);
-=======
-    $build = $this->buildChadoRecords($values);
-    $base_tables = $this->base_record_ids;
-    $records = $build['records'];
-    $violations = [];
-
-    // We only need to validate the base table properties because
-    // the linker table values get completely replaced on an update and
-    // should not exist for an insert.
-    foreach ($this->base_record_ids as $base_table => $record_id) {
-      foreach ($records[$base_table] as $delta => $record) {
-        $record = $records[$base_table][$delta];
-        $this->validateRequired($values, $base_table, $record_id, $record, $violations);
-        $this->validateTypes($values, $base_table, $record_id, $record, $violations);
-        $this->validateSize($values, $base_table, $record_id, $record, $violations);
-        // Don't do the SQL checks if there are previous problems.
-        if (count($violations) == 0) {
-          $this->validateUnique($values, $base_table, $record_id, $record, $violations);
-          $this->validateFKs($values, $base_table, $record_id, $record, $violations);
-        }
-      }
-    }
+
+    // Validate the records.
+    $violations = $this->records->validate();
+
+    // Clear out the ChadoRecord object.
+    $this->records = NULL;
 
     return $violations;
-  }
-
-  /**
-   * Retrieve the chado table name when given the table alias.
-   *
-   * @param string $table_alias
-   *   The table alias for which you would like to look up the mapping.
-   * @param array $property_storage
-   *   The storage information for the property when available. This is used
-   *   to set the table alias mapping if it is not already set.
-   *
-   * @return string $chado_table
-   *   The name of the chado table the alias referrences.
-   */
-  protected function getChadoTableFromAlias(string $table_alias, array $property_storage = []) {
-
-    // If the mapping has not yet been set then we need to do some
-    // detective work to figure it out... Let's do that first
-    // and then update the mapping.
-    if (!array_key_exists($table_alias, $this->table_alias_mapping)) {
-      // If there is a chado table set in the property storage details
-      // then we can use it to set the mapping and return it.
-      if (array_key_exists('chado_table', $property_storage)) {
-        $chado_table = $property_storage['chado_table'];
-        $this->table_alias_mapping[$table_alias] = $chado_table;
-      }
-      // If the action is store_link then this might be the right or left table
-      // alias so check those as well.
-      elseif (array_key_exists('right_table_alias', $property_storage)) {
-        $right_table_alias = $property_storage['right_table_alias'];
-        if ($right_table_alias == $table_alias) {
-          $chado_table = $proeprty_storage['right_table'];
-        }
-        $this->table_alias_mapping[$table_alias] = $chado_table;
-      }
-      elseif (array_key_exists('left_table_alias', $property_storage)) {
-        $left_table_alias = $property_storage['left_table_alias'];
-        if ($left_table_alias == $table_alias) {
-          $chado_table = $proeprty_storage['left_table'];
-        }
-        $this->table_alias_mapping[$table_alias] = $chado_table;
-      }
-      // Otherwise, the default table alias is the same as the table name
-      // so update the mapping and return the table name.
-      else {
-        $chado_table = $table_alias;
-        $this->table_alias_mapping[$table_alias] = $chado_table;
-      }
-    }
-
-    return $this->table_alias_mapping[$table_alias];
-  }
-
-  /**
-   * Retrieves the table alias for a given chado table when the field and property key are known.
-   *
-   * NOTE: buildChadoRecords() must have been called first!
-   *
-   * @param string $field_name
-   * @param string $property_key
-   * @param string $chado_table
-   */
-  protected function getTableAliasForChadoTable($field_name, $property_key, $chado_table) {
-
-    if (array_key_exists($field_name, $this->reverse_alias_mapping)) {
-      if (array_key_exists($property_key, $this->reverse_alias_mapping[$field_name])) {
-        if (array_key_exists($chado_table, $this->reverse_alias_mapping[$field_name][$property_key])) {
-          return $this->reverse_alias_mapping[$field_name][$property_key][$chado_table];
-        }
-      }
-    }
->>>>>>> 3c1d4d8b
-
-    $this->logger->warning('ChadoStorage could not find the table alias for the requested chado table. Specifically, we were trying to look up the alias for @table for the field @field, property @property.',
-      ['@table' => $chado_table, '@field' => $field_name, '@property' => $property_key]);
-
-    return NULL;
-  }
-
-  /**
-   * Sets the mapping between chado tables and their alias'
-   *
-   * @param $chado_table
-   * @param $table_alias
-   * @param string $field_name
-   * @param string $property_key
-   */
-  protected function setChadoTableAliasMapping($chado_table, $table_alias, $field_name, $property_key) {
-
-    $this->table_alias_mapping[$table_alias] = $chado_table;
-    $this->reverse_alias_mapping[$field_name][$property_key][$chado_table] = $table_alias;
-
   }
 
   /**
