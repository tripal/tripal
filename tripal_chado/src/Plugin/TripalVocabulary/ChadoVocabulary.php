--- conflicted
+++ resolved
@@ -84,8 +84,6 @@
     return $this->is_valid;
   }
 
-<<<<<<< HEAD
-=======
   /**
    * {@inheritdoc}
    */
@@ -97,7 +95,6 @@
     return False;
   }
 
->>>>>>> 19f41d1a
   /**
    * {@inheritdoc}
    */
@@ -158,8 +155,6 @@
     return $this->getIdSpacesCache();
   }
 
-<<<<<<< HEAD
-=======
   /**
    * Returns the IDSpace cache ID.
    *
@@ -171,7 +166,6 @@
     return 'chado_vocabulary_' . $chado_schema . '_' . $idSpace . '_id_spaces';
   }
 
->>>>>>> 19f41d1a
   /**
    * Sets the ID spaces for this vocabulary in the Drupal cache.
    *
@@ -325,15 +319,8 @@
         ->condition('name', $name, '=')
         ->execute();
       if ($num_updated != 1) {
-<<<<<<< HEAD
         $this->messageLogger->error(t('ChadoVocabulary: The URL could not be updated for the vocabulary, "@vocab.',
           ['@vocab' => $this->getName()]));
-=======
-        $this->messageLogger->error('ChadoVocabulary: The URL could not be updated for the vocabulary, "@vocab" for IDspace: "@idspace".',
-          ['@vocab' => $this->getName(),
-           '@idspace' => $name,
-          ]);
->>>>>>> 19f41d1a
         return False;
       }
     }
