<?php

namespace Drupal\tripal_chado\Plugin\TripalImporter;

use Drupal\tripal_chado\TripalImporter\ChadoImporterBase;
use Drupal\tripal\TripalVocabTerms\TripalTerm;
use Drupal\Core\Ajax\AjaxResponse;
use Drupal\Core\Ajax\InvokeCommand;
use Drupal\Core\Ajax\ReplaceCommand;

/**
 * GFF3 Importer implementation of the TripalImporterBase.
 *
 *  @TripalImporter(
 *    id = "chado_gff3_loader",
 *    label = @Translation("Chado GFF3 File Loader"),
 *    description = @Translation("Import a GFF3 file into Chado"),
 *    file_types = {"gff","gff3"},
 *    upload_description = @Translation("Please provide the GFF3 file."),
 *    upload_title = @Translation("GFF3 File"),
 *    use_analysis = True,
 *    require_analysis = True,
 *    button_text = @Translation("Import GFF3 file"),
 *    file_upload = True,
 *    file_load = False,
 *    file_remote = False,
 *    file_required = False,
 *    cardinality = 1,
 *    menu_path = "",
 *    callback = "",
 *    callback_module = "",
 *    callback_path = "",
 *  )
 */
class GFF3Importer extends ChadoImporterBase {
  /**
   * The name of this loader.  This name will be presented to the site
   * user.
   */
  public static $name = 'Chado GFF3 File Loader';

  /**
   * The machine name for this loader. This name will be used to construct
   * the URL for the loader.
   */
  public static $machine_name = 'chado_gff3_loader';

  /**
   * A brief description for this loader.  This description will be
   * presented to the site user.
   */
  public static $description = 'Import a GFF3 file into Chado';

  /**
   * An array containing the extensions of allowed file types.
   */
  public static $file_types = ['gff', 'gff3'];

  /**
   * Provides information to the user about the file upload.  Typically this
   * may include a description of the file types allowed.
   */
  public static $upload_description = 'Please provide the GFF3 file.';

  /**
   * The title that should appear above the upload button.
   */
  public static $upload_title = 'GFF3 File';

  /**
   * Text that should appear on the button at the bottom of the importer
   * form.
   */
  public static $button_text = 'Import GFF3 file';

  /**
   * A handle to a temporary file for caching the GFF features. This allows for
   * quick lookup of parsed features without having to store it in RAM.
   */
  private $gff_cache_file = NULL;

  /**
   * The name of the temporary cache file.
   */
  private $gff_cache_file_name = NULL;

  /**
   * The lines from the ##sequence-region at the top of the GFF
   */
  private $seq_region_headers = [];

  /**
   * The path to the GFF3 file.
   */
  private $gff_file = NULL;

  /**
   * The file handle for the GFF3 file.
   */
  private $gff_file_h = NULL;

  /**
   * The organism ID for this GFF file.
   */
  private $organism_id = NULL;

  /**
   * The organism ChadoRecord object that corresponds to the $organism_id value.
   */
  private $organism = NULL;

  /**
   * An array of organism records for quick lookup.
   */
  private $organism_lookup = [];

  /**
   * The analysis ID for this GFF file
   */
  private $analysis_id = NULL;

  /**
   * The analysis results object that corresponds to the $analysis_id value.
   */
  private $analysis = NULL;

  /**
   * A flag indicating if only new items should be added (no updates)
   */
  private $add_only = NULL;

  /**
   * A flag indicting if only existing items should be updated.
   */
  private $update = TRUE;


    /**
   * A list of features to have names updated.
   */
  private $update_names = [];


  /**
   * If the GFF file contains a 'Target' attribute then the feature and the
   * target will have an alignment created, but to find the proper target
   * feature the target organism must also be known.  If different from the
   * organism specified for the GFF file, then use  this argument to specify
   * the target organism.  Only use this argument if all target sequences
   * belong to the same species. If the targets in the GFF file belong to
   * multiple different species then the organism must be specified using the
   * 'target_organism=genus:species' attribute in the GFF file. Default is
   * NULL.
   */
  private $target_organism_id = NULL;

  /**
   * If the GFF file contains a 'Target' attribute then the feature and the
   * target will have an alignment created, but to find the proper target
   * feature the target organism must also be known.  This can be used to
   * specify the target feature type to help with identification of the
   * target feature.  Only use this argument if all target sequences types are
   * the same. If the targets are of different types then the type must be
   * specified using the 'target_type=type' attribute in the GFF file. This
   * must be a valid Sequence Ontology (SO) term. Default is NULL
   */
  private $target_type = NULL;
  private $target_type_id = NULL;

  /**
   * A flag indicating if the target feature should be created. If FALSE
   * then it should already exist.
   */
  private $create_target = FALSE;

  /**
   * Set this to the line in the GFF file where importing should start. This
   * is useful for testing and debugging GFF files that may have problems and
   * you want to start at a particular line to speed testing.  Default = 1
   */
  private $start_line = 1;

  /**
   * During parsing of the GFF file this keeps track of the current line
   * number.
   */
  private $current_line = 0;

  /**
   * A Sequence Ontology term name for the landmark sequences in the GFF
   * file (e.g. 'chromosome'), if the GFF file contains a '##sequence-region'
   * line that describes the landmark sequences. Default = ''
   */
  private $default_landmark_type = '';

  /**
<<<<<<< HEAD
   * $this->landmark_types which is an associative array.
=======
   * $this->landmark_types which is an associative array. 
>>>>>>> 1c21001b
   * The key is the landmark name, and the value is the type name.
   */
  private $landmark_types = [];

  /**
<<<<<<< HEAD
   * $this->landmark_types_type_ids which is an associative array.
   * The key is the type, and the value is the type_id.
   */
  private $landmark_types_type_ids = [];
=======
   * $this->landmark_types_type_ids which is an associative array. 
   * The key is the type, and the value is the type_id.
   */
  private $landmark_types_type_ids = [];  
>>>>>>> 1c21001b

  /**
   * The results object for the landmark type cvterm.
   */
  private $landmark_cvterm = NULL;


  /**
   * Regular expression to pull out the mRNA name.
   */
  private $re_mrna = '';

  /**
   * Regular expression to pull out the protein name.
   */
  private $re_protein = '';

  /**
   * A flag that indicates if a protein record should be created.
   * @var integer
   */
  private $skip_protein = 0;

  /**
   * Sometimes lines in the GFF file are missing the required ID attribute
   * that specifies the unique name of the feature. If so, you may specify
   * the name of an existing attribute to use for the ID.
   */
  private $alt_id_attr = '';

  /**
   * The Tripal GFF loader supports the "organism" attribute. This allows
   * features of a different organism to be aligned to the landmark sequence
   * of another species. The format of the attribute is
   * "organism=[genus]:[species]", where [genus] is the organism's genus and
   * [species] is the species name. Check this box to automatically add the
   * organism to the database if it does not already exists. Otherwise lines
   * with an organism attribute where the organism is not present in the
   * database will be skipped.
   */
  private $create_organism = FALSE;

  /**
   * Holds mapping of DB names to DB ids.
   */
  private $db_lookup = [];

  /**
   * Holds a mapping of Dbxref names to ids.
   */
  private $dbxref_lookup = [];

  /**
   * Holds a mapping of Dbxref names to cvterm ids.
   */
  private $cvterm_lookup = [];

  /**
   * Holds a mapping of synonymns to ids.
   */
  private $synonym_lookup = [];

  /**
   * Maps parents to their children and contains the ranks of the children.
   */
  private $parent_lookup = [];

  /**
   * An array that stores CVterms that have been looked up so we don't have
   * to do the database query every time.
   */
  private $feature_cvterm_lookup = [];

  /**
   * An array that stores CVterms that have been looked up so we don't have
   * to do the database query every time.
   */
  private $featureprop_cvterm_lookup = [];

  /**
   * Holds the CV term for the "exact" synonym.
   */
  private $exact_syn = NULL;

  /**
   * Holds the object for the null publication record.
   */
  private $null_pub = NULL;

  /**
   * The list of features from the GFF3 file.  Each element is an
   * associative array of the columns from the GFF3 file, with the attribute
   * field being an associative array of key/value pairs.
   */
  private $features = [];

  /**
   * An associative array containing the pointers to the FASTA sequences
   * in the GFF file. We don't want to load these into memory as they
   * may be too big!
   */
  private $residue_index = [];

  /**
   * An array that stores landmarks objects.  Landmarks should be inserted
   * first if they don't already exist.
   */
  private $landmarks = [];


  /**
   * A controlled vocabulary results object. This is the CV that will be
   * used to for feature properties.
   */
  private $feature_prop_cv = NULL;


  /**
   * A controlled vocabulary results object. This is the CV that will be
   * used to for feature properties.
   */
  private $feature_cv = NULL;

  /**
   * Stores proteins
   */
  private $proteins = [];


  /**
   * {@inheritDoc}
   */
  public function form($form, &$form_state) {
    $chado = \Drupal::service('tripal_chado.database');
    // Always call the parent form to ensure Chado is handled properly.
    $form = parent::form($form, $form_state);

    // get the list of organisms
<<<<<<< HEAD
    $organisms = chado_get_organism_select_options(FALSE, TRUE);
=======
    $sql = "SELECT * FROM {1:organism} ORDER BY genus, species";
    $org_rset = $chado->query($sql);
    $organisms = [];
    while ($organism = $org_rset->fetchObject()) {
      $organisms[$organism->organism_id] = chado_get_organism_scientific_name($organism);
    }
>>>>>>> 1c21001b

    $form['organism_id'] = [
      '#title' => t('Existing Organism'),
      '#type' => 'select',
      '#description' => t("Choose an existing organism to which the entries in the GFF file will be associated."),
      '#required' => TRUE,
      '#options' => $organisms,
      '#default_value' => 0,
    ];

    $form['landmark_type'] = [
      '#title' => t('Default Landmark Type'),
      '#type' => 'textfield',
      '#description' => t("Optional. Use this field to specify a Sequence Ontology type
       for the default landmark sequences in the GFF fie (e.g. 'chromosome'). This is only needed if
       the landmark features (first column of the GFF3 file) are not already in the database."),
    ];

    $form['proteins'] = [
      '#type' => 'fieldset',
      '#title' => t('Proteins'),
      '#collapsible' => TRUE,
      '#collapsed' => FALSE,
    ];

    $form['proteins']['skip_protein'] = [
      '#type' => 'checkbox',
      '#title' => t('Skip automatic protein creation'),
      '#required' => FALSE,
      '#description' => t('The GFF loader will automatically create a protein feature for each transcript in the GFF file if a protein feature is missing in the GFF file. Check this box to disable this functionality. Protein features that are specifically present in the GFF will always be created.'),
      '#default_value' => 0,
    ];

    $form['proteins']['re_mrna'] = [
      '#type' => 'textfield',
      '#title' => t('Optional. Regular expression for the mRNA name'),
      '#required' => FALSE,
      '#description' => t('If automatic protein creation is enabled, then by default the loader will give each protein a name based on the name of the corresponding mRNA followed by the "-protein" suffix.
       If you want to customize the name of the created protein, you can enter a regular expression that will extract portions of
       the mRNA unique name. For example, for a
       mRNA with a unique name finishing by -RX (e.g. SPECIES0000001-RA),
       the regular expression would be, "^(.*?)-R([A-Z]+)$". Elements surrounded by parentheses are captured as backreferences and can be used for replacement.' ),
    ];

    $form['proteins']['re_protein'] = [
      '#type' => 'textfield',
      '#title' => t('Optional. Replacement string for the protein name'),
      '#required' => FALSE,
      '#description' => t('If a regular expression is used to specify a protein name you can use the backreference tokens to extract the portion of the mRNA name that you want to use for a protein.
       You use a dollar sign followed by a number to indicate the backreferences. For example: "$1-P$2".'),
    ];

    $form['targets'] = [
      '#type' => 'fieldset',
      '#title' => t('Targets'),
      '#collapsible' => TRUE,
      '#collapsed' => FALSE,
    ];

    $form['targets']['adesc'] = [
      '#markup' => t("When alignments are represented in the GFF file (e.g. such as
       alignments of cDNA sequences to a whole genome, or blast matches), they are
       represented using the term 'match' or more specific match types: 'cDNA_match', 'EST_match', etc.
       These features may also have a 'Target' attribute to
       specify the sequence that is being aligned and the alignment coordinates on that sequence.
       However, the organism to which the aligned sequence belongs may not be present in the
       GFF file.  Here you can specify the organism and feature type of the target sequences.
       The options here will apply to all targets unless the organism and type are explicity
       set in the GFF file using the 'target_organism' and 'target_type' attributes, or for the
       type if a more specific type name is given (e.g. cDNA_match or EST_match)."),
    ];

    $form['targets']['target_organism_id'] = [
      '#title' => t('Target Organism'),
      '#type' => 'select',
      '#description' => t("Optional. Choose the organism to which target sequences belong.
        Select this only if target sequences belong to a different organism than the
        one specified above. And only choose an organism here if all of the target sequences
        belong to the same species.  If the targets in the GFF file belong to multiple
        different species then the organism must be specified using the 'target_organism=genus:species'
        attribute in the GFF file."),
      '#options' => $organisms,
    ];

    $form['targets']['target_type'] = [
      '#title' => t('Target Type'),
      '#type' => 'textfield',
      '#description' => t("Optional. If the unique name for a target sequence is not unique (e.g. a protein
       and an mRNA have the same name) then you must specify the type for all targets in the GFF file. If
       the targets are of different types then the type must be specified using the 'target_type=type' attribute
       in the GFF file. This must be a valid Sequence Ontology (SO) term. If the matches in the GFF3 file
       use specific match types (e.g. cDNA_match, EST_match, etc.) then this can be left blank. "),
    ];

    $form['targets']['create_target'] = [
      '#type' => 'checkbox',
      '#title' => t('Create Target'),
      '#required' => FALSE,
      '#description' => t("If the target feature cannot be found, create one using the organism and type specified above, or
       using the 'target_organism' and 'target_type' fields specified in the GFF file.  Values specified in the
       GFF file take precedence over those specified above."),
    ];

    // Advanced Options
    $form['additional_options'] = [
      '#type' => 'fieldset',
      '#title' => t('Additional Options'),
      '#collapsible' => TRUE,
      '#collapsed' => FALSE,
    ];

    $form['additional_options']['create_organism'] = [
      '#type' => 'checkbox',
      '#title' => t('Create organism'),
      '#required' => FALSE,
      '#description' => t('The Tripal GFF loader supports the "organism" attribute. This allows features of a
       different organism to be aligned to the landmark sequence.  The format of the
       attribute is "organism=[genus]:[species]", where [genus] is the organism\'s genus and [species] is the
       species name. Check this box to automatically add the organism to the database if it does not already exists.
       Otherwise lines with an organism attribute where the organism is not present in the database will be skipped.'),
    ];

    $form['additional_options']['line_number'] = [
      '#type' => 'textfield',
      '#title' => t('Start Line Number'),
      '#description' => t('Enter the line number in the GFF file where you would like to begin processing.  The
      first line is line number 1.  This option is useful for examining loading problems with large GFF files.'),
      '#size' => 10,
      '#default_value' => 1,
      '#required' => TRUE,
    ];

    $form['additional_options']['alt_id_attr'] = [
      '#title' => t('ID Attribute'),
      '#type' => 'textfield',
      '#description' => t("Optional. Sometimes lines in the GFF file are missing the
      required ID attribute that specifies the unique name of the feature, but there
      may be another attribute that can uniquely identify the feature.  If so,
      you may specify the name of the attribute to use for the name."),
    ];

    return $form;
  }

  /**
   * {@inheritDoc}
   */
  public function formValidate($form, &$form_state) {

    $form_state_values = $form_state->getValues();

    // These form inputs are not yet being validated:
    // $organism_id = $form_state_values['organism_id'];
    // $target_organism_id = $form_state_values['target_organism_id'];
    // $target_type = trim($form_state_values['target_type']);
    // $create_target = $form_state_values['create_target'];
    // $create_organism = $form_state_values['create_organism'];
    // $refresh = 0; //$form_state['values']['refresh'];
    // $remove = 0; //$form_state['values']['remove'];
    // $landmark_type = trim($form_state_values['landmark_type']);
    // $alt_id_attr = trim($form_state_values['alt_id_attr']);

    $line_number = trim($form_state_values['line_number']);

    $re_mrna = trim($form_state_values['re_mrna']);
    $re_protein = trim($form_state_values['re_protein']);


    if ($line_number and !is_numeric($line_number) or $line_number < 0) {
      \Drupal::messenger()->addError(t("Please provide an integer line number greater than zero."));
    }

    if (!($re_mrna and $re_protein) and ($re_mrna or $re_protein)) {
      \Drupal::messenger()->addError(t("You must provide both a regular expression for mRNA and a replacement string for protein"));
    }

    // check the regular expression to make sure it is valid
    set_error_handler(function () {}, E_WARNING);
    $result_re = preg_match("/" . $re_mrna . "/", NULL);
    $result = preg_replace("/" . $re_mrna . "/", $re_protein, NULL);
    restore_error_handler();
    if ($result_re === FALSE) {
      \Drupal::messenger()->addError('Invalid regular expression.');
    }
    else {
      if ($result === FALSE) {
        \Drupal::messenger()->addError('Invalid replacement string.');
      }
    }
  }

  /**
   * {@inheritDoc}
   */
  public function run() {
    $arguments = $this->arguments['run_args'];

    $chado = $this->getChadoConnection();

    $this->gff_file = $this->arguments['files'][0]['file_path'];

    // Set the private member variables of this class using the loader inputs.
    $this->organism_id = $arguments['organism_id'];
    $this->analysis_id = $arguments['analysis_id'];
    $this->add_only = $arguments['add_only'] ?? 0;
    $this->update = $arguments['update'] ?? 0;
    $this->target_organism_id = $arguments['target_organism_id'];
    $this->target_type = $arguments['target_type'];
    $this->create_target = $arguments['create_target'];
    $this->start_line = $arguments['line_number'];
    $this->default_landmark_type = $arguments['landmark_type'];
    $this->alt_id_attr = $arguments['alt_id_attr'];
    $this->create_organism = $arguments['create_organism'];
    $this->re_mrna = $arguments['re_mrna'];
    $this->re_protein = $arguments['re_protein'];
    $this->skip_protein = $arguments['skip_protein'];

    // Check to see if the file is located local to Drupal
    $dfile = $_SERVER['DOCUMENT_ROOT'] . base_path() . $this->gff_file;
    if (file_exists($dfile)) {
      $this->gff_file = $dfile;
    }
    // If the file is not local to Drupal check if it exists on the system.
    else if (!file_exists($this->gff_file)) {
<<<<<<< HEAD
      throw new \Exception(t("Cannot find the file: %file", ['%file' => $this->gff_file]));
=======
      throw new \Exception(t("Cannot find the file: " . $this->gff_file));
>>>>>>> 1c21001b
    }

    // Open the GFF3 file.
    $this->logger->notice("Opening @gff_file", ['@gff_file' => $this->gff_file]);
    $this->gff_file_h = fopen($this->gff_file, 'r');
    if (!$this->gff_file_h) {
<<<<<<< HEAD
      throw new \Exception(t("Cannot open file: %file", ['%file' => $this->gff_file]));
=======
      throw new \Exception(t("Cannot open file: " . $this->gff_file));
>>>>>>> 1c21001b
    }

    // Get the feature property CV object
    $this->feature_prop_cv = $chado->select('1:cv','cv')
    ->fields('cv')
    ->condition('name', 'feature_property')
    ->execute()
    ->fetchObject();

    $num_found = $chado->select('1:cv','cv')
    ->fields('cv')
    ->condition('name', 'feature_property')
    ->countQuery()
    ->execute()
    ->fetchField();


    if ($num_found == 0) {
      throw new \Exception(t("Cannot find the 'feature_property' ontology'"));
    }

    // Get the sequence CV object.
    $this->feature_cv = $chado->select('1:cv','cv')
    ->fields('cv')
    ->condition('name', 'sequence')
    ->execute()
    ->fetchObject();

    $num_found = $chado->select('1:cv', 'cv')
    ->fields('cv')
    ->condition('name', 'sequence')
    ->countQuery()
    ->execute()
    ->fetchField();

    if ($num_found == 0) {
      throw new \Exception(t("Cannot find the 'sequence' ontology'"));
    }

    // Get the organism object.
    $this->organism = $chado->select('1:organism','o')
    ->fields('o')
    ->condition('organism_id', $this->organism_id)
    ->execute()
    ->fetchObject();

    $num_found = $chado->select('1:organism','o')
    ->fields('o')
    ->condition('organism_id', $this->organism_id)
    ->countQuery()
    ->execute()
    ->fetchField();

    if ($num_found == 0) {
      throw new \Exception(t("Cannot find the specified organism for this GFF3 file."));
    }

    // Get the analysis object.
    $this->analysis = $chado->select('1:analysis','a')
    ->fields('a')
    ->condition('analysis_id', $this->analysis_id)
    ->execute()
    ->fetchObject();

    $num_found = $chado->select('1:analysis','a')
    ->fields('a')
    ->condition('analysis_id', $this->analysis_id)
    ->countQuery()
    ->execute()
    ->fetchField();

    if ($num_found == 0) {
      throw new \Exception(t("Cannot find the specified organism for this GFF3 file."));
    }

    // If a landmark type was provided then get that object.
    if ($this->default_landmark_type) {
      $this->landmark_cvterm = $chado->select('1:cvterm', 'c')
      ->fields('c')
      ->condition('cv_id', $this->feature_cv->cv_id)
      ->condition('name', $this->default_landmark_type)
      ->execute()
      ->fetchObject();


      $num_found = $chado->select('1:cvterm', 'c')
      ->fields('c')
      ->condition('cv_id', $this->feature_cv->cv_id)
      ->condition('name', $this->default_landmark_type)
      ->countQuery()
      ->execute()
      ->fetchField();

      if ($num_found == 0) {
<<<<<<< HEAD
        throw new \Exception(t('Cannot find landmark feature type \'%landmark_type\'.',
          ['%landmark_type' => $this->default_landmark_type]));
=======
        throw new \Exception(t('Cannot find landmark feature type \'' . $this->default_landmark_type . '\'.'));
>>>>>>> 1c21001b
      }
    }

    // If a target type is provided then get the ID.
    if ($this->target_type) {

      $target_type = $chado->select('1:cvterm','c')
      ->fields('c')
      ->condition('name', $this->target_type)
      ->condition('cv_id', $this->feature_cv->cv_id)
      ->execute()
      ->fetchObject();


      $num_found = $chado->select('1:cvterm','c')
      ->fields('c')
      ->condition('name', $this->target_type)
      ->condition('cv_id', $this->feature_cv->cv_id)
      ->countQuery()
      ->execute()
      ->fetchField();

      if ($num_found == 0) {
<<<<<<< HEAD
        throw new \Exception(t("Cannot find the specified target type, %type.", ['%type' => $this->target_type]));
=======
        throw new \Exception(t("Cannot find the specified target type, " . $this->target_type));
>>>>>>> 1c21001b
      }
      $this->target_type_id = $target_type->cvterm_id;
    }

    // Create the cache file for storing parsed GFF entries.
    $this->openCacheFile();
    // Load the GFF3.
    try {

      $this->logger->notice("Step  1 of 27: Caching GFF3 file...                             ");
      $this->parseGFF3();

      // Prep the database for necessary records.
      $this->prepSynonms();
      $this->prepNullPub();
      $this->prepDBs();

      $this->logger->notice("Step  2 of 27: Find existing landmarks...                         ");
      $this->findLandmarks();

      $this->logger->notice("Step  3 of 27: Insert new landmarks (if needed)...                ");
      $this->insertLandmarks();

      if (!$this->skip_protein) {
        $this->logger->notice("Step  4 of 27: Find missing proteins...                           ");
        $this->findMissingProteins();

        $this->logger->notice("Step  5 of 27: Add missing proteins to list of features...        ");
        $this->addMissingProteins();
      }
      else {
        $this->logger->notice("Step  4 of 27: Find missing proteins (Skipped)...                ");
        $this->logger->notice("Step  5 of 27: Add missing proteins to list of features (Skipped)...");
      }

      $this->logger->notice("Step  6 of 27: Find existing features...                          ");
      $this->findFeatures();

      $this->logger->notice("Step  7 of 27: Clear attributes of existing features...            ");
      $this->deleteFeatureData();

      $this->logger->notice("Step  8 of 27: Processing @num_features features...               ",
      ['@num_features' => number_format(count(array_keys($this->features)))]);

      $this->insertFeatures();
      $this->logger->notice("Step  9 of 27: Processing @num_features feature Names to update...               ",
      ['@num_features' =>  number_format(count(array_keys($this->update_names)))]);

      $this->updateFeatureNames();

      $this->logger->notice("Step  10 of 27: Get new feature IDs...                             ");
      $this->findFeatures();

      $this->logger->notice("Step 11 of 27: Insert locations...                               ");
      $this->insertFeatureLocs();

      $this->logger->notice("Step 12 of 27: Associate parents and children...                 ");
      $this->associateChildren();

      $this->logger->notice("Step 13 of 27: Calculate child ranks...                          ");
      $this->calculateChildRanks();

      $this->logger->notice("Step 14 of 27: Add child-parent relationships...                 ");
      $this->insertFeatureParents();

      $this->logger->notice("Step 15 of 27: Insert properties...                               ");
      $this->insertFeatureProps();

      $this->logger->notice("Step 16 of 27: Find synonyms (aliases)...                         ");
      $this->findSynonyms();

      $this->logger->notice("Step 17 of 27: Insert new synonyms (aliases)...                  ");
      $this->insertSynonyms();

      $this->logger->notice("Step 18 of 27: Insert feature synonyms (aliases)...              ");
      $this->insertFeatureSynonyms();

      $this->logger->notice("Step 19 of 27: Find cross references...                          ");
      $this->findDbxrefs();

      $this->logger->notice("Step 20 of 27: Insert new cross references...                    ");
      $this->insertDbxrefs();

      $this->logger->notice("Step 21 of 27: Get new cross references IDs...                   ");
      $this->findDbxrefs();

      $this->logger->notice("Step 22 of 27: Insert feature cross references...                ");
      $this->insertFeatureDbxrefs();

      $this->logger->notice("Step 23 of 27: Insert feature ontology terms...                  ");
      $this->insertFeatureCVterms();

      $this->logger->notice("Step 24 of 27: Insert 'derives_from' relationships...            ");
      $this->insertFeatureDerivesFrom();

      $this->logger->notice("Step 25 of 27: Insert Targets...                                 ");
      $this->insertFeatureTargets();

      $this->logger->notice("Step 26 of 27: Associate features with analysis....              ");
      $this->insertFeatureAnalysis();

      if (!empty($this->residue_index)) {
        $this->logger->notice("Step 27 of 27: Adding sequences data...                        ");
        $this->insertFeatureSeqs();
      }
      $this->logger->notice("Step 27 of 27: Adding sequences data (Skipped: none available)...");
    }
    // On exception, catch the error, clean up the cache file and rethrow
    catch (\Exception $e) {
      $this->closeCacheFile();
      throw $e;
    }

  }

  /**
   * Load a controlled vocabulary term.
   *
   * This method first checks if the term has already been loaded in the
   * feature_cvterm_lookup array, which helps a lot with performance.
   *
   * @param $type
   * @param $cv_id
   *
   * @ingroup gff3_loader
   */
  private function getTypeID($type, $is_prop_type) {
    $chado = $this->getChadoConnection();

    $cv = $this->feature_cv;
    if ($is_prop_type) {
      $cv = $this->feature_prop_cv;
    }

    if ($is_prop_type) {
      if(array_key_exists(strtolower($type), $this->featureprop_cvterm_lookup)) {
        return $this->featureprop_cvterm_lookup[strtolower($type)];
      }
    }
    elseif (array_key_exists(strtolower($type), $this->feature_cvterm_lookup)) {
      return $this->feature_cvterm_lookup[strtolower($type)];
    }

    $sel_cvterm_sql = "
      SELECT CVT.cvterm_id, CVT.name, CVTS.synonym
      FROM {1:cvterm} CVT
        LEFT JOIN {1:cvtermsynonym} CVTS on CVTS.cvterm_id = CVT.cvterm_id
      WHERE CVT.cv_id = :cv_id and
       (lower(CVT.name) = lower(:name) or lower(CVTS.synonym) = lower(:synonym))
    ";

    $result = $chado->query($sel_cvterm_sql, [
      ':cv_id' => $cv->cv_id,
      ':name' => $type,
      ':synonym' => $type,
    ]);
    $cvterm_match = $result->fetchObject();


    // If the term couldn't be found and it's a property term then insert it
    // as a local term.
    if (!$cvterm_match) {
      $term = [
        'id' => "local:$type",
        'name' => $type,
        'is_obsolete' => 0,
        'cv_name' => $cv->name,
        'db_name' => 'local',
        'is_relationship' => FALSE,
      ];
      // @todo convert api call
      $cvterm = (object) chado_insert_cvterm($term, ['update_existing' => FALSE], $this->chado_schema_main);
      // $cvterm = (object) $this->insert_cvterm($term, ['update_existing' => FALSE]);
      $cvterm_match = $cvterm;
    }

    if ($is_prop_type) {
      $this->featureprop_cvterm_lookup[strtolower($type)] = $cvterm_match->cvterm_id;
      $this->featureprop_cvterm_lookup[strtolower($cvterm_match->name)] = $cvterm_match->cvterm_id;
    }
    else {
      $this->feature_cvterm_lookup[strtolower($type)] = $cvterm_match->cvterm_id;
      $this->feature_cvterm_lookup[strtolower($cvterm_match->name)] = $cvterm_match->cvterm_id;
    }
    return $cvterm_match->cvterm_id;
  }

  /**
   * Makes sure Chado is ready with the necessary synonym type records.
   */
  private function prepSynonms() {
    $chado = $this->getChadoConnection();
    // make sure we have a 'synonym_type' vocabulary
    $select = ['name' => 'synonym_type'];
    // $results = chado_select_record('cv', ['*'], $select, NULL, $this->chado_schema_main);
    $results_query = $chado->select('1:cv', 'cv')
      ->fields('cv')
      ->condition('name', 'synonym_type');
    $results = $results_query->execute()->fetchObject();
    $results_count = $results_query->countQuery()->execute()->fetchField();


    if ($results_count == 0) {
      // insert the 'synonym_type' vocabulary
      $values = [
          'name' => 'synonym_type',
          'definition' => 'vocabulary for synonym types',
      ];
      // $success = chado_insert_record('cv', $values, array(
      //     'skip_validation' => TRUE,
      // ), $this->chado_schema_main);
      $success = $chado->insert('1:cv')
        ->fields($values)
        ->execute();

      if (!$success) {
        $this->logger->warning("Failed to add the synonyms type vocabulary.");
        return 0;
      }
      // now that we've added the cv we need to get the record
      // $results = chado_select_record('cv', ['*'], $select, NULL, $this->chado_schema_main);
      $results_query = $chado->select('1:cv', 'cv')
      ->fields('cv')
      ->condition('name', 'synonym_type');
      $results = $results_query->execute()->fetchObject();
      $results_count = $results_query->countQuery()->execute()->fetchField();
      if ($results_count > 0) {
        $syncv = $results;
      }
    }
    else {
      $syncv = $results;
    }

    // get the 'exact' cvterm, which is the type of synonym we're adding
    $select = [
      'name' => 'exact',
      'cv_id' => [
        'name' => 'synonym_type',
      ],
    ];
    // $result = chado_select_record('cvterm', ['*'], $select, NULL, $this->chado_schema_main);
    $result_cv = $chado->select('1:cv', 'cv')
      ->fields('cv')
      ->condition('name', 'synonym_type')
      ->execute();
    if (!$result_cv) {
      $this->logger->warning("DB synonym_type could not be found");
<<<<<<< HEAD
      return 0;
=======
      return 0;      
>>>>>>> 1c21001b
    }

    $result_query = $chado->select('1:cvterm', 'cvterm')
      ->fields('cvterm')
      ->condition('name', 'exact')
      ->condition('cv_id', $result_cv->fetchObject()->cv_id);
    $result = $result_query->execute()->fetchObject();
    $result_count = $result_query->countQuery()->execute()->fetchField();

    if ($result_count == 0) {
      $term = [
        'name' => 'exact',
        'id' => "synonym_type:exact",
        'definition' => '',
        'is_obsolete' => 0,
        'cv_name' => $syncv->name,
        'is_relationship' => FALSE,
      ];
      $syntype = chado_insert_cvterm($term, ['update_existing' => TRUE], $this->chado_schema_main);
      // $syntype = $this->insert_cvterm($term, ['update_existing' => TRUE]);
      if (!$syntype) {
        $this->logger->warning("Cannot add synonym type: synonym_type:exact");
        return 0;
      }
    }
    else {
      $syntype = $result;
    }
    $this->exact_syn = $syntype;
  }

  /**
   * Makes sure there is a null publication in the database.
   */
  private function prepNullPub(){
    $chado = $this->getChadoConnection();
    // Check to see if we have a NULL publication in the pub table.  If not,
    // then add one.
    $select = ['uniquename' => 'null'];
    // $result = chado_select_record('pub', ['*'], $select, NULL, $this->chado_schema_main);
    $result_query = $chado->select('1:pub', 'pub')
      ->fields('pub')
      ->condition('uniquename', 'null');
    $result_count = $result_query->countQuery()->execute()->fetchField();

    if ($result_count == 0) {
      $pub_sql = "
        INSERT INTO {1:pub} (uniquename,type_id)
        VALUES (:uname,
          (SELECT cvterm_id
           FROM {1:cvterm} CVT
             INNER JOIN {1:dbxref} DBX ON DBX.dbxref_id = CVT.dbxref_id
             INNER JOIN {1:db} DB      ON DB.db_id      = DBX.db_id
           WHERE CVT.name = :type_id))
      ";
      $status = $chado->query($pub_sql, [
        ':uname' => 'null',
        ':type_id' => 'null',
      ]);
      if (!$status) {
        $this->logger->warning("Cannot prepare statement 'ins_pub_uniquename_typeid.");
        return 0;
      }

      // Insert the null pub.
      // $result = $chado->query($pub_sql, [
      //     ':uname' => 'null',
      //     ':type_id' => 'null',
      // ])->fetchObject();
      // if (!$result) {
      //   $this->logger->warning("Cannot add null publication needed for setup of alias.");
      //   return 0;
      // }

      // $result = chado_select_record('pub', ['*'], $select, NULL, $this->chado_schema_main);
      $result_query = $chado->select('1:pub','pub')
        ->fields('pub')
        ->condition('uniquename','null');
      $result = $result_query->execute()->fetchObject();
      $pub = $result;
    }
    else {
      $result = $result_query->execute()->fetchObject();
      $pub = $result;
    }
    $this->null_pub = $pub;
  }

  /**
   * Makes sure Chado is ready with the necessary DB records.
   */
  private function prepDBs() {
    $chado = $this->getChadoConnection();
    // Get the list of database records that are needed by this GFF file. If
    // they do not exist then add them.
    foreach (array_keys($this->db_lookup) as $dbname) {
      // First look for the database name if it doesn't exist then create one.
      // first check for the fully qualified URI (e.g. DB:<dbname>. If that
      // can't be found then look for the name as is.  If it still can't be found
      // the create the database
      $values = ['name' => "DB:$dbname"];
      // $db = chado_select_record('db', ['db_id'], $values, NULL, $this->chado_schema_main);
      $db_query = $chado->select('1:db','db')
        ->fields('db')
        ->condition('name', "DB:$dbname");
      $db_count = $db_query->countQuery()->execute()->fetchField();
      $db = $db_query->execute()->fetchObject();
      if ($db_count == 0) {
        $values = ['name' => "$dbname"];
        // $db = chado_select_record('db', ['db_id'], $values, NULL, $this->chado_schema_main);
        $db_query = $chado->select('1:db', 'db')
          ->fields('db')
          ->condition('name', "$dbname");
        $db_count = $db_query->countQuery()->execute()->fetchField();
        $db = $db_query->execute()->fetchObject();
      }

      if ($db_count == 0) {
        $values = [
          'name' => $dbname,
          'description' => 'Added automatically by the Tripal GFF loader.',
        ];
        // $success = chado_insert_record('db', $values, array(
        //   'skip_validation' => TRUE,
        // ), $this->chado_schema_main);
        // print_r("DB NAME:" . $dbname . "\n");
        $debug_dbs = $chado->query("SELECT * FROM {1:db} ORDER BY db_id ASC");
        // while ($obj = $debug_dbs->fetchObject()) {
        //   print_r($obj);
        //   print_r("\n");
        // }
        // $debug_db_serial = $chado->query("SELECT currval(pg_get_serial_sequence('" . $chado->getSchemaName() . ".db', 'db_id'));");
        // while($obj = $debug_db_serial->fetchObject()) {
        //   print_r($obj);
        //   print_r("\n");
        // }
        $success = $chado->insert('1:db')
          ->fields($values)
          ->execute();
        if ($success) {
          $values = ['name' => "$dbname"];
          // $db = chado_select_record('db', ['db_id'], $values, NULL, $this->chado_schema_main);
          $db_query = $chado->select('1:db', 'db')
            ->fields('db')
            ->condition('name', "$dbname");
          $db = $db_query->execute()->fetchObject();
        }
        else {
          $this->logger->warning("Cannot find or add the database $dbname.");
          return 0;
        }
      }

      $this->db_lookup[$dbname] = $db->db_id;
    }
  }

  /**
   * Parses the current line of the GFF3 file for a feature.
   *
   * @return array
   *  An associative array containing the 9 elements othe GFF3 file. The
   *  9th element is an associative array of the attributes.
   */
  private function parseGFF3Line($line) {

    // get the columns
    $cols = explode("\t", $line);
    if (sizeof($cols) != 9) {
<<<<<<< HEAD
      throw new \Exception(t('Improper number of columns on line %line_num: %line',
        ['%line_num' => $this->current_line, '%line' => $line]));
=======
      throw new \Exception(t('Improper number of columns on line ' . $this->current_line . ': ' . $line));
>>>>>>> 1c21001b
    }

    $ret = [
      'line' => $this->current_line,
      'landmark' => $cols[0],
      'source' => $cols[1],
      'type' => strtolower($cols[2]),
      'start' => $cols[3],
      'stop' => $cols[4],
      'score' => $cols[5],
      'strand' => $cols[6],
      'phase' => $cols[7],
      'attrs' => [],
    ];

    // Ready the start and stop for chado.  Chado expects these positions
    // to be zero-based, so we substract 1 from the fmin. Also, in case
    // they are backwards, put them in the right order.
    $fmin = $ret['start'] - 1;
    $fmax = $ret['stop'];
    if ($ret['stop'] < $ret['start']) {
      $fmin = $ret['stop'] - 1;
      $fmax = $ret['start'];
    }
    $ret['start'] = $fmin;
    $ret['stop'] = $fmax;

    // Landmark (seqid) validation checks based on GFF3 specifications
    $matches = [];
    preg_match('/[a-zA-Z0-9\.:\^\*\$@!\+_\?\-\|]*/', $ret['landmark'], $matches);
    if ($matches[0] != $ret['landmark']) {
<<<<<<< HEAD
      throw new \Exception(t("Landmark/seqid !landmark contains invalid
        characters. Only characters included in this regular expression are
        allowed [a-zA-Z0-9.:^*$@!+_?-|]",
        ['!landmark' => $ret['landmark']]));
=======
      throw new \Exception(t("Landmark/seqid " . $ret['landmark'] . " contains invalid
        characters. Only characters included in this regular expression is
        allowed [a-zA-Z0-9.:^*$@!+_?-|]"));
>>>>>>> 1c21001b
    }

    // Check to make sure strand has a valid character
    if (preg_match('/[\+-\?\.]/',$ret['strand']) == false) {
<<<<<<< HEAD
      throw new \Exception(t('Invalid strand detected on line %line,
        strand can only be +-?.', ['%line' => $line]));
=======
      throw new \Exception(t('Invalid strand detected on line ' . $line . ',
        strand can only be +-?.'));
>>>>>>> 1c21001b
    }

    // Format the strand for chado
    if (strcmp($ret['strand'], '.') == 0) {
      $ret['strand'] = 0;
    }
    elseif (strcmp($ret['strand'], '?') == 0) {
      $ret['strand'] = 0;
    }
    elseif (strcmp($ret['strand'], '+') == 0) {
      $ret['strand'] = 1;
    }
    elseif (strcmp($ret['strand'], '-') == 0) {
      $ret['strand'] = -1;
    }


    if (preg_match('/[012\.]/',$ret['phase']) == false) {
<<<<<<< HEAD
      throw new \Exception(t('Invalid phase detected on line %line,
        phase can only be 0,1,2 or . (period)', ['%line' => $line]));
=======
      throw new \Exception(t('Invalid phase detected on line ' . $line . ',
        phase can only be 0,1,2 or . (period)'));
>>>>>>> 1c21001b
    }


    if (strcmp($ret['phase'], '.') == 0) {
      if ($ret['type'] == 'cds') {
        $ret['phase'] = '0';
      }
      else {
        $ret['phase'] = '';
      }
    }

    $tags = [];
    $attr_name = '';
    $attr_uniquename = '';
    $attrs = explode(";", $cols[8]);
    $attr_organism = $this->organism_id;
    $attr_parent = '';
    $attr_others = [];
    $attr_aliases = [];
    $attr_dbxref = [];
    $attr_derives = [];
    $attr_terms = [];
    $attr_target = [];
    foreach ($attrs as $attr) {
      $attr = rtrim($attr);
      $attr = ltrim($attr);
      if (strcmp($attr, '') == 0) {
        continue;
      }
      if (!preg_match('/^[^\=]+\=.+$/', $attr)) {
<<<<<<< HEAD
        throw new \Exception(t('Attribute is not correctly formatted on line %line_num: %attr',
          ['%line_num' => $this->current_line, '%attr' => $attr]));
=======
        throw new \Exception(t('Attribute is not correctly formatted on line ' . 
          $this->current_line . ': ' . $attr));
>>>>>>> 1c21001b
      }

      // Break apart each attribute into key/value pairs.
      $tag = preg_split("/=/", $attr, 2);

      // Multiple values of an attribute are separated by commas
      $tag_name = $tag[0];
      if (!array_key_exists($tag_name, $tags)) {
        $tags[$tag_name] = [];
      }
      $tags[$tag_name] = array_merge($tags[$tag_name], explode(",", $tag[1]));

      // Replace the URL escape codes for each tag
      for ($i = 0; $i < count($tags[$tag_name]); $i++) {
        $tags[$tag_name][$i] = urldecode($tags[$tag_name][$i]);
      }

      if (strcmp($tag_name, 'Alias') == 0) {
        $attr_aliases = array_merge($attr_aliases, $tags[$tag_name]);
      }
      elseif (strcmp($tag_name, 'Parent') == 0) {
        $attr_parent = $tag[1];
      }
      elseif (strcmp($tag_name, 'Dbxref') == 0) {
        $attr_dbxref = array_merge($attr_dbxref, $tags[$tag_name]);
      }
      elseif (strcmp($tag_name, 'Derives_from') == 0) {
        $attr_derives = array_merge($attr_derives, $tags[$tag_name]);
      }
      elseif (strcmp($tag_name, 'Ontology_term') == 0) {
        $attr_terms = array_merge($attr_terms, $tags[$tag_name]);
      }
      elseif (strcmp($tag_name, 'organism') == 0) {
        if (count($tags[$tag_name]) > 1) {
<<<<<<< HEAD
          throw new \Exception(t('Each feature can only have one "organism" attribute.
            The feature %uniquename has more than one: %organism',
            ['%uniquename' => $ret['uniquename'], '%organism' => $ret['organism']]));
=======
          throw new \Exception(t('Each feature can only have one "organism" attribute. 
            The feature ' . $ret['uniquename'] . 
            ' has more than one: ' . $ret['organism']));
>>>>>>> 1c21001b
        }
        $attr_organism = $this->findOrganism($tags[$tag_name][0], $this->current_line);
      }
      elseif (strcmp($tag_name, 'Target') == 0) {
        if (count($tags[$tag_name]) > 1) {
<<<<<<< HEAD
          throw new \Exception(t('Each feature can only have one "Target" attribute.
            The feature %uniquename has more than one.',
            ['%uniquename' => $ret['uniquename']]));
=======
          throw new \Exception(t('Each feature can only have one "Target" attribute. 
          The feature ' . $ret['uniquename'] . ' has more than one.'));
>>>>>>> 1c21001b
        }
        // Get the elements of the target.
        $matches = [];
        if (preg_match('/^(.*?)\s+(\d+)\s+(\d+)(\s+[\+|\-])*$/', trim($tags[$tag_name][0]), $matches)) {
          $attr_target['name'] = $matches[1];
          $attr_target['start'] = $matches[2];
          $attr_target['stop'] = $matches[3];
          $tfmin = $attr_target['start'] - 1;
          $tfmax = $attr_target['stop'];
          if ($attr_target['stop'] < $attr_target['start']) {
            $tfmin = $attr_target['stop'] - 1;
            $tfmax = $attr_target['start'];
          }
          $attr_target['start'] = $tfmin;
          $attr_target['stop'] = $tfmax;

          $attr_target['phase'] = '';
          $attr_target['strand'] = 0;
          if (!empty($matches[4])) {
            if (preg_match('/^\+$/', trim($matches[4]))) {
              $attr_target['strand'] = 1;
            }
            elseif (preg_match('/^\-$/', trim($matches[4]))) {
              $attr_target['strand'] = -1;
            }
          }
          $attr_target['organism_id'] = $this->target_organism_id ? $this->target_organism_id : $this->organism_id;
          $attr_target['type_id'] = $this->target_type_id ? $this->target_type_id : NULL;
          $attr_target['type'] = $this->target_type ? $this->target_type : NULL;

          // If this Target aligns to a feature where the match type is specified
          // (e.g. cDNA_match, EST_match, etc.) then we can pull the type for
          // the target feature from the feature type.
          if (preg_match('/(.+)_match/', $ret['type'], $matches)) {
            $attr_target['type'] = $matches[1];
            $attr_target['type_id'] = $this->getTypeID($matches[1], FALSE);
          }
        }
        else {
          throw new \Exception(t('The "Target" attribute "%attribute" is incorrectly formatted for the
            feature "%feature"', ['%attribute' => $tags[$tag_name][0], '%feature' => $ret['uniquename']]));
        }
      }
      elseif (strcmp($tag_name, 'target_organism') == 0) {
        $attr_target['organism_id'] = $this->findOrganism($tags[$tag_name][0], $this->current_line);
      }
      elseif (strcmp($tag_name, 'target_type') == 0) {
        $attr_target['type'] = $tags[$tag_name][0];
        $attr_target['type_id'] = $this->getTypeID($tags[$tag_name][0], FALSE);
      }
      // Get the list of non-reserved attributes these will get added
      // as properties to the featureprop table.  The 'Note', 'Gap', 'Is_Circular',
      // attributes will go in as a property so those are not in the list
      // checked below.
      elseif (strcmp($tag_name, 'Name') !=0 and strcmp($tag_name, 'ID') !=0 and
              strcmp($tag_name, 'Alias') != 0 and strcmp($tag_name, 'Parent') != 0 and
              strcmp($tag_name, 'Target') != 0 and strcmp($tag_name, 'Derives_from') != 0 and
              strcmp($tag_name, 'Dbxref') != 0 and strcmp($tag_name, 'Ontology_term') != 0 and
              strcmp($tag_name, 'target_organism') != 0 and strcmp($tag_name, 'target_type') != 0 and
              strcmp($tag_name, 'organism' != 0)) {
        foreach ($tags[$tag_name] as $value) {
          if (!array_key_exists($tag_name, $attr_others)) {
            $attr_others[$tag_name] = [];
          }
          $attr_others[$tag_name][] = $value;
        }
      }
    }

    // A feature may get ignored. But let's default this to FALSE.
    $ret['skipped'] = FALSE;

    // A line may have more than one feature (e.g. match, EST_match, etc).
    // This flag, when TRUE, tells the parseGFF3 function to repeat this line.
    $ret['repeat'] = FALSE;

    // If neither name nor uniquename are provided then generate one.
    $names = $this->getFeatureNames($tags, $ret['type'], $ret['landmark'], $ret['start'], $ret['stop']);
    $attr_uniquename = $names['uniquename'];
    $attr_name = $names['name'];

    // If this is a match feature (match, EST_match, cDNA_match, etc), then
    // we need to handle this line specially.
    if (preg_match('/match$/i', $ret['type'])) {

      // If the feature already exists that means we need to add a match_part
      // feature.  If not, then we will add a flag to the results to tell
      // the parseGFF3 function to repeat this line, as it has two features:
      // the match and the match_part.  All other match feature with the same
      // ID in the GFF3 will just be match_part features.
      $parent_check = preg_replace('/_part_\d+/', '', $attr_uniquename);
      if (array_key_exists($parent_check, $this->features)) {
         // Set the match_part parent
         // remove the "_part_X" suffix added by the getFeatureNames to find
         // the parent.
         $attr_parent = $parent_check;
         $ret['type'] = 'match_part';
      }
      else {
        // Unset all attributes as these belong on the match_part
        $attr_dbxref = [];
        $attr_aliases = [];
        $attr_terms = [];
        $attr_derives = [];
        $attr_others = [];
        $ret['repeat'] = TRUE;
      }
    }

    $ret['name'] = $attr_name;
    $ret['uniquename'] = $attr_uniquename;
    $ret['synonyms'] = $attr_aliases;

    // Add in the dbxref record.
    $ret['dbxrefs'] = [];
    foreach ($attr_dbxref as $key => $dbx) {
      $parts = explode(':', $dbx, 2);
      $ret['dbxrefs']["{$parts[0]}:{$parts[1]}"] = array(
        'db' => $parts[0],
        'accession' => $parts[1],
      );
    }

    // Add in the GFF source dbxref. This is needed for GBrowse.
    $ret['dbxrefs']["GFF_source:{$ret['source']}"] = array(
      'db' => 'GFF_source',
      'accession' => $ret['source'],
    );

    // Add in the ontology terms
    $ret['terms'] = [];
    foreach ($attr_terms as $key => $dbx) {
      $parts = explode(':', $dbx, 2);
      $ret['terms']["{$parts[0]}:{$parts[1]}"] = array(
        'db' => $parts[0],
        'accession' => $parts[1],
      );
    }

    // Add the derives from entry.
    $ret['derives_from'] = '';
    if (count($attr_derives) == 1) {
      $ret['derives_from'] = $attr_derives[0];
    }
    if (count($attr_derives) > 1) {
<<<<<<< HEAD
      throw new \Exception(t('Each feature can only have one "Derives_from" attribute.
        The feature %uniquename has more than one: %derives',
        [
          '%uniquename' => $ret['uniquename'],
          '%derives' => $ret['derives_from'],
        ]));
=======
      throw new \Exception(t('Each feature can only have one "Derives_from" attribute. 
        The feature ' . $ret['uniquename'] . ' has more than one: ' . $ret['derives_from']));
>>>>>>> 1c21001b
    }

    // Now add all of the attributes into the return array.
    foreach ($tags as $key => $value) {
      $ret['attrs'][$key] = $value;
    }

    // Add the organism entry, but if we don't have one for this feature
    // (in the case where the target_organism attribute doesn't match
    // an organism in the databse) then skip this feature.
    $ret['organism'] = $attr_organism;
    if (!$ret['organism']) {
      $ret['skipped'] = TRUE;
    }

    // Add the target. If the type_id is missing then remove the target
    // and we'll skip it.
    $ret['target'] = $attr_target;
    if (!array_key_exists('type', $ret['target']) or empty($ret['target'])) {
      $ret['target'] = [];
    }

    // Make sure we only have one Gap if it exists
    if (array_key_exists('Gap', $attr_others) and count($attr_others['Gap']) > 1) {
<<<<<<< HEAD
      throw new \Exception(t('Each feature can only have one "Gap" attribute.
        The feature %uniquename has more than one.',
        ['%uniquename' => $ret['uniquename']]));
=======
      throw new \Exception(t('Each feature can only have one "Gap" attribute. 
      The feature ' . $ret['uniquename'] . ' has more than one.'));
>>>>>>> 1c21001b
    }

    // Add the properties and parent.
    $ret['properties'] = $attr_others;
    $ret['parent'] = $attr_parent;
    return $ret;
  }

  /**
   * Indexes the FASTA section of the file for quick lookup.
   */
  private function indexFASTA() {

    // Iterate through the remaining lines of the file
    while ($line = fgets($this->gff_file_h)) {

      $this->current_line++;
      $this->addItemsHandled(mb_strlen($line));

      // Get the ID and the current file pointer and store that for later.
      if (preg_match('/^>/', $line)) {
        $id = preg_replace('/^>([^\s]+).*$/', '\1', $line);
        $this->residue_index[trim($id)] = ftell($this->gff_file_h);
      }
    }
  }

  /**
   * Loads the actual residue information from the FASTA section of the file.
   */
  private function insertFeatureSeqs() {

    $num_residues = count(array_keys($this->residue_index));

    $this->setItemsHandled(0);
    $this->setTotalItems($num_residues);

    $count = 0;

    foreach ($this->residue_index as $uniquename => $offset) {

      // Skip this sequence if we can't match the name with a known feature
      // or landmark name.
      if (!(array_key_exists($uniquename, $this->features) and $this->features[$uniquename]) and
          !(array_key_exists($uniquename, $this->landmarks) and $this->landmarks[$uniquename])) {
        $this->logger->warning('Assigning Sequence: cannot find a feature with a unique name of: "@uname". Please ensure the sequence names in the ##FASTA section use the same name as the ID in the feature in the GFF file. ',
        ['@uname' => $uniquename]);
        $count++;
        continue;
      }

      // Get the feature that this sequence belongs.
      $feature_id = NULL;
      if (array_key_exists($uniquename, $this->features)) {
        $findex = $this->features[$uniquename]['findex'];
        $feature = $this->getCachedFeature($findex);
        // print_r($feature);
        // TODO: SEE IF THIS BREAKS THINGS
        // DEBUG: THIS CODE LOGIC NEEDS DOUBLE CHECKING - ASK STEPHEN
        // if (empty($feature['feature_id'])) {
        //   $feature['feature_id'] = NULL;
        // }
        $feature_id = $feature['feature_id'];
      }
      else {
        $feature_id = $this->landmarks[$uniquename];
      }


      // Seek to the position in the GFF file where this sequence is housed.
      // Iterate through the lines and get and then store the value.
      $residues = [];
      fseek($this->gff_file_h, $offset);
      while ($line = fgets($this->gff_file_h)) {
        if (preg_match('/^>/', $line)) {
          break;
        }
        $residues[] = trim($line);
      }
      $residues = implode('', $residues);

      $values = [
        'residues' => $residues,
        'seqlen' => strlen($residues),
        'md5checksum' => md5($residues),
      ];
      chado_update_record('feature', ['feature_id' => $feature_id], $values, NULL, $this->chado_schema_main);
      $count++;
      $this->setItemsHandled($count);
    }
  }

  /**
   * Retrieves a ChadoRecord object for the landmark feature.
   *
   * @param string $landmark_name
   *   The name of the landmark to get
   *
   * @return object
   *   A feature ChadoRecord object or NULL if the landmark is missing and
   *   $skip_on_missing is TRUE.
   */
  private function findLandmark($landmark_name) {
    $chado = $this->getChadoConnection();
    $landmark_type = $this->default_landmark_type;

    // Before performing a database query check to see if
    // this landmark is already in our lookup list.
    if (array_key_exists($landmark_name, $this->landmarks)) {
      return $this->landmarks[$landmark_name];
    }

    $landmark_select = $chado->select('1:feature')
      ->fields('feature')
      ->condition('organism_id', $this->organism_id)
      ->condition('uniquename', $landmark_name);

    if($landmark_type) {
      $landmark_select->condition('type_id', $landmark_type->getValue('cvterm_id'));
    }

    // Make sure we only match on one landmark.
    $num_found = $landmark_select->countQuery()->execute()->fetchField();
    if ($num_found == 0) {
      return NULL;
    }
    if ($num_found > 1) {
<<<<<<< HEAD
      throw new \Exception(t("The landmark '%landmark' has more than one entry for
      this organism (%species). Did you provide a landmark type? If not, try resubmitting and providing a type.",
        [
          '%landmark' => $landmark_name,
          '%species' => chado_get_organism_scientific_name($this->organism),
        ]));
=======
      throw new \Exception(t("The landmark '$landmark_name' has more than one entry for 
      this organism (" . $this->organism->genus . " " . $this->organism->species . "). 
      Did you provide a landmark type? If not, try resubmitting and providing a type."));
>>>>>>> 1c21001b
    }

    // The landmark was found, remember it
    $landmark = $landmark_select->execute()->fetchObject();
    $this->landmarks[$landmark_name] = $landmark->feature_id;

    return $landmark;
  }
  /**
   * Loads into the database any landmark sequences.
   *
   * @param string $line
   *   The line from the GFF file that is the ##sequence-region comment.
   */
  private function insertHeaderLandmark($line) {
    $region_matches = [];
    if (preg_match('/^##sequence-region\s+(\w*?)\s+(\d+)\s+(\d+)$/i', $line, $region_matches)) {
      $rid = $region_matches[1];
      $landmark = $this->findLandmark($rid);
      if (!$landmark) {
        if (!$this->default_landmark_type) {
<<<<<<< HEAD
          throw new \Exception(t('The landmark, %landmark, cannot be added because no landmark ' .
              'type was provided. Please redo the importer job and specify a landmark type.',
              ['%landmark' => $rid]));
=======
          throw new \Exception(t('The landmark, ' . $rid . ', cannot be added becuase no landmark ' .
              'type was provided. Please redo the importer job and specify a landmark type.'));
>>>>>>> 1c21001b
        }
        $this->insertLandmark($rid);
      }
    }
  }

  /**
   * Loads a single landmark by name.
   */
  private function insertLandmark($name) {
    $chado = $this->getChadoConnection();
    $residues = '';
    $insert_id = $chado->insert('1:feature')
    ->fields([
      'organism_id' => $this->organism->organism_id,
      'uniquename' => $name,
      'name' => $name,
      // ORIGINAL CODE FROM STEPHEN
      // 'type_id' => $this->landmark_cvterm->cvterm_id,
      'type_id' => $this->getLandmarkTypeID($name),
      'md5checksum' => md5($residues),
      'is_analysis' => 0,
      'is_obsolete' => 0,
    ])
    ->execute();
    $this->landmarks[$name] = $insert_id;
  }

  /**
   *
   */
  private function parseGFF3() {
    $filesize = filesize($this->gff_file);
    $this->setTotalItems($filesize);

    // Holds a unique list of cvterms for later lookup.
    $feature_cvterms = [];
    $featureprop_cvterms = [];

    while ($line = fgets($this->gff_file_h)) {
      $this->current_line++;
      $this->addItemsHandled(mb_strlen($line));

      $line = trim($line);

      if ($this->current_line < $this->start_line) {
        continue;
      }

      // If we're in the FASTA file we're at the end of the features so return.
      if (preg_match('/^##FASTA/i', $line)) {
        $this->indexFASTA();
        continue;
      }

      // if at the ##sequence-region line handle it.
      $matches = [];
      if (preg_match('/^##sequence-region\s+(\w*?)\s+(\d+)\s+(\d+)$/i', $line, $matches)) {
        $this->seq_region_headers[$matches[1]] = $line;
        continue;
      }

      // skip comments
      if (preg_match('/^#/', $line)) {
        continue;
      }

      // skip empty lines
      if (preg_match('/^\s*$/', $line)) {
        continue;
      }

      // Parse this feature from this line of the GFF3 file.
      $gff_feature = $this->parseGFF3Line($line);
      $this->prepareFeature($gff_feature, $feature_cvterms, $featureprop_cvterms);

      // If there is a second feature (in the case of a match) then
      // repeat this line (to get the match_part).
      if ($gff_feature['repeat'] === TRUE) {
        $gff_feature = $this->parseGFF3Line($line);
        $this->prepareFeature($gff_feature, $feature_cvterms, $featureprop_cvterms);
      }
    }

    // Make sure we have the protein term in our list.
    if (!array_key_exists('protein', $feature_cvterms) and
        !array_key_exists('polypeptide', $feature_cvterms)) {
      $feature_cvterms['polypeptide'] = 0;
    }

    // Iterate through the feature type terms and get a chado object for each.
    foreach (array_keys($feature_cvterms) as $name) {
      $this->getTypeID($name, FALSE);
    }

    // Iterate through the featureprop type terms and get a cvterm_id for
    // each. If it doesn't exist then add a new record.
    foreach (array_keys($featureprop_cvterms) as $name) {
      $this->getTypeID($name, TRUE);
    }
  }

  /**
   * Prepare the database prior to working with the feature.
   */
  private function prepareFeature($gff_feature, &$feature_cvterms, &$featureprop_cvterms) {
    // Add the landmark if it doesn't exist in the landmark list.
    if (!array_key_exists($gff_feature['landmark'], $this->landmarks)) {
      $this->landmarks[$gff_feature['landmark']] = FALSE;

      // Check whether landmark_id matches the feature type
      // Keep track of the landmark types using the class variable
      // landmark_types
      $landmark_id = $gff_feature['attrs']['ID'][0];
      if ($landmark_id == $gff_feature['landmark']) {
        $this->landmark_types[$landmark_id] = $gff_feature['type'];
      }
      else {
        $this->landmark_types[$landmark_id] = $this->default_landmark_type;
      }

    }

    // Organize DBs and DBXrefs for faster access later on.
    foreach ($gff_feature['dbxrefs'] as $index => $info) {
      if (!array_key_exists($info['db'], $this->db_lookup)) {
        $this->db_lookup[$info['db']] = FALSE;
      }
      if (!array_key_exists($index, $this->dbxref_lookup)) {
        $this->dbxref_lookup[$index] = $info;
      }
    }

    // We want to make sure the Ontology_term attribute dbxrefs are
    // also easily looked up... but we do not want to create them
    // if they do not exist the presence of the 'cvterm' key will
    // tell the loadDbxrefs() function to not create the term.
    foreach ($gff_feature['terms'] as $index => $info) {
      if (!array_key_exists($info['db'], $this->db_lookup)) {
        $this->db_lookup[$info['db']] = FALSE;
      }

      if (!array_key_exists($index, $this->dbxref_lookup)) {
        $this->dbxref_lookup[$index] = $info;
        $this->dbxref_lookup[$index]['cvterm_id'] = NULL;
      }
    }

    // Organize the CVterms for faster access later on.
    if (!array_key_exists($gff_feature['type'], $feature_cvterms)) {
      $feature_cvterms[$gff_feature['type']] = 0;
    }
    $feature_cvterms[$gff_feature['type']]++;

    // Add any target feature types to the list as well.
    if (array_key_exists('name', $gff_feature['target'])) {
      if (!array_key_exists($gff_feature['target']['type'], $feature_cvterms)) {
        $feature_cvterms[$gff_feature['target']['type']] = 0;
      }
      $feature_cvterms[$gff_feature['target']['type']]++;
    }

    // Organize the feature property types for faster access later on.
    foreach ($gff_feature['properties'] as $prop_name => $value) {
      if (!array_key_exists($prop_name, $featureprop_cvterms)) {
        $featureprop_cvterms[$prop_name] = NULL;
      }
      $featureprop_cvterms[$prop_name]++;
    }

    // Cache the GFF feature details for later lookup.
    $this->cacheFeature($gff_feature);

    // If this feature has a target then we need to add the target as
    // new feature for insertion.
    if (array_key_exists('name', $gff_feature['target'])) {
      $this->addTargetFeature($gff_feature);
    }
  }

  /**
   *
   */
  private function findMissingProteins() {
    $this->setItemsHandled(0);
    $this->setTotalItems(count(array_keys($this->features)));

    // Don't do anything if the user wants to skip creation of non listed
    // proteins. Proteins that have actual lines in the GFF will still be
    // created.
    if ($this->skip_protein) {
      $this->logger->notice('  Skipping creation of non-specified proteins...            ');
      return;
    }

    // First, store records for which proteins need to exist. These
    // will be for any parent that has a 'CDS' or 'protein' child.
    $i = 0;
    foreach ($this->features as $info) {
      $i++;
      $this->setItemsHandled($i);
      $findex = $info['findex'];
      $feature = $this->getCachedFeature($findex);
      $type = $feature['type'];
      if ($type == 'cds' or $type == 'protein' or $type == 'polypeptide') {
        foreach (explode(',', $feature['parent']) as $parent_name) {
          if (!array_key_exists($parent_name, $this->proteins)) {
            $this->proteins[$parent_name] = [];
          }
          if ($type == 'cds') {
            $this->proteins[$parent_name]['cds'][] = $findex;
          }
          if ($type == 'protein' or $type == 'polypeptide') {
            $this->proteins[$parent_name]['protein'] = $findex;
          }
        }
      }
    }
  }

  /**
   * Checks the features and finds those that need proteins added.
   */
  private function addMissingProteins() {
    $this->setItemsHandled(0);
    $this->setTotalItems(count(array_keys($this->proteins)));

    // Second, iterate through the protein list and for any parents that
    // don't already have a protein we need to create one.
    $i = 0;
    foreach ($this->proteins as $parent_name => $info) {
      $i++;
      $this->setItemsHandled($i);

      // Skip addition of any proteins that are already in the GFF file.
      if (array_key_exists('protein', $info)) {
        continue;
      }

      // If we don't have a protein
      if (array_key_exists('cds', $info)) {
        $start = INF;
        $stop = -INF;
        $start_phase = 0;
        $stop_phase = 0;
        // Find the starting and end CDS.
        foreach ($info['cds'] as $findex) {
          $cds = $this->getCachedFeature($findex);
          if ($cds['start'] < $start) {
            $start = $cds['start'];
            $start_phase = $cds['phase'];
          }
          if ($cds['stop'] > $stop) {
            $stop = $cds['stop'];
            $stop_phase = $cds['phase'];
          }
        }

        // Set the start of the protein to be the start of the coding
        // sequence minus the phase.
        if ($cds['strand'] == '-1') {
          $stop -= $stop_phase;
        }
        else {
          $start += $start_phase;
        }

        // Get the name for the protein
        $name = $parent_name;
        $uname = $parent_name . '-protein';
        // If regexes are provided then use those to create the protein name.
        if ($this->re_mrna and $this->re_protein) {
          $uname = preg_replace("/" . $this->re_mrna . "/", $this->re_protein, $parent_name);
        }

<<<<<<< HEAD
        $cds_organism_id = array_key_exists('organism_id', $cds)?$cds['organism_id']:NULL;
=======
        // Modified by Rish due to undefined errors in unit testing
        if (!isset($cds['organism_id'])) {
          $cds['organism_id'] = NULL;
        }
>>>>>>> 1c21001b

        // Now create the protein feature.
        $feature = [
          'line' => $cds['line'],
          'landmark' => $cds['landmark'],
          'source' => $cds['source'],
          'type' => 'polypeptide',
          'start' => $start,
          'stop' => $stop,
          'strand' => $cds['strand'],
          'phase' => '',
          'attr' => [],
          'skipped' => FALSE,
          'name' => $name,
          'uniquename' => $uname,
          'synonyms' => [],
          'dbxrefs' => [],
          'terms' => [],
          'derives_from' => NULL,
          'organism' => $cds_organism_id,
          'target' => [],
          'properties' => [],
          'parent' => $cds['parent'],
        ];
        $this->cacheFeature($feature);
      }
    }
  }

  /**
   * Adds a new target feature to the feature list.
   *
   * @param array $gff_feature
   *   The feature array created by the parseFeature function.
   */
  private function addTargetFeature($gff_feature) {
    if (!array_key_exists($gff_feature['target']['name'], $this->features)) {
      $feature = [
        'is_target' => TRUE,
        'line' => $this->current_line,
        'landmark' => NULL,
        'source' => $gff_feature['source'],
        'type' => $gff_feature['target']['type'],
        'start' => NULL,
        'stop' => NULL,
        'strand' => NULL,
        'phase' => NULL,
        'attr' => [],
        'skipped' => FALSE,
        'name' => $gff_feature['target']['name'],
        'uniquename' => $gff_feature['target']['name'],
        'synonyms' => [],
        'dbxrefs' => [],
        'terms' => [],
        'derives_from' => NULL,
        'organism' => $gff_feature['target']['organism_id'],
        'target' => [],
        'properties' => [],
        'parent' => '',
      ];
      $this->cacheFeature($feature);
    }
  }

  /**
   * Opens the cache file for read/write access.
   */
  private function openCacheFile() {
    $temp_file = \Drupal::service('file_system')->tempnam('temporary://', "TripalGFF3Import_");
    $this->gff_cache_file_name = \Drupal::service('file_system')->realpath($temp_file);

    $this->logger->notice("Opening temporary cache file: @cfile",
    ['@cfile' => $this->gff_cache_file_name]);
    $this->gff_cache_file = fopen($this->gff_cache_file_name, "r+");
  }

  /**
   * Closes and cleans up the cache file.
   */
  private function closeCacheFile() {
    fclose($this->gff_cache_file);
    $this->logger->notice("Removing temporary cache file: @cfile",
    ['@cfile' => $this->gff_cache_file_name]);
    unlink($this->gff_cache_file_name);
  }

  /**
   * Caches the processed feature from a GFF3 file
   */
  private function cacheFeature($gff_feature) {
    // Make sure we're at the end of the file.
    fseek($this->gff_cache_file, 0, SEEK_END);

    // Get the index of this location
    $findex = ftell($this->gff_cache_file);

    // Write the serialied array for this feature to the cache file
    // and save the index into the member variable.
    fwrite($this->gff_cache_file, serialize($gff_feature) . "\n");
    $this->features[$gff_feature['uniquename']]['findex'] = $findex;
    $this->features[$gff_feature['uniquename']]['feature_id'] = NULL;
  }

  /**
   * Retrieves a feature using its index from the cache file.
   */
  private function getCachedFeature($findex) {
    $retval = fseek($this->gff_cache_file, $findex);
    if ($retval == -1) {
<<<<<<< HEAD
      throw new \Exception(t('Cannot seek to file location, %findex, in cache file %file.',
        ['%findex' => $findex, '%file' -> $this->gff_cache_file]));
=======
      throw new \Exception(t('Cannot seek to file location, ' . $findex . ', 
        in cache file ' . $this->gff_cache_file . '.'));
>>>>>>> 1c21001b
    }
    $feature = fgets($this->gff_cache_file);
    $feature = unserialize($feature);
    return $feature;
  }

  /**
   * Imports the landmark features into Chado.
   */
  private function insertLandmarks() {
    foreach ($this->landmarks as $uniquename => $feature_id) {
      // If the landmark does not have an entry in the GFF lines, try to
      // find or add it.
      if ($feature_id === FALSE) {
        // First see if there is a definition in the headers region.
        if (array_key_exists($uniquename, $this->seq_region_headers)) {
          $this->insertHeaderLandmark($this->seq_region_headers[$uniquename]);
        }
        // Second, if a landmark_type is provided from the GFF file
        else if (array_key_exists($uniquename, $this->landmark_types)) {
          $this->insertLandmark($uniquename);
        }
        // Third, if a landmark_type is provided then just add the landmark feature.
        else if ($this->default_landmark_type) {
          $this->insertLandmark($uniquename);
        }
        else {
<<<<<<< HEAD
          throw new \Exception(t('The landmark (reference) sequence, %landmark,
            is not in the database and not specified in the GFF3 file.
            Please either pre-load the landmark sequences or set a "Landmark Type"
            in the GFF importer',
            ['%landmark' => $uniquename]));
=======
          throw new \Exception(t('The landmark (reference) sequence, ' . $uniquename . ', 
            is not in the database and not specified in the GFF3 file. 
            Please either pre-load the landmark sequences or set a "Landmark Type" 
            in the GFF importer.'));
>>>>>>> 1c21001b
        }
      }
    }
  }

  /**
   * Imports the feature records into Chado.
   */
  private function insertFeatures() {
    $chado = $this->getChadoConnection();
    $batch_size = 1000;
    $num_features = count(array_keys($this->features));
    $num_batches = (int) ($num_features / $batch_size) + 1;

    $this->setItemsHandled(0);
    $this->setTotalItems($num_batches);

    $init_sql = "
      INSERT INTO {1:feature}
        (uniquename, name, type_id, organism_id, residues, md5checksum,
         seqlen, is_analysis, is_obsolete)
      VALUES\n";
    $i = 0;
    $total = 0;
    $batch_num = 1;
    $sql = '';
    $args = [];
    foreach ($this->features as $uniquename => $info) {
      $findex = $info['findex'];
      $feature_id = $info['feature_id'];
      $feature = $this->getCachedFeature($findex);

      $total++;
      $i++;

      // Only do an insert if this feature doesn't already exist in the databse.
      if (!$feature_id and !$feature['skipped']) {
        $residues = '';

        $type_id = $this->feature_cvterm_lookup[$feature['type']];
        $sql .= "(:uniquename_$i, :name_$i, :type_id_$i, :organism_id_$i, :residues_$i, " .
               " :md5checksum_$i, :seqlen_$i, FALSE, FALSE),\n";
        $args[":uniquename_$i"] = $uniquename;
        $args[":name_$i"] = $feature['name'];
        $args[":type_id_$i"] = $type_id;
        $args[":organism_id_$i"] = $feature['organism'] ? $feature['organism'] : $this->organism->organism_id;
        $args[":residues_$i"] = $residues;
        $args[":md5checksum_$i"] = $residues ? md5($residues) : '';
        $args[":seqlen_$i"] = strlen($residues);
      }

      // If we've reached the size of the batch then let's do the insert.
      if ($i == $batch_size or $total == $num_features) {
        if (count($args) > 0) {
          $sql = rtrim($sql, ",\n");
          $sql = $init_sql . $sql;
          $chado->query($sql, $args);
        }
        $this->setItemsHandled($batch_num);
        $batch_num++;

        // Now reset all of the variables for the next batch.
        $sql = '';
        $i = 0;
        $args = [];
      }
    }
  }


  /**
   * UPDATES the name of feature records in Chado.
   */
  private function updateFeatureNames() {
    $chado = $this->getChadoConnection();
    $batch_size = 1000;
    $num_features = count(array_keys($this->update_names));
    $num_batches = (int) ($num_features / $batch_size) + 1;

    $this->setItemsHandled(0);
    $this->setTotalItems($num_batches);
    // Batch update: https://www.alibabacloud.com/blog/how-does-postgresql-implement-batch-update-deletion-and-insertion_596030
    $init_sql = "UPDATE {1:feature}
        SET name=tmp.name from (values\n";

    $fin_sql = ") as tmp (name,feature_id) where {1:feature}.feature_id::text=tmp.feature_id\n";

    $i = 0;
    $total = 0;
    $batch_num = 1;
    $sql = '';
    $args = [];
    foreach ($this->update_names as $feature_id => $new_name){

      $total++;
      $i++;
      // Only do an update if this feature already exist in the database and is flagged for update.
      // TO DO: make is_obsolete updatable. Make sure to add is_obsolute collection to cached feature
      $sql .= "(:name_$i, :feature_id_$i),\n";
      $args[":name_$i"] = $new_name;
      $args[":feature_id_$i"] = $feature_id;

      // If we've reached the size of the batch then let's do the insert.
      if ($i == $batch_size or $total == $num_features) {
        if (count($args) > 0) {
          $sql = rtrim($sql, ",\n");
          $sql = $init_sql . $sql . $fin_sql;
          $chado->query($sql, $args);
        }
        $this->setItemsHandled($batch_num);
        $batch_num++;
        // Now reset all of the variables for the next batch.
        $sql = '';
        $i = 0;
        $args = [];
      }
    }
  }

  /**
   * Check if the features exist in the database.
   */
  private function findFeatures() {
    $chado = $this->getChadoConnection();
    $batch_size = 1000;
    $num_features = count(array_keys($this->features));
    $num_batches = (int) ($num_features / $batch_size) + 1;

    $this->setItemsHandled(0);
    $this->setTotalItems($num_batches);

    $sql = "SELECT uniquename, name, type_id, organism_id, feature_id FROM {1:feature} WHERE uniquename in (:uniquenames[])";
    $i = 0;
    $total = 0;
    $batch_num = 1;
    $names = [];
    foreach ($this->features as $uniquename => $info) {
      $feature_id = $info['feature_id'];
      $total++;

      if (!$feature_id) {
        $i++;
        $names[] = $uniquename;
      }

      // If we've reached the size of the batch then let's do the select.
      if ($i == $batch_size or $total == $num_features) {
        if (count($names) > 0) {
          $args = [':uniquenames[]' => $names];
          $results = $chado->query($sql, $args);
          while ($f = $results->fetchObject()) {
            if (array_key_exists($f->uniquename, $this->features)) {
              $matched_findex = $this->features[$f->uniquename]['findex'];
              $matched_feature = $this->getCachedFeature($matched_findex);
              $matched_type_id = $this->feature_cvterm_lookup[$matched_feature['type']];
              $matched_organism_id = $this->organism->organism_id;
              if ($matched_feature['organism']) {
                $matched_organism_id = $matched_feature['organism'];
              }
              if ($matched_type_id == $f->type_id and $matched_organism_id == $f->organism_id) {
                $this->features[$f->uniquename]['feature_id'] = $f->feature_id;
                $this->features[$f->uniquename]['name'] = $f->name;
                // Checking to see if the name has changed and therefore needs updating
                if ($f->name != $matched_feature['name']) {
                  // Yes. we need to update name of this feature.
                  // Adding flag to cached feature that indicates updated needed.
                  $this->update_names[$f->feature_id] = $matched_feature['name'];
                }
              }
            }
          }
        }
        $this->setItemsHandled($batch_num);
        $batch_num++;

        // Now reset all of the variables for the next batch.
        $i = 0;
        $names = [];
      }
    }
  }

  /**
   * Deletes all anciallary data about a feature so we can re-insert it.
   */
  private function deleteFeatureData() {
    $chado = $this->getChadoConnection();
    $batch_size = 1000;
    $num_features = count(array_keys($this->features));
    $num_batches = (int) ($num_features / $batch_size) + 1;

    $this->setItemsHandled(0);
    $this->setTotalItems($num_batches);

    $sql1 = "DELETE from {1:featureprop} WHERE feature_id IN (:feature_ids[])";
    $sql2 = "DELETE from {1:featureloc} WHERE feature_id IN (:feature_ids[])";
    $sql3 = "DELETE from {1:feature_cvterm} WHERE feature_id IN (:feature_ids[])";
    $sql4 = "DELETE from {1:feature_dbxref} WHERE feature_id IN (:feature_ids[])";
    $sql5 = "DELETE from {1:feature_synonym} WHERE feature_id IN (:feature_ids[])";
    $sql6 = "DELETE from {1:feature_relationship} WHERE subject_id IN (:feature_ids[])";
    $sql7 = "DELETE from {1:analysisfeature} WHERE feature_id IN (:feature_ids[])";
    $i = 0;
    $total = 0;
    $batch_num = 1;
    $feature_ids = [];
    foreach ($this->features as $info) {
      $findex = $info['findex'];
      $feature_id = $info['feature_id'];
      $feature = $this->getCachedFeature($findex);

      $total++;
      $i++;

      if ($feature_id and !$feature['skipped']) {
        $feature_ids[] = $feature_id;
      }

      // If we've reached the size of the batch then let's do the insert.
      if ($i == $batch_size or $total == $num_features) {
        if (count($feature_ids) > 0) {
          $args = [':feature_ids[]' => $feature_ids];
          $chado->query($sql1, $args);
          $chado->query($sql2, $args);
          $chado->query($sql3, $args);
          $chado->query($sql4, $args);
          $chado->query($sql5, $args);
          $chado->query($sql6, $args);
          $chado->query($sql7, $args);
        }
        $this->setItemsHandled($batch_num);
        $batch_num++;

        // Now reset all of the variables for the next batch.
        $i = 0;
        $feature_ids = [];
      }
    }
  }

  /**
   *
   */
  private function insertFeatureProps(){
    $chado = $this->getChadoConnection();
    $batch_size = 100;
    $num_features = count(array_keys($this->features));
    $num_batches = (int) ($num_features / $batch_size) + 1;

    $this->setItemsHandled(0);
    $this->setTotalItems($num_batches);

    $init_sql = "INSERT INTO {1:featureprop} (feature_id, type_id, value, rank) VALUES\n";
    $i = 0;
    $j = 0;
    $total = 0;
    $batch_num = 1;
    $sql = '';
    $args = [];
    foreach ($this->features as $uniquename => $info) {
      $findex = $info['findex'];
      $feature_id = $info['feature_id'];
      $feature = $this->getCachedFeature($findex);

      $total++;

      // If the feature is not skipped
      if (!$feature['skipped']) {
        $i++;

        // Iterate through all of the properties of this feature.
        foreach ($feature['properties'] as $prop_name => $values) {
          foreach ($values as $rank => $value) {
            $j++;
            $type_id = $this->featureprop_cvterm_lookup[strtolower($prop_name)];
            $sql .= "(:feature_id_$j, :type_id_$j, :value_$j, :rank_$j),\n";
            $args[":feature_id_$j"] = $feature_id;
            $args[":type_id_$j"] = $type_id;
            $args[":value_$j"] = $value;
            $args[":rank_$j"] = $rank;
          }
        }
      }
      // If we've reached the size of the batch then let's do the insert.
      if ($i == $batch_size or $total == $num_features) {
        if (count($args) > 0) {
          $sql = rtrim($sql, ",\n");
          $sql = $init_sql . $sql;
          $chado->query($sql, $args);
        }
        $this->setItemsHandled($batch_num);
        $batch_num++;

        // Now reset all of the variables for the next batch.
        $sql = '';
        $i = 0;
        $j = 0;
        $args = [];
      }
    }
  }

  /**
   *
   */
  private function insertFeatureParents(){
    $chado = $this->getChadoConnection();
    $batch_size = 100;
    $num_parents = count(array_keys($this->parent_lookup));
    $num_batches = (int) ($num_parents / $batch_size) + 1;

    $this->setItemsHandled(0);
    $this->setTotalItems($num_batches);

    // Get the 'part_of' and 'derives_from cvterm.
    $part_of = $this->getTypeID('part_of', FALSE);
    $derives_from = $this->getTypeID('derives_from', FALSE);

    $init_sql = "INSERT INTO {1:feature_relationship} (subject_id, object_id, type_id, rank) VALUES\n";
    $i = 0;
    $j = 0;
    $total = 0;
    $batch_num = 1;
    $sql = '';
    $args = [];
    foreach ($this->parent_lookup as $parent => $starts) {
      $total++;
      $i++;

      $parent_feature = $this->getCachedFeature($this->features[$parent]['findex']);
      $parent_uniquename = $parent_feature['uniquename'];
      $parent_feature_id = $this->features[$parent_uniquename]['feature_id'];
      if (!$parent_feature['skipped']) {
        foreach ($starts as $start => $children) {
          foreach ($children as $child_findex) {
            $j++;
            $child_feature = $this->getCachedFeature($child_findex);
            $child_uniquename = $child_feature['uniquename'];
            $child_feature_id = $this->features[$child_uniquename]['feature_id'];
            $type_id = $part_of;
            if ($child_feature['type'] == 'polypeptide' or $child_feature['type'] == 'protein') {
              $type_id = $derives_from;
            }
            $sql .= "(:subject_id_$j, :object_id_$j, :type_id_$j, :rank_$j),\n";
            $args[":subject_id_$j"] = $child_feature_id;
            $args[":object_id_$j"] = $parent_feature_id;
            $args[":type_id_$j"] = $type_id;
            $args[":rank_$j"] = $this->features[$child_uniquename]['rank'];
          }
        }
      }

      // If we've reached the size of the batch then let's do the insert.
      if ($i == $batch_size or $total == $num_parents) {
        if (count($args) > 0) {
          $sql = rtrim($sql, ",\n");
          $sql = $init_sql . $sql;
          $chado->query($sql, $args);
        }
        $this->setItemsHandled($batch_num);
        $batch_num++;

        // Now reset all of the variables for the next batch.
        $sql = '';
        $i = 0;
        $j = 0;
        $args = [];
      }
    }
  }

  /**
   *
   */
  private function findDbxrefs() {
    $chado = $this->getChadoConnection();
    $batch_size = 1000;
    $num_dbxrefs = count(array_keys($this->dbxref_lookup));
    $num_batches = (int) ($num_dbxrefs / $batch_size) + 1;

    $this->setItemsHandled(0);
    $this->setTotalItems($num_batches);

    // DBXrefs may be already present so we'll do an initial round of
    // looking for them and then insert those that don't exist.
    $init_sql = "
      SELECT DB.name, DBX.db_id, DBX.accession, DBX.dbxref_id, CVT.cvterm_id
      FROM {1:dbxref} DBX
        INNER JOIN {1:db} DB on DB.db_id = DBX.db_id
        LEFT JOIN {1:cvterm} CVT on DBX.dbxref_id = CVT.dbxref_id
      WHERE
    ";
    $i = 0;
    $total = 0;
    $batch_num = 1;
    $sql = '';
    $args = [];
    foreach ($this->dbxref_lookup as $xref => $info) {
      $i++;
      $total++;
      $sql .= "(DBX.accession = :accession_$i and DBX.db_id = :db_id_$i) OR\n";
      $args[":accession_$i"] = $info['accession'];
      $args[":db_id_$i"] = $this->db_lookup[$info['db']];

      // If we've reached the size of the batch then let's do the select.
      if ($i == $batch_size or $total == $num_dbxrefs) {
        $sql = rtrim($sql, " OR\n");
        $sql = $init_sql . $sql;
        $results = $chado->query($sql, $args);
        while ($dbxref = $results->fetchObject()) {
          $index = $dbxref->name . ':' . $dbxref->accession;
          $this->dbxref_lookup[$index]['dbxref_id'] = $dbxref->dbxref_id;
          if ($dbxref->cvterm_id) {
            $this->cvterm_lookup[$index] = $dbxref->cvterm_id;
            $this->dbxref_lookup[$index]['cvterm_id'] = $dbxref->cvterm_id;
          }
        }
        $this->setItemsHandled($batch_num);
        $batch_num++;

        // Now reset all of the variables for the next batch.
        $sql = '';
        $i = 0;
        $j = 0;
        $args = [];
      }
    }
  }

  /**
   *
   */
  private function associateChildren() {
    $this->setItemsHandled(0);
    $this->setTotalItems(count(array_keys($this->features)));

    // Iterate through parent-child relationships and set the ranks.
    $i = 0;
    foreach ($this->features as $info) {
      $i++;
      $feature = $this->getCachedFeature($info['findex']);
      if ($feature['parent']) {
        // Place features in order that they appear by their start coordinates.
        $parent = $feature['parent'];
        $start = $feature['start'];
        // We can have multiple children that start at the same location
        // so we'll store children in an array indexed by start position.
        if (!array_key_exists($parent, $this->parent_lookup)) {
          $this->parent_lookup[$parent] = [];
        }
        if (!array_key_exists($start, $this->parent_lookup[$parent])) {
          $this->parent_lookup[$parent][$start] = [];
        }
        $this->parent_lookup[$parent][$start][] = $info['findex'];
      }
      $this->setItemsHandled($i);
    }
  }

  /**
   * Calculates ranks for all of the children of each feature.
   *
   * This function should not be executed until after features are loaded
   * into the database and we have feature_ids for all of them.
   */
  private function calculateChildRanks() {

    $this->setItemsHandled(0);
    $this->setTotalItems(count(array_keys($this->parent_lookup)));
    foreach ($this->parent_lookup as $parent => $starts) {
      $starts = array_keys($starts);
      sort($starts);
      $j = 0;
      foreach ($starts as $start) {
        foreach ($this->parent_lookup[$parent][$start] as $child_findex) {
          $child = $this->getCachedFeature($child_findex);
          $this->features[$child['uniquename']]['rank'] = $j;
          $j++;
        }
      }
      $this->setItemsHandled($j);
    }
  }

  /**
   * This function goes through each landmark found, looks up the landmark_types
   * and then gets the type_id for the landmark if it's not already cached.
   * If it is already cached, it does not perform a lookup.
   */
  private function findLandmarksTypeIDs() {
    $chado = $this->getChadoConnection();
    // Get landmark type_ids and cache them
    foreach ($this->landmarks as $landmark_name => $feature_id) {
      // If there is no cached type_id for this landmark via landmark_types_type_ids

      // Determine the cvterm_name for the landmark
      $type = NULL;
      // If there is a type from the landmark_types that match, use this
      if (isset($this->landmark_types[$landmark_name])) {
        $type = $this->landmark_types[$landmark_name];
      }
      // Else use the default landmark_type
      else {
        $type = $this->default_landmark_type;
      }
      if ($type == NULL) {
<<<<<<< HEAD
        $error_msg = 'Could not determine a type for landmark name: %landmark_name';
        $error_msg .= '. There was no default landmark type to force either.';
        throw new \Exception(t($error_msg, ['%landmark_name' => $landmark_name]));
=======
        $error_msg = 'Could not determine a type for landmark name: ' . $landmark_name;
        $error_msg .= '. There was no default landmark type to force either.';
        throw new \Exception(t($error_msg));
>>>>>>> 1c21001b
      }

      // If there is no cached type_id for this landmark type, try to lookup and cache
      if (!isset($this->landmark_types_type_ids[$type])) {
<<<<<<< HEAD
        $sql_landmark_type_id = "SELECT cvterm_id FROM cvterm WHERE name = :name";
=======
        $sql_landmark_type_id = "SELECT cvterm_id FROM {1:cvterm} WHERE name = :name";
>>>>>>> 1c21001b
        $args_type = array(':name' => $type);
        $results_type_ids = $chado->query($sql_landmark_type_id, $args_type);
        $rowsCount = 0;
        foreach ($results_type_ids as $row) {
          $rowsCount++;
          $this->landmark_types_type_ids[$type] = $row->cvterm_id;
        }
        // If the database lookup was not successful
        if ($rowsCount == 0) {
          // Try to default to the default landmark type cvterm object
          if (isset($this->landmark_cvterm)) {
            $this->landmark_types_type_ids[$type] = $this->landmark_cvterm->cvterm_id;
          }
          // Else if the default could not be found (if default landmark is empty in the form)
          else {
<<<<<<< HEAD
            $error_msg = 'Could not lookup cvterm / type id for landmark type: %type.';
            $error_msg .= ' Also since there is no default landmark type specified, could not force a default landmark type_id.';
            throw new \Exception(t($error_msg, ['%type' => $type]));
=======
            $error_msg = 'Could not lookup cvterm / type id for landmark type: ' . $type . '.';
            $error_msg .= ' Also since there is no default landmark type specified, could not force a default landmark type_id.';
            throw new \Exception(t($error_msg));
>>>>>>> 1c21001b
          }
        }
      }
    }
  }

  /**
   * This looks up the landmark type_id by utilizing the landmark_types associate
<<<<<<< HEAD
   * array cached values and then checks the landmark_types_type_ids associate
=======
   * array cached values and then checks the landmark_types_type_ids associate 
>>>>>>> 1c21001b
   * array cached values.
   */
  function getLandmarkTypeID($landmark_name) {
    // If there is a type from the landmark_types that match, use this
    if (isset($this->landmark_types[$landmark_name])) {
      $type = $this->landmark_types[$landmark_name];
    }
    // Else use the default landmark_type
    else {
      $type = $this->default_landmark_type;
    }

    return $this->landmark_types_type_ids[$type];
  }

  /**
<<<<<<< HEAD
   *
=======
   * 
>>>>>>> 1c21001b
   */
  private function findLandmarks() {
    $chado = $this->getChadoConnection();
    $batch_size = 1000;
    $num_landmarks = count(array_keys($this->landmarks));
    $num_batches = (int) ($num_landmarks / $batch_size) + 1;

    $this->setItemsHandled(0);
    $this->setTotalItems($num_batches);

    // Perform cache of Landmarks Type IDs
    $this->findLandmarksTypeIDs();
<<<<<<< HEAD

=======
    
>>>>>>> 1c21001b
    // NEW IMPROVED CODE WITH BATCH PROCESSING
    $init_sql = "SELECT name, uniquename, feature_id FROM {1:feature} WHERE \n";
    $i = 0;
    $j = 0;
    $total = 0;
    $batch_num = 1;
    $sql = '';
    $names = [];
    foreach ($this->landmarks as $landmark_name => $feature_id) {
      $i++;
      $total++;

      // Only do an insert if this dbxref doesn't already exist in the databse.
      // and this dbxref is from a Dbxref attribute not an Ontology_term attr.
      if (!$feature_id) {
        $names[] = $landmark_name;
      }

      // If we've reached the size of the batch then let's do the select.
      if ($i == $batch_size or $total == $num_landmarks) {
        foreach ($names as $name) {
          $j++;
          $sql .= "(uniquename = :landmark_$j AND type_id = :type_id_$j AND organism_id = :organism_id_$j) OR\n";
          $type_id = $this->getLandmarkTypeID($name);
          $args[":landmark_$j"] = $name;
          $args[":type_id_$j"] = $type_id;
          $args[":organism_id_$j"] = $this->organism_id;
        }
        if (count($names) > 0) {
          $sql = rtrim($sql, " OR\n");
          $sql = $init_sql . $sql;
          $results = $chado->query($sql, $args);
          while ($f = $results->fetchObject()) {
            $this->landmarks[$f->uniquename] = $f->feature_id;
          }
        }
        $this->setItemsHandled($batch_num);
        $batch_num++;

        // Now reset all of the varables for the next batch.
        $sql = '';
        $i = 0;
        $j = 0;
        $args = [];
        $names = [];
      }
    }

  }

  /**
   *
   */
  private function insertDbxrefs() {
    $chado = $this->getChadoConnection();
    $batch_size = 1000;
    $num_dbxrefs = count(array_keys($this->dbxref_lookup));
    $num_batches = (int) ($num_dbxrefs / $batch_size) + 1;

    $this->setItemsHandled(0);
    $this->setTotalItems($num_batches);

    $init_sql = "INSERT INTO {1:dbxref} (db_id, accession) VALUES\n";
    $i = 0;
    $total = 0;
    $batch_num = 1;
    $sql = '';
    $args = [];
    foreach ($this->dbxref_lookup as $info) {
      $i++;
      $total++;

      // Only do an insert if this dbxref doesn't already exist in the databse.
      // and this dbxref is from a Dbxref attribute not an Ontology_term attr.
      if (!array_key_exists('dbxref_id', $info) and
          !array_key_exists('cvterm_id', $info)) {
        $sql .= "(:db_id_$i, :accession_$i),\n";
        $args[":db_id_$i"] = $this->db_lookup[$info['db']];
        $args[":accession_$i"] = $info['accession'];
      }

      // If we've reached the size of the batch then let's do the insert.
      if ($i == $batch_size or $total == $num_dbxrefs) {
        if (count($args) > 0) {
          $sql = rtrim($sql, ",\n");
          $sql = $init_sql . $sql;
          $chado->query($sql, $args);
        }
        $this->setItemsHandled($batch_num);
        $batch_num++;

        // Now reset all of the variables for the next batch.
        $sql = '';
        $i = 0;
        $args = [];
      }
    }
  }

  /**
   *
   */
  private function insertFeatureDbxrefs() {
    $chado = $this->getChadoConnection();
    $batch_size = 100;
    $num_features = count(array_keys($this->features));
    $num_batches = (int) ($num_features / $batch_size) + 1;

    $this->setItemsHandled(0);
    $this->setTotalItems($num_batches);

    // Don't need to use placeholders for this insert since we are only using integers.
    $init_sql = "INSERT INTO {1:feature_dbxref} (feature_id, dbxref_id) VALUES \n";
    $i = 0;
    $j = 0;
    $total = 0;
    $batch_num = 1;
    $sql = '';
    $args = [];
    foreach ($this->features as $uniquename => $info) {
      $findex = $info['findex'];
      $feature_id = $info['feature_id'];
      $feature = $this->getCachedFeature($findex);
      $total++;

      // If the feature is not skipped
      if (!$feature['skipped']) {
        $i++;

        // Iterate through all of the dbxrefs of this feature.
        foreach ($feature['dbxrefs'] as $index => $details) {
          $j++;
          $sql .= "(:feature_id_$j, :dbxref_id_$j),\n";
          $args[":feature_id_$j"] = $feature_id;
          $args[":dbxref_id_$j"] = $this->dbxref_lookup[$index]['dbxref_id'];
        }
      }

      // If we've reached the size of the batch then let's do the insert.
      if ($i == $batch_size or $total == $num_features) {
        if (count($args) > 0) {
          $sql = rtrim($sql, ",\n");
          $sql = $init_sql . $sql;
          $chado->query($sql, $args);
        }
        $this->setItemsHandled($batch_num);
        $batch_num++;

        // Now reset all of the variables for the next batch.
        $sql = '';
        $i = 0;
        $j = 0;
        $args = [];
      }
    }
  }

  /**
   *
   */
  private function insertFeatureCVterms() {
    $chado = $this->getChadoConnection();
    $batch_size = 100;
    $num_features = count(array_keys($this->features));
    $num_batches = (int) ($num_features / $batch_size) + 1;

    $this->setItemsHandled(0);
    $this->setTotalItems($num_batches);

    // Don't need to use placeholders for this insert since we are only using integers.

    $init_sql = "INSERT INTO {1:feature_cvterm} (feature_id, cvterm_id, pub_id) VALUES \n";
    $i = 0;
    $j = 0;
    $total = 0;
    $batch_num = 1;
    $sql = '';
    $args = [];
    foreach ($this->features as $uniquename => $info) {
      $findex = $info['findex'];
      $feature_id = $info['feature_id'];
      $feature = $this->getCachedFeature($findex);

      $total++;

      // If the feature is not skipped
      if (!$feature['skipped']) {
        $i++;

        // Iterate through all of the dbxrefs of this feature.
        foreach ($feature['terms'] as $index => $info) {
          $j++;
          $sql .= "(:feature_id_$j, :cvterm_id_$j, :pub_id_$j),\n";
          $args[":feature_id_$j"] = $feature_id;
          $args[":cvterm_id_$j"] = $this->cvterm_lookup[$index];
          $args[":pub_id_$j"] = $this->null_pub->pub_id;
        }
      }

      // If we've reached the size of the batch then let's do the insert.
      if ($i == $batch_size or $total == $num_features) {
        if (count($args) > 0) {
          $sql = rtrim($sql, ",\n");
          $sql = $init_sql . $sql;
          $chado->query($sql, $args);
        }
        $this->setItemsHandled($batch_num);
        $batch_num++;

        // Now reset all of the variables for the next batch.
        $sql = '';
        $i = 0;
        $j = 0;
        $args = [];
      }
    }
  }

  /**
   * Features that represent alignments have a second featureloc.
   *
   * The second featureloc entry belongs on the target sequence which
   * should either exist or was added if desired by the end-user.
   */
  private function insertFeatureTargets() {
    $chado = $this->getChadoConnection();
    $batch_size = 1000;
    $num_features = count(array_keys($this->features));
    $num_batches = (int) ($num_features / $batch_size) + 1;

    $this->setItemsHandled(0);
    $this->setTotalItems($num_batches);

    $init_sql = "
      INSERT INTO {1:featureloc}
        (srcfeature_id, feature_id, fmin, fmax, strand, phase, rank)
      VALUES\n";
    $i = 0;
    $total = 0;
    $batch_num = 1;
    $sql = '';
    $args = [];
    foreach ($this->features as $info) {
      $findex = $info['findex'];
      $feature_id = $info['feature_id'];
      $feature = $this->getCachedFeature($findex);

      $total++;
      $i++;

      // If the feature is not skipped and has a target then insert the
      // target alignment.
      if (!$feature['skipped'] and array_key_exists('name', $feature['target'])) {
        $tname = $feature['target']['name'];
        $tfindex = $this->features[$tname]['findex'];
        $tfeature_id = $this->features[$tname]['feature_id'];
        $target = $this->getCachedFeature($tfindex);

        // According to the Chado instructions for rank, the feature aligned
        // to the landmark will have a rank of 0.  The feature aligned to the
        // target match will have a rank of 1.
        $rank = 1;

        $sql .= "(:srcfeature_id_$i, :feature_id_$i, :fmin_$i, :fmax_$i," .
          " :strand_$i, :phase_$i, :rank_$i),\n";
        $args[":srcfeature_id_$i"] = $tfeature_id;
        $args[":feature_id_$i"] = $feature_id;
        $args[":fmin_$i"] = $target['start'];
        $args[":fmax_$i"] = $target['stop'];
        $args[":strand_$i"] = $target['strand'];
        $args[":phase_$i"] = $target['phase'] ? $target['phase'] : NULL;
        $args[":rank_$i"] = $rank;
      }

      // If we've reached the size of the batch then let's do the insert.
      if ($i == $batch_size or $total == $num_features) {
        if (count($args) > 0) {
          $sql = rtrim($sql, ",\n");
          $sql = $init_sql . $sql;
          $chado->query($sql, $args);
        }
        $this->setItemsHandled($batch_num);
        $batch_num++;

        // Now reset all of the variables for the next batch.
        $sql = '';
        $i = 0;
        $args = [];
      }
    }
  }

  /**
   *
   */
  private function insertFeatureDerivesFrom() {
    $chado = $this->getChadoConnection();
    $batch_size = 100;
    $num_features = count(array_keys($this->features));
    $num_batches = (int) ($num_features / $batch_size) + 1;

    $this->setItemsHandled(0);
    $this->setTotalItems($num_batches);

    // Get the 'derives_from' cvterm
    $type_id = $this->getTypeID('derives_from', FALSE);

    $init_sql = "INSERT INTO {1:feature_relationship} (subject_id, object_id, type_id, rank) VALUES\n";
    $i = 0;
    $total = 0;
    $batch_num = 1;
    $sql = '';
    $args = [];
    foreach ($this->features as $uniquename => $info) {
      $findex = $info['findex'];
      $feature_id = $info['feature_id'];
      $feature = $this->getCachedFeature($findex);

      $total++;
      $i++;

      // If the feature is not skipped
      if (!$feature['skipped'] and $feature['derives_from']) {
        $object_id = $this->features[$feature['derives_from']]['feature_id'];
        if (!$object_id) {
          $this->logger->warning("Skipping 'derives_from' relationship for feature @feature_name. " .
            "Could not find the derives_from feature: @derives_from.",
            ['@feature_name' => $feature['uniquename'], '@derives_from' => $feature['derives_from']]);
          continue;
        }
        $sql .= "(:subject_id_$i, :object_id_$i, :type_id_$i, 0),\n";
        $args[":subject_id_$i"] = $feature_id;
        $args[":object_id_$i"] = $object_id;
        $args[":type_id_$i"] = $type_id;
      }

      // If we've reached the size of the batch then let's do the insert.
      if ($i == $batch_size or $total == $num_features) {
        if (count($args) > 0) {
          $sql = rtrim($sql, ",\n");
          $sql = $init_sql . $sql;
          $chado->query($sql, $args);
        }
        $this->setItemsHandled($batch_num);
        $batch_num++;

        // Now reset all of the variables for the next batch.
        $sql = '';
        $i = 0;
        $args = [];
      }
    }
  }

  /**
   *
   */
  private function insertFeatureLocs() {
    $chado = $this->getChadoConnection();
    $batch_size = 1000;
    $num_features = count(array_keys($this->features));
    $num_batches = (int) ($num_features / $batch_size) + 1;

    $this->setItemsHandled(0);
    $this->setTotalItems($num_batches);

    $init_sql = "
      INSERT INTO {1:featureloc}
        (srcfeature_id, feature_id, fmin, fmax, strand, phase, rank)
      VALUES\n";
    $i = 0;
    $total = 0;
    $batch_num = 1;
    $sql = '';
    $args = [];
    foreach ($this->features as $info) {
      $findex = $info['findex'];
      $feature_id = $info['feature_id'];
      $feature = $this->getCachedFeature($findex);

      $total++;
      $i++;

      // If the feature is not skipped and is not a match "target".
      if (!$feature['skipped'] and !array_key_exists('is_target', $feature)) {

        $sql .= "(:srcfeature_id_$i, :feature_id_$i, :fmin_$i, :fmax_$i," .
                " :strand_$i, :phase_$i, :rank_$i),\n";
        $args[":srcfeature_id_$i"] = $this->landmarks[$feature['landmark']];
        $args[":feature_id_$i"] = $feature_id;
        $args[":fmin_$i"] = $feature['start'];
        $args[":fmax_$i"] = $feature['stop'];
        $args[":strand_$i"] = $feature['strand'];
        $args[":phase_$i"] = $feature['phase'] ? $feature['phase'] : NULL;
        $args[":rank_$i"] = 0;
      }

      // If we've reached the size of the batch then let's do the insert.
      if ($i == $batch_size or $total == $num_features) {
        if (count($args) > 0) {
          $sql = rtrim($sql, ",\n");
          $sql = $init_sql . $sql;
          $chado->query($sql, $args);
        }
        $this->setItemsHandled($batch_num);
        $batch_num++;

        // Now reset all of the variables for the next batch.
        $sql = '';
        $i = 0;
        $args = [];
      }
    }
  }

  /**
   * Finds an organism from an organism attribute value.
   */
  private function findOrganism($organism_attr, $line_num) {
    $chado = $this->getChadoConnection();

    if (array_key_exists($organism_attr, $this->organism_lookup)) {
      return $this->organism_lookup[$organism_attr];
    }

    // Get the organism object.
    list($genus, $species) = explode(':', $organism_attr, 2);
    $organism_select = $chado->select('1:organism','o');
    $organism_select->fields('o');
    $organism_select->condition('genus', $genus);
    $organism_select->condition('species', $species);

    $organism_count = $organism_select->countQuery();
    $num_found = $organism_count->execute()->fetchField();

    if ($num_found == 1){
      $organism = $organism_select->execute()->fetchObject();
      $this->organism_lookup[$organism_attr] = $organism->organism_id;
      return $organism->organism_id;
    }

    if ($num_found > 1) {
<<<<<<< HEAD
      throw new \Exception(t('Multiple organisms were found for the "organism" attribute, %organism, on line %line_num',
        ['%organism' => $organism_attr, '%line_num' => $line_num]));
=======
      throw new \Exception(t('Multiple organisms were found for the "organism" 
      attribute, ' . $organism_attr . ', on line ' . $line_num));
>>>>>>> 1c21001b
    }

    if ($this->create_organism) {
      $organism_insert = $chado->insert('1:organism');
      $organism_insert->fields([
        'genus' => $genus,
        'species' => $species
      ]);
      $organism_id = $organism_insert->execute();
      $this->organism_lookup[$organism_attr] = $organism_id;
      return $organism_id;
    }
    return NULL;
  }

  /**
   *
   */
  private function findSynonyms() {
    $chado = $this->getChadoConnection();
    $batch_size = 1000;
    $num_features = count(array_keys($this->features));
    $num_batches = (int) ($num_features / $batch_size) + 1;

    $this->setItemsHandled(0);
    $this->setTotalItems($num_batches);

    $init_sql = "SELECT synonym_id, name FROM {1:synonym} WHERE \n";
    $i = 0;
    $j = 0;
    $total = 0;
    $batch_num = 1;
    $sql = '';
    $args = [];
    $batch_synonyms = [];
    foreach ($this->features as $uniquename => $info) {
      $findex = $info['findex'];
      $feature = $this->getCachedFeature($findex);

      $i++;
      $total++;

      // Get all of the synonyms for this batch.
      if (array_key_exists('synonyms', $feature)) {
        foreach ($feature['synonyms'] as $index => $synonym) {
          $batch_synonyms[] = $synonym;
        }
      }

      // If we've reached the size of the batch then let's do the select
      if ($i == $batch_size or $total == $num_features) {

        $batch_synonyms = array_unique($batch_synonyms);
        foreach ($batch_synonyms as $synonym) {
          $j++;
          if (!array_key_exists($synonym, $this->synonym_lookup)) {
            $this->synonym_lookup[$synonym] = NULL;
          }
          if (!$this->synonym_lookup[$synonym]) {
            $sql .= "(type_id = :type_id_$j AND name = :name_$j) OR\n";
            $args[":type_id_$j"] = $this->exact_syn->cvterm_id;
            $args[":name_$j"] = $synonym;
          }
        }
        if (count($args) > 0) {
          $sql = rtrim($sql, " OR\n");
          $sql = $init_sql . $sql;
          $results = $chado->query($sql, $args);
          while ($synonym = $results->fetchObject()) {
            $this->synonym_lookup[$synonym->name] = $synonym->synonym_id;
          }
        }
        $this->setItemsHandled($batch_num);
        $batch_num++;

        // Now reset all of the variables for the next batch.
        $sql = '';
        $i = 0;
        $j = 0;
        $args = [];
        $batch_synonyms = [];
      }
    }
  }

  /**
   *
   */
  private function insertSynonyms() {
    $chado = $this->getChadoConnection();
    $batch_size = 1000;
    $num_synonyms = count(array_keys($this->synonym_lookup));
    $num_batches = (int) ($num_synonyms / $batch_size) + 1;

    $this->setItemsHandled(0);
    $this->setTotalItems($num_batches);

    $init_sql = "INSERT INTO {1:synonym} (type_id, name, synonym_sgml) VALUES\n";
    $i = 0;
    $total = 0;
    $batch_num = 1;
    $sql = '';
    $args = [];
    foreach ($this->synonym_lookup as $synonym => $synonym_id) {
      $i++;
      $total++;

      // Only do an insert if this dbxref doesn't already exist in the databse.
      if (!$synonym_id) {
        $sql .= "(:type_id_$i,:name_$i, ''),\n";
        $args[":type_id_$i"] = $this->exact_syn->cvterm_id;
        $args[":name_$i"] = $synonym;
      }

      // If we've reached the size of the batch then let's do the insert.
      if ($i == $batch_size or $total == $num_synonyms) {
        if (count($args) > 0) {
          $sql = rtrim($sql, ",\n");
          $sql = $init_sql . $sql;
          $chado->query($sql, $args);
        }
        $this->setItemsHandled($batch_num);
        $batch_num++;

        // Now reset all of the variables for the next batch.
        $sql = '';
        $i = 0;
        $args = [];
      }
    }

    // Now we need to retrieve the synonyms IDs.
    $this->findSynonyms();
  }

  /**
   *
   */
  private function insertFeatureSynonyms(){
    $chado = $this->getChadoConnection();
    $batch_size = 1000;
    $num_features = count(array_keys($this->features));
    $num_batches = (int) ($num_features / $batch_size) + 1;

    $this->setItemsHandled(0);
    $this->setTotalItems($num_batches);

    $init_sql = "INSERT INTO {1:feature_synonym} (synonym_id, feature_id, pub_id) VALUES \n";
    $sql = "";
    $i = 0;
    $j = 0;
    $total = 0;
    $batch_num = 1;
    $args = [];
    foreach ($this->features as $uniquename => $info) {
      $findex = $info['findex'];
      $feature_id = $info['feature_id'];
      $feature = $this->getCachedFeature($findex);

      $total++;

      // If the feature is not skipped
      if (!$feature['skipped']) {
        $i++;

        // Handle all of the synonyms for this feature.
        foreach (array_unique($feature['synonyms']) as $synonym) {
          $j++;
          $sql .= "(:synonym_id_$j, :feature_id_$j, :pub_id_$j),\n";
          $args[":synonym_id_$j"] = $this->synonym_lookup[$synonym];
          $args[":feature_id_$j"] = $feature_id;
          $args[":pub_id_$j"] = $this->null_pub->pub_id;
        }
      }

      // If we've reached the size of the batch then let's do the insert.
      if ($i == $batch_size or $total == $num_features) {
        if (count($args) > 0) {
          $sql = rtrim($sql, ",\n");
          $sql = $init_sql . $sql;
          $chado->query($sql, $args);
        }
        $this->setItemsHandled($batch_num);
        $batch_num++;

        // Now reset all of the variables for the next batch.
        $sql = '';
        $i = 0;
        $j = 0;
        $args = [];
      }
    }
  }

  /**
   * Determines the names for a feature using the ID and name attributes.
   *
   * @param array $feature_attrs
   *   The associative array of attributes for the feature.
   *
   * @param string $type
   *   The type of feature.
   *
   * @return array
   *   An associative array with 'uniquename' and 'name' keys.
   */
  private function getFeatureNames($attrs, $type, $landmark_name, $fmin, $fmax) {
    $uniquename = '';
    $name = '';

    if (!array_key_exists('ID', $attrs) and !array_key_exists('Name', $attrs)) {

      // Check if an alternate ID field is suggested, if so, then use
      // that for the name.
      if (array_key_exists($this->alt_id_attr, $attrs)) {
        $uniquename = $attrs[$this->alt_id_attr][0];
        $name = $uniquename;
      }

      // If the row has a parent then generate a unique ID
      elseif (array_key_exists('Parent', $attrs)) {
        $uniquename = $attrs['Parent'][0] . "-" . $type . "-" .
          $landmark_name . ":" . ($fmin + 1) . ".." . $fmax;
        $name = $attrs['Parent'][0] . "-" . $type;
      }

      // Generate a unique name based on the type and location
      // and set the name to simply be the type.
      else {
        $uniquename = $type . "-" . $landmark_name . ":" . ($fmin + 1) . ".." . $fmax;
        $name = $type . "-" . $landmark_name;
      }
    }
    elseif (!array_key_exists('Name', $attrs)) {
      $uniquename = $attrs['ID'][0];
      $name = $attrs['ID'][0];
    }
    elseif (!array_key_exists('ID', $attrs)) {
      $uniquename = $attrs['Name'][0];
      $name = $attrs['Name'][0];
    }
    else {
      $uniquename = $attrs['ID'][0];
      $name = $attrs['Name'][0];
    }

    // Does this uniquename already exist?
    if (array_key_exists($uniquename, $this->features)) {
      $prev_feature = $this->getCachedFeature($this->features[$uniquename]['findex']);
      // A name can be duplicated for subfeatures (e.g. CDS features)
      // that have the same parent but are really all the same thing.
      if (array_key_exists('Parent', $attrs)) {
        // Iterate through the list of similar IDs and see how many we have
        // then add a numeric suffix.
        $i = 2;
        while (array_key_exists($uniquename . "_" . $i, $this->features)) {
          $i++;
        }
        $uniquename = $uniquename . "_" . $i;
      }
      // If this is a match feature (e.g. match, EST_match, cDNA_match, etc).
      // then we can accept a duplicated ID in the GFF3 file.  But we
      // must rename it before going into Chado.  For this, we will allow
      // the match feature to keep the original ID and we will create a new
      // name for the match_part.
      elseif (preg_match('/match$/', $type)) {
        $i = 1;
        $temp_uname = $uniquename;
        do {
          $temp_uname = $uniquename . "_part_" . $i;
          $i++;
        }
        while (array_key_exists($temp_uname, $this->features));
        $uniquename = $temp_uname;
      }
      // If this feature has already been added but as a target of a previous
      // feature then we'll let it go through and replace the target feature.
      elseif ($prev_feature['is_target'] == TRUE) {
        // Do nothing.
      }
      else {
<<<<<<< HEAD
        throw new \Exception(t("A feature with the same ID exists multiple times: %uname",
          ['%uname' => $uniquename]));
=======
        throw new \Exception(t("A feature with the same ID exists multiple 
          times: $uniquename."));
>>>>>>> 1c21001b
      }
    }
    return [
      'name' => $name,
      'uniquename' => $uniquename,
    ];
  }

  /**
   *
   */
  private function insertFeatureAnalysis() {
    $chado = $this->getChadoConnection();
    $batch_size = 1000;
    $num_features = count(array_keys($this->features));
    $num_batches = (int) ($num_features / $batch_size) + 1;

    $this->setItemsHandled(0);
    $this->setTotalItems($num_batches);

    $init_sql = "INSERT INTO {1:analysisfeature} (feature_id, analysis_id, significance) VALUES \n";
    $sql = "";
    $i = 0;
    $total = 0;
    $batch_num = 1;
    $args = [];
    foreach ($this->features as $info) {
      $findex = $info['findex'];
      $feature_id = $info['feature_id'];
      $feature = $this->getCachedFeature($findex);

      $i++;
      $total++;

      // If the feature is not skipped then add it to the table
      if (!$feature['skipped']) {
        $sql .= "(:feature_id_$i, :analysis_id_$i, :significance_$i),\n";
        $args[":feature_id_$i"] = $feature_id;
        $args[":analysis_id_$i"] = $this->analysis->analysis_id;
<<<<<<< HEAD
        if (array_key_exists('score', $feature) and (strcmp($feature['score'], '.') != 0)) {
=======
        // Modified by Rish due to undefined errors in unit testing
        if (!isset($feature['score'])) {
          $feature['score'] = '.';
        }
        if (strcmp($feature['score'], '.') != 0) {
>>>>>>> 1c21001b
          $args[":significance_$i"] = $feature['score'];
        }
        else {
          $args[":significance_$i"] = NULL;
        }
      }

      // If we've reached the size of the batch then let's do the insert.
      if ($i == $batch_size or $total == $num_features) {
        if (count($args) > 0) {
          $sql = rtrim($sql, ",\n");
          $sql = $init_sql . $sql;
          $chado->query($sql, $args);
        }
        $this->setItemsHandled($batch_num);
        $batch_num++;

        // Now reset all of the variables for the next batch.
        $sql = '';
        $i = 0;
        $args = [];
      }
    }
  }

  /**
   * {@inheritdoc}
   */
  public function postRun() {

  }

  /**
   * {@inheritdoc}
   */
  public function formSubmit($form, &$form_state) {

  }


  function insert_cvterm($term, $options = []) {
    $chado = $this->getChadoConnection();
    // This will get a vocab and create it if it is not found (great)
    $vmanager = \Drupal::service('tripal.collection_plugin_manager.vocabulary');
    $vocabulary = $vmanager->loadCollection($term['cv_name'], 'chado_vocabulary');
    if (!$vocabulary) {
      $vocabulary = $vmanager->createCollection($term['cv_name'], 'chado_vocabulary');
    }

<<<<<<< HEAD

=======
 
>>>>>>> 1c21001b

    // This will get an id space or create it if it is not found (great)
    $idspace_name = explode(':', $term['id'])[0];
    $idsmanager = \Drupal::service('tripal.collection_plugin_manager.idspace');
    $idspace = $idsmanager->loadCollection($idspace_name, 'chado_id_space');
    if (!$idspace) {
      $idspace = $idsmanager->createCollection($idspace_name, 'chado_id_space');
    }

    $accession = explode(':', $term['id'])[1];
    // Create the term
    if ($idspace) {
      $term = new TripalTerm([
        'name' => $term['name'], // entire term id
        'accession' => $accession, // second part of term id
        'idSpace' => $idspace_name, // first part of term id
        'vocabulary' => $term['cv_name'], // vocabulary
        'definition' => '', // this is not given by the term object (???)
      ]);
      $idspace->saveTerm($term);
<<<<<<< HEAD
    }

=======
    } 
    
>>>>>>> 1c21001b
    $cvterm_object = $chado->select('1:cvterm', 'cvterm')
    ->fields('cvterm')
    ->condition('cvterm.name', $accession)
    ->execute()->fetchObject();

    return $cvterm_object;
<<<<<<< HEAD
  }
=======
  }  
>>>>>>> 1c21001b
}<|MERGE_RESOLUTION|>--- conflicted
+++ resolved
@@ -194,27 +194,16 @@
   private $default_landmark_type = '';
 
   /**
-<<<<<<< HEAD
    * $this->landmark_types which is an associative array.
-=======
-   * $this->landmark_types which is an associative array. 
->>>>>>> 1c21001b
    * The key is the landmark name, and the value is the type name.
    */
   private $landmark_types = [];
 
   /**
-<<<<<<< HEAD
    * $this->landmark_types_type_ids which is an associative array.
    * The key is the type, and the value is the type_id.
    */
   private $landmark_types_type_ids = [];
-=======
-   * $this->landmark_types_type_ids which is an associative array. 
-   * The key is the type, and the value is the type_id.
-   */
-  private $landmark_types_type_ids = [];  
->>>>>>> 1c21001b
 
   /**
    * The results object for the landmark type cvterm.
@@ -353,16 +342,7 @@
     $form = parent::form($form, $form_state);
 
     // get the list of organisms
-<<<<<<< HEAD
     $organisms = chado_get_organism_select_options(FALSE, TRUE);
-=======
-    $sql = "SELECT * FROM {1:organism} ORDER BY genus, species";
-    $org_rset = $chado->query($sql);
-    $organisms = [];
-    while ($organism = $org_rset->fetchObject()) {
-      $organisms[$organism->organism_id] = chado_get_organism_scientific_name($organism);
-    }
->>>>>>> 1c21001b
 
     $form['organism_id'] = [
       '#title' => t('Existing Organism'),
@@ -587,22 +567,14 @@
     }
     // If the file is not local to Drupal check if it exists on the system.
     else if (!file_exists($this->gff_file)) {
-<<<<<<< HEAD
       throw new \Exception(t("Cannot find the file: %file", ['%file' => $this->gff_file]));
-=======
-      throw new \Exception(t("Cannot find the file: " . $this->gff_file));
->>>>>>> 1c21001b
     }
 
     // Open the GFF3 file.
     $this->logger->notice("Opening @gff_file", ['@gff_file' => $this->gff_file]);
     $this->gff_file_h = fopen($this->gff_file, 'r');
     if (!$this->gff_file_h) {
-<<<<<<< HEAD
       throw new \Exception(t("Cannot open file: %file", ['%file' => $this->gff_file]));
-=======
-      throw new \Exception(t("Cannot open file: " . $this->gff_file));
->>>>>>> 1c21001b
     }
 
     // Get the feature property CV object
@@ -697,12 +669,8 @@
       ->fetchField();
 
       if ($num_found == 0) {
-<<<<<<< HEAD
         throw new \Exception(t('Cannot find landmark feature type \'%landmark_type\'.',
           ['%landmark_type' => $this->default_landmark_type]));
-=======
-        throw new \Exception(t('Cannot find landmark feature type \'' . $this->default_landmark_type . '\'.'));
->>>>>>> 1c21001b
       }
     }
 
@@ -726,11 +694,7 @@
       ->fetchField();
 
       if ($num_found == 0) {
-<<<<<<< HEAD
         throw new \Exception(t("Cannot find the specified target type, %type.", ['%type' => $this->target_type]));
-=======
-        throw new \Exception(t("Cannot find the specified target type, " . $this->target_type));
->>>>>>> 1c21001b
       }
       $this->target_type_id = $target_type->cvterm_id;
     }
@@ -979,11 +943,7 @@
       ->execute();
     if (!$result_cv) {
       $this->logger->warning("DB synonym_type could not be found");
-<<<<<<< HEAD
       return 0;
-=======
-      return 0;      
->>>>>>> 1c21001b
     }
 
     $result_query = $chado->select('1:cvterm', 'cvterm')
@@ -1153,12 +1113,8 @@
     // get the columns
     $cols = explode("\t", $line);
     if (sizeof($cols) != 9) {
-<<<<<<< HEAD
       throw new \Exception(t('Improper number of columns on line %line_num: %line',
         ['%line_num' => $this->current_line, '%line' => $line]));
-=======
-      throw new \Exception(t('Improper number of columns on line ' . $this->current_line . ': ' . $line));
->>>>>>> 1c21001b
     }
 
     $ret = [
@@ -1190,27 +1146,16 @@
     $matches = [];
     preg_match('/[a-zA-Z0-9\.:\^\*\$@!\+_\?\-\|]*/', $ret['landmark'], $matches);
     if ($matches[0] != $ret['landmark']) {
-<<<<<<< HEAD
       throw new \Exception(t("Landmark/seqid !landmark contains invalid
         characters. Only characters included in this regular expression are
         allowed [a-zA-Z0-9.:^*$@!+_?-|]",
         ['!landmark' => $ret['landmark']]));
-=======
-      throw new \Exception(t("Landmark/seqid " . $ret['landmark'] . " contains invalid
-        characters. Only characters included in this regular expression is
-        allowed [a-zA-Z0-9.:^*$@!+_?-|]"));
->>>>>>> 1c21001b
     }
 
     // Check to make sure strand has a valid character
     if (preg_match('/[\+-\?\.]/',$ret['strand']) == false) {
-<<<<<<< HEAD
       throw new \Exception(t('Invalid strand detected on line %line,
         strand can only be +-?.', ['%line' => $line]));
-=======
-      throw new \Exception(t('Invalid strand detected on line ' . $line . ',
-        strand can only be +-?.'));
->>>>>>> 1c21001b
     }
 
     // Format the strand for chado
@@ -1229,13 +1174,8 @@
 
 
     if (preg_match('/[012\.]/',$ret['phase']) == false) {
-<<<<<<< HEAD
       throw new \Exception(t('Invalid phase detected on line %line,
         phase can only be 0,1,2 or . (period)', ['%line' => $line]));
-=======
-      throw new \Exception(t('Invalid phase detected on line ' . $line . ',
-        phase can only be 0,1,2 or . (period)'));
->>>>>>> 1c21001b
     }
 
 
@@ -1267,13 +1207,8 @@
         continue;
       }
       if (!preg_match('/^[^\=]+\=.+$/', $attr)) {
-<<<<<<< HEAD
         throw new \Exception(t('Attribute is not correctly formatted on line %line_num: %attr',
           ['%line_num' => $this->current_line, '%attr' => $attr]));
-=======
-        throw new \Exception(t('Attribute is not correctly formatted on line ' . 
-          $this->current_line . ': ' . $attr));
->>>>>>> 1c21001b
       }
 
       // Break apart each attribute into key/value pairs.
@@ -1308,28 +1243,17 @@
       }
       elseif (strcmp($tag_name, 'organism') == 0) {
         if (count($tags[$tag_name]) > 1) {
-<<<<<<< HEAD
           throw new \Exception(t('Each feature can only have one "organism" attribute.
             The feature %uniquename has more than one: %organism',
             ['%uniquename' => $ret['uniquename'], '%organism' => $ret['organism']]));
-=======
-          throw new \Exception(t('Each feature can only have one "organism" attribute. 
-            The feature ' . $ret['uniquename'] . 
-            ' has more than one: ' . $ret['organism']));
->>>>>>> 1c21001b
         }
         $attr_organism = $this->findOrganism($tags[$tag_name][0], $this->current_line);
       }
       elseif (strcmp($tag_name, 'Target') == 0) {
         if (count($tags[$tag_name]) > 1) {
-<<<<<<< HEAD
           throw new \Exception(t('Each feature can only have one "Target" attribute.
             The feature %uniquename has more than one.',
             ['%uniquename' => $ret['uniquename']]));
-=======
-          throw new \Exception(t('Each feature can only have one "Target" attribute. 
-          The feature ' . $ret['uniquename'] . ' has more than one.'));
->>>>>>> 1c21001b
         }
         // Get the elements of the target.
         $matches = [];
@@ -1475,17 +1399,12 @@
       $ret['derives_from'] = $attr_derives[0];
     }
     if (count($attr_derives) > 1) {
-<<<<<<< HEAD
       throw new \Exception(t('Each feature can only have one "Derives_from" attribute.
         The feature %uniquename has more than one: %derives',
         [
           '%uniquename' => $ret['uniquename'],
           '%derives' => $ret['derives_from'],
         ]));
-=======
-      throw new \Exception(t('Each feature can only have one "Derives_from" attribute. 
-        The feature ' . $ret['uniquename'] . ' has more than one: ' . $ret['derives_from']));
->>>>>>> 1c21001b
     }
 
     // Now add all of the attributes into the return array.
@@ -1510,14 +1429,9 @@
 
     // Make sure we only have one Gap if it exists
     if (array_key_exists('Gap', $attr_others) and count($attr_others['Gap']) > 1) {
-<<<<<<< HEAD
       throw new \Exception(t('Each feature can only have one "Gap" attribute.
         The feature %uniquename has more than one.',
         ['%uniquename' => $ret['uniquename']]));
-=======
-      throw new \Exception(t('Each feature can only have one "Gap" attribute. 
-      The feature ' . $ret['uniquename'] . ' has more than one.'));
->>>>>>> 1c21001b
     }
 
     // Add the properties and parent.
@@ -1645,18 +1559,12 @@
       return NULL;
     }
     if ($num_found > 1) {
-<<<<<<< HEAD
       throw new \Exception(t("The landmark '%landmark' has more than one entry for
       this organism (%species). Did you provide a landmark type? If not, try resubmitting and providing a type.",
         [
           '%landmark' => $landmark_name,
           '%species' => chado_get_organism_scientific_name($this->organism),
         ]));
-=======
-      throw new \Exception(t("The landmark '$landmark_name' has more than one entry for 
-      this organism (" . $this->organism->genus . " " . $this->organism->species . "). 
-      Did you provide a landmark type? If not, try resubmitting and providing a type."));
->>>>>>> 1c21001b
     }
 
     // The landmark was found, remember it
@@ -1678,14 +1586,9 @@
       $landmark = $this->findLandmark($rid);
       if (!$landmark) {
         if (!$this->default_landmark_type) {
-<<<<<<< HEAD
           throw new \Exception(t('The landmark, %landmark, cannot be added because no landmark ' .
               'type was provided. Please redo the importer job and specify a landmark type.',
               ['%landmark' => $rid]));
-=======
-          throw new \Exception(t('The landmark, ' . $rid . ', cannot be added becuase no landmark ' .
-              'type was provided. Please redo the importer job and specify a landmark type.'));
->>>>>>> 1c21001b
         }
         $this->insertLandmark($rid);
       }
@@ -1961,14 +1864,7 @@
           $uname = preg_replace("/" . $this->re_mrna . "/", $this->re_protein, $parent_name);
         }
 
-<<<<<<< HEAD
         $cds_organism_id = array_key_exists('organism_id', $cds)?$cds['organism_id']:NULL;
-=======
-        // Modified by Rish due to undefined errors in unit testing
-        if (!isset($cds['organism_id'])) {
-          $cds['organism_id'] = NULL;
-        }
->>>>>>> 1c21001b
 
         // Now create the protein feature.
         $feature = [
@@ -2078,13 +1974,8 @@
   private function getCachedFeature($findex) {
     $retval = fseek($this->gff_cache_file, $findex);
     if ($retval == -1) {
-<<<<<<< HEAD
       throw new \Exception(t('Cannot seek to file location, %findex, in cache file %file.',
         ['%findex' => $findex, '%file' -> $this->gff_cache_file]));
-=======
-      throw new \Exception(t('Cannot seek to file location, ' . $findex . ', 
-        in cache file ' . $this->gff_cache_file . '.'));
->>>>>>> 1c21001b
     }
     $feature = fgets($this->gff_cache_file);
     $feature = unserialize($feature);
@@ -2112,18 +2003,11 @@
           $this->insertLandmark($uniquename);
         }
         else {
-<<<<<<< HEAD
           throw new \Exception(t('The landmark (reference) sequence, %landmark,
             is not in the database and not specified in the GFF3 file.
             Please either pre-load the landmark sequences or set a "Landmark Type"
             in the GFF importer',
             ['%landmark' => $uniquename]));
-=======
-          throw new \Exception(t('The landmark (reference) sequence, ' . $uniquename . ', 
-            is not in the database and not specified in the GFF3 file. 
-            Please either pre-load the landmark sequences or set a "Landmark Type" 
-            in the GFF importer.'));
->>>>>>> 1c21001b
         }
       }
     }
@@ -2629,24 +2513,14 @@
         $type = $this->default_landmark_type;
       }
       if ($type == NULL) {
-<<<<<<< HEAD
         $error_msg = 'Could not determine a type for landmark name: %landmark_name';
         $error_msg .= '. There was no default landmark type to force either.';
         throw new \Exception(t($error_msg, ['%landmark_name' => $landmark_name]));
-=======
-        $error_msg = 'Could not determine a type for landmark name: ' . $landmark_name;
-        $error_msg .= '. There was no default landmark type to force either.';
-        throw new \Exception(t($error_msg));
->>>>>>> 1c21001b
       }
 
       // If there is no cached type_id for this landmark type, try to lookup and cache
       if (!isset($this->landmark_types_type_ids[$type])) {
-<<<<<<< HEAD
-        $sql_landmark_type_id = "SELECT cvterm_id FROM cvterm WHERE name = :name";
-=======
         $sql_landmark_type_id = "SELECT cvterm_id FROM {1:cvterm} WHERE name = :name";
->>>>>>> 1c21001b
         $args_type = array(':name' => $type);
         $results_type_ids = $chado->query($sql_landmark_type_id, $args_type);
         $rowsCount = 0;
@@ -2662,15 +2536,9 @@
           }
           // Else if the default could not be found (if default landmark is empty in the form)
           else {
-<<<<<<< HEAD
             $error_msg = 'Could not lookup cvterm / type id for landmark type: %type.';
             $error_msg .= ' Also since there is no default landmark type specified, could not force a default landmark type_id.';
             throw new \Exception(t($error_msg, ['%type' => $type]));
-=======
-            $error_msg = 'Could not lookup cvterm / type id for landmark type: ' . $type . '.';
-            $error_msg .= ' Also since there is no default landmark type specified, could not force a default landmark type_id.';
-            throw new \Exception(t($error_msg));
->>>>>>> 1c21001b
           }
         }
       }
@@ -2679,11 +2547,7 @@
 
   /**
    * This looks up the landmark type_id by utilizing the landmark_types associate
-<<<<<<< HEAD
    * array cached values and then checks the landmark_types_type_ids associate
-=======
-   * array cached values and then checks the landmark_types_type_ids associate 
->>>>>>> 1c21001b
    * array cached values.
    */
   function getLandmarkTypeID($landmark_name) {
@@ -2700,11 +2564,7 @@
   }
 
   /**
-<<<<<<< HEAD
    *
-=======
-   * 
->>>>>>> 1c21001b
    */
   private function findLandmarks() {
     $chado = $this->getChadoConnection();
@@ -2717,11 +2577,7 @@
 
     // Perform cache of Landmarks Type IDs
     $this->findLandmarksTypeIDs();
-<<<<<<< HEAD
-
-=======
-    
->>>>>>> 1c21001b
+
     // NEW IMPROVED CODE WITH BATCH PROCESSING
     $init_sql = "SELECT name, uniquename, feature_id FROM {1:feature} WHERE \n";
     $i = 0;
@@ -3164,13 +3020,8 @@
     }
 
     if ($num_found > 1) {
-<<<<<<< HEAD
       throw new \Exception(t('Multiple organisms were found for the "organism" attribute, %organism, on line %line_num',
         ['%organism' => $organism_attr, '%line_num' => $line_num]));
-=======
-      throw new \Exception(t('Multiple organisms were found for the "organism" 
-      attribute, ' . $organism_attr . ', on line ' . $line_num));
->>>>>>> 1c21001b
     }
 
     if ($this->create_organism) {
@@ -3452,13 +3303,8 @@
         // Do nothing.
       }
       else {
-<<<<<<< HEAD
         throw new \Exception(t("A feature with the same ID exists multiple times: %uname",
           ['%uname' => $uniquename]));
-=======
-        throw new \Exception(t("A feature with the same ID exists multiple 
-          times: $uniquename."));
->>>>>>> 1c21001b
       }
     }
     return [
@@ -3498,15 +3344,7 @@
         $sql .= "(:feature_id_$i, :analysis_id_$i, :significance_$i),\n";
         $args[":feature_id_$i"] = $feature_id;
         $args[":analysis_id_$i"] = $this->analysis->analysis_id;
-<<<<<<< HEAD
         if (array_key_exists('score', $feature) and (strcmp($feature['score'], '.') != 0)) {
-=======
-        // Modified by Rish due to undefined errors in unit testing
-        if (!isset($feature['score'])) {
-          $feature['score'] = '.';
-        }
-        if (strcmp($feature['score'], '.') != 0) {
->>>>>>> 1c21001b
           $args[":significance_$i"] = $feature['score'];
         }
         else {
@@ -3556,11 +3394,7 @@
       $vocabulary = $vmanager->createCollection($term['cv_name'], 'chado_vocabulary');
     }
 
-<<<<<<< HEAD
-
-=======
- 
->>>>>>> 1c21001b
+
 
     // This will get an id space or create it if it is not found (great)
     $idspace_name = explode(':', $term['id'])[0];
@@ -3581,22 +3415,13 @@
         'definition' => '', // this is not given by the term object (???)
       ]);
       $idspace->saveTerm($term);
-<<<<<<< HEAD
-    }
-
-=======
-    } 
-    
->>>>>>> 1c21001b
+    }
+
     $cvterm_object = $chado->select('1:cvterm', 'cvterm')
     ->fields('cvterm')
     ->condition('cvterm.name', $accession)
     ->execute()->fetchObject();
 
     return $cvterm_object;
-<<<<<<< HEAD
-  }
-=======
-  }  
->>>>>>> 1c21001b
+  }
 }