<?php

namespace Drupal\tripal_chado\Plugin\TripalImporter;

use Drupal\tripal_chado\TripalImporter\ChadoImporterBase;
use Drupal\tripal\TripalVocabTerms\TripalTerm;
use Drupal\Core\Ajax\AjaxResponse;
use Drupal\Core\Ajax\InvokeCommand;
use Drupal\Core\Ajax\ReplaceCommand;

/**
 * GFF3 Importer implementation of the TripalImporterBase.
 *
 *  @TripalImporter(
 *    id = "chado_gff3_loader",
 *    label = @Translation("Chado GFF3 File Loader"),
 *    description = @Translation("Import a GFF3 file into Chado"),
 *    file_types = {"gff","gff3"},
 *    upload_description = @Translation("Please provide the GFF3 file."),
 *    upload_title = @Translation("GFF3 File"),
 *    use_analysis = True,
 *    require_analysis = True,
 *    button_text = @Translation("Import GFF3 file"),
 *    file_upload = True,
 *    file_load = False,
 *    file_remote = False,
 *    file_required = False,
 *    cardinality = 1,
 *    menu_path = "",
 *    callback = "",
 *    callback_module = "",
 *    callback_path = "",
 *  )
 */
class GFF3Importer extends ChadoImporterBase {
  /**
   * The name of this loader.  This name will be presented to the site
   * user.
   */
  public static $name = 'Chado GFF3 File Loader';

  /**
   * The machine name for this loader. This name will be used to construct
   * the URL for the loader.
   */
  public static $machine_name = 'chado_gff3_loader';

  /**
   * A brief description for this loader.  This description will be
   * presented to the site user.
   */
  public static $description = 'Import a GFF3 file into Chado';

  /**
   * An array containing the extensions of allowed file types.
   */
  public static $file_types = ['gff', 'gff3'];

  /**
   * Provides information to the user about the file upload.  Typically this
   * may include a description of the file types allowed.
   */
  public static $upload_description = 'Please provide the GFF3 file.';

  /**
   * The title that should appear above the upload button.
   */
  public static $upload_title = 'GFF3 File';

  /**
   * Text that should appear on the button at the bottom of the importer
   * form.
   */
  public static $button_text = 'Import GFF3 file';

  /**
   * A handle to a temporary file for caching the GFF features. This allows for
   * quick lookup of parsed features without having to store it in RAM.
   */
  private $gff_cache_file = NULL;

  /**
   * The name of the temporary cache file.
   */
  private $gff_cache_file_name = NULL;

  /**
   * The lines from the ##sequence-region at the top of the GFF
   */
  private $seq_region_headers = [];

  /**
   * The path to the GFF3 file.
   */
  private $gff_file = NULL;

  /**
   * The file handle for the GFF3 file.
   */
  private $gff_file_h = NULL;

  /**
   * The organism ID for this GFF file.
   */
  private $organism_id = NULL;

  /**
   * The organism ChadoRecord object that corresponds to the $organism_id value.
   */
  private $organism = NULL;

  /**
   * An array of organism records for quick lookup.
   */
  private $organism_lookup = [];

  /**
   * The analysis ID for this GFF file
   */
  private $analysis_id = NULL;

  /**
   * The analysis results object that corresponds to the $analysis_id value.
   */
  private $analysis = NULL;

  /**
   * A flag indicating if only new items should be added (no updates)
   */
  private $add_only = NULL;

  /**
   * A flag indicting if only existing items should be updated.
   */
  private $update = TRUE;


    /**
   * A list of features to have names updated.
   */
  private $update_names = [];


  /**
   * If the GFF file contains a 'Target' attribute then the feature and the
   * target will have an alignment created, but to find the proper target
   * feature the target organism must also be known.  If different from the
   * organism specified for the GFF file, then use  this argument to specify
   * the target organism.  Only use this argument if all target sequences
   * belong to the same species. If the targets in the GFF file belong to
   * multiple different species then the organism must be specified using the
   * 'target_organism=genus:species' attribute in the GFF file. Default is
   * NULL.
   */
  private $target_organism_id = NULL;

  /**
   * If the GFF file contains a 'Target' attribute then the feature and the
   * target will have an alignment created, but to find the proper target
   * feature the target organism must also be known.  This can be used to
   * specify the target feature type to help with identification of the
   * target feature.  Only use this argument if all target sequences types are
   * the same. If the targets are of different types then the type must be
   * specified using the 'target_type=type' attribute in the GFF file. This
   * must be a valid Sequence Ontology (SO) term. Default is NULL
   */
  private $target_type = NULL;
  private $target_type_id = NULL;

  /**
   * A flag indicating if the target feature should be created. If FALSE
   * then it should already exist.
   */
  private $create_target = FALSE;

  /**
   * Set this to the line in the GFF file where importing should start. This
   * is useful for testing and debugging GFF files that may have problems and
   * you want to start at a particular line to speed testing.  Default = 1
   */
  private $start_line = 1;

  /**
   * During parsing of the GFF file this keeps track of the current line
   * number.
   */
  private $current_line = 0;

  /**
   * A Sequence Ontology term name for the landmark sequences in the GFF
   * file (e.g. 'chromosome'), if the GFF file contains a '##sequence-region'
   * line that describes the landmark sequences. Default = ''
   */
  private $default_landmark_type = '';

  /**
   * $this->landmark_types which is an associative array. 
   * The key is the landmark name, and the value is the type name.
   */
  private $landmark_types = [];

  /**
   * $this->landmark_types_type_ids which is an associative array. 
   * The key is the type, and the value is the type_id.
   */
  private $landmark_types_type_ids = [];  

  /**
   * The results object for the landmark type cvterm.
   */
  private $landmark_cvterm = NULL;


  /**
   * Regular expression to pull out the mRNA name.
   */
  private $re_mrna = '';

  /**
   * Regular expression to pull out the protein name.
   */
  private $re_protein = '';

  /**
   * A flag that indicates if a protein record should be created.
   * @var integer
   */
  private $skip_protein = 0;

  /**
   * Sometimes lines in the GFF file are missing the required ID attribute
   * that specifies the unique name of the feature. If so, you may specify
   * the name of an existing attribute to use for the ID.
   */
  private $alt_id_attr = '';

  /**
   * The Tripal GFF loader supports the "organism" attribute. This allows
   * features of a different organism to be aligned to the landmark sequence
   * of another species. The format of the attribute is
   * "organism=[genus]:[species]", where [genus] is the organism's genus and
   * [species] is the species name. Check this box to automatically add the
   * organism to the database if it does not already exists. Otherwise lines
   * with an oraganism attribute where the organism is not present in the
   * database will be skipped.
   */
  private $create_organism = FALSE;

  /**
   * Holds mapping of DB names to DB ids.
   */
  private $db_lookup = [];

  /**
   * Holds a mapping of Dbxref names to ids.
   */
  private $dbxref_lookup = [];

  /**
   * Holds a mapping of Dbxref names to cvterm ids.
   */
  private $cvterm_lookup = [];

  /**
   * Holds a mapping of synonymns to ids.
   */
  private $synonym_lookup = [];

  /**
   * Maps parents to their children and contains the ranks of the children.
   */
  private $parent_lookup = [];

  /**
   * An array that stores CVterms that have been looked up so we don't have
   * to do the database query every time.
   */
  private $feature_cvterm_lookup = [];

  /**
   * An array that stores CVterms that have been looked up so we don't have
   * to do the database query every time.
   */
  private $featureprop_cvterm_lookup = [];

  /**
   * Holds the CV term for the "exact" synonym.
   */
  private $exact_syn = NULL;

  /**
   * Holds the object for the null publication record.
   */
  private $null_pub = NULL;

  /**
   * The list of features from the GFF3 file.  Each element is an
   * associative array of the columns from the GFF3 file, with the attribute
   * field being an associative array of key/value pairs.
   */
  private $features = [];

  /**
   * An associative array containing the pointers to the FASTA sequences
   * in the GFF file. We don't want to load these into memory as they
   * may be too big!
   */
  private $residue_index = [];

  /**
   * An array that stores landmarks objects.  Landmarks should be inserted
   * first if they don't already exist.
   */
  private $landmarks = [];


  /**
   * A controlled vocabulary results object. This is the CV that will be
   * used to for feature properties.
   */
  private $feature_prop_cv = NULL;


  /**
   * A controlled vocabulary results object. This is the CV that will be
   * used to for feature properties.
   */
  private $feature_cv = NULL;

  /**
   * Stores proteins
   */
  private $proteins = [];


  /**
   * {@inheritDoc}
   */
  public function form($form, &$form_state) {
    $chado = \Drupal::service('tripal_chado.database');
    // Always call the parent form to ensure Chado is handled properly.
    $form = parent::form($form, $form_state);

    // get the list of organisms
    $sql = "SELECT * FROM {1:organism} ORDER BY genus, species";
    $org_rset = $chado->query($sql);
    $organisms = [];
    while ($organism = $org_rset->fetchObject()) {
      $organisms[$organism->organism_id] = chado_get_organism_scientific_name($organism);
    }

    $form['organism_id'] = [
      '#title' => t('Existing Organism'),
      '#type' => 'select',
      '#description' => t("Choose an existing organism to which the entries in the GFF file will be associated."),
      '#required' => TRUE,
      '#options' => $organisms,
      '#empty_option' => t('- Select -'),
    ];

    $form['landmark_type'] = [
      '#title' => t('Default Landmark Type'),
      '#type' => 'textfield',
      '#description' => t("Optional. Use this field to specify a Sequence Ontology type
       for the default landmark sequences in the GFF fie (e.g. 'chromosome'). This is only needed if
       the landmark features (first column of the GFF3 file) are not already in the database."),
    ];

    $form['proteins'] = [
      '#type' => 'fieldset',
      '#title' => t('Proteins'),
      '#collapsible' => TRUE,
      '#collapsed' => FALSE,
    ];

    $form['proteins']['skip_protein'] = [
      '#type' => 'checkbox',
      '#title' => t('Skip automatic protein creation'),
      '#required' => FALSE,
      '#description' => t('The GFF loader will automatically create a protein feature for each transcript in the GFF file if a protein feature is missing in the GFF file. Check this box to disable this functionality. Protein features that are specifically present in the GFF will always be created.'),
      '#default_value' => 0,
    ];

    $form['proteins']['re_mrna'] = [
      '#type' => 'textfield',
      '#title' => t('Optional. Regular expression for the mRNA name'),
      '#required' => FALSE,
      '#description' => t('If automatic protein creation is enabled, then by default the loader will give each protein a name based on the name of the corresponding mRNA followed by the "-protein" suffix.
       If you want to customize the name of the created protein, you can enter a regular expression that will extract portions of
       the mRNA unique name. For example, for a
       mRNA with a unique name finishing by -RX (e.g. SPECIES0000001-RA),
       the regular expression would be, "^(.*?)-R([A-Z]+)$". Elements surrounded by parentheses are captured as backreferences and can be used for replacement.' ),
    ];

    $form['proteins']['re_protein'] = [
      '#type' => 'textfield',
      '#title' => t('Optional. Replacement string for the protein name'),
      '#required' => FALSE,
      '#description' => t('If a regular expression is used to specify a protein name you can use the backreference tokens to extract the portion of the mRNA name that you want to use for a protein.
       You use a dollar sign followed by a number to indicate the backreferences. For example: "$1-P$2".'),
    ];

    $form['targets'] = [
      '#type' => 'fieldset',
      '#title' => t('Targets'),
      '#collapsible' => TRUE,
      '#collapsed' => FALSE,
    ];

    $form['targets']['adesc'] = [
      '#markup' => t("When alignments are represented in the GFF file (e.g. such as
       alignments of cDNA sequences to a whole genome, or blast matches), they are
       represented using the term 'match' or more specific match types: 'cDNA_match', 'EST_match', etc.
       These features may also have a 'Target' attribute to
       specify the sequence that is being aligned and the alignment coordinates on that sequence.
       However, the organism to which the aligned sequence belongs may not be present in the
       GFF file.  Here you can specify the organism and feature type of the target sequences.
       The options here will apply to all targets unless the organism and type are explicity
       set in the GFF file using the 'target_organism' and 'target_type' attributes, or for the
       type if a more specific type name is given (e.g. cDNA_match or EST_match)."),
    ];

    $form['targets']['target_organism_id'] = [
      '#title' => t('Target Organism'),
      '#type' => 'select',
      '#description' => t("Optional. Choose the organism to which target sequences belong.
        Select this only if target sequences belong to a different organism than the
        one specified above. And only choose an organism here if all of the target sequences
        belong to the same species.  If the targets in the GFF file belong to multiple
        different species then the organism must be specified using the 'target_organism=genus:species'
        attribute in the GFF file."),
      '#options' => $organisms,
    ];

    $form['targets']['target_type'] = [
      '#title' => t('Target Type'),
      '#type' => 'textfield',
      '#description' => t("Optional. If the unique name for a target sequence is not unique (e.g. a protein
       and an mRNA have the same name) then you must specify the type for all targets in the GFF file. If
       the targets are of different types then the type must be specified using the 'target_type=type' attribute
       in the GFF file. This must be a valid Sequence Ontology (SO) term. If the matches in the GFF3 file
       use specific match types (e.g. cDNA_match, EST_match, etc.) then this can be left blank. "),
    ];

    $form['targets']['create_target'] = [
      '#type' => 'checkbox',
      '#title' => t('Create Target'),
      '#required' => FALSE,
      '#description' => t("If the target feature cannot be found, create one using the organism and type specified above, or
       using the 'target_organism' and 'target_type' fields specified in the GFF file.  Values specified in the
       GFF file take precedence over those specified above."),
    ];

    // Advanced Options
    $form['additional_options'] = [
      '#type' => 'fieldset',
      '#title' => t('Additional Options'),
      '#collapsible' => TRUE,
      '#collapsed' => FALSE,
    ];

    $form['additional_options']['create_organism'] = [
      '#type' => 'checkbox',
      '#title' => t('Create organism'),
      '#required' => FALSE,
      '#description' => t('The Tripal GFF loader supports the "organism" attribute. This allows features of a
       different organism to be aligned to the landmark sequence.  The format of the
       attribute is "organism=[genus]:[species]", where [genus] is the organism\'s genus and [species] is the
       species name. Check this box to automatically add the organism to the database if it does not already exists.
       Otherwise lines with an organism attribute where the organism is not present in the database will be skipped.'),
    ];

    $form['additional_options']['line_number'] = [
      '#type' => 'textfield',
      '#title' => t('Start Line Number'),
      '#description' => t('Enter the line number in the GFF file where you would like to begin processing.  The
      first line is line number 1.  This option is useful for examining loading problems with large GFF files.'),
      '#size' => 10,
    ];

    $form['additional_options']['alt_id_attr'] = [
      '#title' => t('ID Attribute'),
      '#type' => 'textfield',
      '#description' => t("Optional. Sometimes lines in the GFF file are missing the
      required ID attribute that specifies the unique name of the feature, but there
      may be another attribute that can uniquely identify the feature.  If so,
      you may specify the name of the attribute to use for the name."),
    ];

    return $form;
  }

  /**
   * {@inheritDoc}
   */
  public function formValidate($form, &$form_state) {

    $form_state_values = $form_state->getValues();

    // These form inputs are not yet being validated:
    // $organism_id = $form_state_values['organism_id'];
    // $target_organism_id = $form_state_values['target_organism_id'];
    // $target_type = trim($form_state_values['target_type']);
    // $create_target = $form_state_values['create_target'];
    // $create_organism = $form_state_values['create_organism'];
    // $refresh = 0; //$form_state['values']['refresh'];
    // $remove = 0; //$form_state['values']['remove'];
    // $landmark_type = trim($form_state_values['landmark_type']);
    // $alt_id_attr = trim($form_state_values['alt_id_attr']);

    $line_number = trim($form_state_values['line_number']);

    $re_mrna = trim($form_state_values['re_mrna']);
    $re_protein = trim($form_state_values['re_protein']);


    if ($line_number and !is_numeric($line_number) or $line_number < 0) {
      \Drupal::messenger()->addError(t("Please provide an integer line number greater than zero."));
    }

    if (!($re_mrna and $re_protein) and ($re_mrna or $re_protein)) {
      \Drupal::messenger()->addError(t("You must provide both a regular expression for mRNA and a replacement string for protein"));
    }

    // check the regular expression to make sure it is valid
    set_error_handler(function () {}, E_WARNING);
    $result_re = preg_match("/" . $re_mrna . "/", NULL);
    $result = preg_replace("/" . $re_mrna . "/", $re_protein, NULL);
    restore_error_handler();
    if ($result_re === FALSE) {
      \Drupal::messenger()->addError('Invalid regular expression.');
    }
    else {
      if ($result === FALSE) {
        \Drupal::messenger()->addError('Invalid replacement string.');
      }
    }
  }

  /**
   * {@inheritDoc}
   */
  public function run() {
    $arguments = $this->arguments['run_args'];

    $chado = $this->getChadoConnection();

    $this->gff_file = $this->arguments['files'][0]['file_path'];

    // Set the private member variables of this class using the loader inputs.
    $this->organism_id = $arguments['organism_id'];
    $this->analysis_id = $arguments['analysis_id'];
    $this->add_only = $arguments['add_only'];
    $this->update = $arguments['update'];
    $this->target_organism_id = $arguments['target_organism_id'];
    $this->target_type = $arguments['target_type'];
    $this->create_target = $arguments['create_target'];
    $this->start_line = $arguments['line_number'];
    $this->default_landmark_type = $arguments['landmark_type'];
    $this->alt_id_attr = $arguments['alt_id_attr'];
    $this->create_organism = $arguments['create_organism'];
    $this->re_mrna = $arguments['re_mrna'];
    $this->re_protein = $arguments['re_protein'];
    $this->skip_protein = $arguments['skip_protein'];

    // Check to see if the file is located local to Drupal
    $dfile = $_SERVER['DOCUMENT_ROOT'] . base_path() . $this->gff_file;
    if (file_exists($dfile)) {
      $this->gff_file = $dfile;
    }
    // If the file is not local to Drupal check if it exists on the system.
    else if (!file_exists($this->gff_file)) {
      throw new \Exception(t("Cannot find the file: " . $this->gff_file));
    }

    // Open the GFF3 file.
    $this->logger->notice("Opening @gff_file", ['@gff_file' => $this->gff_file]);
    $this->gff_file_h = fopen($this->gff_file, 'r');
    if (!$this->gff_file_h) {
      throw new \Exception(t("Cannot open file: " . $this->gff_file));
    }

    // Get the feature property CV object
    $this->feature_prop_cv = $chado->select('1:cv','cv')
    ->fields('cv')
    ->condition('name', 'feature_property')
    ->execute()
    ->fetchObject();

    $num_found = $chado->select('1:cv','cv')
    ->fields('cv')
    ->condition('name', 'feature_property')
    ->countQuery()
    ->execute()
    ->fetchField();


    if ($num_found == 0) {
      throw new \Exception(t("Cannot find the 'feature_property' ontology'"));
    }

    // Get the sequence CV object.
    $this->feature_cv = $chado->select('1:cv','cv')
    ->fields('cv')
    ->condition('name', 'sequence')
    ->execute()
    ->fetchObject();

    $num_found = $chado->select('1:cv', 'cv')
    ->fields('cv')
    ->condition('name', 'sequence')
    ->countQuery()
    ->execute()
    ->fetchField();

    if ($num_found == 0) {
      throw new \Exception(t("Cannot find the 'sequence' ontology'"));
    }

    // Get the organism object.
    $this->organism = $chado->select('1:organism','o')
    ->fields('o')
    ->condition('organism_id', $this->organism_id)
    ->execute()
    ->fetchObject();

    $num_found = $chado->select('1:organism','o')
    ->fields('o')
    ->condition('organism_id', $this->organism_id)
    ->countQuery()
    ->execute()
    ->fetchField();

    if ($num_found == 0) {
      throw new \Exception(t("Cannot find the specified organism for this GFF3 file."));
    }

    // Get the analysis object.
    $this->analysis = $chado->select('1:analysis','a')
    ->fields('a')
    ->condition('analysis_id', $this->analysis_id)
    ->execute()
    ->fetchObject();

    $num_found = $chado->select('1:analysis','a')
    ->fields('a')
    ->condition('analysis_id', $this->analysis_id)
    ->countQuery()
    ->execute()
    ->fetchField();

    if ($num_found == 0) {
      throw new \Exception(t("Cannot find the specified organism for this GFF3 file."));
    }

    // If a landmark type was provided then get that object.
    if ($this->default_landmark_type) {
      $this->landmark_cvterm = $chado->select('1:cvterm', 'c')
      ->fields('c')
      ->condition('cv_id', $this->feature_cv->cv_id)
      ->condition('name', $this->default_landmark_type)
      ->execute()
      ->fetchObject();


      $num_found = $chado->select('1:cvterm', 'c')
      ->fields('c')
      ->condition('cv_id', $this->feature_cv->cv_id)
      ->condition('name', $this->default_landmark_type)
      ->countQuery()
      ->execute()
      ->fetchField();

      if ($num_found == 0) {
        throw new \Exception(t('Cannot find landmark feature type \'' . $this->default_landmark_type . '\'.'));
      }
    }

    // If a target type is provided then get the ID.
    if ($this->target_type) {

      $target_type = $chado->select('1:cvterm','c')
      ->fields('c')
      ->condition('name', $this->target_type)
      ->condition('cv_id', $this->feature_cv->cv_id)
      ->execute()
      ->fetchObject();


      $num_found = $chado->select('1:cvterm','c')
      ->fields('c')
      ->condition('name', $this->target_type)
      ->condition('cv_id', $this->feature_cv->cv_id)
      ->countQuery()
      ->execute()
      ->fetchField();

      if ($num_found == 0) {
        throw new \Exception(t("Cannot find the specified target type, " . $this->target_type));
      }
      $this->target_type_id = $target_type->cvterm_id;
    }

    // Create the cache file for storing parsed GFF entries.
    $this->openCacheFile();
    // Load the GFF3.
    try {

      $this->logger->notice("Step  1 of 27: Caching GFF3 file...                             ");
      $this->parseGFF3();

      // Prep the database for necessary records.
      $this->prepSynonms();
      $this->prepNullPub();
      $this->prepDBs();

      $this->logger->notice("Step  2 of 27: Find existing landmarks...                         ");
      $this->findLandmarks();

      $this->logger->notice("Step  3 of 27: Insert new landmarks (if needed)...                ");
      $this->insertLandmarks();

      if (!$this->skip_protein) {
        $this->logger->notice("Step  4 of 27: Find missing proteins...                           ");
        $this->findMissingProteins();

        $this->logger->notice("Step  5 of 27: Add missing proteins to list of features...        ");
        $this->addMissingProteins();
      }
      else {
        $this->logger->notice("Step  4 of 27: Find missing proteins (Skipped)...                ");
        $this->logger->notice("Step  5 of 27: Add missing proteins to list of features (Skipped)...");
      }

      $this->logger->notice("Step  6 of 27: Find existing features...                          ");
      $this->findFeatures();

      $this->logger->notice("Step  7 of 27: Clear attributes of existing features...            ");
      $this->deleteFeatureData();

      $this->logger->notice("Step  8 of 27: Processing @num_features features...               ",
      ['@num_features' => number_format(count(array_keys($this->features)))]);

      $this->insertFeatures();
      $this->logger->notice("Step  9 of 27: Processing @num_features feature Names to update...               ",
      ['@num_features' =>  number_format(count(array_keys($this->update_names)))]);

      $this->updateFeatureNames();

      $this->logger->notice("Step  10 of 27: Get new feature IDs...                             ");
      $this->findFeatures();

      $this->logger->notice("Step 11 of 27: Insert locations...                               ");
      $this->insertFeatureLocs();

      $this->logger->notice("Step 12 of 27: Associate parents and children...                 ");
      $this->associateChildren();

      $this->logger->notice("Step 13 of 27: Calculate child ranks...                          ");
      $this->calculateChildRanks();

      $this->logger->notice("Step 14 of 27: Add child-parent relationships...                 ");
      $this->insertFeatureParents();

      $this->logger->notice("Step 15 of 27: Insert properties...                               ");
      $this->insertFeatureProps();

      $this->logger->notice("Step 16 of 27: Find synonyms (aliases)...                         ");
      $this->findSynonyms();

      $this->logger->notice("Step 17 of 27: Insert new synonyms (aliases)...                  ");
      $this->insertSynonyms();

      $this->logger->notice("Step 18 of 27: Insert feature synonyms (aliases)...              ");
      $this->insertFeatureSynonyms();

      $this->logger->notice("Step 19 of 27: Find cross references...                          ");
      $this->findDbxrefs();

      $this->logger->notice("Step 20 of 27: Insert new cross references...                    ");
      $this->insertDbxrefs();

      $this->logger->notice("Step 21 of 27: Get new cross references IDs...                   ");
      $this->findDbxrefs();

      $this->logger->notice("Step 22 of 27: Insert feature cross references...                ");
      $this->insertFeatureDbxrefs();

      $this->logger->notice("Step 23 of 27: Insert feature ontology terms...                  ");
      $this->insertFeatureCVterms();

      $this->logger->notice("Step 24 of 27: Insert 'derives_from' relationships...            ");
      $this->insertFeatureDerivesFrom();

      $this->logger->notice("Step 25 of 27: Insert Targets...                                 ");
      $this->insertFeatureTargets();

      $this->logger->notice("Step 26 of 27: Associate features with analysis....              ");
      $this->insertFeatureAnalysis();

      if (!empty($this->residue_index)) {
        $this->logger->notice("Step 27 of 27: Adding sequences data...                        ");
        $this->insertFeatureSeqs();
      }
      $this->logger->notice("Step 27 of 27: Adding sequences data (Skipped: none available)...");
    }
    // On exception, catch the error, clean up the cache file and rethrow
    catch (\Exception $e) {
      $this->closeCacheFile();
      throw $e;
    }

  }

  /**
   * Load a controlled vocabulary term.
   *
   * This method first checks if the term has already been loaded in the
   * feature_cvterm_lookup array, which helps a lot with performance.
   *
   * @param $type
   * @param $cv_id
   *
   * @ingroup gff3_loader
   */
  private function getTypeID($type, $is_prop_type) {
    $chado = $this->getChadoConnection();

    $cv = $this->feature_cv;
    if ($is_prop_type) {
      $cv = $this->feature_prop_cv;
    }

    if ($is_prop_type) {
      if(array_key_exists(strtolower($type), $this->featureprop_cvterm_lookup)) {
        return $this->featureprop_cvterm_lookup[strtolower($type)];
      }
    }
    elseif (array_key_exists(strtolower($type), $this->feature_cvterm_lookup)) {
      return $this->feature_cvterm_lookup[strtolower($type)];
    }

    $sel_cvterm_sql = "
      SELECT CVT.cvterm_id, CVT.name, CVTS.synonym
      FROM {1:cvterm} CVT
        LEFT JOIN {1:cvtermsynonym} CVTS on CVTS.cvterm_id = CVT.cvterm_id
      WHERE CVT.cv_id = :cv_id and
       (lower(CVT.name) = lower(:name) or lower(CVTS.synonym) = lower(:synonym))
    ";

    $result = $chado->query($sel_cvterm_sql, [
      ':cv_id' => $cv->cv_id,
      ':name' => $type,
      ':synonym' => $type,
    ]);
    $cvterm_match = $result->fetchObject();


    // If the term couldn't be found and it's a property term then insert it
    // as a local term.
    if (!$cvterm_match) {
      $term = [
        'id' => "local:$type",
        'name' => $type,
        'is_obsolete' => 0,
        'cv_name' => $cv->name,
        'db_name' => 'local',
        'is_relationship' => FALSE,
      ];
      // @todo convert api call
      $cvterm = (object) chado_insert_cvterm($term, ['update_existing' => FALSE], $this->chado_schema_main);
      // $cvterm = (object) $this->insert_cvterm($term, ['update_existing' => FALSE]);
      $cvterm_match = $cvterm;
    }

    if ($is_prop_type) {
      $this->featureprop_cvterm_lookup[strtolower($type)] = $cvterm_match->cvterm_id;
      $this->featureprop_cvterm_lookup[strtolower($cvterm_match->name)] = $cvterm_match->cvterm_id;
    }
    else {
      $this->feature_cvterm_lookup[strtolower($type)] = $cvterm_match->cvterm_id;
      $this->feature_cvterm_lookup[strtolower($cvterm_match->name)] = $cvterm_match->cvterm_id;
    }
    return $cvterm_match->cvterm_id;
  }

  /**
   * Makes sure Chado is ready with the necessary synonym type records.
   */
  private function prepSynonms() {
    $chado = $this->getChadoConnection();
    // make sure we have a 'synonym_type' vocabulary
    $select = ['name' => 'synonym_type'];
    // $results = chado_select_record('cv', ['*'], $select, NULL, $this->chado_schema_main);
    $results_query = $chado->select('1:cv', 'cv')
      ->fields('cv')
      ->condition('name', 'synonym_type');
    $results = $results_query->execute()->fetchObject();
    $results_count = $results_query->countQuery()->execute()->fetchField();


    if ($results_count == 0) {
      // insert the 'synonym_type' vocabulary
      $values = [
          'name' => 'synonym_type',
          'definition' => 'vocabulary for synonym types',
      ];
      // $success = chado_insert_record('cv', $values, array(
      //     'skip_validation' => TRUE,
      // ), $this->chado_schema_main);
      $success = $chado->insert('1:cv')
        ->fields($values)
        ->execute();

      if (!$success) {
        $this->logger->warning("Failed to add the synonyms type vocabulary.");
        return 0;
      }
      // now that we've added the cv we need to get the record
      // $results = chado_select_record('cv', ['*'], $select, NULL, $this->chado_schema_main);
      $results_query = $chado->select('1:cv', 'cv')
      ->fields('cv')
      ->condition('name', 'synonym_type');
      $results = $results_query->execute()->fetchObject();
      $results_count = $results_query->countQuery()->execute()->fetchField();
      if ($results_count > 0) {
        $syncv = $results;
      }
    }
    else {
      $syncv = $results;
    }

    // get the 'exact' cvterm, which is the type of synonym we're adding
    $select = [
      'name' => 'exact',
      'cv_id' => [
        'name' => 'synonym_type',
      ],
    ];
    // $result = chado_select_record('cvterm', ['*'], $select, NULL, $this->chado_schema_main);
    $result_cv = $chado->select('1:cv', 'cv')
      ->fields('cv')
      ->condition('name', 'synonym_type')
      ->execute();
    if (!$result_cv) {
      $this->logger->warning("DB synonym_type could not be found");
      return 0;      
    }

    $result_query = $chado->select('1:cvterm', 'cvterm')
      ->fields('cvterm')
      ->condition('name', 'exact')
      ->condition('cv_id', $result_cv->fetchObject()->cv_id);
    $result = $result_query->execute()->fetchObject();
    $result_count = $result_query->countQuery()->execute()->fetchField();

    if ($result_count == 0) {
      $term = [
        'name' => 'exact',
        'id' => "synonym_type:exact",
        'definition' => '',
        'is_obsolete' => 0,
        'cv_name' => $syncv->name,
        'is_relationship' => FALSE,
      ];
      $syntype = chado_insert_cvterm($term, ['update_existing' => TRUE], $this->chado_schema_main);
      // $syntype = $this->insert_cvterm($term, ['update_existing' => TRUE]);
      if (!$syntype) {
        $this->logger->warning("Cannot add synonym type: synonym_type:exact");
        return 0;
      }
    }
    else {
      $syntype = $result;
    }
    $this->exact_syn = $syntype;
  }

  /**
   * Makes sure there is a null publication in the database.
   */
  private function prepNullPub(){
    $chado = $this->getChadoConnection();
    // Check to see if we have a NULL publication in the pub table.  If not,
    // then add one.
    $select = ['uniquename' => 'null'];
    // $result = chado_select_record('pub', ['*'], $select, NULL, $this->chado_schema_main);
    $result_query = $chado->select('1:pub', 'pub')
      ->fields('pub')
      ->condition('uniquename', 'null');
    $result_count = $result_query->countQuery()->execute()->fetchField();

    if ($result_count == 0) {
      $pub_sql = "
        INSERT INTO {1:pub} (uniquename,type_id)
        VALUES (:uname,
          (SELECT cvterm_id
           FROM {1:cvterm} CVT
             INNER JOIN {1:dbxref} DBX ON DBX.dbxref_id = CVT.dbxref_id
             INNER JOIN {1:db} DB      ON DB.db_id      = DBX.db_id
           WHERE CVT.name = :type_id))
      ";
      $status = $chado->query($pub_sql, [
        ':uname' => 'null',
        ':type_id' => 'null',
      ]);
      if (!$status) {
        $this->logger->warning("Cannot prepare statement 'ins_pub_uniquename_typeid.");
        return 0;
      }

      // Insert the null pub.
      // $result = $chado->query($pub_sql, [
      //     ':uname' => 'null',
      //     ':type_id' => 'null',
      // ])->fetchObject();
      // if (!$result) {
      //   $this->logger->warning("Cannot add null publication needed for setup of alias.");
      //   return 0;
      // }

      // $result = chado_select_record('pub', ['*'], $select, NULL, $this->chado_schema_main);
      $result_query = $chado->select('1:pub','pub')
        ->fields('pub')
        ->condition('uniquename','null');
      $result = $result_query->execute()->fetchObject();
      $pub = $result;
    }
    else {
      $result = $result_query->execute()->fetchObject();
      $pub = $result;
    }
    $this->null_pub = $pub;
  }

  /**
   * Makes sure Chado is ready with the necessary DB records.
   */
  private function prepDBs() {
    $chado = $this->getChadoConnection();
    // Get the list of database records that are needed by this GFF file. If
    // they do not exist then add them.
    foreach (array_keys($this->db_lookup) as $dbname) {
      // First look for the database name if it doesn't exist then create one.
      // first check for the fully qualified URI (e.g. DB:<dbname>. If that
      // can't be found then look for the name as is.  If it still can't be found
      // the create the database
      $values = ['name' => "DB:$dbname"];
      // $db = chado_select_record('db', ['db_id'], $values, NULL, $this->chado_schema_main);
      $db_query = $chado->select('1:db','db')
        ->fields('db')
        ->condition('name', "DB:$dbname");
      $db_count = $db_query->countQuery()->execute()->fetchField();
      $db = $db_query->execute()->fetchObject();
      if ($db_count == 0) {
        $values = ['name' => "$dbname"];
        // $db = chado_select_record('db', ['db_id'], $values, NULL, $this->chado_schema_main);
        $db_query = $chado->select('1:db', 'db')
          ->fields('db')
          ->condition('name', "$dbname");
        $db_count = $db_query->countQuery()->execute()->fetchField();
        $db = $db_query->execute()->fetchObject();
      }

      if ($db_count == 0) {
        $values = [
          'name' => $dbname,
          'description' => 'Added automatically by the Tripal GFF loader.',
        ];
        // $success = chado_insert_record('db', $values, array(
        //   'skip_validation' => TRUE,
        // ), $this->chado_schema_main);
        // print_r("DB NAME:" . $dbname . "\n");
        $debug_dbs = $chado->query("SELECT * FROM {1:db} ORDER BY db_id ASC");
        // while ($obj = $debug_dbs->fetchObject()) {
        //   print_r($obj);
        //   print_r("\n");
        // }
        // $debug_db_serial = $chado->query("SELECT currval(pg_get_serial_sequence('" . $chado->getSchemaName() . ".db', 'db_id'));");
        // while($obj = $debug_db_serial->fetchObject()) {
        //   print_r($obj);
        //   print_r("\n");
        // }
        $success = $chado->insert('1:db')
          ->fields($values)
          ->execute();
        if ($success) {
          $values = ['name' => "$dbname"];
          // $db = chado_select_record('db', ['db_id'], $values, NULL, $this->chado_schema_main);
          $db_query = $chado->select('1:db', 'db')
            ->fields('db')
            ->condition('name', "$dbname");
          $db = $db_query->execute()->fetchObject();
        }
        else {
          $this->logger->warning("Cannot find or add the database $dbname.");
          return 0;
        }
      }

      $this->db_lookup[$dbname] = $db->db_id;
    }
  }

  /**
   * Parses the current line of the GFF3 file for a feature.
   *
   * @return array
   *  An associative array containing the 9 elements othe GFF3 file. The
   *  9th element is an associative array of the attributes.
   */
  private function parseGFF3Line($line) {

    // get the columns
    $cols = explode("\t", $line);
    if (sizeof($cols) != 9) {
      throw new \Exception(t('Improper number of columns on line ' . $this->current_line . ': ' . $line));
    }

    $ret = [
      'line' => $this->current_line,
      'landmark' => $cols[0],
      'source' => $cols[1],
      'type' => strtolower($cols[2]),
      'start' => $cols[3],
      'stop' => $cols[4],
      'score' => $cols[5],
      'strand' => $cols[6],
      'phase' => $cols[7],
      'attrs' => [],
    ];

    // Ready the start and stop for chado.  Chado expects these positions
    // to be zero-based, so we substract 1 from the fmin. Also, in case
    // they are backwards, put them in the right order.
    $fmin = $ret['start'] - 1;
    $fmax = $ret['stop'];
    if ($ret['stop'] < $ret['start']) {
      $fmin = $ret['stop'] - 1;
      $fmax = $ret['start'];
    }
    $ret['start'] = $fmin;
    $ret['stop'] = $fmax;

    // Landmark (seqid) validation checks based on GFF3 specifications
    $matches = [];
    preg_match('/[a-zA-Z0-9\.:\^\*\$@!\+_\?\-\|]*/', $ret['landmark'], $matches);
    if ($matches[0] != $ret['landmark']) {
      throw new \Exception(t("Landmark/seqid " . $ret['landmark'] . " contains invalid
        characters. Only characters included in this regular expression is
        allowed [a-zA-Z0-9.:^*$@!+_?-|]"));
    }

    // Check to make sure strand has a valid character
    if (preg_match('/[\+-\?\.]/',$ret['strand']) == false) {
      throw new \Exception(t('Invalid strand detected on line ' . $line . ',
        strand can only be +-?.'));
    }

    // Format the strand for chado
    if (strcmp($ret['strand'], '.') == 0) {
      $ret['strand'] = 0;
    }
    elseif (strcmp($ret['strand'], '?') == 0) {
      $ret['strand'] = 0;
    }
    elseif (strcmp($ret['strand'], '+') == 0) {
      $ret['strand'] = 1;
    }
    elseif (strcmp($ret['strand'], '-') == 0) {
      $ret['strand'] = -1;
    }


    if (preg_match('/[012\.]/',$ret['phase']) == false) {
      throw new \Exception(t('Invalid phase detected on line ' . $line . ',
        phase can only be 0,1,2 or . (period)'));
    }


    if (strcmp($ret['phase'], '.') == 0) {
      if ($ret['type'] == 'cds') {
        $ret['phase'] = '0';
      }
      else {
        $ret['phase'] = '';
      }
    }

    $tags = [];
    $attr_name = '';
    $attr_uniquename = '';
    $attrs = explode(";", $cols[8]);
    $attr_organism = $this->organism_id;
    $attr_parent = '';
    $attr_others = [];
    $attr_aliases = [];
    $attr_dbxref = [];
    $attr_derives = [];
    $attr_terms = [];
    $attr_target = [];
    foreach ($attrs as $attr) {
      $attr = rtrim($attr);
      $attr = ltrim($attr);
      if (strcmp($attr, '') == 0) {
        continue;
      }
      if (!preg_match('/^[^\=]+\=.+$/', $attr)) {
        throw new \Exception(t('Attribute is not correctly formatted on line ' . 
          $this->current_line . ': ' . $attr));
      }

      // Break apart each attribute into key/value pairs.
      $tag = preg_split("/=/", $attr, 2);

      // Multiple values of an attribute are separated by commas
      $tag_name = $tag[0];
      if (!array_key_exists($tag_name, $tags)) {
        $tags[$tag_name] = [];
      }
      $tags[$tag_name] = array_merge($tags[$tag_name], explode(",", $tag[1]));

      // Replace the URL escape codes for each tag
      for ($i = 0; $i < count($tags[$tag_name]); $i++) {
        $tags[$tag_name][$i] = urldecode($tags[$tag_name][$i]);
      }

      if (strcmp($tag_name, 'Alias') == 0) {
        $attr_aliases = array_merge($attr_aliases, $tags[$tag_name]);
      }
      elseif (strcmp($tag_name, 'Parent') == 0) {
        $attr_parent = $tag[1];
      }
      elseif (strcmp($tag_name, 'Dbxref') == 0) {
        $attr_dbxref = array_merge($attr_dbxref, $tags[$tag_name]);
      }
      elseif (strcmp($tag_name, 'Derives_from') == 0) {
        $attr_derives = array_merge($attr_derives, $tags[$tag_name]);
      }
      elseif (strcmp($tag_name, 'Ontology_term') == 0) {
        $attr_terms = array_merge($attr_terms, $tags[$tag_name]);
      }
      elseif (strcmp($tag_name, 'organism') == 0) {
        if (count($tags[$tag_name]) > 1) {
          throw new \Exception(t('Each feature can only have one "organism" attribute. 
            The feature ' . $ret['uniquename'] . 
            ' has more than one: ' . $ret['organism']));
        }
        $attr_organism = $this->findOrganism($tags[$tag_name][0], $this->current_line);
      }
      elseif (strcmp($tag_name, 'Target') == 0) {
        if (count($tags[$tag_name]) > 1) {
          throw new \Exception(t('Each feature can only have one "Target" attribute. 
          The feature ' . $ret['uniquename'] . ' has more than one.'));
        }
        // Get the elements of the target.
        $matches = [];
        if (preg_match('/^(.*?)\s+(\d+)\s+(\d+)(\s+[\+|\-])*$/', trim($tags[$tag_name][0]), $matches)) {
          $attr_target['name'] = $matches[1];
          $attr_target['start'] = $matches[2];
          $attr_target['stop'] = $matches[3];
          $tfmin = $attr_target['start'] - 1;
          $tfmax = $attr_target['stop'];
          if ($attr_target['stop'] < $attr_target['start']) {
            $tfmin = $attr_target['stop'] - 1;
            $tfmax = $attr_target['start'];
          }
          $attr_target['start'] = $tfmin;
          $attr_target['stop'] = $tfmax;

          $attr_target['phase'] = '';
          $attr_target['strand'] = 0;
          if (!empty($matches[4])) {
            if (preg_match('/^\+$/', trim($matches[4]))) {
              $attr_target['strand'] = 1;
            }
            elseif (preg_match('/^\-$/', trim($matches[4]))) {
              $attr_target['strand'] = -1;
            }
          }
          $attr_target['organism_id'] = $this->target_organism_id ? $this->target_organism_id : $this->organism_id;
          $attr_target['type_id'] = $this->target_type_id ? $this->target_type_id : NULL;
          $attr_target['type'] = $this->target_type ? $this->target_type : NULL;

          // If this Target aligns to a feature where the match type is specified
          // (e.g. cDNA_match, EST_match, etc.) then we can pull the type for
          // the target feature from the feature type.
          if (preg_match('/(.+)_match/', $ret['type'], $matches)) {
            $attr_target['type'] = $matches[1];
            $attr_target['type_id'] = $this->getTypeID($matches[1], FALSE);
          }
        }
        else {
          throw new \Exception(t('The "Target" attribute is incorreclty formatted for the 
          feature "' . $ret['uniquename'] . '"'));
        }
      }
      elseif (strcmp($tag_name, 'target_organism') == 0) {
        $attr_target['organism_id'] = $this->findOrganism($tags[$tag_name][0], $this->current_line);
      }
      elseif (strcmp($tag_name, 'target_type') == 0) {
        $attr_target['type'] = $tags[$tag_name][0];
        $attr_target['type_id'] = $this->getTypeID($tags[$tag_name][0], FALSE);
      }
      // Get the list of non-reserved attributes these will get added
      // as properties to the featureprop table.  The 'Note', 'Gap', 'Is_Circular',
      // attributes will go in as a property so those are not in the list
      // checked below.
      elseif (strcmp($tag_name, 'Name') !=0 and strcmp($tag_name, 'ID') !=0 and
              strcmp($tag_name, 'Alias') != 0 and strcmp($tag_name, 'Parent') != 0 and
              strcmp($tag_name, 'Target') != 0 and strcmp($tag_name, 'Derives_from') != 0 and
              strcmp($tag_name, 'Dbxref') != 0 and strcmp($tag_name, 'Ontology_term') != 0 and
              strcmp($tag_name, 'target_organism') != 0 and strcmp($tag_name, 'target_type') != 0 and
              strcmp($tag_name, 'organism' != 0)) {
        foreach ($tags[$tag_name] as $value) {
          if (!array_key_exists($tag_name, $attr_others)) {
            $attr_others[$tag_name] = [];
          }
          $attr_others[$tag_name][] = $value;
        }
      }
    }

    // A feature may get ignored. But let's default this to FALSE.
    $ret['skipped'] = FALSE;

    // A line may have more than one feature (e.g. match, EST_match, etc).
    // This flag, when TRUE, tells the parseGFF3 function to repeat this line.
    $ret['repeat'] = FALSE;

    // If neither name nor uniquename are provided then generate one.
    $names = $this->getFeatureNames($tags, $ret['type'], $ret['landmark'], $ret['start'], $ret['stop']);
    $attr_uniquename = $names['uniquename'];
    $attr_name = $names['name'];

    // If this is a match feature (match, EST_match, cDNA_match, etc), then
    // we need to handle this line specially.
    if (preg_match('/match$/i', $ret['type'])) {

      // If the feature already exists that means we need to add a match_part
      // feature.  If not, then we will add a flag to the results to tell
      // the parseGFF3 function to repeat this line, as it has two features:
      // the match and the match_part.  All other match feature with the same
      // ID in the GFF3 will just be match_part features.
      $parent_check = preg_replace('/_part_\d+/', '', $attr_uniquename);
      if (array_key_exists($parent_check, $this->features)) {
         // Set the match_part parent
         // remove the "_part_X" suffix added by the getFeatureNames to find
         // the parent.
         $attr_parent = $parent_check;
         $ret['type'] = 'match_part';
      }
      else {
        // Unset all attributes as these belong on the match_part
        $attr_dbxref = [];
        $attr_aliases = [];
        $attr_terms = [];
        $attr_derives = [];
        $attr_others = [];
        $ret['repeat'] = TRUE;
      }
    }

    $ret['name'] = $attr_name;
    $ret['uniquename'] = $attr_uniquename;
    $ret['synonyms'] = $attr_aliases;

    // Add in the dbxref record.
    $ret['dbxrefs'] = [];
    foreach ($attr_dbxref as $key => $dbx) {
      $parts = explode(':', $dbx, 2);
      $ret['dbxrefs']["{$parts[0]}:{$parts[1]}"] = array(
        'db' => $parts[0],
        'accession' => $parts[1],
      );
    }

    // Add in the GFF source dbxref. This is needed for GBrowse.
    $ret['dbxrefs']["GFF_source:{$ret['source']}"] = array(
      'db' => 'GFF_source',
      'accession' => $ret['source'],
    );

    // Add in the ontology terms
    $ret['terms'] = [];
    foreach ($attr_terms as $key => $dbx) {
      $parts = explode(':', $dbx, 2);
      $ret['terms']["{$parts[0]}:{$parts[1]}"] = array(
        'db' => $parts[0],
        'accession' => $parts[1],
      );
    }

    // Add the derives from entry.
    $ret['derives_from'] = '';
    if (count($attr_derives) == 1) {
      $ret['derives_from'] = $attr_derives[0];
    }
    if (count($attr_derives) > 1) {
      throw new \Exception(t('Each feature can only have one "Derives_from" attribute. 
        The feature ' . $ret['uniquename'] . ' has more than one: ' . $ret['derives_from']));
    }

    // Now add all of the attributes into the return array.
    foreach ($tags as $key => $value) {
      $ret['attrs'][$key] = $value;
    }

    // Add the organism entry, but if we don't have one for this feature
    // (in the case where the target_organism attribute doesn't match
    // an organism in the databse) then skip this feature.
    $ret['organism'] = $attr_organism;
    if (!$ret['organism']) {
      $ret['skipped'] = TRUE;
    }

    // Add the target. If the type_id is missing then remove the target
    // and we'll skip it.
    $ret['target'] = $attr_target;
    if (!array_key_exists('type', $ret['target']) or empty($ret['target'])) {
      $ret['target'] = [];
    }

    // Make sure we only have one Gap if it exists
    if (array_key_exists('Gap', $attr_others) and count($attr_others['Gap']) > 1) {
      throw new \Exception(t('Each feature can only have one "Gap" attribute. 
      The feature ' . $ret['uniquename'] . ' has more than one.'));
    }

    // Add the properties and parent.
    $ret['properties'] = $attr_others;
    $ret['parent'] = $attr_parent;
    return $ret;
  }

  /**
   * Indexes the FASTA section of the file for quick lookup.
   */
  private function indexFASTA() {

    // Iterate through the remaining lines of the file
    while ($line = fgets($this->gff_file_h)) {

      $this->current_line++;
      $this->addItemsHandled(mb_strlen($line));

      // Get the ID and the current file pointer and store that for later.
      if (preg_match('/^>/', $line)) {
        $id = preg_replace('/^>([^\s]+).*$/', '\1', $line);
        $this->residue_index[trim($id)] = ftell($this->gff_file_h);
      }
    }
  }

  /**
   * Loads the actual residue information from the FASTA section of the file.
   */
  private function insertFeatureSeqs() {

    $num_residues = count(array_keys($this->residue_index));

    $this->setItemsHandled(0);
    $this->setTotalItems($num_residues);

    $count = 0;

    foreach ($this->residue_index as $uniquename => $offset) {

      // Skip this sequence if we can't match the name with a known feature
      // or landmark name.
      if (!(array_key_exists($uniquename, $this->features) and $this->features[$uniquename]) and
          !(array_key_exists($uniquename, $this->landmarks) and $this->landmarks[$uniquename])) {
        $this->logger->warning('Assigning Sequence: cannot find a feature with a unique name of: "@uname". Please ensure the sequence names in the ##FASTA section use the same name as the ID in the feature in the GFF file. ',
        ['@uname' => $uniquename]);
        $count++;
        continue;
      }

      // Get the feature that this sequence belongs.
      $feature_id = NULL;
      if (array_key_exists($uniquename, $this->features)) {
        $findex = $this->features[$uniquename]['findex'];
        $feature = $this->getCachedFeature($findex);
        // print_r($feature);
        // TODO: SEE IF THIS BREAKS THINGS
        // DEBUG: THIS CODE LOGIC NEEDS DOUBLE CHECKING - ASK STEPHEN
        // if (empty($feature['feature_id'])) {
        //   $feature['feature_id'] = NULL;
        // }
        $feature_id = $feature['feature_id'];
      }
      else {
        $feature_id = $this->landmarks[$uniquename];
      }


      // Seek to the position in the GFF file where this sequence is housed.
      // iterate through the lines and get store the value.
      $residues = [];
      fseek($this->gff_file_h, $offset);
      while ($line = fgets($this->gff_file_h)) {
        if (preg_match('/^>/', $line)) {
          break;
        }
        $residues[] = trim($line);
      }
      $residues = implode('', $residues);

      $values = [
        'residues' => $residues,
        'seqlen' => strlen($residues),
        'md5checksum' => md5($residues),
      ];
      chado_update_record('feature', ['feature_id' => $feature_id], $values, NULL, $this->chado_schema_main);
      $count++;
      $this->setItemsHandled($count);
    }
  }

  /**
   * Retrieves a ChadoRecord object for the landmark feature.
   *
   * @param string $landmark_name
   *   The name of the landmark to get
   *
   * @return object
   *   A feature ChadoRecord object or NULL if the landmark is missing and
   *   $skip_on_missing is TRUE.
   */
  private function findLandmark($landmark_name) {
    $chado = $this->getChadoConnection();
    $landmark_type = $this->default_landmark_type;

    // Before performing a database query check to see if
    // this landmark is already in our lookup list.
    if (array_key_exists($landmark_name, $this->landmarks)) {
      return $this->landmarks[$landmark_name];
    }

    $landmark_select = $chado->select('1:feature')
      ->fields('feature')
      ->condition('organism_id', $this->organism_id)
      ->condition('uniquename', $landmark_name);

    if($landmark_type) {
      $landmark_select->condition('type_id', $landmark_type->getValue('cvterm_id'));
    }

    // Make sure we only match on one landmark.
    $num_found = $landmark_select->countQuery()->execute()->fetchField();
    if ($num_found == 0) {
      return NULL;
    }
    if ($num_found > 1) {
      throw new \Exception(t("The landmark '$landmark_name' has more than one entry for 
      this organism (" . $this->organism->genus . " " . $this->organism->species . "). 
      Did you provide a landmark type? If not, try resubmitting and providing a type."));
    }

    // The landmark was found, remember it
    $landmark = $landmark_select->execute()->fetchObject();
    $this->landmarks[$landmark_name] = $landmark->feature_id;

    return $landmark;
  }
  /**
   * Loads into the database any landmark sequences.
   *
   * @param string $line
   *   The line from the GFF file that is the ##sequence-region comment.
   */
  private function insertHeaderLandmark($line) {
    $region_matches = [];
    if (preg_match('/^##sequence-region\s+(\w*?)\s+(\d+)\s+(\d+)$/i', $line, $region_matches)) {
      $rid = $region_matches[1];
      $landmark = $this->findLandmark($rid);
      if (!$landmark) {
        if (!$this->default_landmark_type) {
          throw new \Exception(t('The landmark, ' . $rid . ', cannot be added becuase no landmark ' .
              'type was provided. Please redo the importer job and specify a landmark type.'));
        }
        $this->insertLandmark($rid);
      }
    }
  }

  /**
   * Loads a single landmark by name.
   */
  private function insertLandmark($name) {
    $chado = $this->getChadoConnection();
    $residues = '';
    $insert_id = $chado->insert('1:feature')
    ->fields([
      'organism_id' => $this->organism->organism_id,
      'uniquename' => $name,
      'name' => $name,
      // ORIGINAL CODE FROM STEPHEN
      // 'type_id' => $this->landmark_cvterm->cvterm_id,
      'type_id' => $this->getLandmarkTypeID($name),
      'md5checksum' => md5($residues),
      'is_analysis' => 0,
      'is_obsolete' => 0,
    ])
    ->execute();
    $this->landmarks[$name] = $insert_id;
  }

  /**
   *
   */
  private function parseGFF3() {
    $filesize = filesize($this->gff_file);
    $this->setTotalItems($filesize);

    // Holds a unique list of cvterms for later lookup.
    $feature_cvterms = [];
    $featureprop_cvterms = [];

    while ($line = fgets($this->gff_file_h)) {
      $this->current_line++;
      $this->addItemsHandled(mb_strlen($line));

      $line = trim($line);

      if ($this->current_line < $this->start_line) {
        continue;
      }

      // If we're in the FASTA file we're at the end of the features so return.
      if (preg_match('/^##FASTA/i', $line)) {
        $this->indexFASTA();
        continue;
      }

      // if at the ##sequence-region line handle it.
      $matches = [];
      if (preg_match('/^##sequence-region\s+(\w*?)\s+(\d+)\s+(\d+)$/i', $line, $matches)) {
        $this->seq_region_headers[$matches[1]] = $line;
        continue;
      }

      // skip comments
      if (preg_match('/^#/', $line)) {
        continue;
      }

      // skip empty lines
      if (preg_match('/^\s*$/', $line)) {
        continue;
      }

      // Parse this feature from this line of the GFF3 file.
      $gff_feature = $this->parseGFF3Line($line);
      $this->prepareFeature($gff_feature, $feature_cvterms, $featureprop_cvterms);

      // If there is a second feature (in the case of a match) then
      // repeat this line (to get the match_part).
      if ($gff_feature['repeat'] === TRUE) {
        $gff_feature = $this->parseGFF3Line($line);
        $this->prepareFeature($gff_feature, $feature_cvterms, $featureprop_cvterms);
      }
    }

    // Make sure we have the protein term in our list.
    if (!array_key_exists('protein', $feature_cvterms) and
        !array_key_exists('polypeptide', $feature_cvterms)) {
      $feature_cvterms['polypeptide'] = 0;
    }

    // Iterate through the feature type terms and get a chado object for each.
    foreach (array_keys($feature_cvterms) as $name) {
      $this->getTypeID($name, FALSE);
    }

    // Iterate through the featureprop type terms and get a cvterm_id for
    // each. If it doesn't exist then add a new record.
    foreach (array_keys($featureprop_cvterms) as $name) {
      $this->getTypeID($name, TRUE);
    }
  }

  /**
   * Prepare the database prior to working with the feature.
   */
  private function prepareFeature($gff_feature, &$feature_cvterms, &$featureprop_cvterms) {
    // Add the landmark if it doesn't exist in the landmark list.
    if (!array_key_exists($gff_feature['landmark'], $this->landmarks)) {
      $this->landmarks[$gff_feature['landmark']] = FALSE;

      // Check whether landmark_id matches the feature type
      // Keep track of the landmark types using the class variable
      // landmark_types
      $landmark_id = $gff_feature['attrs']['ID'][0];
      if ($landmark_id == $gff_feature['landmark']) {
        $this->landmark_types[$landmark_id] = $gff_feature['type'];
      }
      else {
        $this->landmark_types[$landmark_id] = $this->default_landmark_type;
      }

    }

    // Organize DBs and DBXrefs for faster access later on.
    foreach ($gff_feature['dbxrefs'] as $index => $info) {
      if (!array_key_exists($info['db'], $this->db_lookup)) {
        $this->db_lookup[$info['db']] = FALSE;
      }
      if (!array_key_exists($index, $this->dbxref_lookup)) {
        $this->dbxref_lookup[$index] = $info;
      }
    }

    // We want to make sure the Ontology_term attribute dbxrefs are
    // also easily looked up... but we do not want to create them
    // if they do not exist the presence of the 'cvterm' key will
    // tell the loadDbxrefs() function to not create the term.
    foreach ($gff_feature['terms'] as $index => $info) {
      if (!array_key_exists($info['db'], $this->db_lookup)) {
        $this->db_lookup[$info['db']] = FALSE;
      }

      if (!array_key_exists($index, $this->dbxref_lookup)) {
        $this->dbxref_lookup[$index] = $info;
        $this->dbxref_lookup[$index]['cvterm_id'] = NULL;
      }
    }

    // Organize the CVterms for faster access later on.
    if (!array_key_exists($gff_feature['type'], $feature_cvterms)) {
      $feature_cvterms[$gff_feature['type']] = 0;
    }
    $feature_cvterms[$gff_feature['type']]++;

    // Add any target feature types to the list as well.
    if (array_key_exists('name', $gff_feature['target'])) {
      if (!array_key_exists($gff_feature['target']['type'], $feature_cvterms)) {
        $feature_cvterms[$gff_feature['target']['type']] = 0;
      }
      $feature_cvterms[$gff_feature['target']['type']]++;
    }

    // Organize the feature property types for faster access later on.
    foreach ($gff_feature['properties'] as $prop_name => $value) {
      if (!array_key_exists($prop_name, $featureprop_cvterms)) {
        $featureprop_cvterms[$prop_name] = NULL;
      }
      $featureprop_cvterms[$prop_name]++;
    }

    // Cache the GFF feature details for later lookup.
    $this->cacheFeature($gff_feature);

    // If this feature has a target then we need to add the target as
    // new feature for insertion.
    if (array_key_exists('name', $gff_feature['target'])) {
      $this->addTargetFeature($gff_feature);
    }
  }

  /**
   *
   */
  private function findMissingProteins() {
    $this->setItemsHandled(0);
    $this->setTotalItems(count(array_keys($this->features)));

    // Don't do anything if the user wants to skip creation of non listed
    // proteins. Proteins that have actual lines in the GFF will still be
    // created.
    if ($this->skip_protein) {
      $this->logger->notice('  Skipping creation of non-specified proteins...            ');
      return;
    }

    // First, store records for which proteins need to exist. These
    // will be for any parent that has a 'CDS' or 'protein' child.
    $i = 0;
    foreach ($this->features as $info) {
      $i++;
      $this->setItemsHandled($i);
      $findex = $info['findex'];
      $feature = $this->getCachedFeature($findex);
      $type = $feature['type'];
      if ($type == 'cds' or $type == 'protein' or $type == 'polypeptide') {
        $parent_name = $feature['parent'];
        if ($parent_name) {
          if (!array_key_exists($parent_name, $this->proteins)) {
            $this->proteins[$parent_name] = [];
          }
          if ($type == 'cds') {
            $this->proteins[$parent_name]['cds'][] = $findex;
          }
          if ($type == 'protein' or $type == 'polypeptide') {
            $this->proteins[$parent_name]['protein'] = $findex;
          }
        }
      }
    }
  }

  /**
   * Checks the features and finds those that need proteins added.
   */
  private function addMissingProteins() {
    $this->setItemsHandled(0);
    $this->setTotalItems(count(array_keys($this->proteins)));

    // Second, iterate through the protein list and for any parents that
    // don't already have a protein we need to create one.
    $i = 0;
    foreach ($this->proteins as $parent_name => $info) {
      $i++;
      $this->setItemsHandled($i);

      // Skip addition of any proteins that are already in the GFF file.
      if (array_key_exists('protein', $info)) {
        continue;
      }

      // If we don't have a protein
      if (array_key_exists('cds', $info)) {
        $start = INF;
        $stop = -INF;
        $start_phase = 0;
        $stop_phase = 0;
        // Find the starting and end CDS.
        foreach ($info['cds'] as $findex) {
          $cds = $this->getCachedFeature($findex);
          if ($cds['start'] < $start) {
            $start = $cds['start'];
            $start_phase = $cds['phase'];
          }
          if ($cds['stop'] > $stop) {
            $stop = $cds['stop'];
            $stop_phase = $cds['phase'];
          }
        }

        // Set the start of the protein to be the start of the coding
        // sequence minus the phase.
        if ($cds['strand'] == '-1') {
          $stop -= $stop_phase;
        }
        else {
          $start += $start_phase;
        }

        // Get the name for the protein
        $name = $parent_name;
        $uname = $parent_name . '-protein';
        // If regexes are provdied then use those to create the protein name.
        if ($this->re_mrna and $this->re_protein) {
          $uname = preg_replace("/" . $this->re_mrna . "/", $this->re_protein, $parent_name);
        }

        // Modified by Rish due to undefined errors in unit testing
        if (!isset($cds['organism_id'])) {
          $cds['organism_id'] = NULL;
        }

        // Now create the protein feature.
        $feature = [
          'line' => $cds['line'],
          'landmark' => $cds['landmark'],
          'source' => $cds['source'],
          'type' => 'polypeptide',
          'start' => $start,
          'stop' => $stop,
          'strand' => $cds['strand'],
          'phase' => '',
          'attr' => [],
          'skipped' => FALSE,
          'name' => $name,
          'uniquename' => $uname,
          'synonyms' => [],
          'dbxrefs' => [],
          'terms' => [],
          'derives_from' => NULL,
          'organism' => $cds['organism_id'],
          'target' => [],
          'properties' => [],
          'parent' => $cds['parent'],
        ];
        $this->cacheFeature($feature);
      }
    }
  }

  /**
   * Adds a new target feature to the feature list.
   *
   * @param array $gff_feature
   *   The feature array created by the parseFeature function.
   */
  private function addTargetFeature($gff_feature) {
    if (!array_key_exists($gff_feature['target']['name'], $this->features)) {
      $feature = [
        'is_target' => TRUE,
        'line' => $this->current_line,
        'landmark' => NULL,
        'source' => $gff_feature['source'],
        'type' => $gff_feature['target']['type'],
        'start' => NULL,
        'stop' => NULL,
        'strand' => NULL,
        'phase' => NULL,
        'attr' => [],
        'skipped' => FALSE,
        'name' => $gff_feature['target']['name'],
        'uniquename' => $gff_feature['target']['name'],
        'synonyms' => [],
        'dbxrefs' => [],
        'terms' => [],
        'derives_from' => NULL,
        'organism' => $gff_feature['target']['organism_id'],
        'target' => [],
        'properties' => [],
        'parent' => '',
      ];
      $this->cacheFeature($feature);
    }
  }

  /**
   * Opens the cache file for read/write access.
   */
  private function openCacheFile() {
    $temp_file = \Drupal::service('file_system')->tempnam('temporary://', "TripalGFF3Import_");
    $this->gff_cache_file_name = \Drupal::service('file_system')->realpath($temp_file);

    $this->logger->notice("Opening temporary cache file: @cfile",
    ['@cfile' => $this->gff_cache_file_name]);
    $this->gff_cache_file = fopen($this->gff_cache_file_name, "r+");
  }

  /**
   * Closes and cleans up the cache file.
   */
  private function closeCacheFile() {
    fclose($this->gff_cache_file);
    $this->logger->notice("Removing temporary cache file: @cfile",
    ['@cfile' => $this->gff_cache_file_name]);
    unlink($this->gff_cache_file_name);
  }

  /**
   * Caches the processed feature from a GFF3 file
   */
  private function cacheFeature($gff_feature) {
    // Make sure we're at the end of the file.
    fseek($this->gff_cache_file, 0, SEEK_END);

    // Get the index of this location
    $findex = ftell($this->gff_cache_file);

    // Write the serialied array for this feature to the cache file
    // and save the index into the member variable.
    fwrite($this->gff_cache_file, serialize($gff_feature) . "\n");
    $this->features[$gff_feature['uniquename']]['findex'] = $findex;
    $this->features[$gff_feature['uniquename']]['feature_id'] = NULL;
  }

  /**
   * Retrieves a feature using its index from the cache file.
   */
  private function getCachedFeature($findex) {
    $retval = fseek($this->gff_cache_file, $findex);
    if ($retval == -1) {
      throw new \Exception(t('Cannot seek to file location, ' . $findex . ', 
        in cache file ' . $this->gff_cache_file . '.'));
    }
    $feature = fgets($this->gff_cache_file);
    $feature = unserialize($feature);
    return $feature;
  }

  /**
   * Imports the landmark features into Chado.
   */
  private function insertLandmarks() {
    foreach ($this->landmarks as $uniquename => $feature_id) {
      // If the landmark does not have an entry in the GFF lines, try to
      // find or add it.
      if ($feature_id === FALSE) {
        // First see if there is a definition in the headers region.
        if (array_key_exists($uniquename, $this->seq_region_headers)) {
          $this->insertHeaderLandmark($this->seq_region_headers[$uniquename]);
        }
        // Second, if a landmark_type is provided from the GFF file
        else if (array_key_exists($uniquename, $this->landmark_types)) {
          $this->insertLandmark($uniquename);
        }
        // Third, if a landmark_type is provided then just add the landmark feature.
        else if ($this->default_landmark_type) {
          $this->insertLandmark($uniquename);
        }
        else {
          throw new \Exception(t('The landmark (reference) sequence, ' . $uniquename . ', 
            is not in the database and not specified in the GFF3 file. 
            Please either pre-load the landmark sequences or set a "Landmark Type" 
            in the GFF importer.'));
        }
      }
    }
  }

  /**
   * Imports the feature records into Chado.
   */
  private function insertFeatures() {
    $chado = $this->getChadoConnection();
    $batch_size = 1000;
    $num_features = count(array_keys($this->features));
    $num_batches = (int) ($num_features / $batch_size) + 1;

    $this->setItemsHandled(0);
    $this->setTotalItems($num_batches);

    $init_sql = "
      INSERT INTO {1:feature}
        (uniquename, name, type_id, organism_id, residues, md5checksum,
         seqlen, is_analysis, is_obsolete)
      VALUES\n";
    $i = 0;
    $total = 0;
    $batch_num = 1;
    $sql = '';
    $args = [];
    foreach ($this->features as $uniquename => $info) {
      $findex = $info['findex'];
      $feature_id = $info['feature_id'];
      $feature = $this->getCachedFeature($findex);

      $total++;
      $i++;

      // Only do an insert if this feature doesn't already exist in the databse.
      if (!$feature_id and !$feature['skipped']) {
        $residues = '';

        $type_id = $this->feature_cvterm_lookup[$feature['type']];
        $sql .= "(:uniquename_$i, :name_$i, :type_id_$i, :organism_id_$i, :residues_$i, " .
               " :md5checksum_$i, :seqlen_$i, FALSE, FALSE),\n";
        $args[":uniquename_$i"] = $uniquename;
        $args[":name_$i"] = $feature['name'];
        $args[":type_id_$i"] = $type_id;
        $args[":organism_id_$i"] = $feature['organism'] ? $feature['organism'] : $this->organism->organism_id;
        $args[":residues_$i"] = $residues;
        $args[":md5checksum_$i"] = $residues ? md5($residues) : '';
        $args[":seqlen_$i"] = strlen($residues);
      }

      // If we've reached the size of the batch then let's do the insert.
      if ($i == $batch_size or $total == $num_features) {
        if (count($args) > 0) {
          $sql = rtrim($sql, ",\n");
          $sql = $init_sql . $sql;
          $chado->query($sql, $args);
        }
        $this->setItemsHandled($batch_num);
        $batch_num++;

        // Now reset all of the variables for the next batch.
        $sql = '';
        $i = 0;
        $args = [];
      }
    }
  }


  /**
   * UPDATES the name of feature records in Chado.
   */
  private function updateFeatureNames() {
    $chado = $this->getChadoConnection();
    $batch_size = 1000;
    $num_features = count(array_keys($this->update_names));
    $num_batches = (int) ($num_features / $batch_size) + 1;

    $this->setItemsHandled(0);
    $this->setTotalItems($num_batches);
    // Batch update: https://www.alibabacloud.com/blog/how-does-postgresql-implement-batch-update-deletion-and-insertion_596030
    $init_sql = "UPDATE {1:feature}
        SET name=tmp.name from (values\n";

    $fin_sql = ") as tmp (name,feature_id) where {1:feature}.feature_id::text=tmp.feature_id\n";

    $i = 0;
    $total = 0;
    $batch_num = 1;
    $sql = '';
    $args = [];
    foreach ($this->update_names as $feature_id => $new_name){

      $total++;
      $i++;
      // Only do an update if this feature already exist in the database and is flagged for update.
      // TO DO: make is_obsolute updatable. Make sure to add is_obsolute collection to cached feature
      $sql .= "(:name_$i, :feature_id_$i),\n";
      $args[":name_$i"] = $new_name;
      $args[":feature_id_$i"] = $feature_id;

      // If we've reached the size of the batch then let's do the insert.
      if ($i == $batch_size or $total == $num_features) {
        if (count($args) > 0) {
          $sql = rtrim($sql, ",\n");
          $sql = $init_sql . $sql . $fin_sql;
          $chado->query($sql, $args);
        }
        $this->setItemsHandled($batch_num);
        $batch_num++;
        // Now reset all of the variables for the next batch.
        $sql = '';
        $i = 0;
        $args = [];
      }
    }
  }

  /**
   * Check if the features exist in the database.
   */
  private function findFeatures() {
    $chado = $this->getChadoConnection();
    $batch_size = 1000;
    $num_features = count(array_keys($this->features));
    $num_batches = (int) ($num_features / $batch_size) + 1;

    $this->setItemsHandled(0);
    $this->setTotalItems($num_batches);

    $sql = "SELECT uniquename, name, type_id, organism_id, feature_id FROM {1:feature} WHERE uniquename in (:uniquenames[])";
    $i = 0;
    $total = 0;
    $batch_num = 1;
    $names = [];
    foreach ($this->features as $uniquename => $info) {
      $feature_id = $info['feature_id'];
      $total++;

      if (!$feature_id) {
        $i++;
        $names[] = $uniquename;
      }

      // If we've reached the size of the batch then let's do the select.
      if ($i == $batch_size or $total == $num_features) {
        if (count($names) > 0) {
          $args = [':uniquenames[]' => $names];
          $results = $chado->query($sql, $args);
          while ($f = $results->fetchObject()) {
            if (array_key_exists($f->uniquename, $this->features)) {
              $matched_findex = $this->features[$f->uniquename]['findex'];
              $matched_feature = $this->getCachedFeature($matched_findex);
              $matched_type_id = $this->feature_cvterm_lookup[$matched_feature['type']];
              $matched_organism_id = $this->organism->organism_id;
              if ($matched_feature['organism']) {
                $matched_organism_id = $matched_feature['organism'];
              }
              if ($matched_type_id == $f->type_id and $matched_organism_id == $f->organism_id) {
                $this->features[$f->uniquename]['feature_id'] = $f->feature_id;
                $this->features[$f->uniquename]['name'] = $f->name;
		// Checking to see if the name has changed and therefore needs updating
		if ($f->name != $matched_feature['name']) {
                  // Yes. we need to update name of this feature.
		  // Adding flag to cached feature that indicates updated needed.
		  $this->update_names[$f->feature_id] = $matched_feature['name'];
	        }
              }
            }
          }
        }
        $this->setItemsHandled($batch_num);
        $batch_num++;

        // Now reset all of the variables for the next batch.
        $i = 0;
        $names = [];
      }
    }
  }

  /**
   * Deletes all anciallary data about a feature so we can re-insert it.
   */
  private function deleteFeatureData() {
    $chado = $this->getChadoConnection();
    $batch_size = 1000;
    $num_features = count(array_keys($this->features));
    $num_batches = (int) ($num_features / $batch_size) + 1;

    $this->setItemsHandled(0);
    $this->setTotalItems($num_batches);

    $sql1 = "DELETE from {1:featureprop} WHERE feature_id IN (:feature_ids[])";
    $sql2 = "DELETE from {1:featureloc} WHERE feature_id IN (:feature_ids[])";
    $sql3 = "DELETE from {1:feature_cvterm} WHERE feature_id IN (:feature_ids[])";
    $sql4 = "DELETE from {1:feature_dbxref} WHERE feature_id IN (:feature_ids[])";
    $sql5 = "DELETE from {1:feature_synonym} WHERE feature_id IN (:feature_ids[])";
    $sql6 = "DELETE from {1:feature_relationship} WHERE subject_id IN (:feature_ids[])";
    $sql7 = "DELETE from {1:analysisfeature} WHERE feature_id IN (:feature_ids[])";
    $i = 0;
    $total = 0;
    $batch_num = 1;
    $feature_ids = [];
    foreach ($this->features as $info) {
      $findex = $info['findex'];
      $feature_id = $info['feature_id'];
      $feature = $this->getCachedFeature($findex);

      $total++;
      $i++;

      if ($feature_id and !$feature['skipped']) {
        $feature_ids[] = $feature_id;
      }

      // If we've reached the size of the batch then let's do the insert.
      if ($i == $batch_size or $total == $num_features) {
        if (count($feature_ids) > 0) {
          $args = [':feature_ids[]' => $feature_ids];
          $chado->query($sql1, $args);
          $chado->query($sql2, $args);
          $chado->query($sql3, $args);
          $chado->query($sql4, $args);
          $chado->query($sql5, $args);
          $chado->query($sql6, $args);
          $chado->query($sql7, $args);
        }
        $this->setItemsHandled($batch_num);
        $batch_num++;

        // Now reset all of the variables for the next batch.
        $i = 0;
        $feature_ids = [];
      }
    }
  }

  /**
   *
   */
  private function insertFeatureProps(){
    $chado = $this->getChadoConnection();
    $batch_size = 100;
    $num_features = count(array_keys($this->features));
    $num_batches = (int) ($num_features / $batch_size) + 1;

    $this->setItemsHandled(0);
    $this->setTotalItems($num_batches);

    $init_sql = "INSERT INTO {1:featureprop} (feature_id, type_id, value, rank) VALUES\n";
    $i = 0;
    $j = 0;
    $total = 0;
    $batch_num = 1;
    $sql = '';
    $args = [];
    foreach ($this->features as $uniquename => $info) {
      $findex = $info['findex'];
      $feature_id = $info['feature_id'];
      $feature = $this->getCachedFeature($findex);

      $total++;

      // If the feature is not skipped
      if (!$feature['skipped']) {
        $i++;

        // Iterate through all of the properties of this feature.
        foreach ($feature['properties'] as $prop_name => $values) {
          foreach ($values as $rank => $value) {
            $j++;
            $type_id = $this->featureprop_cvterm_lookup[strtolower($prop_name)];
            $sql .= "(:feature_id_$j, :type_id_$j, :value_$j, :rank_$j),\n";
            $args[":feature_id_$j"] = $feature_id;
            $args[":type_id_$j"] = $type_id;
            $args[":value_$j"] = $value;
            $args[":rank_$j"] = $rank;
          }
        }
      }
      // If we've reached the size of the batch then let's do the insert.
      if ($i == $batch_size or $total == $num_features) {
        if (count($args) > 0) {
          $sql = rtrim($sql, ",\n");
          $sql = $init_sql . $sql;
          $chado->query($sql, $args);
        }
        $this->setItemsHandled($batch_num);
        $batch_num++;

        // Now reset all of the variables for the next batch.
        $sql = '';
        $i = 0;
        $j = 0;
        $args = [];
      }
    }
  }

  /**
   *
   */
  private function insertFeatureParents(){
    $chado = $this->getChadoConnection();
    $batch_size = 100;
    $num_parents = count(array_keys($this->parent_lookup));
    $num_batches = (int) ($num_parents / $batch_size) + 1;

    $this->setItemsHandled(0);
    $this->setTotalItems($num_batches);

    // Get the 'part_of' and 'derives_from cvterm.
    $part_of = $this->getTypeID('part_of', FALSE);
    $derives_from = $this->getTypeID('derives_from', FALSE);

    $init_sql = "INSERT INTO {1:feature_relationship} (subject_id, object_id, type_id, rank) VALUES\n";
    $i = 0;
    $j = 0;
    $total = 0;
    $batch_num = 1;
    $sql = '';
    $args = [];
    foreach ($this->parent_lookup as $parent => $starts) {
      $total++;
      $i++;

      $parent_feature = $this->getCachedFeature($this->features[$parent]['findex']);
      $parent_uniquename = $parent_feature['uniquename'];
      $parent_feature_id = $this->features[$parent_uniquename]['feature_id'];
      if (!$parent_feature['skipped']) {
        foreach ($starts as $start => $children) {
          foreach ($children as $child_findex) {
            $j++;
            $child_feature = $this->getCachedFeature($child_findex);
            $child_uniquename = $child_feature['uniquename'];
            $child_feature_id = $this->features[$child_uniquename]['feature_id'];
            $type_id = $part_of;
            if ($child_feature['type'] == 'polypeptide' or $child_feature['type'] == 'protein') {
              $type_id = $derives_from;
            }
            $sql .= "(:subject_id_$j, :object_id_$j, :type_id_$j, :rank_$j),\n";
            $args[":subject_id_$j"] = $child_feature_id;
            $args[":object_id_$j"] = $parent_feature_id;
            $args[":type_id_$j"] = $type_id;
            $args[":rank_$j"] = $this->features[$child_uniquename]['rank'];
          }
        }
      }

      // If we've reached the size of the batch then let's do the insert.
      if ($i == $batch_size or $total == $num_parents) {
        if (count($args) > 0) {
          $sql = rtrim($sql, ",\n");
          $sql = $init_sql . $sql;
          $chado->query($sql, $args);
        }
        $this->setItemsHandled($batch_num);
        $batch_num++;

        // Now reset all of the variables for the next batch.
        $sql = '';
        $i = 0;
        $j = 0;
        $args = [];
      }
    }
  }

  /**
   *
   */
  private function findDbxrefs() {
    $chado = $this->getChadoConnection();
    $batch_size = 1000;
    $num_dbxrefs = count(array_keys($this->dbxref_lookup));
    $num_batches = (int) ($num_dbxrefs / $batch_size) + 1;

    $this->setItemsHandled(0);
    $this->setTotalItems($num_batches);

    // DBXrefs may be already present so we'll do an initial round of
    // looking for them and then insert those that don't exist.
    $init_sql = "
      SELECT DB.name, DBX.db_id, DBX.accession, DBX.dbxref_id, CVT.cvterm_id
      FROM {1:dbxref} DBX
        INNER JOIN {1:db} DB on DB.db_id = DBX.db_id
        LEFT JOIN {1:cvterm} CVT on DBX.dbxref_id = CVT.dbxref_id
      WHERE
    ";
    $i = 0;
    $total = 0;
    $batch_num = 1;
    $sql = '';
    $args = [];
    foreach ($this->dbxref_lookup as $xref => $info) {
      $i++;
      $total++;
      $sql .= "(DBX.accession = :accession_$i and DBX.db_id = :db_id_$i) OR\n";
      $args[":accession_$i"] = $info['accession'];
      $args[":db_id_$i"] = $this->db_lookup[$info['db']];

      // If we've reached the size of the batch then let's do the select.
      if ($i == $batch_size or $total == $num_dbxrefs) {
        $sql = rtrim($sql, " OR\n");
        $sql = $init_sql . $sql;
        $results = $chado->query($sql, $args);
        while ($dbxref = $results->fetchObject()) {
          $index = $dbxref->name . ':' . $dbxref->accession;
          $this->dbxref_lookup[$index]['dbxref_id'] = $dbxref->dbxref_id;
          if ($dbxref->cvterm_id) {
            $this->cvterm_lookup[$index] = $dbxref->cvterm_id;
            $this->dbxref_lookup[$index]['cvterm_id'] = $dbxref->cvterm_id;
          }
        }
        $this->setItemsHandled($batch_num);
        $batch_num++;

        // Now reset all of the variables for the next batch.
        $sql = '';
        $i = 0;
        $j = 0;
        $args = [];
      }
    }
  }

  /**
   *
   */
  private function associateChildren() {
    $this->setItemsHandled(0);
    $this->setTotalItems(count(array_keys($this->features)));

    // Iterate through parent-child relationships and set the ranks.
    $i = 0;
    foreach ($this->features as $info) {
      $i++;
      $feature = $this->getCachedFeature($info['findex']);
      if ($feature['parent']) {
        // Place features in order that they appear by their start coordinates.
        $parent = $feature['parent'];
        $start = $feature['start'];
        // We can have multiple children that start at the same location
        // so we'll store children in an array indexed by start position.
        if (!array_key_exists($parent, $this->parent_lookup)) {
          $this->parent_lookup[$parent] = [];
        }
        if (!array_key_exists($start, $this->parent_lookup[$parent])) {
          $this->parent_lookup[$parent][$start] = [];
        }
        $this->parent_lookup[$parent][$start][] = $info['findex'];
      }
      $this->setItemsHandled($i);
    }
  }

  /**
   * Calculates ranks for all of the children of each feature.
   *
   * This function should not be executed until after features are loaded
   * into the database and we have feature_ids for all of them.
   */
  private function calculateChildRanks() {

    $this->setItemsHandled(0);
    $this->setTotalItems(count(array_keys($this->parent_lookup)));
    foreach ($this->parent_lookup as $parent => $starts) {
      $starts = array_keys($starts);
      sort($starts);
      $j = 0;
      foreach ($starts as $start) {
        foreach ($this->parent_lookup[$parent][$start] as $child_findex) {
          $child = $this->getCachedFeature($child_findex);
          $this->features[$child['uniquename']]['rank'] = $j;
          $j++;
        }
      }
      $this->setItemsHandled($j);
    }
  }

  /**
   * This function goes through each landmark found, looks up the landmark_types
   * and then gets the type_id for the landmark if it's not already cached.
   * If it is already cached, it does not perform a lookup.
   */
  private function findLandmarksTypeIDs() {
    $chado = $this->getChadoConnection();
    // Get landmark type_ids and cache them
    foreach ($this->landmarks as $landmark_name => $feature_id) {
      // If there is no cached type_id for this landmark via landmark_types_type_ids

      // Determine the cvterm_name for the landmark
      $type = NULL;
      // If there is a type from the landmark_types that match, use this
      if (isset($this->landmark_types[$landmark_name])) {
        $type = $this->landmark_types[$landmark_name];
      }
      // Else use the default landmark_type
      else {
        $type = $this->default_landmark_type;
      }
      if ($type == NULL) {
        $error_msg = 'Could not determine a type for landmark name: ' . $landmark_name;
        $error_msg .= '. There was no default landmark type to force either.';
        throw new \Exception(t($error_msg));
      }

      // If there is no cached type_id for this landmark type, try to lookup and cache
      if (!isset($this->landmark_types_type_ids[$type])) {
        $sql_landmark_type_id = "SELECT cvterm_id FROM cvterm WHERE name = :name";
        $args_type = array(':name' => $type);
        $results_type_ids = $chado->query($sql_landmark_type_id, $args_type);
        $rowsCount = 0;
        foreach ($results_type_ids as $row) {
          $rowsCount++;
          $this->landmark_types_type_ids[$type] = $row->cvterm_id;
        }
        // If the database lookup was not successful
        if ($rowsCount == 0) {
          // Try to default to the default landmark type cvterm object
          if (isset($this->landmark_cvterm)) {
            $this->landmark_types_type_ids[$type] = $this->landmark_cvterm->cvterm_id;
          }
          // Else if the default could not be found (if default landmark is empty in the form)
          else {
            $error_msg = 'Could not lookup cvterm / type id for landmark type: ' . $type . '.';
            $error_msg .= ' Also since there is no default landmark type specified, could not force a default landmark type_id.';
            throw new \Exception(t($error_msg));
          }
        }
      }
    }
  }

  /**
   * This looks up the landmark type_id by utilizing the landmark_types associate
   * array cached values and then checks the landmark_types_type_ids associate 
   * array cached values.
   */
  function getLandmarkTypeID($landmark_name) {
    // If there is a type from the landmark_types that match, use this
    if (isset($this->landmark_types[$landmark_name])) {
      $type = $this->landmark_types[$landmark_name];
    }
    // Else use the default landmark_type
    else {
      $type = $this->default_landmark_type;
    }

    return $this->landmark_types_type_ids[$type];
  }

  /**
   * 
   */
  private function findLandmarks() {
    $chado = $this->getChadoConnection();
    $batch_size = 1000;
    $num_landmarks = count(array_keys($this->landmarks));
    $num_batches = (int) ($num_landmarks / $batch_size) + 1;

    $this->setItemsHandled(0);
    $this->setTotalItems($num_batches);

    // Perform cache of Landmarks Type IDs
    $this->findLandmarksTypeIDs();

    // RISH FIRST VERSION 1 - It works but batch logic does not work / performance hit.
    // $sql = "SELECT name, uniquename, feature_id FROM {1:feature} 
    //   WHERE uniquename = :landmark AND type_id = :type_id AND organism_id = :organism_id";
    // $i = 0;
    // $total = 0;
    // $batch_num = 1;
    // foreach ($this->landmarks as $landmark_name => $feature_id) {
    //   $i++;
    //   $total++;

    //   // Only do an insert if this dbxref doesn't already exist in the databse.
    //   // and this dbxref is from a Dbxref attribute not an Ontology_term attr.
    //   if (!$feature_id) {
    //     $name = $landmark_name;
    //   }

    //   // If we've reached the size of the batch then let's do the select.
    //   if ($i == $batch_size or $total == $num_landmarks) {
    //     if (isset($name)) {
    //       // Get the cached type_id
    //       $type_id = $this->getLandmarkTypeID($landmark_name);
    //       $args = [
    //         ':landmark' => $name,
    //         ':organism_id' => $this->organism_id,
    //         ':type_id' => $type_id
    //       ];
    //       // $results = chado_query($sql, $args);
    //       $results = $chado->query($sql, $args);
    //       while ($f = $results->fetchObject()) {
    //         $this->landmarks[$f->uniquename] = $f->feature_id;
    //       }
    //     }
    //     $this->setItemsHandled($batch_num);
    //     $batch_num++;

    //     // Now reset all of the varables for the next batch.
    //     $i = 0;
    //     $name = NULL;
    //   }
    // }  
    
    // NEW CODE WITH BATCH PROCESSING
    $init_sql = "SELECT name, uniquename, feature_id FROM {1:feature} WHERE \n";
    $i = 0;
    $j = 0;
    $total = 0;
    $batch_num = 1;
    $sql = '';
    $names = [];
    foreach ($this->landmarks as $landmark_name => $feature_id) {
      $i++;
      $total++;

      // Only do an insert if this dbxref doesn't already exist in the databse.
      // and this dbxref is from a Dbxref attribute not an Ontology_term attr.
      if (!$feature_id) {
        $names[] = $landmark_name;
      }

      // If we've reached the size of the batch then let's do the select.
      if ($i == $batch_size or $total == $num_landmarks) {
        foreach ($names as $name) {
          $j++;
          $sql .= "(uniquename = :landmark_$j AND type_id = :type_id_$j AND organism_id = :organism_id_$j) OR\n";
          $type_id = $this->getLandmarkTypeID($name);
          $args[":landmark_$j"] = $name;
          $args[":type_id_$j"] = $type_id;
          $args[":organism_id_$j"] = $this->organism_id;
        }
        if (count($names) > 0) {
          $sql = rtrim($sql, " OR\n");
          $sql = $init_sql . $sql;
          $results = $chado->query($sql, $args);
          while ($f = $results->fetchObject()) {
            $this->landmarks[$f->uniquename] = $f->feature_id;
          }
        }
        $this->setItemsHandled($batch_num);
        $batch_num++;

<<<<<<< HEAD
        // Now reset all of the varables for the next batch.
        $sql = '';
=======
        // Now reset all of the variables for the next batch.
>>>>>>> c5869d37
        $i = 0;
        $j = 0;
        $args = [];
        $names = [];
      }
    }

    // ORIGINAL CODE FROM STEPHEN
    // $sql = "SELECT name, uniquename, feature_id FROM {1:feature} 
    //   WHERE uniquename in (:landmarks[]) AND organism_id = :organism_id";
    // $i = 0;
    // $total = 0;
    // $batch_num = 1;
    // $names = [];
    // foreach ($this->landmarks as $landmark_name => $feature_id) {
    //   $i++;
    //   $total++;

    //   // Only do an insert if this dbxref doesn't already exist in the databse.
    //   // and this dbxref is from a Dbxref attribute not an Ontology_term attr.
    //   if (!$feature_id) {
    //     $names[] = $landmark_name;
    //   }

    //   // If we've reached the size of the batch then let's do the select.
    //   if ($i == $batch_size or $total == $num_landmarks) {
    //     if (count($names) > 0) {
    //       $args = [
    //         ':landmarks[]' => $names,
    //         ':organism_id' => $this->organism_id
    //       ];
    //       // $results = chado_query($sql, $args);
    //       $results = $chado->query($sql, $args);
    //       while ($f = $results->fetchObject()) {
    //         $this->landmarks[$f->uniquename] = $f->feature_id;
    //       }
    //     }
    //     $this->setItemsHandled($batch_num);
    //     $batch_num++;

    //     // Now reset all of the varables for the next batch.
    //     $i = 0;
    //     $names = [];
    //   }
    // }
  }

  /**
   *
   */
  private function insertDbxrefs() {
    $chado = $this->getChadoConnection();
    $batch_size = 1000;
    $num_dbxrefs = count(array_keys($this->dbxref_lookup));
    $num_batches = (int) ($num_dbxrefs / $batch_size) + 1;

    $this->setItemsHandled(0);
    $this->setTotalItems($num_batches);

    $init_sql = "INSERT INTO {1:dbxref} (db_id, accession) VALUES\n";
    $i = 0;
    $total = 0;
    $batch_num = 1;
    $sql = '';
    $args = [];
    foreach ($this->dbxref_lookup as $info) {
      $i++;
      $total++;

      // Only do an insert if this dbxref doesn't already exist in the databse.
      // and this dbxref is from a Dbxref attribute not an Ontology_term attr.
      if (!array_key_exists('dbxref_id', $info) and
          !array_key_exists('cvterm_id', $info)) {
        $sql .= "(:db_id_$i, :accession_$i),\n";
        $args[":db_id_$i"] = $this->db_lookup[$info['db']];
        $args[":accession_$i"] = $info['accession'];
      }

      // If we've reached the size of the batch then let's do the insert.
      if ($i == $batch_size or $total == $num_dbxrefs) {
        if (count($args) > 0) {
          $sql = rtrim($sql, ",\n");
          $sql = $init_sql . $sql;
          $chado->query($sql, $args);
        }
        $this->setItemsHandled($batch_num);
        $batch_num++;

        // Now reset all of the variables for the next batch.
        $sql = '';
        $i = 0;
        $args = [];
      }
    }
  }

  /**
   *
   */
  private function insertFeatureDbxrefs() {
    $chado = $this->getChadoConnection();
    $batch_size = 100;
    $num_features = count(array_keys($this->features));
    $num_batches = (int) ($num_features / $batch_size) + 1;

    $this->setItemsHandled(0);
    $this->setTotalItems($num_batches);

    // Don't need to use placeholders for this insert since we are only using integers.
    $init_sql = "INSERT INTO {1:feature_dbxref} (feature_id, dbxref_id) VALUES \n";
    $i = 0;
    $j = 0;
    $total = 0;
    $batch_num = 1;
    $sql = '';
    $args = [];
    foreach ($this->features as $uniquename => $info) {
      $findex = $info['findex'];
      $feature_id = $info['feature_id'];
      $feature = $this->getCachedFeature($findex);
      $total++;

      // If the feature is not skipped
      if (!$feature['skipped']) {
        $i++;

        // Iterate through all of the dbxrefs of this feature.
        foreach ($feature['dbxrefs'] as $index => $details) {
          $j++;
          $sql .= "(:feature_id_$j, :dbxref_id_$j),\n";
          $args[":feature_id_$j"] = $feature_id;
          $args[":dbxref_id_$j"] = $this->dbxref_lookup[$index]['dbxref_id'];
        }
      }

      // If we've reached the size of the batch then let's do the insert.
      if ($i == $batch_size or $total == $num_features) {
        if (count($args) > 0) {
          $sql = rtrim($sql, ",\n");
          $sql = $init_sql . $sql;
          $chado->query($sql, $args);
        }
        $this->setItemsHandled($batch_num);
        $batch_num++;

        // Now reset all of the variables for the next batch.
        $sql = '';
        $i = 0;
        $j = 0;
        $args = [];
      }
    }
  }

  /**
   *
   */
  private function insertFeatureCVterms() {
    $chado = $this->getChadoConnection();
    $batch_size = 100;
    $num_features = count(array_keys($this->features));
    $num_batches = (int) ($num_features / $batch_size) + 1;

    $this->setItemsHandled(0);
    $this->setTotalItems($num_batches);

    // Don't need to use placeholders for this insert since we are only using integers.

    $init_sql = "INSERT INTO {1:feature_cvterm} (feature_id, cvterm_id, pub_id) VALUES \n";
    $i = 0;
    $j = 0;
    $total = 0;
    $batch_num = 1;
    $sql = '';
    $args = [];
    foreach ($this->features as $uniquename => $info) {
      $findex = $info['findex'];
      $feature_id = $info['feature_id'];
      $feature = $this->getCachedFeature($findex);

      $total++;

      // If the feature is not skipped
      if (!$feature['skipped']) {
        $i++;

        // Iterate through all of the dbxrefs of this feature.
        foreach ($feature['terms'] as $index => $info) {
          $j++;
          $sql .= "(:feature_id_$j, :cvterm_id_$j, :pub_id_$j),\n";
          $args[":feature_id_$j"] = $feature_id;
          $args[":cvterm_id_$j"] = $this->cvterm_lookup[$index];
          $args[":pub_id_$j"] = $this->null_pub->pub_id;
        }
      }

      // If we've reached the size of the batch then let's do the insert.
      if ($i == $batch_size or $total == $num_features) {
        if (count($args) > 0) {
          $sql = rtrim($sql, ",\n");
          $sql = $init_sql . $sql;
          $chado->query($sql, $args);
        }
        $this->setItemsHandled($batch_num);
        $batch_num++;

        // Now reset all of the variables for the next batch.
        $sql = '';
        $i = 0;
        $j = 0;
        $args = [];
      }
    }
  }

  /**
   * Features that represent alignments have a second featureloc.
   *
   * The second featureloc entry belongs on the target sequence which
   * should either exist or was added if desired by the end-user.
   */
  private function insertFeatureTargets() {
    $chado = $this->getChadoConnection();
    $batch_size = 1000;
    $num_features = count(array_keys($this->features));
    $num_batches = (int) ($num_features / $batch_size) + 1;

    $this->setItemsHandled(0);
    $this->setTotalItems($num_batches);

    $init_sql = "
      INSERT INTO {1:featureloc}
        (srcfeature_id, feature_id, fmin, fmax, strand, phase, rank)
      VALUES\n";
    $i = 0;
    $total = 0;
    $batch_num = 1;
    $sql = '';
    $args = [];
    foreach ($this->features as $info) {
      $findex = $info['findex'];
      $feature_id = $info['feature_id'];
      $feature = $this->getCachedFeature($findex);

      $total++;
      $i++;

      // If the feature is not skipped and has a target then insert the
      // target alignment.
      if (!$feature['skipped'] and array_key_exists('name', $feature['target'])) {
        $tname = $feature['target']['name'];
        $tfindex = $this->features[$tname]['findex'];
        $tfeature_id = $this->features[$tname]['feature_id'];
        $target = $this->getCachedFeature($tfindex);

        // According to the Chado instructions for rank, the feature aligned
        // to the landmark will have a rank of 0.  The feature aligned to the
        // target match will have a rank of 1.
        $rank = 1;

        $sql .= "(:srcfeature_id_$i, :feature_id_$i, :fmin_$i, :fmax_$i," .
          " :strand_$i, :phase_$i, :rank_$i),\n";
        $args[":srcfeature_id_$i"] = $tfeature_id;
        $args[":feature_id_$i"] = $feature_id;
        $args[":fmin_$i"] = $target['start'];
        $args[":fmax_$i"] = $target['stop'];
        $args[":strand_$i"] = $target['strand'];
        $args[":phase_$i"] = $target['phase'] ? $target['phase'] : NULL;
        $args[":rank_$i"] = $rank;
      }

      // If we've reached the size of the batch then let's do the insert.
      if ($i == $batch_size or $total == $num_features) {
        if (count($args) > 0) {
          $sql = rtrim($sql, ",\n");
          $sql = $init_sql . $sql;
          $chado->query($sql, $args);
        }
        $this->setItemsHandled($batch_num);
        $batch_num++;

        // Now reset all of the variables for the next batch.
        $sql = '';
        $i = 0;
        $args = [];
      }
    }
  }

  /**
   *
   */
  private function insertFeatureDerivesFrom() {
    $chado = $this->getChadoConnection();
    $batch_size = 100;
    $num_features = count(array_keys($this->features));
    $num_batches = (int) ($num_features / $batch_size) + 1;

    $this->setItemsHandled(0);
    $this->setTotalItems($num_batches);

    // Get the 'derives_from' cvterm
    $type_id = $this->getTypeID('derives_from', FALSE);

    $init_sql = "INSERT INTO {1:feature_relationship} (subject_id, object_id, type_id, rank) VALUES\n";
    $i = 0;
    $total = 0;
    $batch_num = 1;
    $sql = '';
    $args = [];
    foreach ($this->features as $uniquename => $info) {
      $findex = $info['findex'];
      $feature_id = $info['feature_id'];
      $feature = $this->getCachedFeature($findex);

      $total++;
      $i++;

      // If the feature is not skipped
      if (!$feature['skipped'] and $feature['derives_from']) {
        $object_id = $this->features[$feature['derives_from']]['feature_id'];
        if (!$object_id) {
          $this->logger->warning("Skipping 'derives_from' relationship for feature @feature_name. " .
            "Could not find the derives_from feature: @derives_from.",
            ['@feature_name' => $feature['uniquename'], '@derives_from' => $feature['derives_from']]);
          continue;
        }
        $sql .= "(:subject_id_$i, :object_id_$i, :type_id_$i, 0),\n";
        $args[":subject_id_$i"] = $feature_id;
        $args[":object_id_$i"] = $object_id;
        $args[":type_id_$i"] = $type_id;
      }

      // If we've reached the size of the batch then let's do the insert.
      if ($i == $batch_size or $total == $num_features) {
        if (count($args) > 0) {
          $sql = rtrim($sql, ",\n");
          $sql = $init_sql . $sql;
          $chado->query($sql, $args);
        }
        $this->setItemsHandled($batch_num);
        $batch_num++;

        // Now reset all of the variables for the next batch.
        $sql = '';
        $i = 0;
        $args = [];
      }
    }
  }

  /**
   *
   */
  private function insertFeatureLocs() {
    $chado = $this->getChadoConnection();
    $batch_size = 1000;
    $num_features = count(array_keys($this->features));
    $num_batches = (int) ($num_features / $batch_size) + 1;

    $this->setItemsHandled(0);
    $this->setTotalItems($num_batches);

    $init_sql = "
      INSERT INTO {1:featureloc}
        (srcfeature_id, feature_id, fmin, fmax, strand, phase, rank)
      VALUES\n";
    $i = 0;
    $total = 0;
    $batch_num = 1;
    $sql = '';
    $args = [];
    foreach ($this->features as $info) {
      $findex = $info['findex'];
      $feature_id = $info['feature_id'];
      $feature = $this->getCachedFeature($findex);

      $total++;
      $i++;

      // If the feature is not skipped and is not a match "target".
      if (!$feature['skipped'] and !array_key_exists('is_target', $feature)) {

        $sql .= "(:srcfeature_id_$i, :feature_id_$i, :fmin_$i, :fmax_$i," .
                " :strand_$i, :phase_$i, :rank_$i),\n";
        $args[":srcfeature_id_$i"] = $this->landmarks[$feature['landmark']];
        $args[":feature_id_$i"] = $feature_id;
        $args[":fmin_$i"] = $feature['start'];
        $args[":fmax_$i"] = $feature['stop'];
        $args[":strand_$i"] = $feature['strand'];
        $args[":phase_$i"] = $feature['phase'] ? $feature['phase'] : NULL;
        $args[":rank_$i"] = 0;
      }

      // If we've reached the size of the batch then let's do the insert.
      if ($i == $batch_size or $total == $num_features) {
        if (count($args) > 0) {
          $sql = rtrim($sql, ",\n");
          $sql = $init_sql . $sql;
          $chado->query($sql, $args);
        }
        $this->setItemsHandled($batch_num);
        $batch_num++;

        // Now reset all of the variables for the next batch.
        $sql = '';
        $i = 0;
        $args = [];
      }
    }
  }

  /**
   * Finds an organism from an organism attribute value.
   */
  private function findOrganism($organism_attr, $line_num) {
    $chado = $this->getChadoConnection();

    if (array_key_exists($organism_attr, $this->organism_lookup)) {
      return $this->organism_lookup[$organism_attr];
    }

    // Get the organism object.
    list($genus, $species) = explode(':', $organism_attr, 2);
    $organism_select = $chado->select('1:organism','o');
    $organism_select->fields('o');
    $organism_select->condition('genus', $genus);
    $organism_select->condition('species', $species);

    $organism_count = $organism_select->countQuery();
    $num_found = $organism_count->execute()->fetchField();

    if ($num_found == 1){
      $organism = $organism_select->execute()->fetchObject();
      $this->organism_lookup[$organism_attr] = $organism->organism_id;
      return $organism->organism_id;
    }

    if ($num_found > 1) {
      throw new \Exception(t('Multiple organisms were found for the "organism" 
      attribute, ' . $organism_attr . ', on line ' . $line_num));
    }

    if ($this->create_organism) {
      $organism_insert = $chado->insert('1:organism');
      $organism_insert->fields([
        'genus' => $genus,
        'species' => $species
      ]);
      $organism_id = $organism_insert->execute();
      $this->organism_lookup[$organism_attr] = $organism_id;
      return $organism_id;
    }
    return NULL;
  }

  /**
   *
   */
  private function findSynonyms() {
    $chado = $this->getChadoConnection();
    $batch_size = 1000;
    $num_features = count(array_keys($this->features));
    $num_batches = (int) ($num_features / $batch_size) + 1;

    $this->setItemsHandled(0);
    $this->setTotalItems($num_batches);

    $init_sql = "SELECT synonym_id, name FROM {1:synonym} WHERE \n";
    $i = 0;
    $j = 0;
    $total = 0;
    $batch_num = 1;
    $sql = '';
    $args = [];
    $batch_synonyms = [];
    foreach ($this->features as $uniquename => $info) {
      $findex = $info['findex'];
      $feature = $this->getCachedFeature($findex);

      $i++;
      $total++;

      // Get all of the synonyms for this batch.
      if (array_key_exists('synonyms', $feature)) {
        foreach ($feature['synonyms'] as $index => $synonym) {
          $batch_synonyms[] = $synonym;
        }
      }

      // If we've reached the size of the batch then let's do the select
      if ($i == $batch_size or $total == $num_features) {

        $batch_synonyms = array_unique($batch_synonyms);
        foreach ($batch_synonyms as $synonym) {
          $j++;
          if (!array_key_exists($synonym, $this->synonym_lookup)) {
            $this->synonym_lookup[$synonym] = NULL;
          }
          if (!$this->synonym_lookup[$synonym]) {
            $sql .= "(type_id = :type_id_$j AND name = :name_$j) OR\n";
            $args[":type_id_$j"] = $this->exact_syn->cvterm_id;
            $args[":name_$j"] = $synonym;
          }
        }
        if (count($args) > 0) {
          $sql = rtrim($sql, " OR\n");
          $sql = $init_sql . $sql;
          $results = $chado->query($sql, $args);
          while ($synonym = $results->fetchObject()) {
            $this->synonym_lookup[$synonym->name] = $synonym->synonym_id;
          }
        }
        $this->setItemsHandled($batch_num);
        $batch_num++;

        // Now reset all of the variables for the next batch.
        $sql = '';
        $i = 0;
        $j = 0;
        $args = [];
        $batch_synonyms = [];
      }
    }
  }

  /**
   *
   */
  private function insertSynonyms() {
    $chado = $this->getChadoConnection();
    $batch_size = 1000;
    $num_synonyms = count(array_keys($this->synonym_lookup));
    $num_batches = (int) ($num_synonyms / $batch_size) + 1;

    $this->setItemsHandled(0);
    $this->setTotalItems($num_batches);

    $init_sql = "INSERT INTO {1:synonym} (type_id, name, synonym_sgml) VALUES\n";
    $i = 0;
    $total = 0;
    $batch_num = 1;
    $sql = '';
    $args = [];
    foreach ($this->synonym_lookup as $synonym => $synonym_id) {
      $i++;
      $total++;

      // Only do an insert if this dbxref doesn't already exist in the databse.
      if (!$synonym_id) {
        $sql .= "(:type_id_$i,:name_$i, ''),\n";
        $args[":type_id_$i"] = $this->exact_syn->cvterm_id;
        $args[":name_$i"] = $synonym;
      }

      // If we've reached the size of the batch then let's do the insert.
      if ($i == $batch_size or $total == $num_synonyms) {
        if (count($args) > 0) {
          $sql = rtrim($sql, ",\n");
          $sql = $init_sql . $sql;
          $chado->query($sql, $args);
        }
        $this->setItemsHandled($batch_num);
        $batch_num++;

        // Now reset all of the variables for the next batch.
        $sql = '';
        $i = 0;
        $args = [];
      }
    }

    // Now we need to retrieve the synonyms IDs.
    $this->findSynonyms();
  }

  /**
   *
   */
  private function insertFeatureSynonyms(){
    $chado = $this->getChadoConnection();
    $batch_size = 1000;
    $num_features = count(array_keys($this->features));
    $num_batches = (int) ($num_features / $batch_size) + 1;

    $this->setItemsHandled(0);
    $this->setTotalItems($num_batches);

    $init_sql = "INSERT INTO {1:feature_synonym} (synonym_id, feature_id, pub_id) VALUES \n";
    $sql = "";
    $i = 0;
    $j = 0;
    $total = 0;
    $batch_num = 1;
    $args = [];
    foreach ($this->features as $uniquename => $info) {
      $findex = $info['findex'];
      $feature_id = $info['feature_id'];
      $feature = $this->getCachedFeature($findex);

      $total++;

      // If the feature is not skipped
      if (!$feature['skipped']) {
        $i++;

        // Handle all of the synonyms for this feature.
        foreach (array_unique($feature['synonyms']) as $synonym) {
          $j++;
          $sql .= "(:synonym_id_$j, :feature_id_$j, :pub_id_$j),\n";
          $args[":synonym_id_$j"] = $this->synonym_lookup[$synonym];
          $args[":feature_id_$j"] = $feature_id;
          $args[":pub_id_$j"] = $this->null_pub->pub_id;
        }
      }

      // If we've reached the size of the batch then let's do the insert.
      if ($i == $batch_size or $total == $num_features) {
        if (count($args) > 0) {
          $sql = rtrim($sql, ",\n");
          $sql = $init_sql . $sql;
          $chado->query($sql, $args);
        }
        $this->setItemsHandled($batch_num);
        $batch_num++;

        // Now reset all of the variables for the next batch.
        $sql = '';
        $i = 0;
        $j = 0;
        $args = [];
      }
    }
  }

  /**
   * Determines the names for a feature using the ID and name attributes.
   *
   * @param array $feature_attrs
   *   The associative array of attributes for the feature.
   *
   * @param string $type
   *   The type of feature.
   *
   * @return array
   *   An associative array with 'uniquename' and 'name' keys.
   */
  private function getFeatureNames($attrs, $type, $landmark_name, $fmin, $fmax) {
    $uniquename = '';
    $name = '';

    if (!array_key_exists('ID', $attrs) and !array_key_exists('Name', $attrs)) {

      // Check if an alternate ID field is suggested, if so, then use
      // that for the name.
      if (array_key_exists($this->alt_id_attr, $attrs)) {
        $uniquename = $attrs[$this->alt_id_attr][0];
        $name = $uniquename;
      }

      // If the row has a parent then generate a unique ID
      elseif (array_key_exists('Parent', $attrs)) {
        $uniquename = $attrs['Parent'][0] . "-" . $type . "-" .
          $landmark_name . ":" . ($fmin + 1) . ".." . $fmax;
        $name = $attrs['Parent'][0] . "-" . $type;
      }

      // Generate a unique name based on the type and location
      // and set the name to simply be the type.
      else {
        $uniquename = $type . "-" . $landmark_name . ":" . ($fmin + 1) . ".." . $fmax;
        $name = $type . "-" . $landmark_name;
      }
    }
    elseif (!array_key_exists('Name', $attrs)) {
      $uniquename = $attrs['ID'][0];
      $name = $attrs['ID'][0];
    }
    elseif (!array_key_exists('ID', $attrs)) {
      $uniquename = $attrs['Name'][0];
      $name = $attrs['Name'][0];
    }
    else {
      $uniquename = $attrs['ID'][0];
      $name = $attrs['Name'][0];
    }

    // Does this uniquename already exist?
    if (array_key_exists($uniquename, $this->features)) {
      $prev_feature = $this->getCachedFeature($this->features[$uniquename]['findex']);
      // A name can be duplicated for subfeatures (e.g. CDS features)
      // that have the same parent but are really all the same thing.
      if (array_key_exists('Parent', $attrs)) {
        // Iterate through the list of similar IDs and see how many we have
        // then add a numeric suffix.
        $i = 2;
        while (array_key_exists($uniquename . "_" . $i, $this->features)) {
          $i++;
        }
        $uniquename = $uniquename . "_" . $i;
      }
      // If this is a match feature (e.g. match, EST_match, cDNA_match, etc).
      // then we can accept a duplicated ID in the GFF3 file.  But we
      // must rename it before going into Chado.  For this, we will allow
      // the match feature to keep the original ID and we will create a new
      // name for the match_part.
      elseif (preg_match('/match$/', $type)) {
        $i = 1;
        $temp_uname = $uniquename;
        do {
          $temp_uname = $uniquename . "_part_" . $i;
          $i++;
        }
        while (array_key_exists($temp_uname, $this->features));
        $uniquename = $temp_uname;
      }
      // If this feature has already been added but as a target of a previous
      // feature then we'll let it go through and replace the target feature.
      elseif ($prev_feature['is_target'] == TRUE) {
        // Do nothing.
      }
      else {
        throw new \Exception(t("A feature with the same ID exists multiple 
          times: $uniquename."));
      }
    }
    return [
      'name' => $name,
      'uniquename' => $uniquename,
    ];
  }

  /**
   *
   */
  private function insertFeatureAnalysis() {
    $chado = $this->getChadoConnection();
    $batch_size = 1000;
    $num_features = count(array_keys($this->features));
    $num_batches = (int) ($num_features / $batch_size) + 1;

    $this->setItemsHandled(0);
    $this->setTotalItems($num_batches);

    $init_sql = "INSERT INTO {1:analysisfeature} (feature_id, analysis_id, significance) VALUES \n";
    $sql = "";
    $i = 0;
    $total = 0;
    $batch_num = 1;
    $args = [];
    foreach ($this->features as $info) {
      $findex = $info['findex'];
      $feature_id = $info['feature_id'];
      $feature = $this->getCachedFeature($findex);

      $i++;
      $total++;

      // If the feature is not skipped then add it to the table
      if (!$feature['skipped']) {
        $sql .= "(:feature_id_$i, :analysis_id_$i, :significance_$i),\n";
        $args[":feature_id_$i"] = $feature_id;
        $args[":analysis_id_$i"] = $this->analysis->analysis_id;
        // Modified by Rish due to undefined errors in unit testing
        if (!isset($feature['score'])) {
          $feature['score'] = '.';
        }
        if (strcmp($feature['score'], '.') != 0) {
          $args[":significance_$i"] = $feature['score'];
        }
        else {
          $args[":significance_$i"] = NULL;
        }
      }

      // If we've reached the size of the batch then let's do the insert.
      if ($i == $batch_size or $total == $num_features) {
        if (count($args) > 0) {
          $sql = rtrim($sql, ",\n");
          $sql = $init_sql . $sql;
          $chado->query($sql, $args);
        }
        $this->setItemsHandled($batch_num);
        $batch_num++;

        // Now reset all of the variables for the next batch.
        $sql = '';
        $i = 0;
        $args = [];
      }
    }
  }

  /**
   * {@inheritdoc}
   */
  public function postRun() {

  }

  /**
   * {@inheritdoc}
   */
  public function formSubmit($form, &$form_state) {

  }


  function insert_cvterm($term, $options = []) {
    $chado = $this->getChadoConnection();
    // This will get a vocab and create it if it is not found (great)
    $vmanager = \Drupal::service('tripal.collection_plugin_manager.vocabulary');
    $vocabulary = $vmanager->loadCollection($term['cv_name'], 'chado_vocabulary');
    if (!$vocabulary) {
      $vocabulary = $vmanager->createCollection($term['cv_name'], 'chado_vocabulary');
    }

 

    // This will get an id space or create it if it is not found (great)
    $idspace_name = explode(':', $term['id'])[0];
    $idsmanager = \Drupal::service('tripal.collection_plugin_manager.idspace');
    $idspace = $idsmanager->loadCollection($idspace_name, 'chado_id_space');
    if (!$idspace) {
      $idspace = $idsmanager->createCollection($idspace_name, 'chado_id_space');
    }

    $accession = explode(':', $term['id'])[1];
    // Create the term
    if ($idspace) {
      $term = new TripalTerm([
        'name' => $term['name'], // entire term id
        'accession' => $accession, // second part of term id
        'idSpace' => $idspace_name, // first part of term id
        'vocabulary' => $term['cv_name'], // vocabulary
        'definition' => '', // this is not given by the term object (???)
      ]);
      $idspace->saveTerm($term);
    } 
    
    $cvterm_object = $chado->select('1:cvterm', 'cvterm')
    ->fields('cvterm')
    ->condition('cvterm.name', $accession)
    ->execute()->fetchObject();

    return $cvterm_object;
  }  
}<|MERGE_RESOLUTION|>--- conflicted
+++ resolved
@@ -2651,12 +2651,8 @@
         $this->setItemsHandled($batch_num);
         $batch_num++;
 
-<<<<<<< HEAD
         // Now reset all of the varables for the next batch.
         $sql = '';
-=======
-        // Now reset all of the variables for the next batch.
->>>>>>> c5869d37
         $i = 0;
         $j = 0;
         $args = [];
