<?php

namespace Drupal\tripal_chado\Plugin\TripalImporter;

use Drupal\tripal_chado\TripalImporter\ChadoImporterBase;
use Drupal\tripal\TripalVocabTerms\TripalTerm;
use Drupal\tripal_chado\Controller\ChadoCVTermAutocompleteController;
use Drupal\Core\Ajax\AjaxResponse;
use Drupal\Core\Ajax\InvokeCommand;
use Drupal\Core\Ajax\ReplaceCommand;

/**
 * GFF3 Importer implementation of the TripalImporterBase.
 *
 *  @TripalImporter(
 *    id = "chado_gff3_loader",
 *    label = @Translation("Chado GFF3 File Loader"),
 *    description = @Translation("Import a GFF3 file into Chado"),
 *    file_types = {"gff","gff3", "txt"},
 *    upload_description = @Translation("Please provide a plain text, tab-delimited file following the <a target='_blank' href='https://github.com/The-Sequence-Ontology/Specifications/blob/master/gff3.md'>GFF3 Specification</a>. It is expected that all landmark features are associated with the same organism and that the type (column 3) are sequence ontology terms."),
 *    upload_title = @Translation("GFF3 File"),
 *    use_analysis = True,
 *    require_analysis = True,
 *    button_text = @Translation("Import GFF3 file"),
 *    file_upload = True,
 *    file_remote = True,
 *    file_local = True,
 *    file_required = True,
 *  )
 */
class GFF3Importer extends ChadoImporterBase {
<<<<<<< HEAD

=======
>>>>>>> 47ee7ad7
  /**
   * A handle to a temporary file for caching the GFF features. This allows for
   * quick lookup of parsed features without having to store it in RAM.
   */
  private $gff_cache_file = NULL;

  /**
   * The name of the temporary cache file.
   */
  private $gff_cache_file_name = NULL;

  /**
   * The lines from the ##sequence-region at the top of the GFF
   */
  private $seq_region_headers = [];

  /**
   * The path to the GFF3 file.
   */
  private $gff_file = NULL;

  /**
   * The file handle for the GFF3 file.
   */
  private $gff_file_h = NULL;

  /**
   * The organism ID for this GFF file.
   */
  private $organism_id = NULL;

  /**
   * The organism ChadoRecord object that corresponds to the $organism_id value.
   */
  private $organism = NULL;

  /**
   * An array of organism records for quick lookup.
   */
  private $organism_lookup = [];

  /**
   * The analysis ID for this GFF file
   */
  private $analysis_id = NULL;

  /**
   * The analysis results object that corresponds to the $analysis_id value.
   */
  private $analysis = NULL;

  /**
   * A flag indicating if only new items should be added (no updates)
   */
  private $add_only = NULL;

  /**
   * A flag indicting if only existing items should be updated.
   */
  private $update = TRUE;

  /**
   * A list of features to have names updated.
   */
  private $update_names = [];

  /**
   * If the GFF file contains a 'Target' attribute then the feature and the
   * target will have an alignment created, but to find the proper target
   * feature the target organism must also be known.  If different from the
   * organism specified for the GFF file, then use  this argument to specify
   * the target organism.  Only use this argument if all target sequences
   * belong to the same species. If the targets in the GFF file belong to
   * multiple different species then the organism must be specified using the
   * 'target_organism=genus:species' attribute in the GFF file. Default is
   * NULL.
   */
  private $target_organism_id = NULL;

  /**
   * If the GFF file contains a 'Target' attribute then the feature and the
   * target will have an alignment created, but to find the proper target
   * feature the target organism must also be known.  This can be used to
   * specify the target feature type to help with identification of the
   * target feature.  Only use this argument if all target sequences types are
   * the same. If the targets are of different types then the type must be
   * specified using the 'target_type=type' attribute in the GFF file. This
   * must be a valid Sequence Ontology (SO) term. Default is NULL
   */
  private $target_type = NULL;
  private $target_type_id = NULL;

  /**
   * A flag indicating if the target feature should be created. If FALSE
   * then it should already exist.
   */
  private $create_target = FALSE;

  /**
   * Set this to the line in the GFF file where importing should start. This
   * is useful for testing and debugging GFF files that may have problems and
   * you want to start at a particular line to speed testing.  Default = 1
   */
  private $start_line = 1;

  /**
   * During parsing of the GFF file this keeps track of the current line
   * number.
   */
  private $current_line = 0;

  /**
   * A Sequence Ontology term name for the landmark sequences in the GFF
   * file (e.g. 'chromosome'), if the GFF file contains a '##sequence-region'
   * line that describes the landmark sequences. Default = ''
   */
  private $default_landmark_type = '';

  /**
   * $this->landmark_types which is an associative array.
   * The key is the landmark name, and the value is the type name.
   */
  private $landmark_types = [];

  /**
   * $this->landmark_types_type_ids which is an associative array.
   * The key is the type, and the value is the type_id.
   */
  private $landmark_types_type_ids = [];

  /**
   * The cvterm_id for the landmark type cvterm.
   */
  private $landmark_cvterm_id = NULL;

  /**
   * Regular expression to pull out the mRNA name.
   */
  private $re_mrna = '';

  /**
   * Regular expression to pull out the protein name.
   */
  private $re_protein = '';

  /**
   * A flag that indicates if a protein record should be created.
   * @var integer
   */
  private $skip_protein = 0;

  /**
   * Sometimes lines in the GFF file are missing the required ID attribute
   * that specifies the unique name of the feature. If so, you may specify
   * the name of an existing attribute to use for the ID.
   */
  private $alt_id_attr = '';

  /**
   * The Tripal GFF loader supports the "organism" attribute. This allows
   * features of a different organism to be aligned to the landmark sequence
   * of another species. The format of the attribute is
   * "organism=[genus]:[species]", where [genus] is the organism's genus and
   * [species] is the species name. Check this box to automatically add the
   * organism to the database if it does not already exists. Otherwise lines
   * with an organism attribute where the organism is not present in the
   * database will be skipped.
   */
  private $create_organism = FALSE;

  /**
   * Holds mapping of DB names to DB ids.
   */
  private $db_lookup = [];

  /**
   * Holds a mapping of Dbxref names to ids.
   */
  private $dbxref_lookup = [];

  /**
   * Holds a mapping of Dbxref names to cvterm ids.
   */
  private $cvterm_lookup = [];

  /**
   * Holds a mapping of synonymns to ids.
   */
  private $synonym_lookup = [];

  /**
   * Maps parents to their children and contains the ranks of the children.
   */
  private $parent_lookup = [];

  /**
   * An array that stores CVterms that have been looked up so we don't have
   * to do the database query every time.
   */
  private $feature_cvterm_lookup = [];

  /**
   * An array that stores CVterms that have been looked up so we don't have
   * to do the database query every time.
   */
  private $featureprop_cvterm_lookup = [];

  /**
   * Holds the CV term for the "exact" synonym.
   */
  private $exact_syn = NULL;

  /**
   * Holds the object for the null publication record.
   */
  private $null_pub = NULL;

  /**
   * The list of features from the GFF3 file.  Each element is an
   * associative array of the columns from the GFF3 file, with the attribute
   * field being an associative array of key/value pairs.
   */
  private $features = [];

  /**
   * An associative array containing the pointers to the FASTA sequences
   * in the GFF file. We don't want to load these into memory as they
   * may be too big!
   */
  private $residue_index = [];

  /**
   * An array that stores landmarks objects.  Landmarks should be inserted
   * first if they don't already exist.
   */
  private $landmarks = [];


  /**
   * A controlled vocabulary results object. This is the CV that will be
   * used to for feature properties.
   */
  private $feature_prop_cv = NULL;


  /**
   * A controlled vocabulary results object. This is the CV that will be
   * used to for feature properties.
   */
  private $feature_cv = NULL;

  /**
   * Stores proteins
   */
  private $proteins = [];


  /**
   * {@inheritDoc}
   */
  public function form($form, &$form_state) {
    $chado = \Drupal::service('tripal_chado.database');
    // Always call the parent form to ensure Chado is handled properly.
    $form = parent::form($form, $form_state);

    // get the list of organisms
    $organisms = chado_get_organism_select_options(FALSE, TRUE);

    // get the sequence ontology CV ID
    $cv_results = $chado->select('1:cv', 'cv')
      ->fields('cv')
      ->condition('name', 'sequence')
      ->execute();
    $cv_id = $cv_results->fetchObject()->cv_id;

    $form['organism_id'] = [
      '#title' => t('Existing Organism'),
      '#type' => 'select',
      '#description' => t("Choose an existing organism to which the entries in the GFF file will be associated."),
      '#required' => TRUE,
      '#options' => $organisms,
      '#empty_option' => t('- Select -'),
    ];

    $form['landmark_type'] = [
      '#title' => t('Default Landmark Type'),
      '#type' => 'textfield',
      '#description' => t("Optional. Use this field to specify a Sequence Ontology type
       for the default landmark sequences in the GFF fie (e.g. 'chromosome'). This is only needed if
       the landmark features (first column of the GFF3 file) are not already in the database."),
      '#autocomplete_route_name' => 'tripal_chado.cvterm_autocomplete',
      '#autocomplete_route_parameters' => ['count' => 5, 'cv_id' => $cv_id],
    ];

    $form['proteins'] = [
      '#type' => 'fieldset',
      '#title' => t('Proteins'),
      '#collapsible' => TRUE,
      '#collapsed' => FALSE,
    ];

    $form['proteins']['skip_protein'] = [
      '#type' => 'checkbox',
      '#title' => t('Skip automatic protein creation'),
      '#required' => FALSE,
      '#description' => t('The GFF loader will automatically create a protein feature for each transcript in the GFF file if a protein feature is missing in the GFF file. Check this box to disable this functionality. Protein features that are specifically present in the GFF will always be created.'),
      '#empty_option' => t('- Select -'),
    ];

    $form['proteins']['re_mrna'] = [
      '#type' => 'textfield',
      '#title' => t('Optional. Regular expression for the mRNA name'),
      '#required' => FALSE,
      '#description' => t('If automatic protein creation is enabled, then by default the loader will give each protein a name based on the name of the corresponding mRNA followed by the "-protein" suffix.
       If you want to customize the name of the created protein, you can enter a regular expression that will extract portions of
       the mRNA unique name. For example, for a
       mRNA with a unique name finishing by -RX (e.g. SPECIES0000001-RA),
       the regular expression would be, "^(.*?)-R([A-Z]+)$". Elements surrounded by parentheses are captured as backreferences and can be used for replacement.' ),
    ];

    $form['proteins']['re_protein'] = [
      '#type' => 'textfield',
      '#title' => t('Optional. Replacement string for the protein name'),
      '#required' => FALSE,
      '#description' => t('If a regular expression is used to specify a protein name you can use the backreference tokens to extract the portion of the mRNA name that you want to use for a protein.
       You use a dollar sign followed by a number to indicate the backreferences. For example: "$1-P$2".'),
    ];

    $form['targets'] = [
      '#type' => 'fieldset',
      '#title' => t('Targets'),
      '#collapsible' => TRUE,
      '#collapsed' => FALSE,
    ];

    $form['targets']['adesc'] = [
      '#markup' => t("When alignments are represented in the GFF file (e.g. such as
       alignments of cDNA sequences to a whole genome, or blast matches), they are
       represented using the term 'match' or more specific match types: 'cDNA_match', 'EST_match', etc.
       These features may also have a 'Target' attribute to
       specify the sequence that is being aligned and the alignment coordinates on that sequence.
       However, the organism to which the aligned sequence belongs may not be present in the
       GFF file.  Here you can specify the organism and feature type of the target sequences.
       The options here will apply to all targets unless the organism and type are explicity
       set in the GFF file using the 'target_organism' and 'target_type' attributes, or for the
       type if a more specific type name is given (e.g. cDNA_match or EST_match)."),
    ];

    $form['targets']['target_organism_id'] = [
      '#title' => t('Target Organism'),
      '#type' => 'select',
      '#description' => t("Optional. Choose the organism to which target sequences belong.
        Select this only if target sequences belong to a different organism than the
        one specified above. And only choose an organism here if all of the target sequences
        belong to the same species.  If the targets in the GFF file belong to multiple
        different species then the organism must be specified using the 'target_organism=genus:species'
        attribute in the GFF file."),
      '#options' => $organisms,
      '#empty_option' => t('- Select -'),
    ];

    $form['targets']['target_type'] = [
      '#title' => t('Target Type'),
      '#type' => 'textfield',
      '#description' => t("Optional. If the unique name for a target sequence is not unique (e.g. a protein
       and an mRNA have the same name) then you must specify the type for all targets in the GFF file. If
       the targets are of different types then the type must be specified using the 'target_type=type' attribute
       in the GFF file. This must be a valid Sequence Ontology (SO) term. If the matches in the GFF3 file
       use specific match types (e.g. cDNA_match, EST_match, etc.) then this can be left blank. "),
      '#autocomplete_route_name' => 'tripal_chado.cvterm_autocomplete',
      '#autocomplete_route_parameters' => ['count' => 5, 'cv_id' => $cv_id],
    ];

    $form['targets']['create_target'] = [
      '#type' => 'checkbox',
      '#title' => t('Create Target'),
      '#required' => FALSE,
      '#description' => t("If the target feature cannot be found, create one using the organism and type specified above, or
       using the 'target_organism' and 'target_type' fields specified in the GFF file.  Values specified in the
       GFF file take precedence over those specified above."),
    ];

    // Advanced Options
    $form['additional_options'] = [
      '#type' => 'fieldset',
      '#title' => t('Additional Options'),
      '#collapsible' => TRUE,
      '#collapsed' => FALSE,
    ];

    $form['additional_options']['create_organism'] = [
      '#type' => 'checkbox',
      '#title' => t('Create organism'),
      '#required' => FALSE,
      '#description' => t('The Tripal GFF loader supports the "organism" attribute. This allows features of a
       different organism to be aligned to the landmark sequence.  The format of the
       attribute is "organism=[genus]:[species]", where [genus] is the organism\'s genus and [species] is the
       species name. Check this box to automatically add the organism to the database if it does not already exists.
       Otherwise lines with an organism attribute where the organism is not present in the database will be skipped.'),
    ];

    $form['additional_options']['line_number'] = [
      '#type' => 'textfield',
      '#title' => t('Starting Line Number'),
      '#description' => t('Enter the line number in the GFF file where you would like to begin processing.  The
      first line is line number 1.  This option is useful for examining loading problems with large GFF files.'),
      '#size' => 10,
      '#default_value' => 1,
      '#required' => TRUE,
    ];

    $form['additional_options']['alt_id_attr'] = [
      '#title' => t('ID Attribute'),
      '#type' => 'textfield',
      '#description' => t("Optional. Sometimes lines in the GFF file are missing the
      required ID attribute that specifies the unique name of the feature, but there
      may be another attribute that can uniquely identify the feature.  If so,
      you may specify the name of the attribute to use for the name."),
    ];

    return $form;
  }

  /**
   * {@inheritDoc}
   */
  public function formValidate($form, &$form_state) {

    $form_state_values = $form_state->getValues();

    // These form inputs are not yet being validated:
    // $organism_id = $form_state_values['organism_id'];
    // $target_organism_id = $form_state_values['target_organism_id'];
    $target_type = trim($form_state_values['target_type']);
    // $create_target = $form_state_values['create_target'];
    // $create_organism = $form_state_values['create_organism'];
    // $refresh = 0; //$form_state['values']['refresh'];
    // $remove = 0; //$form_state['values']['remove'];
    $landmark_type = trim($form_state_values['landmark_type']);
    // $alt_id_attr = trim($form_state_values['alt_id_attr']);

    $line_number = trim($form_state_values['line_number']);

    $re_mrna = trim($form_state_values['re_mrna']);
    $re_protein = trim($form_state_values['re_protein']);

    // The parent class will validate that a file has been specified and is valid.

    if ($line_number and !is_numeric($line_number) or $line_number < 0) {
      $form_state->setErrorByName('line_number', t('Please provide an integer line number greater than zero'));
    }

    if (!($re_mrna and $re_protein) and ($re_mrna or $re_protein)) {
      $form_state->setErrorByName('re_mrna', t('You must provide both a regular expression for mRNA and a replacement string for protein'));
    }

    // check the regular expression to make sure it is valid
    set_error_handler(function () {}, E_WARNING);
    $result_re = preg_match("/" . $re_mrna . "/", "");
    $result = preg_replace("/" . $re_mrna . "/", $re_protein, "");
    restore_error_handler();
    if ($result_re === FALSE) {
      $form_state->setErrorByName('re_mrna', t('Invalid regular expression'));
    }
    elseif ($result === FALSE) {
      $form_state->setErrorByName('re_protein', t('Invalid replacement string'));
    }

    // check to make sure the types exists
    $cv_autocomplete = new ChadoCVTermAutocompleteController();
    $landmark_cvterm_id = $cv_autocomplete->getCVtermId($landmark_type, 'sequence');
    if (!$landmark_cvterm_id) {
      $form_state->setErrorByName('landmark_type', t('The Sequence Ontology (SO) term selected for the landmark type is not'
                                                   . ' available in the database. Please check the spelling or select another'));
    }
    if ($target_type) {
      $target_type_id = $cv_autocomplete->getCVtermId($target_type, 'sequence');
      if (!$target_type_id) {
        $form_state->setErrorByName('target_type', t('The Sequence Ontology (SO) term selected for the target type is not'
                                                   . ' available in the database. Please check the spelling or select another'));
      }
    }

  }

  /**
   * {@inheritDoc}
   */
  public function run() {
    $arguments = $this->arguments['run_args'];

    $chado = $this->getChadoConnection();

    $this->gff_file = $this->arguments['files'][0]['file_path'];

    // Set the private member variables of this class using the loader inputs.
    $this->organism_id = $arguments['organism_id'];
    $this->analysis_id = $arguments['analysis_id'];
    $this->add_only = $arguments['add_only'] ?? 0;
    $this->update = $arguments['update'] ?? 0;
    $this->target_organism_id = $arguments['target_organism_id'];
    $this->target_type = $arguments['target_type'];
    $this->create_target = $arguments['create_target'];
    $this->start_line = $arguments['line_number'];
    $this->default_landmark_type = $arguments['landmark_type'];
    $this->alt_id_attr = $arguments['alt_id_attr'];
    $this->create_organism = $arguments['create_organism'];
    $this->re_mrna = $arguments['re_mrna'];
    $this->re_protein = $arguments['re_protein'];
    $this->skip_protein = $arguments['skip_protein'];

    // Check to see if the file is located local to Drupal
    $dfile = $_SERVER['DOCUMENT_ROOT'] . base_path() . $this->gff_file;
    if (file_exists($dfile)) {
      $this->gff_file = $dfile;
    }
    // If the file is not local to Drupal check if it exists on the system.
    else if (!file_exists($this->gff_file)) {
      throw new \Exception(t("Cannot find the file: %file", ['%file' => $this->gff_file]));
    }

    // Open the GFF3 file.
    $this->logger->notice("Opening @gff_file", ['@gff_file' => $this->gff_file]);
    $this->gff_file_h = fopen($this->gff_file, 'r');
    if (!$this->gff_file_h) {
      throw new \Exception(t("Cannot open file: %file", ['%file' => $this->gff_file]));
    }

    // Get the feature property CV object
    $this->feature_prop_cv = $chado->select('1:cv','cv')
    ->fields('cv')
    ->condition('name', 'feature_property')
    ->execute()
    ->fetchObject();

    $num_found = $chado->select('1:cv','cv')
    ->fields('cv')
    ->condition('name', 'feature_property')
    ->countQuery()
    ->execute()
    ->fetchField();


    if ($num_found == 0) {
      throw new \Exception(t("Cannot find the 'feature_property' ontology'"));
    }

    // Get the sequence CV object.
    $this->feature_cv = $chado->select('1:cv','cv')
    ->fields('cv')
    ->condition('name', 'sequence')
    ->execute()
    ->fetchObject();

    $num_found = $chado->select('1:cv', 'cv')
    ->fields('cv')
    ->condition('name', 'sequence')
    ->countQuery()
    ->execute()
    ->fetchField();

    if ($num_found == 0) {
      throw new \Exception(t("Cannot find the 'sequence' ontology'"));
    }

    // Get the organism object.
    $this->organism = $chado->select('1:organism','o')
    ->fields('o')
    ->condition('organism_id', $this->organism_id)
    ->execute()
    ->fetchObject();

    $num_found = $chado->select('1:organism','o')
    ->fields('o')
    ->condition('organism_id', $this->organism_id)
    ->countQuery()
    ->execute()
    ->fetchField();

    if ($num_found == 0) {
      throw new \Exception(t("Cannot find the specified organism for this GFF3 file."));
    }

    // Get the analysis object.
    $this->analysis = $chado->select('1:analysis','a')
    ->fields('a')
    ->condition('analysis_id', $this->analysis_id)
    ->execute()
    ->fetchObject();

    $num_found = $chado->select('1:analysis','a')
    ->fields('a')
    ->condition('analysis_id', $this->analysis_id)
    ->countQuery()
    ->execute()
    ->fetchField();

    if ($num_found == 0) {
      throw new \Exception(t("Cannot find the specified organism for this GFF3 file."));
    }

    // If a landmark type was provided then get the ID.
    if ($this->default_landmark_type) {
      $cv_autocomplete = new ChadoCVTermAutocompleteController();
      $this->landmark_cvterm_id = $cv_autocomplete->getCVtermId($this->default_landmark_type, 'sequence');
      if (!$this->landmark_cvterm_id) {
        throw new \Exception(t('Cannot find landmark feature type \'%landmark_type\'.',
          ['%landmark_type' => $this->default_landmark_type]));
      }
    }

    // If a target type is provided then get the ID.
    if ($this->target_type) {
      $cv_autocomplete = new ChadoCVTermAutocompleteController();
      $this->target_type_id = $cv_autocomplete->getCVtermId($this->target_type, 'sequence');
      if (!$this->target_type_id) {
        throw new \Exception(t("Cannot find the specified target type, %type.", ['%type' => $this->target_type]));
      }
    }

    // Create the cache file for storing parsed GFF entries.
    $this->openCacheFile();
    // Load the GFF3.
    try {

      $this->logger->notice("Step  1 of 27: Caching GFF3 file...                                ");
      $this->parseGFF3();

      // Prep the database for necessary records.
      $this->prepSynonms();
      $this->prepNullPub();
      $this->prepDBs();

      $this->logger->notice("Step  2 of 27: Find existing landmarks...                          ");
      $this->findLandmarks();

      $this->logger->notice("Step  3 of 27: Insert new landmarks (if needed)...                 ");
      $this->insertLandmarks();

      if (!$this->skip_protein) {
        $this->logger->notice("Step  4 of 27: Find missing proteins...                            ");
        $this->findMissingProteins();

        $this->logger->notice("Step  5 of 27: Add missing proteins to list of features...         ");
        $this->addMissingProteins();
      }
      else {
        $this->logger->notice("Step  4 of 27: Find missing proteins (Skipped)                     ");
        $this->logger->notice("Step  5 of 27: Add missing proteins to list of features (Skipped)  ");
      }

      $this->logger->notice("Step  6 of 27: Find existing features...                           ");
      $this->findFeatures();

      $this->logger->notice("Step  7 of 27: Clear attributes of existing features...            ");
      $this->deleteFeatureData();

      $this->logger->notice("Step  8 of 27: Processing @num_features features...                ",
        ['@num_features' => number_format(count(array_keys($this->features)))]
      );

      $this->insertFeatures();
      $this->logger->notice("Step  9 of 27: Processing @num_features feature Names to update...               ",
        ['@num_features' =>  number_format(count(array_keys($this->update_names)))]
      );

      $this->updateFeatureNames();

      $this->logger->notice("Step 10 of 27: Get new feature IDs...                              ");
      $this->findFeatures();

      $this->logger->notice("Step 11 of 27: Insert locations...                                 ");
      $this->insertFeatureLocs();

      $this->logger->notice("Step 12 of 27: Associate parents and children...                   ");
      $this->associateChildren();

      $this->logger->notice("Step 13 of 27: Calculate child ranks...                            ");
      $this->calculateChildRanks();

      $this->logger->notice("Step 14 of 27: Add child-parent relationships...                   ");
      $this->insertFeatureParents();

      $this->logger->notice("Step 15 of 27: Insert properties...                                ");
      $this->insertFeatureProps();

      $this->logger->notice("Step 16 of 27: Find synonyms (aliases)...                          ");
      $this->findSynonyms();

      $this->logger->notice("Step 17 of 27: Insert new synonyms (aliases)...                    ");
      $this->insertSynonyms();

      $this->logger->notice("Step 18 of 27: Insert feature synonyms (aliases)...                ");
      $this->insertFeatureSynonyms();

      $this->logger->notice("Step 19 of 27: Find cross references...                            ");
      $this->findDbxrefs();

      $this->logger->notice("Step 20 of 27: Insert new cross references...                      ");
      $this->insertDbxrefs();

      $this->logger->notice("Step 21 of 27: Get new cross references IDs...                     ");
      $this->findDbxrefs();

      $this->logger->notice("Step 22 of 27: Insert feature cross references...                  ");
      $this->insertFeatureDbxrefs();

      $this->logger->notice("Step 23 of 27: Insert feature ontology terms...                    ");
      $this->insertFeatureCVterms();

      $this->logger->notice("Step 24 of 27: Insert 'derives_from' relationships...              ");
      $this->insertFeatureDerivesFrom();

      $this->logger->notice("Step 25 of 27: Insert Targets...                                   ");
      $this->insertFeatureTargets();

      $this->logger->notice("Step 26 of 27: Associate features with analysis...                 ");
      $this->insertFeatureAnalysis();

      if (!empty($this->residue_index)) {
        $this->logger->notice("Step 27 of 27: Adding sequences data...                            ");
        $this->insertFeatureSeqs();
      }
      else {
        $this->logger->notice("Step 27 of 27: Adding sequences data (Skipped: none available)     ");
      }
    }
    // On exception, catch the error, clean up the cache file and rethrow
    catch (\Exception $e) {
      $this->closeCacheFile();
      throw $e;
    }

  }

  /**
   * Load a controlled vocabulary term.
   *
   * This method first checks if the term has already been loaded in the
   * feature_cvterm_lookup array, which helps a lot with performance.
   *
   * @param $type
   * @param $cv_id
   *
   * @ingroup gff3_loader
   */
  private function getTypeID($type, $is_prop_type) {
    $chado = $this->getChadoConnection();

    $cv = $this->feature_cv;
    if ($is_prop_type) {
      $cv = $this->feature_prop_cv;
    }

    if ($is_prop_type) {
      if(array_key_exists(strtolower($type), $this->featureprop_cvterm_lookup)) {
        return $this->featureprop_cvterm_lookup[strtolower($type)];
      }
    }
    elseif (array_key_exists(strtolower($type), $this->feature_cvterm_lookup)) {
      return $this->feature_cvterm_lookup[strtolower($type)];
    }

    $sel_cvterm_sql = "
      SELECT CVT.cvterm_id, CVT.name, CVTS.synonym
      FROM {1:cvterm} CVT
        LEFT JOIN {1:cvtermsynonym} CVTS on CVTS.cvterm_id = CVT.cvterm_id
      WHERE CVT.cv_id = :cv_id and
       (lower(CVT.name) = lower(:name) or lower(CVTS.synonym) = lower(:synonym))
    ";

    $result = $chado->query($sel_cvterm_sql, [
      ':cv_id' => $cv->cv_id,
      ':name' => $type,
      ':synonym' => $type,
    ]);
    $cvterm_match = $result->fetchObject();


    // If the term couldn't be found and it's a property term then insert it
    // as a local term.
    if (!$cvterm_match) {
      $term = [
        'id' => "local:$type",
        'name' => $type,
        'is_obsolete' => 0,
        'cv_name' => $cv->name,
        'db_name' => 'local',
        'is_relationship' => FALSE,
      ];
      // @todo convert api call
      $cvterm = (object) chado_insert_cvterm($term, ['update_existing' => FALSE], $this->chado_schema_main);
      // $cvterm = (object) $this->insert_cvterm($term, ['update_existing' => FALSE]);
      $cvterm_match = $cvterm;
    }

    if ($is_prop_type) {
      $this->featureprop_cvterm_lookup[strtolower($type)] = $cvterm_match->cvterm_id;
      $this->featureprop_cvterm_lookup[strtolower($cvterm_match->name)] = $cvterm_match->cvterm_id;
    }
    else {
      $this->feature_cvterm_lookup[strtolower($type)] = $cvterm_match->cvterm_id;
      $this->feature_cvterm_lookup[strtolower($cvterm_match->name)] = $cvterm_match->cvterm_id;
    }
    return $cvterm_match->cvterm_id;
  }

  /**
   * Makes sure Chado is ready with the necessary synonym type records.
   */
  private function prepSynonms() {
    $chado = $this->getChadoConnection();
    // make sure we have a 'synonym_type' vocabulary
    $select = ['name' => 'synonym_type'];
    // $results = chado_select_record('cv', ['*'], $select, NULL, $this->chado_schema_main);
    $results_query = $chado->select('1:cv', 'cv')
      ->fields('cv')
      ->condition('name', 'synonym_type');
    $results = $results_query->execute()->fetchObject();
    $results_count = $results_query->countQuery()->execute()->fetchField();


    if ($results_count == 0) {
      // insert the 'synonym_type' vocabulary
      $values = [
          'name' => 'synonym_type',
          'definition' => 'vocabulary for synonym types',
      ];
      $success = $chado->insert('1:cv')
        ->fields($values)
        ->execute();

      if (!$success) {
        $this->logger->warning("Failed to add the synonyms type vocabulary.");
        return 0;
      }
      // now that we've added the cv we need to get the record
      // $results = chado_select_record('cv', ['*'], $select, NULL, $this->chado_schema_main);
      $results_query = $chado->select('1:cv', 'cv')
        ->fields('cv')
        ->condition('name', 'synonym_type');
      $results = $results_query->execute()->fetchObject();
      $results_count = $results_query->countQuery()->execute()->fetchField();
      if ($results_count > 0) {
        $syncv = $results;
      }
    }
    else {
      $syncv = $results;
    }

    // get the 'exact' cvterm, which is the type of synonym we're adding
    $select = [
      'name' => 'exact',
      'cv_id' => [
        'name' => 'synonym_type',
      ],
    ];
    $result_cv = $chado->select('1:cv', 'cv')
      ->fields('cv')
      ->condition('name', 'synonym_type')
      ->execute();
    if (!$result_cv) {
      $this->logger->warning("DB synonym_type could not be found");
      return 0;
    }

    $result_query = $chado->select('1:cvterm', 'cvterm')
      ->fields('cvterm')
      ->condition('name', 'exact')
      ->condition('cv_id', $result_cv->fetchObject()->cv_id);
    $result = $result_query->execute()->fetchObject();
    $result_count = $result_query->countQuery()->execute()->fetchField();

    if ($result_count == 0) {
      $term = [
        'name' => 'exact',
        'id' => "synonym_type:exact",
        'definition' => '',
        'is_obsolete' => 0,
        'cv_name' => $syncv->name,
        'is_relationship' => FALSE,
      ];
      $syntype = chado_insert_cvterm($term, ['update_existing' => TRUE], $this->chado_schema_main);
      if (!$syntype) {
        $this->logger->warning("Cannot add synonym type: synonym_type:exact");
        return 0;
      }
    }
    else {
      $syntype = $result;
    }
    $this->exact_syn = $syntype;
  }

  /**
   * Makes sure there is a null publication in the database.
   */
  private function prepNullPub(){
    $chado = $this->getChadoConnection();
    // Check to see if we have a NULL publication in the pub table.  If not,
    // then add one.
    $select = ['uniquename' => 'null'];
    $result_query = $chado->select('1:pub', 'pub')
      ->fields('pub')
      ->condition('uniquename', 'null');
    $result_count = $result_query->countQuery()->execute()->fetchField();

    if ($result_count == 0) {
      $pub_sql = "
        INSERT INTO {1:pub} (uniquename,type_id)
        VALUES (:uname,
          (SELECT cvterm_id
           FROM {1:cvterm} CVT
             INNER JOIN {1:dbxref} DBX ON DBX.dbxref_id = CVT.dbxref_id
             INNER JOIN {1:db} DB      ON DB.db_id      = DBX.db_id
           WHERE CVT.name = :type_id))
      ";
      $status = $chado->query($pub_sql, [
        ':uname' => 'null',
        ':type_id' => 'null',
      ]);
      if (!$status) {
        $this->logger->error("Cannot add null publication needed for setup of alias.");
        return 0;
      }

      $result_query = $chado->select('1:pub','pub')
        ->fields('pub')
        ->condition('uniquename','null');
      $result = $result_query->execute()->fetchObject();
      $pub = $result;
    }
    else {
      $result = $result_query->execute()->fetchObject();
      $pub = $result;
    }
    $this->null_pub = $pub;
  }

  /**
   * Makes sure Chado is ready with the necessary DB records.
   */
  private function prepDBs() {
    $chado = $this->getChadoConnection();
    // Get the list of database records that are needed by this GFF file. If
    // they do not exist then add them.
    foreach (array_keys($this->db_lookup) as $dbname) {
      // First look for the database name if it doesn't exist then create one.
      // first check for the fully qualified URI (e.g. DB:<dbname>. If that
      // can't be found then look for the name as is.  If it still can't be found
      // the create the database
      $values = ['name' => "DB:$dbname"];
      // $db = chado_select_record('db', ['db_id'], $values, NULL, $this->chado_schema_main);
      $db_query = $chado->select('1:db','db')
        ->fields('db')
        ->condition('name', "DB:$dbname");
      $db_count = $db_query->countQuery()->execute()->fetchField();
      $db = $db_query->execute()->fetchObject();
      if ($db_count == 0) {
        $values = ['name' => "$dbname"];
        // $db = chado_select_record('db', ['db_id'], $values, NULL, $this->chado_schema_main);
        $db_query = $chado->select('1:db', 'db')
          ->fields('db')
          ->condition('name', "$dbname");
        $db_count = $db_query->countQuery()->execute()->fetchField();
        $db = $db_query->execute()->fetchObject();
      }

      if ($db_count == 0) {
        $values = [
          'name' => $dbname,
          'description' => 'Added automatically by the Tripal GFF loader.',
        ];
        // $success = chado_insert_record('db', $values, array(
        //   'skip_validation' => TRUE,
        // ), $this->chado_schema_main);
        // print_r("DB NAME:" . $dbname . "\n");
        $debug_dbs = $chado->query("SELECT * FROM {1:db} ORDER BY db_id ASC");
        // while ($obj = $debug_dbs->fetchObject()) {
        //   print_r($obj);
        //   print_r("\n");
        // }
        // $debug_db_serial = $chado->query("SELECT currval(pg_get_serial_sequence('" . $chado->getSchemaName() . ".db', 'db_id'));");
        // while($obj = $debug_db_serial->fetchObject()) {
        //   print_r($obj);
        //   print_r("\n");
        // }
        $success = $chado->insert('1:db')
          ->fields($values)
          ->execute();
        if ($success) {
          $values = ['name' => "$dbname"];
          // $db = chado_select_record('db', ['db_id'], $values, NULL, $this->chado_schema_main);
          $db_query = $chado->select('1:db', 'db')
            ->fields('db')
            ->condition('name', "$dbname");
          $db = $db_query->execute()->fetchObject();
        }
        else {
          $this->logger->warning('Cannot find or add the database "@dbname".',
            ['@dbname' => $dbname]
          );
          return 0;
        }
      }

      $this->db_lookup[$dbname] = $db->db_id;
    }
  }

  /**
   * Parses the current line of the GFF3 file for a feature.
   *
   * @return array
   *  An associative array containing the 9 elements othe GFF3 file. The
   *  9th element is an associative array of the attributes.
   */
  private function parseGFF3Line($line) {

    // get the columns
    $cols = explode("\t", $line);
    if (sizeof($cols) != 9) {
      throw new \Exception(t('Improper number of columns on line %line_num: %line',
        ['%line_num' => $this->current_line, '%line' => $line]));
    }

    $ret = [
      'line' => $this->current_line,
      'landmark' => $cols[0],
      'source' => $cols[1],
      'type' => strtolower($cols[2]),
      'start' => $cols[3],
      'stop' => $cols[4],
      'score' => $cols[5],
      'strand' => $cols[6],
      'phase' => $cols[7],
      'attrs' => [],
    ];

    // Ready the start and stop for chado.  Chado expects these positions
    // to be zero-based, so we substract 1 from the fmin. Also, in case
    // they are backwards, put them in the right order.
    $fmin = $ret['start'] - 1;
    $fmax = $ret['stop'];
    if ($ret['stop'] < $ret['start']) {
      $fmin = $ret['stop'] - 1;
      $fmax = $ret['start'];
    }
    $ret['start'] = $fmin;
    $ret['stop'] = $fmax;

    // Landmark (seqid) validation checks based on GFF3 specifications
    $matches = [];
    preg_match('/[a-zA-Z0-9\.:\^\*\$@!\+_\?\-\|]*/', $ret['landmark'], $matches);
    if ($matches[0] != $ret['landmark']) {
      throw new \Exception(t("Landmark/seqid !landmark contains invalid
        characters. Only characters included in this regular expression are
        allowed [a-zA-Z0-9.:^*$@!+_?-|]",
        ['!landmark' => $ret['landmark']]));
    }

    // Check to make sure strand has a valid character
    if (preg_match('/[\+-\?\.]/',$ret['strand']) == false) {
      throw new \Exception(t('Invalid strand detected on line %line,
        strand can only be +-?.', ['%line' => $line]));
    }

    // Format the strand for chado
    if (strcmp($ret['strand'], '.') == 0) {
      $ret['strand'] = 0;
    }
    elseif (strcmp($ret['strand'], '?') == 0) {
      $ret['strand'] = 0;
    }
    elseif (strcmp($ret['strand'], '+') == 0) {
      $ret['strand'] = 1;
    }
    elseif (strcmp($ret['strand'], '-') == 0) {
      $ret['strand'] = -1;
    }


    if (preg_match('/[012\.]/',$ret['phase']) == false) {
      throw new \Exception(t('Invalid phase detected on line %line,
        phase can only be 0,1,2 or . (period)', ['%line' => $line]));
    }


    if (strcmp($ret['phase'], '.') == 0) {
      if ($ret['type'] == 'cds') {
        $ret['phase'] = '0';
      }
      else {
        $ret['phase'] = '';
      }
    }

    $tags = [];
    $attr_name = '';
    $attr_uniquename = '';
    $attrs = explode(";", $cols[8]);
    $attr_organism = $this->organism_id;
    $attr_parent = '';
    $attr_others = [];
    $attr_aliases = [];
    $attr_dbxref = [];
    $attr_derives = [];
    $attr_terms = [];
    $attr_target = [];
    foreach ($attrs as $attr) {
      $attr = rtrim($attr);
      $attr = ltrim($attr);
      if (strcmp($attr, '') == 0) {
        continue;
      }
      if (!preg_match('/^[^\=]+\=.+$/', $attr)) {
        throw new \Exception(t('Attribute is not correctly formatted on line %line_num: %attr',
          ['%line_num' => $this->current_line, '%attr' => $attr]));
      }

      // Break apart each attribute into key/value pairs.
      $tag = preg_split("/=/", $attr, 2);

      // Multiple values of an attribute are separated by commas
      $tag_name = $tag[0];
      if (!array_key_exists($tag_name, $tags)) {
        $tags[$tag_name] = [];
      }
      $tags[$tag_name] = array_merge($tags[$tag_name], explode(",", $tag[1]));

      // Replace the URL escape codes for each tag
      for ($i = 0; $i < count($tags[$tag_name]); $i++) {
        $tags[$tag_name][$i] = urldecode($tags[$tag_name][$i]);
      }

      if (strcmp($tag_name, 'Alias') == 0) {
        $attr_aliases = array_merge($attr_aliases, $tags[$tag_name]);
      }
      elseif (strcmp($tag_name, 'Parent') == 0) {
        $attr_parent = $tag[1];
      }
      elseif (strcmp($tag_name, 'Dbxref') == 0) {
        $attr_dbxref = array_merge($attr_dbxref, $tags[$tag_name]);
      }
      elseif (strcmp($tag_name, 'Derives_from') == 0) {
        $attr_derives = array_merge($attr_derives, $tags[$tag_name]);
      }
      elseif (strcmp($tag_name, 'Ontology_term') == 0) {
        $attr_terms = array_merge($attr_terms, $tags[$tag_name]);
      }
      elseif (strcmp($tag_name, 'organism') == 0) {
        if (count($tags[$tag_name]) > 1) {
          throw new \Exception(t('Each feature can only have one "organism" attribute.
            The feature %uniquename has more than one: %organism',
            ['%uniquename' => $ret['uniquename'], '%organism' => $ret['organism']]));
        }
        $attr_organism = $this->findOrganism($tags[$tag_name][0], $this->current_line);
      }
      elseif (strcmp($tag_name, 'Target') == 0) {
        if (count($tags[$tag_name]) > 1) {
          throw new \Exception(t('Each feature can only have one "Target" attribute.
            The feature %uniquename has more than one.',
            ['%uniquename' => $ret['uniquename']]));
        }
        // Get the elements of the target.
        $matches = [];
        if (preg_match('/^(.*?)\s+(\d+)\s+(\d+)(\s+[\+|\-])*$/', trim($tags[$tag_name][0]), $matches)) {
          $attr_target['name'] = $matches[1];
          $attr_target['start'] = $matches[2];
          $attr_target['stop'] = $matches[3];
          $tfmin = $attr_target['start'] - 1;
          $tfmax = $attr_target['stop'];
          if ($attr_target['stop'] < $attr_target['start']) {
            $tfmin = $attr_target['stop'] - 1;
            $tfmax = $attr_target['start'];
          }
          $attr_target['start'] = $tfmin;
          $attr_target['stop'] = $tfmax;

          $attr_target['phase'] = '';
          $attr_target['strand'] = 0;
          if (!empty($matches[4])) {
            if (preg_match('/^\+$/', trim($matches[4]))) {
              $attr_target['strand'] = 1;
            }
            elseif (preg_match('/^\-$/', trim($matches[4]))) {
              $attr_target['strand'] = -1;
            }
          }
          $attr_target['organism_id'] = $this->target_organism_id ? $this->target_organism_id : $this->organism_id;
          $attr_target['type_id'] = $this->target_type_id ? $this->target_type_id : NULL;
          $attr_target['type'] = $this->target_type ? $this->target_type : NULL;

          // If this Target aligns to a feature where the match type is specified
          // (e.g. cDNA_match, EST_match, etc.) then we can pull the type for
          // the target feature from the feature type.
          if (preg_match('/(.+)_match/', $ret['type'], $matches)) {
            $attr_target['type'] = $matches[1];
            $attr_target['type_id'] = $this->getTypeID($matches[1], FALSE);
          }
        }
        else {
          throw new \Exception(t('The "Target" attribute "%attribute" is incorrectly formatted for the
            feature "%feature"', ['%attribute' => $tags[$tag_name][0], '%feature' => $ret['uniquename']]));
        }
      }
      elseif (strcmp($tag_name, 'target_organism') == 0) {
        $attr_target['organism_id'] = $this->findOrganism($tags[$tag_name][0], $this->current_line);
      }
      elseif (strcmp($tag_name, 'target_type') == 0) {
        $attr_target['type'] = $tags[$tag_name][0];
        $attr_target['type_id'] = $this->getTypeID($tags[$tag_name][0], FALSE);
      }
      // Get the list of non-reserved attributes these will get added
      // as properties to the featureprop table.  The 'Note', 'Gap', 'Is_Circular',
      // attributes will go in as a property so those are not in the list
      // checked below.
      elseif (strcmp($tag_name, 'Name') !=0 and strcmp($tag_name, 'ID') !=0 and
              strcmp($tag_name, 'Alias') != 0 and strcmp($tag_name, 'Parent') != 0 and
              strcmp($tag_name, 'Target') != 0 and strcmp($tag_name, 'Derives_from') != 0 and
              strcmp($tag_name, 'Dbxref') != 0 and strcmp($tag_name, 'Ontology_term') != 0 and
              strcmp($tag_name, 'target_organism') != 0 and strcmp($tag_name, 'target_type') != 0 and
              strcmp($tag_name, 'organism' != 0)) {
        foreach ($tags[$tag_name] as $value) {
          if (!array_key_exists($tag_name, $attr_others)) {
            $attr_others[$tag_name] = [];
          }
          $attr_others[$tag_name][] = $value;
        }
      }
    }

    // A feature may get ignored. But let's default this to FALSE.
    $ret['skipped'] = FALSE;

    // A line may have more than one feature (e.g. match, EST_match, etc).
    // This flag, when TRUE, tells the parseGFF3 function to repeat this line.
    $ret['repeat'] = FALSE;

    // If neither name nor uniquename are provided then generate one.
    $names = $this->getFeatureNames($tags, $ret['type'], $ret['landmark'], $ret['start'], $ret['stop']);
    $attr_uniquename = $names['uniquename'];
    $attr_name = $names['name'];

    // If this is a match feature (match, EST_match, cDNA_match, etc), then
    // we need to handle this line specially.
    if (preg_match('/match$/i', $ret['type'])) {

      // If the feature already exists that means we need to add a match_part
      // feature.  If not, then we will add a flag to the results to tell
      // the parseGFF3 function to repeat this line, as it has two features:
      // the match and the match_part.  All other match feature with the same
      // ID in the GFF3 will just be match_part features.
      $parent_check = preg_replace('/_part_\d+/', '', $attr_uniquename);
      if (array_key_exists($parent_check, $this->features)) {
         // Set the match_part parent
         // remove the "_part_X" suffix added by the getFeatureNames to find
         // the parent.
         $attr_parent = $parent_check;
         $ret['type'] = 'match_part';
      }
      else {
        // Unset all attributes as these belong on the match_part
        $attr_dbxref = [];
        $attr_aliases = [];
        $attr_terms = [];
        $attr_derives = [];
        $attr_others = [];
        $ret['repeat'] = TRUE;
      }
    }

    $ret['name'] = $attr_name;
    $ret['uniquename'] = $attr_uniquename;
    $ret['synonyms'] = $attr_aliases;

    // Add in the dbxref record.
    $ret['dbxrefs'] = [];
    foreach ($attr_dbxref as $key => $dbx) {
      $parts = explode(':', $dbx, 2);
      $ret['dbxrefs']["{$parts[0]}:{$parts[1]}"] = array(
        'db' => $parts[0],
        'accession' => $parts[1],
      );
    }

    // Add in the GFF source dbxref. This is needed for GBrowse.
    $ret['dbxrefs']["GFF_source:{$ret['source']}"] = array(
      'db' => 'GFF_source',
      'accession' => $ret['source'],
    );

    // Add in the ontology terms
    $ret['terms'] = [];
    foreach ($attr_terms as $key => $dbx) {
      $parts = explode(':', $dbx, 2);
      $ret['terms']["{$parts[0]}:{$parts[1]}"] = array(
        'db' => $parts[0],
        'accession' => $parts[1],
      );
    }

    // Add the derives from entry.
    $ret['derives_from'] = '';
    if (count($attr_derives) == 1) {
      $ret['derives_from'] = $attr_derives[0];
    }
    if (count($attr_derives) > 1) {
      throw new \Exception(t('Each feature can only have one "Derives_from" attribute.
        The feature %uniquename has more than one: %derives',
        [
          '%uniquename' => $ret['uniquename'],
          '%derives' => $ret['derives_from'],
        ]));
    }

    // Now add all of the attributes into the return array.
    foreach ($tags as $key => $value) {
      $ret['attrs'][$key] = $value;
    }

    // Add the organism entry, but if we don't have one for this feature
    // (in the case where the target_organism attribute doesn't match
    // an organism in the databse) then skip this feature.
    $ret['organism'] = $attr_organism;
    if (!$ret['organism']) {
      $ret['skipped'] = TRUE;
    }

    // Add the target. If the type_id is missing then remove the target
    // and we'll skip it.
    $ret['target'] = $attr_target;
    if (!array_key_exists('type', $ret['target']) or empty($ret['target'])) {
      $ret['target'] = [];
    }

    // Make sure we only have one Gap if it exists
    if (array_key_exists('Gap', $attr_others) and count($attr_others['Gap']) > 1) {
      throw new \Exception(t('Each feature can only have one "Gap" attribute.
        The feature %uniquename has more than one.',
        ['%uniquename' => $ret['uniquename']]));
    }

    // Add the properties and parent.
    $ret['properties'] = $attr_others;
    $ret['parent'] = $attr_parent;
    return $ret;
  }

  /**
   * Indexes the FASTA section of the file for quick lookup.
   */
  private function indexFASTA() {

    // Iterate through the remaining lines of the file
    while ($line = fgets($this->gff_file_h)) {

      $this->current_line++;
      $this->addItemsHandled(mb_strlen($line));

      // Get the ID and the current file pointer and store that for later.
      if (preg_match('/^>/', $line)) {
        $id = preg_replace('/^>([^\s]+).*$/', '\1', $line);
        $this->residue_index[trim($id)] = ftell($this->gff_file_h);
      }
    }
  }

  /**
   * Loads the actual residue information from the FASTA section of the file.
   */
  private function insertFeatureSeqs() {

    $num_residues = count(array_keys($this->residue_index));

    $this->setItemsHandled(0);
    $this->setTotalItems($num_residues);

    $count = 0;

    foreach ($this->residue_index as $uniquename => $offset) {

      // Skip this sequence if we can't match the name with a known feature
      // or landmark name.
      if (!(array_key_exists($uniquename, $this->features) and $this->features[$uniquename]) and
          !(array_key_exists($uniquename, $this->landmarks) and $this->landmarks[$uniquename])) {
        $this->logger->warning('Assigning Sequence: cannot find a feature with a unique name of: "@uname".'
                             . ' Please ensure the sequence names in the ##FASTA section use the same name'
                             . ' as the ID in the feature in the GFF file.',
          ['@uname' => $uniquename]
        );
        $count++;
        continue;
      }

      // Get the feature that this sequence belongs.
      $feature_id = NULL;
      if (array_key_exists($uniquename, $this->features)) {
        $findex = $this->features[$uniquename]['findex'];
        $feature = $this->getCachedFeature($findex);
        $feature_id = $feature['feature_id'];
      }
      else {
        $feature_id = $this->landmarks[$uniquename];
      }


      // Seek to the position in the GFF file where this sequence is housed.
      // Iterate through the lines and get and then store the value.
      $residues = [];
      fseek($this->gff_file_h, $offset);
      while ($line = fgets($this->gff_file_h)) {
        if (preg_match('/^>/', $line)) {
          break;
        }
        $residues[] = trim($line);
      }
      $residues = implode('', $residues);

      $values = [
        'residues' => $residues,
        'seqlen' => strlen($residues),
        'md5checksum' => md5($residues),
      ];
      chado_update_record('feature', ['feature_id' => $feature_id], $values, NULL, $this->chado_schema_main);
      $count++;
      $this->setItemsHandled($count);
    }
  }

  /**
   * Retrieves a ChadoRecord object for the landmark feature.
   *
   * @param string $landmark_name
   *   The name of the landmark to get
   *
   * @return object
   *   A feature ChadoRecord object or NULL if the landmark is missing and
   *   $skip_on_missing is TRUE.
   */
  private function findLandmark($landmark_name) {
    $chado = $this->getChadoConnection();
    $landmark_type = $this->default_landmark_type;

    // Before performing a database query check to see if
    // this landmark is already in our lookup list.
    if (array_key_exists($landmark_name, $this->landmarks)) {
      return $this->landmarks[$landmark_name];
    }

    $landmark_select = $chado->select('1:feature')
      ->fields('feature')
      ->condition('organism_id', $this->organism_id)
      ->condition('uniquename', $landmark_name);

    if($landmark_type) {
      $landmark_select->condition('type_id', $this->landmark_cvterm_id);
    }

    // Make sure we only match on one landmark.
    $num_found = $landmark_select->countQuery()->execute()->fetchField();
    if ($num_found == 0) {
      return NULL;
    }
    if ($num_found > 1) {
      throw new \Exception(t("The landmark '%landmark' has more than one entry for
      this organism (%species). Did you provide a landmark type? If not, try resubmitting and providing a type.",
        [
          '%landmark' => $landmark_name,
          '%species' => chado_get_organism_scientific_name($this->organism),
        ]));
    }

    // The landmark was found, remember it
    $landmark = $landmark_select->execute()->fetchObject();
    $this->landmarks[$landmark_name] = $landmark->feature_id;

    return $landmark;
  }
  /**
   * Loads into the database any landmark sequences.
   *
   * @param string $line
   *   The line from the GFF file that is the ##sequence-region comment.
   */
  private function insertHeaderLandmark($line) {
    $region_matches = [];
    if (preg_match('/^##sequence-region\s+(\w*?)\s+(\d+)\s+(\d+)$/i', $line, $region_matches)) {
      $rid = $region_matches[1];
      $landmark = $this->findLandmark($rid);
      if (!$landmark) {
        if (!$this->default_landmark_type) {
          throw new \Exception(t('The landmark, %landmark, cannot be added because no landmark ' .
              'type was provided. Please redo the importer job and specify a landmark type.',
              ['%landmark' => $rid]));
        }
        $this->insertLandmark($rid);
      }
    }
  }

  /**
   * Loads a single landmark by name.
   */
  private function insertLandmark($name) {
    $chado = $this->getChadoConnection();
    $residues = '';
    $insert_id = $chado->insert('1:feature')
    ->fields([
      'organism_id' => $this->organism->organism_id,
      'uniquename' => $name,
      'name' => $name,
      // ORIGINAL CODE FROM STEPHEN
      // 'type_id' => $this->landmark_cvterm_id,
      'type_id' => $this->getLandmarkTypeID($name),
      'md5checksum' => md5($residues),
      'is_analysis' => 0,
      'is_obsolete' => 0,
    ])
    ->execute();
    $this->landmarks[$name] = $insert_id;
  }

  /**
   *
   */
  private function parseGFF3() {
    $filesize = filesize($this->gff_file);
    $this->setTotalItems($filesize);

    // Holds a unique list of cvterms for later lookup.
    $feature_cvterms = [];
    $featureprop_cvterms = [];

    while ($line = fgets($this->gff_file_h)) {
      $this->current_line++;
      $this->addItemsHandled(mb_strlen($line));

      $line = trim($line);

      if ($this->current_line < $this->start_line) {
        continue;
      }

      // If we're in the FASTA file we're at the end of the features so return.
      if (preg_match('/^##FASTA/i', $line)) {
        $this->indexFASTA();
        continue;
      }

      // if at the ##sequence-region line handle it.
      $matches = [];
      if (preg_match('/^##sequence-region\s+(\w*?)\s+(\d+)\s+(\d+)$/i', $line, $matches)) {
        $this->seq_region_headers[$matches[1]] = $line;
        continue;
      }

      // skip comments
      if (preg_match('/^#/', $line)) {
        continue;
      }

      // skip empty lines
      if (preg_match('/^\s*$/', $line)) {
        continue;
      }

      // Parse this feature from this line of the GFF3 file.
      $gff_feature = $this->parseGFF3Line($line);
      $this->prepareFeature($gff_feature, $feature_cvterms, $featureprop_cvterms);

      // If there is a second feature (in the case of a match) then
      // repeat this line (to get the match_part).
      if ($gff_feature['repeat'] === TRUE) {
        $gff_feature = $this->parseGFF3Line($line);
        $this->prepareFeature($gff_feature, $feature_cvterms, $featureprop_cvterms);
      }
    }

    // Make sure we have the protein term in our list.
    if (!array_key_exists('protein', $feature_cvterms) and
        !array_key_exists('polypeptide', $feature_cvterms)) {
      $feature_cvterms['polypeptide'] = 0;
    }

    // Iterate through the feature type terms and get a chado object for each.
    foreach (array_keys($feature_cvterms) as $name) {
      $this->getTypeID($name, FALSE);
    }

    // Iterate through the featureprop type terms and get a cvterm_id for
    // each. If it doesn't exist then add a new record.
    foreach (array_keys($featureprop_cvterms) as $name) {
      $this->getTypeID($name, TRUE);
    }
  }

  /**
   * Prepare the database prior to working with the feature.
   */
  private function prepareFeature($gff_feature, &$feature_cvterms, &$featureprop_cvterms) {
    // Add the landmark if it doesn't exist in the landmark list.
    if (!array_key_exists($gff_feature['landmark'], $this->landmarks)) {
      $this->landmarks[$gff_feature['landmark']] = FALSE;

      // Check whether landmark_id matches the feature type
      // Keep track of the landmark types using the class variable
      // landmark_types
      $landmark_id = $gff_feature['attrs']['ID'][0];
      if ($landmark_id == $gff_feature['landmark']) {
        $this->landmark_types[$landmark_id] = $gff_feature['type'];
      }
      else {
        $this->landmark_types[$landmark_id] = $this->default_landmark_type;
      }

    }

    // Organize DBs and DBXrefs for faster access later on.
    foreach ($gff_feature['dbxrefs'] as $index => $info) {
      if (!array_key_exists($info['db'], $this->db_lookup)) {
        $this->db_lookup[$info['db']] = FALSE;
      }
      if (!array_key_exists($index, $this->dbxref_lookup)) {
        $this->dbxref_lookup[$index] = $info;
      }
    }

    // We want to make sure the Ontology_term attribute dbxrefs are
    // also easily looked up... but we do not want to create them
    // if they do not exist the presence of the 'cvterm' key will
    // tell the loadDbxrefs() function to not create the term.
    foreach ($gff_feature['terms'] as $index => $info) {
      if (!array_key_exists($info['db'], $this->db_lookup)) {
        $this->db_lookup[$info['db']] = FALSE;
      }

      if (!array_key_exists($index, $this->dbxref_lookup)) {
        $this->dbxref_lookup[$index] = $info;
        $this->dbxref_lookup[$index]['cvterm_id'] = NULL;
      }
    }

    // Organize the CVterms for faster access later on.
    if (!array_key_exists($gff_feature['type'], $feature_cvterms)) {
      $feature_cvterms[$gff_feature['type']] = 0;
    }
    $feature_cvterms[$gff_feature['type']]++;

    // Add any target feature types to the list as well.
    if (array_key_exists('name', $gff_feature['target'])) {
      if (!array_key_exists($gff_feature['target']['type'], $feature_cvterms)) {
        $feature_cvterms[$gff_feature['target']['type']] = 0;
      }
      $feature_cvterms[$gff_feature['target']['type']]++;
    }

    // Organize the feature property types for faster access later on.
    foreach ($gff_feature['properties'] as $prop_name => $value) {
      if (!array_key_exists($prop_name, $featureprop_cvterms)) {
        $featureprop_cvterms[$prop_name] = NULL;
      }
      $featureprop_cvterms[$prop_name]++;
    }

    // Cache the GFF feature details for later lookup.
    $this->cacheFeature($gff_feature);

    // If this feature has a target then we need to add the target as
    // new feature for insertion.
    if (array_key_exists('name', $gff_feature['target'])) {
      $this->addTargetFeature($gff_feature);
    }
  }

  /**
   *
   */
  private function findMissingProteins() {
    $this->setItemsHandled(0);
    $this->setTotalItems(count(array_keys($this->features)));

    // Don't do anything if the user wants to skip creation of non listed
    // proteins. Proteins that have actual lines in the GFF will still be
    // created.
    if ($this->skip_protein) {
      $this->logger->notice('  Skipping creation of non-specified proteins...            ');
      return;
    }

    // First, store records for which proteins need to exist. These
    // will be for any parent that has a 'CDS' or 'protein' child.
    $i = 0;
    foreach ($this->features as $info) {
      $i++;
      $this->setItemsHandled($i);
      $findex = $info['findex'];
      $feature = $this->getCachedFeature($findex);
      $type = $feature['type'];
      if ($type == 'cds' or $type == 'protein' or $type == 'polypeptide') {
        if (isset($feature['parent'])) {
          foreach (explode(',', $feature['parent']) as $parent_name) {
            if (!array_key_exists($parent_name, $this->proteins)) {
              $this->proteins[$parent_name] = [];
            }
            if ($type == 'cds') {
              $this->proteins[$parent_name]['cds'][] = $findex;
            }
            if ($type == 'protein' or $type == 'polypeptide') {
              $this->proteins[$parent_name]['protein'] = $findex;
            }
          }
        }
      }
    }
  }

  /**
   * Checks the features and finds those that need proteins added.
   */
  private function addMissingProteins() {
    $this->setItemsHandled(0);
    $this->setTotalItems(count(array_keys($this->proteins)));

    // Second, iterate through the protein list and for any parents that
    // don't already have a protein we need to create one.
    $i = 0;
    foreach ($this->proteins as $parent_name => $info) {
      $i++;
      $this->setItemsHandled($i);

      // Skip addition of any proteins that are already in the GFF file.
      if (array_key_exists('protein', $info)) {
        continue;
      }

      // If we don't have a protein
      if (array_key_exists('cds', $info)) {
        $start = INF;
        $stop = -INF;
        $start_phase = 0;
        $stop_phase = 0;
        // Find the starting and end CDS.
        foreach ($info['cds'] as $findex) {
          $cds = $this->getCachedFeature($findex);
          if ($cds['start'] < $start) {
            $start = $cds['start'];
            $start_phase = $cds['phase'];
          }
          if ($cds['stop'] > $stop) {
            $stop = $cds['stop'];
            $stop_phase = $cds['phase'];
          }
        }

        // Set the start of the protein to be the start of the coding
        // sequence minus the phase.
        if ($cds['strand'] == '-1') {
          $stop -= $stop_phase;
        }
        else {
          $start += $start_phase;
        }

        // Get the name for the protein
        $name = $parent_name;
        $uname = $parent_name . '-protein';
        // If regexes are provided then use those to create the protein name.
        if ($this->re_mrna and $this->re_protein) {
          $uname = preg_replace("/" . $this->re_mrna . "/", $this->re_protein, $parent_name);
        }

        $cds_organism_id = array_key_exists('organism_id', $cds)?$cds['organism_id']:NULL;

        // Now create the protein feature.
        $feature = [
          'line' => $cds['line'],
          'landmark' => $cds['landmark'],
          'source' => $cds['source'],
          'type' => 'polypeptide',
          'start' => $start,
          'stop' => $stop,
          'strand' => $cds['strand'],
          'phase' => '',
          'attr' => [],
          'skipped' => FALSE,
          'name' => $name,
          'uniquename' => $uname,
          'synonyms' => [],
          'dbxrefs' => [],
          'terms' => [],
          'derives_from' => NULL,
          'organism' => $cds_organism_id,
          'target' => [],
          'properties' => [],
          'parent' => $cds['parent'],
        ];
        $this->cacheFeature($feature);
      }
    }
  }

  /**
   * Adds a new target feature to the feature list.
   *
   * @param array $gff_feature
   *   The feature array created by the parseFeature function.
   */
  private function addTargetFeature($gff_feature) {
    if (!array_key_exists($gff_feature['target']['name'], $this->features)) {
      $feature = [
        'is_target' => TRUE,
        'line' => $this->current_line,
        'landmark' => NULL,
        'source' => $gff_feature['source'],
        'type' => $gff_feature['target']['type'],
        'start' => NULL,
        'stop' => NULL,
        'strand' => NULL,
        'phase' => NULL,
        'attr' => [],
        'skipped' => FALSE,
        'name' => $gff_feature['target']['name'],
        'uniquename' => $gff_feature['target']['name'],
        'synonyms' => [],
        'dbxrefs' => [],
        'terms' => [],
        'derives_from' => NULL,
        'organism' => $gff_feature['target']['organism_id'],
        'target' => [],
        'properties' => [],
        'parent' => '',
      ];
      $this->cacheFeature($feature);
    }
  }

  /**
   * Opens the cache file for read/write access.
   */
  private function openCacheFile() {
    $temp_file = \Drupal::service('file_system')->tempnam('temporary://', "TripalGFF3Import_");
    $this->gff_cache_file_name = \Drupal::service('file_system')->realpath($temp_file);

    $this->logger->notice("Opening temporary cache file: @cfile",
      ['@cfile' => $this->gff_cache_file_name]
    );
    $this->gff_cache_file = fopen($this->gff_cache_file_name, "r+");
  }

  /**
   * Closes and cleans up the cache file.
   */
  private function closeCacheFile() {
    fclose($this->gff_cache_file);
    $this->logger->notice("Removing temporary cache file: @cfile",
      ['@cfile' => $this->gff_cache_file_name]
    );
    unlink($this->gff_cache_file_name);
  }

  /**
   * Caches the processed feature from a GFF3 file
   */
  private function cacheFeature($gff_feature) {
    // Make sure we're at the end of the file.
    fseek($this->gff_cache_file, 0, SEEK_END);

    // Get the index of this location
    $findex = ftell($this->gff_cache_file);

    // Write the serialied array for this feature to the cache file
    // and save the index into the member variable.
    fwrite($this->gff_cache_file, serialize($gff_feature) . "\n");
    $this->features[$gff_feature['uniquename']]['findex'] = $findex;
    $this->features[$gff_feature['uniquename']]['feature_id'] = NULL;
  }

  /**
   * Retrieves a feature using its index from the cache file.
   */
  private function getCachedFeature($findex) {
    $retval = fseek($this->gff_cache_file, $findex);
    if ($retval == -1) {
      throw new \Exception(t('Cannot seek to file location, %findex, in cache file %file.',
        ['%findex' => $findex, '%file' -> $this->gff_cache_file]));
    }
    $feature = fgets($this->gff_cache_file);
    $feature = unserialize($feature);
    return $feature;
  }

  /**
   * Imports the landmark features into Chado.
   */
  private function insertLandmarks() {
    foreach ($this->landmarks as $uniquename => $feature_id) {
      // If the landmark does not have an entry in the GFF lines, try to
      // find or add it.
      if ($feature_id === FALSE) {
        // First see if there is a definition in the headers region.
        if (array_key_exists($uniquename, $this->seq_region_headers)) {
          $this->insertHeaderLandmark($this->seq_region_headers[$uniquename]);
        }
        // Second, if a landmark_type is provided from the GFF file
        else if (array_key_exists($uniquename, $this->landmark_types)) {
          $this->insertLandmark($uniquename);
        }
        // Third, if a landmark_type is provided then just add the landmark feature.
        else if ($this->default_landmark_type) {
          $this->insertLandmark($uniquename);
        }
        else {
          throw new \Exception(t('The landmark (reference) sequence, %landmark,
            is not in the database and not specified in the GFF3 file.
            Please either pre-load the landmark sequences or set a "Landmark Type"
            in the GFF importer',
            ['%landmark' => $uniquename]));
        }
      }
    }
  }

  /**
   * Imports the feature records into Chado.
   */
  private function insertFeatures() {
    $chado = $this->getChadoConnection();
    $batch_size = 1000;
    $num_features = count(array_keys($this->features));
    $num_batches = (int) ($num_features / $batch_size) + 1;

    $this->setItemsHandled(0);
    $this->setTotalItems($num_batches);

    $init_sql = "
      INSERT INTO {1:feature}
        (uniquename, name, type_id, organism_id, residues, md5checksum,
         seqlen, is_analysis, is_obsolete)
      VALUES\n";
    $i = 0;
    $total = 0;
    $batch_num = 1;
    $sql = '';
    $args = [];
    foreach ($this->features as $uniquename => $info) {
      $findex = $info['findex'];
      $feature_id = $info['feature_id'];
      $feature = $this->getCachedFeature($findex);

      $total++;
      $i++;

      // Only do an insert if this feature doesn't already exist in the databse.
      if (!$feature_id and !$feature['skipped']) {
        $residues = '';

        $type_id = $this->feature_cvterm_lookup[$feature['type']];
        $sql .= "(:uniquename_$i, :name_$i, :type_id_$i, :organism_id_$i, :residues_$i, " .
               " :md5checksum_$i, :seqlen_$i, FALSE, FALSE),\n";
        $args[":uniquename_$i"] = $uniquename;
        $args[":name_$i"] = $feature['name'];
        $args[":type_id_$i"] = $type_id;
        $args[":organism_id_$i"] = $feature['organism'] ? $feature['organism'] : $this->organism->organism_id;
        $args[":residues_$i"] = $residues;
        $args[":md5checksum_$i"] = $residues ? md5($residues) : '';
        $args[":seqlen_$i"] = strlen($residues);
      }

      // If we've reached the size of the batch then let's do the insert.
      if ($i == $batch_size or $total == $num_features) {
        if (count($args) > 0) {
          $sql = rtrim($sql, ",\n");
          $sql = $init_sql . $sql;
          $chado->query($sql, $args);
        }
        $this->setItemsHandled($batch_num);
        $batch_num++;

        // Now reset all of the variables for the next batch.
        $sql = '';
        $i = 0;
        $args = [];
      }
    }
  }


  /**
   * UPDATES the name of feature records in Chado.
   */
  private function updateFeatureNames() {
    $chado = $this->getChadoConnection();
    $batch_size = 1000;
    $num_features = count(array_keys($this->update_names));
    $num_batches = (int) ($num_features / $batch_size) + 1;

    $this->setItemsHandled(0);
    $this->setTotalItems($num_batches);
    // Batch update: https://www.alibabacloud.com/blog/how-does-postgresql-implement-batch-update-deletion-and-insertion_596030
    $init_sql = "UPDATE {1:feature}
        SET name=tmp.name from (values\n";

    $fin_sql = ") as tmp (name,feature_id) where {1:feature}.feature_id::text=tmp.feature_id\n";

    $i = 0;
    $total = 0;
    $batch_num = 1;
    $sql = '';
    $args = [];
    foreach ($this->update_names as $feature_id => $new_name){

      $total++;
      $i++;
      // Only do an update if this feature already exist in the database and is flagged for update.
      // TO DO: make is_obsolete updatable. Make sure to add is_obsolute collection to cached feature
      $sql .= "(:name_$i, :feature_id_$i),\n";
      $args[":name_$i"] = $new_name;
      $args[":feature_id_$i"] = $feature_id;

      // If we've reached the size of the batch then let's do the insert.
      if ($i == $batch_size or $total == $num_features) {
        if (count($args) > 0) {
          $sql = rtrim($sql, ",\n");
          $sql = $init_sql . $sql . $fin_sql;
          $chado->query($sql, $args);
        }
        $this->setItemsHandled($batch_num);
        $batch_num++;
        // Now reset all of the variables for the next batch.
        $sql = '';
        $i = 0;
        $args = [];
      }
    }
  }

  /**
   * Check if the features exist in the database.
   */
  private function findFeatures() {
    $chado = $this->getChadoConnection();
    $batch_size = 1000;
    $num_features = count(array_keys($this->features));
    $num_batches = (int) ($num_features / $batch_size) + 1;

    $this->setItemsHandled(0);
    $this->setTotalItems($num_batches);

    $sql = "SELECT uniquename, name, type_id, organism_id, feature_id FROM {1:feature} WHERE uniquename in (:uniquenames[])";
    $i = 0;
    $total = 0;
    $batch_num = 1;
    $names = [];
    foreach ($this->features as $uniquename => $info) {
      $feature_id = $info['feature_id'];
      $total++;

      if (!$feature_id) {
        $i++;
        $names[] = $uniquename;
      }

      // If we've reached the size of the batch then let's do the select.
      if ($i == $batch_size or $total == $num_features) {
        if (count($names) > 0) {
          $args = [':uniquenames[]' => $names];
          $results = $chado->query($sql, $args);
          while ($f = $results->fetchObject()) {
            if (array_key_exists($f->uniquename, $this->features)) {
              $matched_findex = $this->features[$f->uniquename]['findex'];
              $matched_feature = $this->getCachedFeature($matched_findex);
              $matched_type_id = $this->feature_cvterm_lookup[$matched_feature['type']];
              $matched_organism_id = $this->organism->organism_id;
              if ($matched_feature['organism']) {
                $matched_organism_id = $matched_feature['organism'];
              }
              if ($matched_type_id == $f->type_id and $matched_organism_id == $f->organism_id) {
                $this->features[$f->uniquename]['feature_id'] = $f->feature_id;
                $this->features[$f->uniquename]['name'] = $f->name;
                // Checking to see if the name has changed and therefore needs updating
                if ($f->name != $matched_feature['name']) {
                  // Yes. we need to update name of this feature.
                  // Adding flag to cached feature that indicates updated needed.
                  $this->update_names[$f->feature_id] = $matched_feature['name'];
                }
              }
            }
          }
        }
        $this->setItemsHandled($batch_num);
        $batch_num++;

        // Now reset all of the variables for the next batch.
        $i = 0;
        $names = [];
      }
    }
  }

  /**
   * Deletes all anciallary data about a feature so we can re-insert it.
   */
  private function deleteFeatureData() {
    $chado = $this->getChadoConnection();
    $batch_size = 1000;
    $num_features = count(array_keys($this->features));
    $num_batches = (int) ($num_features / $batch_size) + 1;

    $this->setItemsHandled(0);
    $this->setTotalItems($num_batches);

    $sql1 = "DELETE from {1:featureprop} WHERE feature_id IN (:feature_ids[])";
    $sql2 = "DELETE from {1:featureloc} WHERE feature_id IN (:feature_ids[])";
    $sql3 = "DELETE from {1:feature_cvterm} WHERE feature_id IN (:feature_ids[])";
    $sql4 = "DELETE from {1:feature_dbxref} WHERE feature_id IN (:feature_ids[])";
    $sql5 = "DELETE from {1:feature_synonym} WHERE feature_id IN (:feature_ids[])";
    $sql6 = "DELETE from {1:feature_relationship} WHERE subject_id IN (:feature_ids[])";
    $sql7 = "DELETE from {1:analysisfeature} WHERE feature_id IN (:feature_ids[])";
    $i = 0;
    $total = 0;
    $batch_num = 1;
    $feature_ids = [];
    foreach ($this->features as $info) {
      $findex = $info['findex'];
      $feature_id = $info['feature_id'];
      $feature = $this->getCachedFeature($findex);

      $total++;
      $i++;

      if ($feature_id and !$feature['skipped']) {
        $feature_ids[] = $feature_id;
      }

      // If we've reached the size of the batch then let's do the insert.
      if ($i == $batch_size or $total == $num_features) {
        if (count($feature_ids) > 0) {
          $args = [':feature_ids[]' => $feature_ids];
          $chado->query($sql1, $args);
          $chado->query($sql2, $args);
          $chado->query($sql3, $args);
          $chado->query($sql4, $args);
          $chado->query($sql5, $args);
          $chado->query($sql6, $args);
          $chado->query($sql7, $args);
        }
        $this->setItemsHandled($batch_num);
        $batch_num++;

        // Now reset all of the variables for the next batch.
        $i = 0;
        $feature_ids = [];
      }
    }
  }

  /**
   *
   */
  private function insertFeatureProps(){
    $chado = $this->getChadoConnection();
    $batch_size = 100;
    $num_features = count(array_keys($this->features));
    $num_batches = (int) ($num_features / $batch_size) + 1;

    $this->setItemsHandled(0);
    $this->setTotalItems($num_batches);

    $init_sql = "INSERT INTO {1:featureprop} (feature_id, type_id, value, rank) VALUES\n";
    $i = 0;
    $j = 0;
    $total = 0;
    $batch_num = 1;
    $sql = '';
    $args = [];
    foreach ($this->features as $uniquename => $info) {
      $findex = $info['findex'];
      $feature_id = $info['feature_id'];
      $feature = $this->getCachedFeature($findex);

      $total++;

      // If the feature is not skipped
      if (!$feature['skipped']) {
        $i++;

        // Iterate through all of the properties of this feature.
        foreach ($feature['properties'] as $prop_name => $values) {
          foreach ($values as $rank => $value) {
            $j++;
            $type_id = $this->featureprop_cvterm_lookup[strtolower($prop_name)];
            $sql .= "(:feature_id_$j, :type_id_$j, :value_$j, :rank_$j),\n";
            $args[":feature_id_$j"] = $feature_id;
            $args[":type_id_$j"] = $type_id;
            $args[":value_$j"] = $value;
            $args[":rank_$j"] = $rank;
          }
        }
      }
      // If we've reached the size of the batch then let's do the insert.
      if ($i == $batch_size or $total == $num_features) {
        if (count($args) > 0) {
          $sql = rtrim($sql, ",\n");
          $sql = $init_sql . $sql;
          $chado->query($sql, $args);
        }
        $this->setItemsHandled($batch_num);
        $batch_num++;

        // Now reset all of the variables for the next batch.
        $sql = '';
        $i = 0;
        $j = 0;
        $args = [];
      }
    }
  }

  /**
   *
   */
  private function insertFeatureParents(){
    $chado = $this->getChadoConnection();
    $batch_size = 100;
    $num_parents = count(array_keys($this->parent_lookup));
    $num_batches = (int) ($num_parents / $batch_size) + 1;

    $this->setItemsHandled(0);
    $this->setTotalItems($num_batches);

    // Get the 'part_of' and 'derives_from cvterm.
    $part_of = $this->getTypeID('part_of', FALSE);
    $derives_from = $this->getTypeID('derives_from', FALSE);

    $init_sql = "INSERT INTO {1:feature_relationship} (subject_id, object_id, type_id, rank) VALUES\n";
    $i = 0;
    $j = 0;
    $total = 0;
    $batch_num = 1;
    $sql = '';
    $args = [];
    foreach ($this->parent_lookup as $parent => $starts) {
      $total++;
      $i++;

      $parent_feature = $this->getCachedFeature($this->features[$parent]['findex']);
      $parent_uniquename = $parent_feature['uniquename'];
      $parent_feature_id = $this->features[$parent_uniquename]['feature_id'];
      if (!$parent_feature['skipped']) {
        foreach ($starts as $start => $children) {
          foreach ($children as $child_findex) {
            $j++;
            $child_feature = $this->getCachedFeature($child_findex);
            $child_uniquename = $child_feature['uniquename'];
            $child_feature_id = $this->features[$child_uniquename]['feature_id'];
            $type_id = $part_of;
            if ($child_feature['type'] == 'polypeptide' or $child_feature['type'] == 'protein') {
              $type_id = $derives_from;
            }
            $sql .= "(:subject_id_$j, :object_id_$j, :type_id_$j, :rank_$j),\n";
            $args[":subject_id_$j"] = $child_feature_id;
            $args[":object_id_$j"] = $parent_feature_id;
            $args[":type_id_$j"] = $type_id;
            $args[":rank_$j"] = $this->features[$child_uniquename]['rank'];
          }
        }
      }

      // If we've reached the size of the batch then let's do the insert.
      if ($i == $batch_size or $total == $num_parents) {
        if (count($args) > 0) {
          $sql = rtrim($sql, ",\n");
          $sql = $init_sql . $sql;
          $chado->query($sql, $args);
        }
        $this->setItemsHandled($batch_num);
        $batch_num++;

        // Now reset all of the variables for the next batch.
        $sql = '';
        $i = 0;
        $j = 0;
        $args = [];
      }
    }
  }

  /**
   *
   */
  private function findDbxrefs() {
    $chado = $this->getChadoConnection();
    $batch_size = 1000;
    $num_dbxrefs = count(array_keys($this->dbxref_lookup));
    $num_batches = (int) ($num_dbxrefs / $batch_size) + 1;

    $this->setItemsHandled(0);
    $this->setTotalItems($num_batches);

    // DBXrefs may be already present so we'll do an initial round of
    // looking for them and then insert those that don't exist.
    $init_sql = "
      SELECT DB.name, DBX.db_id, DBX.accession, DBX.dbxref_id, CVT.cvterm_id
      FROM {1:dbxref} DBX
        INNER JOIN {1:db} DB on DB.db_id = DBX.db_id
        LEFT JOIN {1:cvterm} CVT on DBX.dbxref_id = CVT.dbxref_id
      WHERE
    ";
    $i = 0;
    $total = 0;
    $batch_num = 1;
    $sql = '';
    $args = [];
    foreach ($this->dbxref_lookup as $xref => $info) {
      $i++;
      $total++;
      $sql .= "(DBX.accession = :accession_$i and DBX.db_id = :db_id_$i) OR\n";
      $args[":accession_$i"] = $info['accession'];
      $args[":db_id_$i"] = $this->db_lookup[$info['db']];

      // If we've reached the size of the batch then let's do the select.
      if ($i == $batch_size or $total == $num_dbxrefs) {
        $sql = rtrim($sql, " OR\n");
        $sql = $init_sql . $sql;
        $results = $chado->query($sql, $args);
        while ($dbxref = $results->fetchObject()) {
          $index = $dbxref->name . ':' . $dbxref->accession;
          $this->dbxref_lookup[$index]['dbxref_id'] = $dbxref->dbxref_id;
          if ($dbxref->cvterm_id) {
            $this->cvterm_lookup[$index] = $dbxref->cvterm_id;
            $this->dbxref_lookup[$index]['cvterm_id'] = $dbxref->cvterm_id;
          }
        }
        $this->setItemsHandled($batch_num);
        $batch_num++;

        // Now reset all of the variables for the next batch.
        $sql = '';
        $i = 0;
        $j = 0;
        $args = [];
      }
    }
  }

  /**
   *
   */
  private function associateChildren() {
    $this->setItemsHandled(0);
    $this->setTotalItems(count(array_keys($this->features)));

    // Iterate through parent-child relationships and set the ranks.
    $i = 0;
    foreach ($this->features as $info) {
      $i++;
      $feature = $this->getCachedFeature($info['findex']);
      if ($feature['parent']) {
        // Place features in order that they appear by their start coordinates.
        $parent = $feature['parent'];
        $start = $feature['start'];
        // We can have multiple children that start at the same location
        // so we'll store children in an array indexed by start position.
        if (!array_key_exists($parent, $this->parent_lookup)) {
          $this->parent_lookup[$parent] = [];
        }
        if (!array_key_exists($start, $this->parent_lookup[$parent])) {
          $this->parent_lookup[$parent][$start] = [];
        }
        $this->parent_lookup[$parent][$start][] = $info['findex'];
      }
      $this->setItemsHandled($i);
    }
  }

  /**
   * Calculates ranks for all of the children of each feature.
   *
   * This function should not be executed until after features are loaded
   * into the database and we have feature_ids for all of them.
   */
  private function calculateChildRanks() {

    $this->setItemsHandled(0);
    $this->setTotalItems(count(array_keys($this->parent_lookup)));
    foreach ($this->parent_lookup as $parent => $starts) {
      $starts = array_keys($starts);
      sort($starts);
      $j = 0;
      foreach ($starts as $start) {
        foreach ($this->parent_lookup[$parent][$start] as $child_findex) {
          $child = $this->getCachedFeature($child_findex);
          $this->features[$child['uniquename']]['rank'] = $j;
          $j++;
        }
      }
      $this->setItemsHandled($j);
    }
  }

  /**
   * This function goes through each landmark found, looks up the landmark_types
   * and then gets the type_id for the landmark if it's not already cached.
   * If it is already cached, it does not perform a lookup.
   */
  private function findLandmarksTypeIDs() {
    $chado = $this->getChadoConnection();
    // Get landmark type_ids and cache them
    foreach ($this->landmarks as $landmark_name => $feature_id) {
      // If there is no cached type_id for this landmark via landmark_types_type_ids

      // Determine the cvterm_name for the landmark
      $type = NULL;
      // If there is a type from the landmark_types that match, use this
      if (isset($this->landmark_types[$landmark_name])) {
        $type = $this->landmark_types[$landmark_name];
      }
      // Else use the default landmark_type
      else {
        $type = $this->default_landmark_type;
      }
      if ($type == NULL) {
        $error_msg = 'Could not determine a type for landmark name: %landmark_name';
        $error_msg .= '. There was no default landmark type to force either.';
        throw new \Exception(t($error_msg, ['%landmark_name' => $landmark_name]));
      }

      // If there is no cached type_id for this landmark type, try to lookup and cache
      if (!isset($this->landmark_types_type_ids[$type])) {
        $sql_landmark_type_id = "SELECT cvterm_id FROM {1:cvterm} WHERE name = :name";
        $args_type = array(':name' => $type);
        $results_type_ids = $chado->query($sql_landmark_type_id, $args_type);
        $rowsCount = 0;
        foreach ($results_type_ids as $row) {
          $rowsCount++;
          $this->landmark_types_type_ids[$type] = $row->cvterm_id;
        }
        // If the database lookup was not successful
        if ($rowsCount == 0) {
          // Try to default to the default landmark type cvterm
          if ($this->landmark_cvterm_id) {
            $this->landmark_types_type_ids[$type] = $this->landmark_cvterm_id;
          }
          // Else if the default could not be found (if default landmark is empty in the form)
          else {
            $error_msg = 'Could not lookup cvterm / type id for landmark type: %type.';
            $error_msg .= ' Also since there is no default landmark type specified, could not force a default landmark type_id.';
            throw new \Exception(t($error_msg, ['%type' => $type]));
          }
        }
      }
    }
  }

  /**
   * This looks up the landmark type_id by utilizing the landmark_types associate
   * array cached values and then checks the landmark_types_type_ids associate
   * array cached values.
   */
  function getLandmarkTypeID($landmark_name) {
    // If there is a type from the landmark_types that match, use this
    if (isset($this->landmark_types[$landmark_name])) {
      $type = $this->landmark_types[$landmark_name];
    }
    // Else use the default landmark_type
    else {
      $type = $this->default_landmark_type;
    }

    return $this->landmark_types_type_ids[$type];
  }

  /**
   *
   */
  private function findLandmarks() {
    $chado = $this->getChadoConnection();
    $batch_size = 1000;
    $num_landmarks = count(array_keys($this->landmarks));
    $num_batches = (int) ($num_landmarks / $batch_size) + 1;

    $this->setItemsHandled(0);
    $this->setTotalItems($num_batches);

    // Perform cache of Landmarks Type IDs
    $this->findLandmarksTypeIDs();

    // NEW IMPROVED CODE WITH BATCH PROCESSING
    $init_sql = "SELECT name, uniquename, feature_id FROM {1:feature} WHERE \n";
    $i = 0;
    $j = 0;
    $total = 0;
    $batch_num = 1;
    $sql = '';
    $names = [];
    foreach ($this->landmarks as $landmark_name => $feature_id) {
      $i++;
      $total++;

      // Only do an insert if this dbxref doesn't already exist in the databse.
      // and this dbxref is from a Dbxref attribute not an Ontology_term attr.
      if (!$feature_id) {
        $names[] = $landmark_name;
      }

      // If we've reached the size of the batch then let's do the select.
      if ($i == $batch_size or $total == $num_landmarks) {
        foreach ($names as $name) {
          $j++;
          $sql .= "(uniquename = :landmark_$j AND type_id = :type_id_$j AND organism_id = :organism_id_$j) OR\n";
          $type_id = $this->getLandmarkTypeID($name);
          $args[":landmark_$j"] = $name;
          $args[":type_id_$j"] = $type_id;
          $args[":organism_id_$j"] = $this->organism_id;
        }
        if (count($names) > 0) {
          $sql = rtrim($sql, " OR\n");
          $sql = $init_sql . $sql;
          $results = $chado->query($sql, $args);
          while ($f = $results->fetchObject()) {
            $this->landmarks[$f->uniquename] = $f->feature_id;
          }
        }
        $this->setItemsHandled($batch_num);
        $batch_num++;

        // Now reset all of the varables for the next batch.
        $sql = '';
        $i = 0;
        $j = 0;
        $args = [];
        $names = [];
      }
    }

  }

  /**
   *
   */
  private function insertDbxrefs() {
    $chado = $this->getChadoConnection();
    $batch_size = 1000;
    $num_dbxrefs = count(array_keys($this->dbxref_lookup));
    $num_batches = (int) ($num_dbxrefs / $batch_size) + 1;

    $this->setItemsHandled(0);
    $this->setTotalItems($num_batches);

    $init_sql = "INSERT INTO {1:dbxref} (db_id, accession) VALUES\n";
    $i = 0;
    $total = 0;
    $batch_num = 1;
    $sql = '';
    $args = [];
    foreach ($this->dbxref_lookup as $info) {
      $i++;
      $total++;

      // Only do an insert if this dbxref doesn't already exist in the databse.
      // and this dbxref is from a Dbxref attribute not an Ontology_term attr.
      if (!array_key_exists('dbxref_id', $info) and
          !array_key_exists('cvterm_id', $info)) {
        $sql .= "(:db_id_$i, :accession_$i),\n";
        $args[":db_id_$i"] = $this->db_lookup[$info['db']];
        $args[":accession_$i"] = $info['accession'];
      }

      // If we've reached the size of the batch then let's do the insert.
      if ($i == $batch_size or $total == $num_dbxrefs) {
        if (count($args) > 0) {
          $sql = rtrim($sql, ",\n");
          $sql = $init_sql . $sql;
          $chado->query($sql, $args);
        }
        $this->setItemsHandled($batch_num);
        $batch_num++;

        // Now reset all of the variables for the next batch.
        $sql = '';
        $i = 0;
        $args = [];
      }
    }
  }

  /**
   *
   */
  private function insertFeatureDbxrefs() {
    $chado = $this->getChadoConnection();
    $batch_size = 100;
    $num_features = count(array_keys($this->features));
    $num_batches = (int) ($num_features / $batch_size) + 1;

    $this->setItemsHandled(0);
    $this->setTotalItems($num_batches);

    // Don't need to use placeholders for this insert since we are only using integers.
    $init_sql = "INSERT INTO {1:feature_dbxref} (feature_id, dbxref_id) VALUES \n";
    $i = 0;
    $j = 0;
    $total = 0;
    $batch_num = 1;
    $sql = '';
    $args = [];
    foreach ($this->features as $uniquename => $info) {
      $findex = $info['findex'];
      $feature_id = $info['feature_id'];
      $feature = $this->getCachedFeature($findex);
      $total++;

      // If the feature is not skipped
      if (!$feature['skipped']) {
        $i++;

        // Iterate through all of the dbxrefs of this feature.
        foreach ($feature['dbxrefs'] as $index => $details) {
          $j++;
          $sql .= "(:feature_id_$j, :dbxref_id_$j),\n";
          $args[":feature_id_$j"] = $feature_id;
          $args[":dbxref_id_$j"] = $this->dbxref_lookup[$index]['dbxref_id'];
        }
      }

      // If we've reached the size of the batch then let's do the insert.
      if ($i == $batch_size or $total == $num_features) {
        if (count($args) > 0) {
          $sql = rtrim($sql, ",\n");
          $sql = $init_sql . $sql;
          $chado->query($sql, $args);
        }
        $this->setItemsHandled($batch_num);
        $batch_num++;

        // Now reset all of the variables for the next batch.
        $sql = '';
        $i = 0;
        $j = 0;
        $args = [];
      }
    }
  }

  /**
   *
   */
  private function insertFeatureCVterms() {
    $chado = $this->getChadoConnection();
    $batch_size = 100;
    $num_features = count(array_keys($this->features));
    $num_batches = (int) ($num_features / $batch_size) + 1;

    $this->setItemsHandled(0);
    $this->setTotalItems($num_batches);

    // Don't need to use placeholders for this insert since we are only using integers.

    $init_sql = "INSERT INTO {1:feature_cvterm} (feature_id, cvterm_id, pub_id) VALUES \n";
    $i = 0;
    $j = 0;
    $total = 0;
    $batch_num = 1;
    $sql = '';
    $args = [];
    foreach ($this->features as $uniquename => $info) {
      $findex = $info['findex'];
      $feature_id = $info['feature_id'];
      $feature = $this->getCachedFeature($findex);

      $total++;

      // If the feature is not skipped
      if (!$feature['skipped']) {
        $i++;

        // Iterate through all of the dbxrefs of this feature.
        foreach ($feature['terms'] as $index => $info) {
          $j++;
          $sql .= "(:feature_id_$j, :cvterm_id_$j, :pub_id_$j),\n";
          $args[":feature_id_$j"] = $feature_id;
          $args[":cvterm_id_$j"] = $this->cvterm_lookup[$index];
          $args[":pub_id_$j"] = $this->null_pub->pub_id;
        }
      }

      // If we've reached the size of the batch then let's do the insert.
      if ($i == $batch_size or $total == $num_features) {
        if (count($args) > 0) {
          $sql = rtrim($sql, ",\n");
          $sql = $init_sql . $sql;
          $chado->query($sql, $args);
        }
        $this->setItemsHandled($batch_num);
        $batch_num++;

        // Now reset all of the variables for the next batch.
        $sql = '';
        $i = 0;
        $j = 0;
        $args = [];
      }
    }
  }

  /**
   * Features that represent alignments have a second featureloc.
   *
   * The second featureloc entry belongs on the target sequence which
   * should either exist or was added if desired by the end-user.
   */
  private function insertFeatureTargets() {
    $chado = $this->getChadoConnection();
    $batch_size = 1000;
    $num_features = count(array_keys($this->features));
    $num_batches = (int) ($num_features / $batch_size) + 1;

    $this->setItemsHandled(0);
    $this->setTotalItems($num_batches);

    $init_sql = "
      INSERT INTO {1:featureloc}
        (srcfeature_id, feature_id, fmin, fmax, strand, phase, rank)
      VALUES\n";
    $i = 0;
    $total = 0;
    $batch_num = 1;
    $sql = '';
    $args = [];
    foreach ($this->features as $info) {
      $findex = $info['findex'];
      $feature_id = $info['feature_id'];
      $feature = $this->getCachedFeature($findex);

      $total++;
      $i++;

      // If the feature is not skipped and has a target then insert the
      // target alignment.
      if (!$feature['skipped'] and array_key_exists('name', $feature['target'])) {
        $tname = $feature['target']['name'];
        $tfindex = $this->features[$tname]['findex'];
        $tfeature_id = $this->features[$tname]['feature_id'];
        $target = $this->getCachedFeature($tfindex);

        // According to the Chado instructions for rank, the feature aligned
        // to the landmark will have a rank of 0.  The feature aligned to the
        // target match will have a rank of 1.
        $rank = 1;

        $sql .= "(:srcfeature_id_$i, :feature_id_$i, :fmin_$i, :fmax_$i," .
          " :strand_$i, :phase_$i, :rank_$i),\n";
        $args[":srcfeature_id_$i"] = $tfeature_id;
        $args[":feature_id_$i"] = $feature_id;
        $args[":fmin_$i"] = $target['start'];
        $args[":fmax_$i"] = $target['stop'];
        $args[":strand_$i"] = $target['strand'];
        $args[":phase_$i"] = $target['phase'] ? $target['phase'] : NULL;
        $args[":rank_$i"] = $rank;
      }

      // If we've reached the size of the batch then let's do the insert.
      if ($i == $batch_size or $total == $num_features) {
        if (count($args) > 0) {
          $sql = rtrim($sql, ",\n");
          $sql = $init_sql . $sql;
          $chado->query($sql, $args);
        }
        $this->setItemsHandled($batch_num);
        $batch_num++;

        // Now reset all of the variables for the next batch.
        $sql = '';
        $i = 0;
        $args = [];
      }
    }
  }

  /**
   *
   */
  private function insertFeatureDerivesFrom() {
    $chado = $this->getChadoConnection();
    $batch_size = 100;
    $num_features = count(array_keys($this->features));
    $num_batches = (int) ($num_features / $batch_size) + 1;

    $this->setItemsHandled(0);
    $this->setTotalItems($num_batches);

    // Get the 'derives_from' cvterm
    $type_id = $this->getTypeID('derives_from', FALSE);

    $init_sql = "INSERT INTO {1:feature_relationship} (subject_id, object_id, type_id, rank) VALUES\n";
    $i = 0;
    $total = 0;
    $batch_num = 1;
    $sql = '';
    $args = [];
    foreach ($this->features as $uniquename => $info) {
      $findex = $info['findex'];
      $feature_id = $info['feature_id'];
      $feature = $this->getCachedFeature($findex);

      $total++;
      $i++;

      // If the feature is not skipped
      if (!$feature['skipped'] and $feature['derives_from']) {
        $object_id = $this->features[$feature['derives_from']]['feature_id'];
        if (!$object_id) {
          $this->logger->warning("Skipping 'derives_from' relationship for feature @feature_name. "
                               . "Could not find the derives_from feature: @derives_from.",
            ['@feature_name' => $feature['uniquename'], '@derives_from' => $feature['derives_from']]
          );
          continue;
        }
        $sql .= "(:subject_id_$i, :object_id_$i, :type_id_$i, 0),\n";
        $args[":subject_id_$i"] = $feature_id;
        $args[":object_id_$i"] = $object_id;
        $args[":type_id_$i"] = $type_id;
      }

      // If we've reached the size of the batch then let's do the insert.
      if ($i == $batch_size or $total == $num_features) {
        if (count($args) > 0) {
          $sql = rtrim($sql, ",\n");
          $sql = $init_sql . $sql;
          $chado->query($sql, $args);
        }
        $this->setItemsHandled($batch_num);
        $batch_num++;

        // Now reset all of the variables for the next batch.
        $sql = '';
        $i = 0;
        $args = [];
      }
    }
  }

  /**
   *
   */
  private function insertFeatureLocs() {
    $chado = $this->getChadoConnection();
    $batch_size = 1000;
    $num_features = count(array_keys($this->features));
    $num_batches = (int) ($num_features / $batch_size) + 1;

    $this->setItemsHandled(0);
    $this->setTotalItems($num_batches);

    $init_sql = "
      INSERT INTO {1:featureloc}
        (srcfeature_id, feature_id, fmin, fmax, strand, phase, rank)
      VALUES\n";
    $i = 0;
    $total = 0;
    $batch_num = 1;
    $sql = '';
    $args = [];
    foreach ($this->features as $info) {
      $findex = $info['findex'];
      $feature_id = $info['feature_id'];
      $feature = $this->getCachedFeature($findex);

      $total++;
      $i++;

      // If the feature is not skipped and is not a match "target".
      if (!$feature['skipped'] and !array_key_exists('is_target', $feature)) {

        $sql .= "(:srcfeature_id_$i, :feature_id_$i, :fmin_$i, :fmax_$i," .
                " :strand_$i, :phase_$i, :rank_$i),\n";
        $args[":srcfeature_id_$i"] = $this->landmarks[$feature['landmark']];
        $args[":feature_id_$i"] = $feature_id;
        $args[":fmin_$i"] = $feature['start'];
        $args[":fmax_$i"] = $feature['stop'];
        $args[":strand_$i"] = $feature['strand'];
        $args[":phase_$i"] = $feature['phase'] ? $feature['phase'] : NULL;
        $args[":rank_$i"] = 0;
      }

      // If we've reached the size of the batch then let's do the insert.
      if ($i == $batch_size or $total == $num_features) {
        if (count($args) > 0) {
          $sql = rtrim($sql, ",\n");
          $sql = $init_sql . $sql;
          $chado->query($sql, $args);
        }
        $this->setItemsHandled($batch_num);
        $batch_num++;

        // Now reset all of the variables for the next batch.
        $sql = '';
        $i = 0;
        $args = [];
      }
    }
  }

  /**
   * Finds an organism from an organism attribute value.
   */
  private function findOrganism($organism_attr, $line_num) {
    $chado = $this->getChadoConnection();

    if (array_key_exists($organism_attr, $this->organism_lookup)) {
      return $this->organism_lookup[$organism_attr];
    }

    // Get the organism object.
    list($genus, $species) = explode(':', $organism_attr, 2);
    $organism_select = $chado->select('1:organism','o');
    $organism_select->fields('o');
    $organism_select->condition('genus', $genus);
    $organism_select->condition('species', $species);

    $organism_count = $organism_select->countQuery();
    $num_found = $organism_count->execute()->fetchField();

    if ($num_found == 1){
      $organism = $organism_select->execute()->fetchObject();
      $this->organism_lookup[$organism_attr] = $organism->organism_id;
      return $organism->organism_id;
    }

    if ($num_found > 1) {
      throw new \Exception(t('Multiple organisms were found for the "organism" attribute, %organism, on line %line_num',
        ['%organism' => $organism_attr, '%line_num' => $line_num]));
    }

    if ($this->create_organism) {
      $organism_insert = $chado->insert('1:organism');
      $organism_insert->fields([
        'genus' => $genus,
        'species' => $species
      ]);
      $organism_id = $organism_insert->execute();
      $this->organism_lookup[$organism_attr] = $organism_id;
      return $organism_id;
    }
    return NULL;
  }

  /**
   *
   */
  private function findSynonyms() {
    $chado = $this->getChadoConnection();
    $batch_size = 1000;
    $num_features = count(array_keys($this->features));
    $num_batches = (int) ($num_features / $batch_size) + 1;

    $this->setItemsHandled(0);
    $this->setTotalItems($num_batches);

    $init_sql = "SELECT synonym_id, name FROM {1:synonym} WHERE \n";
    $i = 0;
    $j = 0;
    $total = 0;
    $batch_num = 1;
    $sql = '';
    $args = [];
    $batch_synonyms = [];
    foreach ($this->features as $uniquename => $info) {
      $findex = $info['findex'];
      $feature = $this->getCachedFeature($findex);

      $i++;
      $total++;

      // Get all of the synonyms for this batch.
      if (array_key_exists('synonyms', $feature)) {
        foreach ($feature['synonyms'] as $index => $synonym) {
          $batch_synonyms[] = $synonym;
        }
      }

      // If we've reached the size of the batch then let's do the select
      if ($i == $batch_size or $total == $num_features) {

        $batch_synonyms = array_unique($batch_synonyms);
        foreach ($batch_synonyms as $synonym) {
          $j++;
          if (!array_key_exists($synonym, $this->synonym_lookup)) {
            $this->synonym_lookup[$synonym] = NULL;
          }
          if (!$this->synonym_lookup[$synonym]) {
            $sql .= "(type_id = :type_id_$j AND name = :name_$j) OR\n";
            $args[":type_id_$j"] = $this->exact_syn->cvterm_id;
            $args[":name_$j"] = $synonym;
          }
        }
        if (count($args) > 0) {
          $sql = rtrim($sql, " OR\n");
          $sql = $init_sql . $sql;
          $results = $chado->query($sql, $args);
          while ($synonym = $results->fetchObject()) {
            $this->synonym_lookup[$synonym->name] = $synonym->synonym_id;
          }
        }
        $this->setItemsHandled($batch_num);
        $batch_num++;

        // Now reset all of the variables for the next batch.
        $sql = '';
        $i = 0;
        $j = 0;
        $args = [];
        $batch_synonyms = [];
      }
    }
  }

  /**
   *
   */
  private function insertSynonyms() {
    $chado = $this->getChadoConnection();
    $batch_size = 1000;
    $num_synonyms = count(array_keys($this->synonym_lookup));
    $num_batches = (int) ($num_synonyms / $batch_size) + 1;

    $this->setItemsHandled(0);
    $this->setTotalItems($num_batches);

    $init_sql = "INSERT INTO {1:synonym} (type_id, name, synonym_sgml) VALUES\n";
    $i = 0;
    $total = 0;
    $batch_num = 1;
    $sql = '';
    $args = [];
    foreach ($this->synonym_lookup as $synonym => $synonym_id) {
      $i++;
      $total++;

      // Only do an insert if this dbxref doesn't already exist in the databse.
      if (!$synonym_id) {
        $sql .= "(:type_id_$i,:name_$i, ''),\n";
        $args[":type_id_$i"] = $this->exact_syn->cvterm_id;
        $args[":name_$i"] = $synonym;
      }

      // If we've reached the size of the batch then let's do the insert.
      if ($i == $batch_size or $total == $num_synonyms) {
        if (count($args) > 0) {
          $sql = rtrim($sql, ",\n");
          $sql = $init_sql . $sql;
          $chado->query($sql, $args);
        }
        $this->setItemsHandled($batch_num);
        $batch_num++;

        // Now reset all of the variables for the next batch.
        $sql = '';
        $i = 0;
        $args = [];
      }
    }

    // Now we need to retrieve the synonyms IDs.
    $this->findSynonyms();
  }

  /**
   *
   */
  private function insertFeatureSynonyms(){
    $chado = $this->getChadoConnection();
    $batch_size = 1000;
    $num_features = count(array_keys($this->features));
    $num_batches = (int) ($num_features / $batch_size) + 1;

    $this->setItemsHandled(0);
    $this->setTotalItems($num_batches);

    $init_sql = "INSERT INTO {1:feature_synonym} (synonym_id, feature_id, pub_id) VALUES \n";
    $sql = "";
    $i = 0;
    $j = 0;
    $total = 0;
    $batch_num = 1;
    $args = [];
    foreach ($this->features as $uniquename => $info) {
      $findex = $info['findex'];
      $feature_id = $info['feature_id'];
      $feature = $this->getCachedFeature($findex);

      $total++;

      // If the feature is not skipped
      if (!$feature['skipped']) {
        $i++;

        // Handle all of the synonyms for this feature.
        foreach (array_unique($feature['synonyms']) as $synonym) {
          $j++;
          $sql .= "(:synonym_id_$j, :feature_id_$j, :pub_id_$j),\n";
          $args[":synonym_id_$j"] = $this->synonym_lookup[$synonym];
          $args[":feature_id_$j"] = $feature_id;
          $args[":pub_id_$j"] = $this->null_pub->pub_id;
        }
      }

      // If we've reached the size of the batch then let's do the insert.
      if ($i == $batch_size or $total == $num_features) {
        if (count($args) > 0) {
          $sql = rtrim($sql, ",\n");
          $sql = $init_sql . $sql;
          $chado->query($sql, $args);
        }
        $this->setItemsHandled($batch_num);
        $batch_num++;

        // Now reset all of the variables for the next batch.
        $sql = '';
        $i = 0;
        $j = 0;
        $args = [];
      }
    }
  }

  /**
   * Determines the names for a feature using the ID and name attributes.
   *
   * @param array $feature_attrs
   *   The associative array of attributes for the feature.
   *
   * @param string $type
   *   The type of feature.
   *
   * @return array
   *   An associative array with 'uniquename' and 'name' keys.
   */
  private function getFeatureNames($attrs, $type, $landmark_name, $fmin, $fmax) {
    $uniquename = '';
    $name = '';

    if (!array_key_exists('ID', $attrs) and !array_key_exists('Name', $attrs)) {

      // Check if an alternate ID field is suggested, if so, then use
      // that for the name.
      if (array_key_exists($this->alt_id_attr, $attrs)) {
        $uniquename = $attrs[$this->alt_id_attr][0];
        $name = $uniquename;
      }

      // If the row has a parent then generate a unique ID
      elseif (array_key_exists('Parent', $attrs)) {
        $uniquename = $attrs['Parent'][0] . "-" . $type . "-" .
          $landmark_name . ":" . ($fmin + 1) . ".." . $fmax;
        $name = $attrs['Parent'][0] . "-" . $type;
      }

      // Generate a unique name based on the type and location
      // and set the name to simply be the type.
      else {
        $uniquename = $type . "-" . $landmark_name . ":" . ($fmin + 1) . ".." . $fmax;
        $name = $type . "-" . $landmark_name;
      }
    }
    elseif (!array_key_exists('Name', $attrs)) {
      $uniquename = $attrs['ID'][0];
      $name = $attrs['ID'][0];
    }
    elseif (!array_key_exists('ID', $attrs)) {
      $uniquename = $attrs['Name'][0];
      $name = $attrs['Name'][0];
    }
    else {
      $uniquename = $attrs['ID'][0];
      $name = $attrs['Name'][0];
    }

    // Does this uniquename already exist?
    if (array_key_exists($uniquename, $this->features)) {
      $prev_feature = $this->getCachedFeature($this->features[$uniquename]['findex']);
      // A name can be duplicated for subfeatures (e.g. CDS features)
      // that have the same parent but are really all the same thing.
      if (array_key_exists('Parent', $attrs)) {
        // Iterate through the list of similar IDs and see how many we have
        // then add a numeric suffix.
        $i = 2;
        while (array_key_exists($uniquename . "_" . $i, $this->features)) {
          $i++;
        }
        $uniquename = $uniquename . "_" . $i;
      }
      // If this is a match feature (e.g. match, EST_match, cDNA_match, etc).
      // then we can accept a duplicated ID in the GFF3 file.  But we
      // must rename it before going into Chado.  For this, we will allow
      // the match feature to keep the original ID and we will create a new
      // name for the match_part.
      elseif (preg_match('/match$/', $type)) {
        $i = 1;
        $temp_uname = $uniquename;
        do {
          $temp_uname = $uniquename . "_part_" . $i;
          $i++;
        }
        while (array_key_exists($temp_uname, $this->features));
        $uniquename = $temp_uname;
      }
      // If this feature has already been added but as a target of a previous
      // feature then we'll let it go through and replace the target feature.
      elseif ($prev_feature['is_target'] == TRUE) {
        // Do nothing.
      }
      else {
        throw new \Exception(t("A feature with the same ID exists multiple times: %uname",
          ['%uname' => $uniquename]));
      }
    }
    return [
      'name' => $name,
      'uniquename' => $uniquename,
    ];
  }

  /**
   *
   */
  private function insertFeatureAnalysis() {
    $chado = $this->getChadoConnection();
    $batch_size = 1000;
    $num_features = count(array_keys($this->features));
    $num_batches = (int) ($num_features / $batch_size) + 1;

    $this->setItemsHandled(0);
    $this->setTotalItems($num_batches);

    $init_sql = "INSERT INTO {1:analysisfeature} (feature_id, analysis_id, significance) VALUES \n";
    $sql = "";
    $i = 0;
    $total = 0;
    $batch_num = 1;
    $args = [];
    foreach ($this->features as $info) {
      $findex = $info['findex'];
      $feature_id = $info['feature_id'];
      $feature = $this->getCachedFeature($findex);

      $i++;
      $total++;

      // If the feature is not skipped then add it to the table
      if (!$feature['skipped']) {
        $sql .= "(:feature_id_$i, :analysis_id_$i, :significance_$i),\n";
        $args[":feature_id_$i"] = $feature_id;
        $args[":analysis_id_$i"] = $this->analysis->analysis_id;
        if (array_key_exists('score', $feature) and (strcmp($feature['score'], '.') != 0)) {
          $args[":significance_$i"] = $feature['score'];
        }
        else {
          $args[":significance_$i"] = NULL;
        }
      }

      // If we've reached the size of the batch then let's do the insert.
      if ($i == $batch_size or $total == $num_features) {
        if (count($args) > 0) {
          $sql = rtrim($sql, ",\n");
          $sql = $init_sql . $sql;
          $chado->query($sql, $args);
        }
        $this->setItemsHandled($batch_num);
        $batch_num++;

        // Now reset all of the variables for the next batch.
        $sql = '';
        $i = 0;
        $args = [];
      }
    }
  }

  /**
   * {@inheritdoc}
   */
  public function postRun() {

  }

  /**
   * {@inheritdoc}
   */
  public function formSubmit($form, &$form_state) {

  }


  function insert_cvterm($term, $options = []) {
    $chado = $this->getChadoConnection();
    // This will get a vocab and create it if it is not found (great)
    $vmanager = \Drupal::service('tripal.collection_plugin_manager.vocabulary');
    $vocabulary = $vmanager->loadCollection($term['cv_name'], 'chado_vocabulary');
    if (!$vocabulary) {
      $vocabulary = $vmanager->createCollection($term['cv_name'], 'chado_vocabulary');
    }



    // This will get an id space or create it if it is not found (great)
    $idspace_name = explode(':', $term['id'])[0];
    $idsmanager = \Drupal::service('tripal.collection_plugin_manager.idspace');
    $idspace = $idsmanager->loadCollection($idspace_name, 'chado_id_space');
    if (!$idspace) {
      $idspace = $idsmanager->createCollection($idspace_name, 'chado_id_space');
    }

    $accession = explode(':', $term['id'])[1];
    // Create the term
    if ($idspace) {
      $term = new TripalTerm([
        'name' => $term['name'], // entire term id
        'accession' => $accession, // second part of term id
        'idSpace' => $idspace_name, // first part of term id
        'vocabulary' => $term['cv_name'], // vocabulary
        'definition' => '', // this is not given by the term object (???)
      ]);
      $idspace->saveTerm($term);
    }

    $cvterm_object = $chado->select('1:cvterm', 'cvterm')
    ->fields('cvterm')
    ->condition('cvterm.name', $accession)
    ->execute()->fetchObject();

    return $cvterm_object;
  }
}<|MERGE_RESOLUTION|>--- conflicted
+++ resolved
@@ -29,10 +29,7 @@
  *  )
  */
 class GFF3Importer extends ChadoImporterBase {
-<<<<<<< HEAD
-
-=======
->>>>>>> 47ee7ad7
+
   /**
    * A handle to a temporary file for caching the GFF features. This allows for
    * quick lookup of parsed features without having to store it in RAM.
