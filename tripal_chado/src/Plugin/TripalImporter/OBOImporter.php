<<<<<<< HEAD
<?php

namespace Drupal\tripal_chado\Plugin\TripalImporter;

use Drupal\tripal_chado\TripalImporter\ChadoImporterBase;
use Drupal\tripal\TripalVocabTerms\TripalTerm;
use Drupal\Core\Ajax\AjaxResponse;
use Drupal\Core\Ajax\InvokeCommand;
use Drupal\Core\Ajax\ReplaceCommand;
/**
 * OBO Importer implementation of the TripalImporterBase.
 *
 *  @TripalImporter(
 *    id = "chado_obo_loader",
 *    label = @Translation("OBO Vocabulary Loader"),
 *    description = @Translation("Import vocabularies and terms in OBO format."),
 *    file_types = {"obo"},
 *    upload_description = @Translation("Please provide the details for importing a new OBO file. The file must have a .obo extension."),
 *    upload_title = @Translation("New OBO File"),
 *    use_analysis = False,
 *    require_analysis = True,
 *    button_text = @Translation("Import OBO File"),
 *    file_upload = False,
 *    file_load = False,
 *    file_remote = False,
 *    file_required = False,
 *    cardinality = 1,
 *    menu_path = "",
 *    callback = "",
 *    callback_module = "",
 *    callback_path = "",
 *  )
 */
class OBOImporter extends ChadoImporterBase {

  /**
   * Keep track of vocabularies that have been added.
   *
   * @var array
   */
  private $obo_namespaces = [];


  /**
   * Holds the list of all CVs on this site. By storing them here it saves
   * us query time later.
   */
  private $all_cvs = [];

  /**
   * Holds the list of all DBs on this site.  By storing them here it saves
   * us query time later.
   *
   * @var array
   */
  private $all_dbs = [];

  /**
   * When adding synonyms we need to know the cvterm_ids of the synonym types.
   * This array holds those.
   *
   * @var array
   */
  private $syn_types = [
    'exact' => NULL,
    'broad' => NULL,
    'narrow' => NULL,
    'related' => NULL,
  ];


  // An alternative cache to the temp_obo table.
  private $termStanzaCache = [
    'ids' => [],
    'count' => [
      'Typedef' => 0,
      'Term' => 0,
      'Instance' => 0,
    ],
    'types' => [
      'Typedef' => [],
      'Term' => [],
      'Instance' => [],
    ],
  ];

  /**
   * Indicates how terms are cached. Values can be 'memory' or 'table'. If
   * 'memory' then the $termStanzaCache variable is used. If 'table', then the
   * tripal_obo_temp table is used.
   *
   * @var string
   */
  private $cache_type = 'memory';

  /**
   * The default namespace for all terms that don't have a 'namespace' in their
   * term stanza.
   *
   * @var string
   */
  private $default_namespace = '';


  /**
   * Holds the idspace elements from the header. These will correspond
   * to the accession prefixes, or short names (e.g. GO) for the terms. For
   * example, the EDAM vocabulary has several id spaces:
   * format, data, operation and topic.
   */
  private $idspaces = [];

  /**
   * The default database prefix for this ontology.
   *
   * @var string
   */
  private $default_db = '';


  /**
   * An array of used cvterm objects so that we don't have to look them
   * up repeatedly.
   */
  private $used_terms = [];


  /**
   * An array of base IRIs returned from the EBI OLS lookup service.  We
   * don't want to continually query OLS for the same ontology base IRIs.
   */
  private $baseIRIs = [];

  /**
   * A flag to keep track if the user was warned about slowness when doing
   * EBI Lookups.
   *
   * @var string
   */
  private $ebi_warned = FALSE;

  /**
   * A flag that indicates if this ontology is just a subset of a much larger
   * one. Examples include the GO slims.
   *
   * @var string
   */
  private $is_subset = FALSE;

  /**
   * Sometimes an OBO can define two terms with the same name but different
   * IDs (e.g. GO:0001404 and GO:0007125). We need to find these and
   * deal with them.  This array keeps track of term names as we see them for
   * easy lookup later.
   *
   * @var array
   */
  private $term_names = [];


  /**
   * {@inheritdoc}
   */
  public function form($form, &$form_state) {

    // Always call the parent form to ensure Chado is handled properly.
    $form = parent::form($form, $form_state);

    $form['instructions']['info'] = [
      '#type' => 'item',
      '#markup' => t('This page allows you to load vocabularies and ontologies
        that are in OBO format. Once loaded, the terms from these
        vocabularies can be used to create content.
        You may use the form below to either reload a vocabulary that is already
        loaded (as when new updates to that vocabulary are available) or load a new
        vocabulary.'),
    ];

    // Add form elements for an existing OBO.
    $this->formExistingOBOElements($form, $form_state);

    // Add form elements for inserting a new OBO.
    $this->formNewOBOElements($form, $form_state);

    return $form;
  }

  /**
   * Adds the fields for selecing an OBO.
   *
   * @param array $form
   *   The form array.
   * @param \Drupal\Core\Form\FormStateInterface  $form_state
   *   The form state object.
   */
  private function formExistingOBOElements(&$form, &$form_state) {

    $obo_id = $form_state->getValue('obo_id');

    $public = \Drupal::database();

    // get a list of db from chado for user to choose
    $sql = "SELECT * FROM {tripal_cv_obo} ORDER BY name";
    $results = $public->query($sql);

    $obos = [];
    $obos[] = 'Select a Vocabulary';
    foreach ($results as $obo) {
      $obos[$obo->obo_id] = $obo->name;
    }

    $form['obo_existing'] = [
      '#type' => 'details',
      '#title' => t('Use a Saved Ontology OBO Reference'),
      '#prefix' => '<span id="obo-existing-fieldset">',
      '#suffix' => '</span>',
      '#open' => TRUE,
    ];

    $form['obo_existing']['existing_instructions'] = [
      '#type' => 'item',
      '#markup' => t('The vocabularies listed in the select box below have been pre-populated
        upon installation of Tripal or have been previously loaded. Select one to edit
        its settings or submit for loading. You may reload any vocabulary that has
        already been loaded to retrieve any new updates.'),
    ];

    $form['obo_existing']['obo_id'] = [
      '#title' => t('Ontology OBO File Reference'),
      '#type' => 'select',
      '#options' => $obos,
      '#default_value' => $obo_id,
      '#ajax' => [
        'callback' =>  [$this, 'formAjaxCallback'],
        'wrapper' => 'obo-existing-fieldset',
      ],
      '#description' => t('Select a vocabulary to import.'),
    ];

    // Add the fields for updating the OBO details
    if ($obo_id) {
      $this->formEditOBOElements($form, $form_state, $obo_id);
    }
  }
  /**
   * Adds fields to the form for updating the OBO.
   *
   * @param array $form
   *   The form array.
   * @param \Drupal\Core\Form\FormStateInterface  $form_state
   *   The form state object.
   * @param int $obo_id
   *   The ID of the OBO.
   */
  private function formEditOBOElements(&$form, &$form_state, $obo_id) {

    $public = \Drupal::database();

    $uobo_name = '';
    $uobo_url = '';
    $uobo_file = '';

    $query = $public->select('tripal_cv_obo', 't');
    $query->fields('t', ['name', 'path']);
    $query->condition('obo_id', $obo_id);
    $result = $query->execute();
    $vocab = $result->fetchObject();

    // If the name is a URL then keep it as is.
    $uobo_name = $vocab->name;
    if (preg_match('/^http/', $vocab->path)) {
      $uobo_url = $vocab->path;
    }
    // If the name is a local file then fix the path.
    else {
      $uobo_file = trim($vocab->path);
      $matches = [];
      if (preg_match('/\{(.*?)\}/', $uobo_file, $matches)) {
        $modpath = \Drupal::service('file_system')
          ->realpath(\Drupal::service('module_handler')
          ->getModule($matches[1])
          ->getPath());
        $uobo_file = preg_replace('/\{.*?\}/', $modpath, $uobo_file);
      }
    }

    $form['obo_existing']['uobo_name'] = [
      '#type' => 'textfield',
      '#title' => t('Vocabulary Name'),
      '#description' => t('Please provide a name for this vocabulary. After ' .
        'upload, this name will appear in the drop down list above for use again later.'),
      '#default_value' => $uobo_name,
      '#id' => 'edit-uobo-name'
    ];

    $form['obo_existing']['uobo_url'] = [
      '#type' => 'textfield',
      '#title' => t('Remote URL'),
      '#description' => t('Please enter a URL for the online OBO file. The file '.
        'will be downloaded and parsed. (e.g. https://raw.githubusercontent.com/oborel/obo-relations/master/ro.obo)'),
      '#default_value' => $uobo_url,
      '#id' => 'edit-uobo-url'
    ];

    $form['obo_existing']['uobo_file'] = [
      '#type' => 'textfield',
      '#title' => t('Local File'),
      '#description' => t('Please enter the file system path for an OBO ' .
        'definition file. If entering a path relative to ' .
        'the Drupal installation you may use a relative path that excludes the ' .
        'Drupal installation directory (e.g. sites/default/files/xyz.obo). Note ' .
        'that Drupal relative paths have no preceeding slash. ' .
        'Otherwise, please provide the full path on the filesystem. The path ' .
        'must be accessible to the web server on which this Drupal instance is running.'),
      '#default_value' => $uobo_file,
      '#id' => 'edit-uobo-file'
    ];
    $form['obo_existing']['update_obo'] = [
      '#type' => 'submit',
      '#value' => 'Update Ontology Details',
      '#name' => 'update_obo',
    ];
    $form['obo_existing']['delete_obo'] = [
      '#type' => 'submit',
      '#value' => 'Delete Ontology',
      '#name' => 'delete_obo',
    ];
  }

  /**
   * Adds fields to the form for inserting a new OBO.
   *
   * @param array $form
   *   The form array.
   * @param \Drupal\Core\Form\FormStateInterface  $form_state
   *   The form state object.
   */
  private function formNewOBOElements(&$form, &$form_state) {

    $form['obo_new'] = [
      '#type' => 'details',
      '#title' => t('Add a New Ontology OBO Reference'),
      '#open' => FALSE,
    ];

    $form['obo_new']['path_instructions'] = [
      '#value' => t('Provide the name and path for the OBO file. If the vocabulary OBO file ' .
        'is stored local to the server provide a file name. If the vocabulary is stored remotely, ' .
        'provide a URL. Only provide a URL or a local file, not both.'),
    ];

    $form['obo_new']['obo_name'] = [
      '#type' => 'textfield',
      '#title' => t('New Vocabulary Name'),
      '#description' => t('Please provide a name for this vocabulary. After upload, this name will appear in the drop down ' .
        'list above for use again later. Additionally, if a default namespace is not provided in the OBO ' .
        'header this name will be used as the default_namespace.'),
    ];

    $form['obo_new']['obo_url'] = [
      '#type' => 'textfield',
      '#title' => t('Remote URL'),
      '#description' => t('Please enter a URL for the online OBO file.  The file will be downloaded and parsed. ' .
                          '(e.g. https://raw.githubusercontent.com/oborel/obo-relations/master/ro.obo)'),
    ];

    $form['obo_new']['obo_file'] = [
      '#type' => 'textfield',
      '#title' => t('Local File'),
      '#description' => t('Please enter the file system path for an OBO ' .
        'definition file. If entering a path relative to ' .
        'the Drupal installation you may use a relative path that excludes the ' .
        'Drupal installation directory (e.g. sites/default/files/xyz.obo). Note ' .
        'that Drupal relative paths have no preceeding slash. ' .
        'Otherwise, please provide the full path on the filesystem.  The path ' .
        'must be accessible to the web server on which this Drupal instance is running.'),
    ];
  }

  /**
   * Ajax callback for the OBOImporter::form() function.
   *
   * @param array $form
   *   The form array.
   * @param \Drupal\Core\Form\FormStateInterface $form_state
   *   The form state object.
   */
  public function formAjaxCallback($form, &$form_state) {

    $uobo_name = $form['obo_existing']['uobo_name']['#default_value'];
    $uobo_url = $form['obo_existing']['uobo_url']['#default_value'];
    $uobo_file = $form['obo_existing']['uobo_file']['#default_value'];

    $response = new AjaxResponse();
    $response->addCommand(new ReplaceCommand('#obo-existing-fieldset', $form['obo_existing']));
    $response->addCommand(new InvokeCommand('#edit-uobo-name', 'val', [$uobo_name]));
    $response->addCommand(new InvokeCommand('#edit-uobo-url', 'val', [$uobo_url]));
    $response->addCommand(new InvokeCommand('#edit-uobo-file', 'val', [$uobo_file]));

    return $response;
  }

  /**
   * {@inheritdoc}
   */
  public function formSubmit($form, &$form_state) {
    $public = \Drupal::database();

    $obo_id = $form_state->getValue('obo_id');
    $obo_name = trim($form_state->getValue('obo_name'));
    $obo_url = trim($form_state->getValue('obo_url'));
    $obo_file = trim($form_state->getValue('obo_file'));
    $uobo_name = trim($form_state->getValue('uobo_name'));
    $uobo_url = trim($form_state->getValue('uobo_url'));
    $uobo_file = trim($form_state->getValue('uobo_file'));

    // If the user requested to alter the details then do that.

    if ($form_state->getTriggeringElement()['#name'] == 'update_obo') {

      $form_state->setRebuild(True);
      $query = $public->update('tripal_cv_obo');
      $query->fields([
        'name' => $uobo_name,
        'path' => $uobo_url ? $uobo_url : $uobo_file,
      ]);
      $query->condition('obo_id', $obo_id);
      $success = $query->execute();
      if ($success) {
        \Drupal::messenger()->addMessage(t("The vocabulary @vocab has been updated.", ['@vocab' => $uobo_name]));
      }
      else {
        \Drupal::messenger()->addError(t("The vocabulary @vocab could not be updated.", ['@vocab' => $uobo_name]));
      }

    }
    elseif ($form_state->getTriggeringElement()['#name'] == 'delete_obo') {
      $form_state->setRebuild(True);
      $query = $public->delete('tripal_cv_obo');
      $query->condition('obo_id', $obo_id);
      $success = $query->execute();
      if ($success) {
        \Drupal::messenger()->addMessage(t("The vocabulary @vocab has been deleted.", ['@vocab' => $uobo_name]));
      }
      else {
        \Drupal::messenger()->addError(t("The vocabulary @vocab could not be deleted.", ['@vocab' => $uobo_name]));
      }
    }
    elseif (!empty($obo_name)) {
      $obo_id = $public->insert('tripal_cv_obo')
        ->fields([
          'name' => $obo_name,
          'path' => $obo_url ? $obo_url : $obo_file,
        ])
        ->execute();

      // Add the obo_id to the form_state values.
      $form_state->setValue('obo_id', $obo_id);

      if ($obo_id) {
        \Drupal::messenger()->addMessage(t("The vocabulary @vocab has been added.", ['@vocab' => $obo_name]));
      }
      else {
        $form_state['rebuild'] = TRUE;
        \Drupal::messenger()->addError(t("The vocabulary @vocab could not be added.", ['@vocab' => $obo_name]));
      }
    }
  }

  /**
   * {@inheritdoc}
   */
  public function formValidate($form, &$form_state) {
    $public = \Drupal::database();

    $obo_id = $form_state->getValue('obo_id');
    $obo_name = trim($form_state->getValue('obo_name'));
    $obo_url = trim($form_state->getValue('obo_url'));
    $obo_file = trim($form_state->getValue('obo_file'));
    $uobo_name = trim($form_state->getValue('uobo_name'));
    $uobo_url = trim($form_state->getValue('uobo_url'));
    $uobo_file = trim($form_state->getValue('uobo_file'));

    // Make sure if the name is changed it doesn't conflict with another OBO.
    if ($form_state->getTriggeringElement()['#name'] == 'update_obo_details'  or
        $form_state->getTriggeringElement()['#name'] == 'update_load_obo') {

      // Get the current record
      $vocab = $public->select('tripal_cv_obo', 't')
        ->fields('t', ['obo_id', 'name', 'path'])
        ->condition('name', $uobo_name)
        ->execute()
        ->fetchObject();
      if ($vocab and $vocab->obo_id != $obo_id) {
        $form_state->setErrorByName('uobo_name', t('The vocabulary name must be different from existing vocabularies'));
      }
      // Make sure the file exists. First check if it is a relative path
      $dfile = $_SERVER['DOCUMENT_ROOT'] . base_path() . $uobo_file;
      if (!file_exists($dfile)) {
        if (!file_exists($uobo_file)) {
          $form_state->setErrorByName('uobo_file',
              t('The specified path, @path, does not exist or cannot be read.'), ['@path' => $dfile]);
        }
      }
      if (!$uobo_url and !$uobo_file) {
        $form_state->setErrorByName('uobo_url', t('Please provide a URL or a path for the vocabulary.'));
      }
      if ($uobo_url and $uobo_file) {
        $form_state->setErrorByName('uobo_url', t('Please provide only a URL or a path for the vocabulary, but not both.'));
      }
    }
    if ($form_state->getTriggeringElement()['#name'] == 'add_new_obo') {
      // Get the current record
      $vocab = $public->select('tripal_cv_obo', 't')
        ->fields('t', ['obo_id', 'name', 'path'])
        ->condition('name', $obo_name)
        ->execute()
        ->fetchObject();
      if ($vocab) {
        $form_state->setErrorByName('obo_name', t('The vocabulary name must be different from existing vocabularies'));
      }
      // Make sure the file exists. First check if it is a relative path
      $dfile = $_SERVER['DOCUMENT_ROOT'] . base_path() . $obo_file;
      if (!file_exists($dfile)) {
        if (!file_exists($obo_file)) {
          $form_state->setErrorByName('obo_file',
              t('The specified path, @path, does not exist or cannot be read.'), ['@path' => $dfile]);
        }
      }
      if (!$obo_url and !$obo_file) {
        $form_state->setErrorByName('obo_url', t('Please provide a URL or a path for the vocabulary.'));
      }
      if ($obo_url and $obo_file) {
        $form_state->setErrorByName('obo_url', t('Please provide only a URL or a path for the vocabulary, but not both.'));
      }
    }
  }

  /**
   * Retrieve a Chado cvterm record using cvterm ID.
   *
   * @param int $cvterm_id
   *   The  CV term Id.
   * @return object
   *   A CVterm object
   */
  private function getChadoCvtermById($cvterm_id) {
    $chado = $this->getChadoConnection();

    $query = $chado->select('1:cvterm', 'CVT');
    $query->fields('CVT');
    $query->condition('CVT.cvterm_id', $cvterm_id);
    $result = $query->execute();
    $cvterm = NULL;
    if ($result) {
      $cvterm = $result->fetchObject();
    }
    return $cvterm;
  }

  /**
   * Retrieve a Chado cvterm record using the full accession.
   *
   * @param string $idSpace
   *   The databaes name
   * @param string $accession
   *   The CV term accession.
   * @return object
   *   A CVterm object
   */
  private function getChadoCvtermByAccession($idSpace, $accession) {
    $chado = $this->getChadoConnection();

    $query = $chado->select('1:cvterm', 'CVT');
    $query->join('1:dbxref', 'DBX', '"DBX".dbxref_id = "CVT".dbxref_id');
    $query->join('1:db', 'DB', '"DB".db_id = "DBX".db_id');
    $query->fields('CVT');
    $query->condition('DB.name', $idSpace, '=');
    $query->condition('DBX.accession', $accession, '=');
    $cvterm = $query->execute()->fetchObject();
    if (!$cvterm) {
      throw new \Exception("OBOImporter: Could not find term: '$idSpace:$accession'");
    }
    return $cvterm;
  }

  /**
   * Retrieve a Chado cvterm record using the cv and term name.

   * @param int $cv_id
   *   The ID of the cv record to which the term belongs.
   * @param string $name
   *   The name of the term.
   * @return object
   *   A CVterm object
   */
  private function getChadoCvtermByName($cv_id, $name) {
    $chado = $this->getChadoConnection();
    $query = $chado->select('1:cvterm', 'CVT');
    $query->fields('CVT');
    $query->condition('cv_id', $cv_id);
    $query->condition('name', $name);
    $result = $query->execute();
    return $result ? $result->fetchObject() : NULL;
  }

  /**
   * Retrieve a Chado cvterm record using the dbxref.
   *
   * @param int $dbxref_id
   * @return object
   *   A CVterm object
   */
  private function getChadoCvtermByDbxref($dbxref_id) {
    $chado = $this->getChadoConnection();
    $query = $chado->select('1:cvterm', 'CVT');
    $query->fields('CVT');
    $query->condition('CVT.dbxref_id', $dbxref_id);
    $result = $query->execute();
    return $result ? $result->fetchObject() : NULL;
  }

  /**
   * Retreives a dbxref record using the db_id and accession.
   *
   * @param int $db_id
   *   The ID of the database record for the term.
   * @param string $accession
   *   The term accession
   * @return object
   *   An dbxref object.
   */
  private function getChadoDBXrefByAccession($db_id, $accession) {
    $chado = $this->getChadoConnection();
    $query = $chado->select('1:dbxref', 'DBX');
    $query->fields('DBX');
    $query->condition('DBX.db_id', $db_id);
    $query->condition('DBX.accession', $accession);
    $result = $query->execute();
    return $result ? $result->fetchObject() : NULL;
  }

  /**
   * Retreives a dbxref record using the dbxref_id.
   *
   * @param int $dbxref_id
   *   The ID of the dbxref record.
   * @return object
   *   An dbxref object.
   */
  private function getChadoDBXrefById($dbxref_id) {
    $chado = $this->getChadoConnection();
    $query = $chado->select('1:dbxref', 'DBX');
    $query->fields('DBX');
    $query->condition('DBX.dbxref_id', $dbxref_id);
    $result = $query->execute();
    return $result ? $result->fetchObject() : NULL;
  }

  /**
   * Gets a record from the `db` table of Chado using the anme.
   *
   * @param string $name
   *   The databae name.
   * @return object
   *   A DB record object.
   */
  private function getChadoDbByName($name) {
    $chado = $this->getChadoConnection();
    $query = $chado->select('1:db', 'db');
    $query->fields('db');
    $query->condition('name', $name);
    $result = $query->execute();
    return $result ? $result->fetchObject() : NULL;
  }
  /**
   * Gets a record from the `db` table of Chado using the Id.
   *
   * @param string $name
   *   The databae name.
   * @return object
   *   A DB record object.
   */
  private function getChadoDbById($db_id) {
    $chado = $this->getChadoConnection();
    $query = $chado->select('1:db', 'db');
    $query->fields('db');
    $query->condition('db_id', $db_id);
    $result = $query->execute();
    return $result ? $result->fetchObject() : NULL;
  }

  /**
   * Gets a record from the `cv` table of Chado by name.
   *
   * @param string $name
   *   The vocabulary name.
   * @return object
   *   A CV record object.
   */
  private function getChadoCvByName($name) {
    $chado = $this->getChadoConnection();
    $query = $chado->select('1:cv', 'cv');
    $query->fields('cv');
    $query->condition('name', $name);
    $result = $query->execute();
    return $result ? $result->fetchObject() : NULL;
  }

  /**
   * Gets a record from the `cv` table of Chado by the Id.
   *
   * @param int $cv_id
   *   The vocabulary name.
   * @return object
   *   A CV record object.
   */
  private function getChadoCvById($cv_id) {
    $chado = $this->getChadoConnection();
    $query = $chado->select('1:cv', 'cv');
    $query->fields('cv');
    $query->condition('cv_id', $cv_id);
    $result = $query->execute();
    return $result ? $result->fetchObject() : NULL;
  }

  /**
   * Gets a controlled vocabulary IDspace object.
   *
   * @param string $name
   *   The name of the IdSpace
   *
   * @return \Drupal\tripal\TripalVocabTerms\TripalIdSpaceBase
   */
  private function getIdSpace($name) {
    $idsmanager = \Drupal::service('tripal.collection_plugin_manager.idspace');
    $idSpace = $idsmanager->loadCollection($name, 'chado_id_space');
    if (!$idSpace) {
      $idSpace = $idsmanager->createCollection($name, 'chado_id_space');
    }
    return $idSpace;
  }

  /**
   * Gets a controlled voabulary object.
   *
   * @param string $name
   *   The name of the vocabulary
   *
   * @return \Drupal\tripal\TripalVocabTerms\TripalVocabularyBase
   */
  private function getVocabulary($name) {
    $vmanager = \Drupal::service('tripal.collection_plugin_manager.vocabulary');
    $vocabulary = $vmanager->loadCollection($name, 'chado_vocabulary');
    if (!$vocabulary) {
      $vocabulary = $vmanager->createCollection($name, 'chado_vocabulary');
    }
    return $vocabulary;
  }



  /**
   * {@inheritdoc}
   */
  public function run() {
    $public = \Drupal::database();
    $chado = $this->getChadoConnection();

    $arguments = $this->arguments['run_args'];
    $obo_id = $arguments['obo_id'];

    // Make sure the $obo_id is valid
    $obo = $public->select('tripal_cv_obo', 'tco')
      ->fields('tco')
      ->condition('obo_id', $obo_id)
      ->execute()
      ->fetchObject();
    if (!$obo) {
      throw new \Exception("Invalid OBO ID provided: '$obo_id'.");
    }

    // Get the list of all CVs so we can save on lookups later
    $sql = "SELECT * FROM {1:cv} CV";
    $cvs = $chado->query($sql);
    while ($cv = $cvs->fetchObject()) {
      $this->all_cvs[$cv->name] = $cv;
    }

    // Get the list of all DBs so we can save on lookups later
    $sql = "SELECT * FROM {1:db} DB";
    $dbs = $chado->query($sql);
    while ($db = $dbs->fetchObject()) {
      $this->all_dbs[$db->name] = $db;
    }

    // Get the 'Subgroup' term that we will use for adding subsets.
    $term = $this->getChadoCVtermByAccession('NCIT', 'C25693');
    $this->used_terms['NCIT:C25693'] = $term->cvterm_id;

    // Get the 'Comment' term that we will use for adding comments.
    $term = $this->getChadoCVtermByAccession('rdfs', 'comment');
    $this->used_terms['rdfs:comment'] = $term->cvterm_id;

    // Make sure we have a 'synonym_type' vocabulary.
    $syn_cv = $this->getVocabulary('synonym_type');
    $syn_db = $this->getIdSpace('synonym_type');
    $this->all_cvs['synonym_type'] = $this->getChadoCvByName('synonym_type');
    $this->all_dbs['synonym_type'] = $this->getChadoDbByName('synonym_type');

    // Make sure the synonym types exists in the 'synonym_type' vocabulary.
    foreach (array_keys($this->syn_types) as $syn_type) {
      $syn_term = new TripalTerm([
        'name' => $syn_type,
        'accession' => $syn_type,
        'idSpace' => 'synonym_type',
        'vocabulary' => 'synonym_type',
      ]);
      $syn_db->saveTerm($syn_term);
      $this->syn_types[$syn_type] = $this->getChadoCVtermByAccession('synonym_type', $syn_type);
    }

    // Run the importer!
    $this->loadOBO_v1_2_id($obo);
  }

  /**
   * {@inheritdoc}
   */
  public function postRun() {

    // Update the cv_root_mview materialized view.
    $this->logger->notice("Updating the cv_root_mview materialized view...");
    $mviews = \Drupal::service('tripal_chado.materialized_views');
    $mview = $mviews->create('cv_root_mview', $this->chado_schema_main);
    $mview->populate();

    $this->logger->notice("Updating the db2cv_mview materialized view...");
    $mviews = \Drupal::service('tripal_chado.materialized_views');
    $mview = $mviews->create('db2cv_mview', $this->chado_schema_main);
    $mview->populate();

    // @todo uncomment this when the chado_update_cvtermpath() function is ported.
//     // Update the cvtermpath table for each newly added CV.
//     $this->logger->notice("Updating cvtermpath table. This may take a while...");
//     foreach ($this->obo_namespaces as $namespace => $cv_id) {
//       $this->logger->notice("- Loading paths for vocabulary: @vocab", ['@vocab' => $namespace]);
//       chado_update_cvtermpath($cv_id, $this->job);
//     }
  }

  /**
   * Imports an OBO by specifying a tripal_cv_obo ID.
   *
   * It requires that the file be in OBO v1.2 compatible format.
   *
   * @param object $obo
   *   An object containing the record from the tripal_cv_obo table.
   *
   * @ingroup tripal_obo_loader
   */
  private function loadOBO_v1_2_id($obo) {

    // Convert the module name to the real path if present
    $matches = [];
    if (preg_match("/\{(.*?)\}/", $obo->path, $matches)) {
      $module = $matches[1];
      $path = \Drupal::service('file_system')
        ->realpath(\Drupal::service('module_handler')
        ->getModule($module)
        ->getPath());

      $obo->path = preg_replace("/\{.*?\}/", $path, $obo->path);
    }

    // if the reference is for a remote URL then run the URL processing function
    if (preg_match("/^https:\/\//", $obo->path) or
        preg_match("/^http:\/\//", $obo->path) or
        preg_match("/^ftp:\/\//", $obo->path)) {
      $this->loadOBO_v1_2_url($obo->name, $obo->path, 0);
    }
    // if the reference is for a local file then run the file processing function
    else {
      // check to see if the file is located local to Drupal
      $dfile = $_SERVER['DOCUMENT_ROOT'] . base_path() . $obo->path;
      if (file_exists($dfile)) {
        $this->loadOBO_v1_2_file($obo->name, $dfile, 0);
      }
      // if not local to Drupal, the file must be someplace else, just use
      // the full path provided
      else {
        if (file_exists($obo->path)) {
          $this->loadOBO_v1_2_file($obo->name, $obo->path, 0);
        }
        else {
          $this->logger->error( "Could not find OBO file: '$obo->path'");
        }
      }
    }
  }

  /**
   * Imports an OBO by specifying a local file.
   *
   * @param string $obo_name
   *   The name of the OBO (typically the ontology or controlled vocabulary
   *   name)
   * @param string $file
   *   The path on the file system where the ontology can be found
   * @param bool $is_new
   *   Set to TRUE if this is a new ontology that does not yet exist in the
   *   tripal_cv_obo table. If TRUE the OBO will be added to the table.
   *
   * @ingroup tripal_obo_loader
   */
  private function loadOBO_v1_2_file($obo_name, $file, $is_new = TRUE) {
    if ($is_new) {
      tripal_insert_obo($obo_name, $file);
    }
    $this->loadOBO_v1_2($file, $obo_name);
  }

  /**
   * Imports an OBO by specfying a remote URL.
   *
   * @param string $obo_name
   *   The name of the OBO (typically the ontology or controlled vocabulary
   *   name)
   * @param string $url
   *   The remote URL of the OBO file.
   * @param bool $is_new
   *   Set to TRUE if this is a new ontology that does not yet exist in the
   *   tripal_cv_obo table.  If TRUE the OBO will be added to the table.
   *
   * @ingroup tripal_obo_loader
   */
  private function loadOBO_v1_2_url($obo_name, $url, $is_new = TRUE) {

    // first download the OBO
    $temp = tempnam(sys_get_temp_dir(), 'obo_');
    $this->logger->notice("Downloading URL $url, saving to $temp");
    $url_fh = fopen($url, "r");
    $obo_fh = fopen($temp, "w");
    if (!$url_fh) {
      throw new \Exception("Unable to download the remote OBO file at $url. " .
        "Could a firewall be blocking outgoing connections? If you are unable " .
        "to download the file you may manually download the OBO file and use " .
        "the web interface to specify the location of the file on your server.");
    }
    while (!feof($url_fh)) {
      fwrite($obo_fh, fread($url_fh, 255), 255);
    }
    fclose($url_fh);
    fclose($obo_fh);

    if ($is_new) {
      tripal_insert_obo($obo_name, $url);
    }

    // second, parse the OBO
    $this->loadOBO_v1_2($temp, $obo_name);

    // now remove the temp file
    unlink($temp);
  }

  /**
   * Imports the OBO.
   *
   * This function should not be called directly. Instead it is called by
   * loadOBO_v1_2_url, loadOBO_v1_2_file or loadOBO_v1_2_id.
   *
   * @param string $file
   *   The full path to the OBO file on the file system.
   *
   * @ingroup tripal_obo_loader
   */
  private function loadOBO_v1_2($file, $obo_name) {
    $header = [];

    // Empty the temp table.
    $this->clearTermStanzaCache();

    $this->logger->notice("Importing into schema: " . $this->chado_schema_main);

    // Parse the obo file.
    $this->logger->notice("Step 1: Preloading File $file...");
    $this->parse($file, $header);

    // Cache the relationships of terms.
    $this->logger->notice("Step 2: Examining relationships...");
    $this->cacheRelationships();

    // Add any typedefs to the vocabulary first.
    $this->logger->notice("Step 3: Loading type defs...");
    $this->processTypeDefs();

    // Next add terms to the vocabulary.
    $this->logger->notice("Step 4: Loading terms...");
    $this->processTerms();

    // Empty the term cache.
    $this->logger->notice("Step 5: Cleanup...");
    $this->clearTermStanzaCache();
  }

  /**
   * Process the type definitions in the OBO.
   *
   * OBO files are divided into a typedefs terms section and vocabulary terms
   * section. This function loads the typedef terms from the OBO.
   *
   * @ingroup tripal_obo_loader
   */
  private function processTypeDefs() {

    $typedefs = $this->getCachedTermStanzas('Typedef');
    $count = $this->getCacheSize('Typedef');
    $this->setTotalItems($count);
    $this->setItemsHandled(0);
    $this->setInterval(5);

    $i = 1;
    foreach ($typedefs as $t) {
      if ($this->cache_type == 'table') {
        $stanza = unserialize(base64_decode($t->stanza));
      }
      else {
        $stanza = $this->termStanzaCache['ids'][$t];
      }
      $this->setItemsHandled($i++);
      $this->processTerm($stanza, TRUE);
    }

    $this->setItemsHandled($i);
    return 1;
  }

  /**
   * Process the terms in the OBO.
   */
  private function processTerms() {
    $i = 0;

    $terms = $this->getCachedTermStanzas('Term');
    $count = $this->getCacheSize('Term');
    $this->setTotalItems($count);
    $this->setItemsHandled(0);
    $this->setInterval(1);

    // Iterate through the terms.
    foreach ($terms as $t) {
      if ($this->cache_type == 'table') {
        $term = unserialize(base64_decode($t->stanza));
      }
      else {
        $term = $this->termStanzaCache['ids'][$t];
      }
      $this->setItemsHandled($i);

      // Add/update this term.
      $this->processTerm($term, FALSE);
      $i++;
    }
    $this->setItemsHandled($i);
    return 1;
  }

  /**
   * Sets the default CV and DB for this loader.
   *
   * Unfortunately, not all OBOs include both the 'ontology' and the
   * 'default-namespace' in their headers, so we have to do our best to
   * work out what these two should be.
   *
   * @param array $header
   *   The OBO header.
   */
  private function setDefaults($header) {
    $short_name = '';
    $namespace = '';
    $idspaces = [];

    // Get the 'ontology' and 'default-namespace' headers.  Unfortunately,
    // not all OBO files contain these.
    if (array_key_exists('ontology', $header)) {
      $short_name = strtoupper($header['ontology'][0]);
    }
    if (array_key_exists('default-namespace', $header)) {
      $namespace = $header['default-namespace'][0];
    }
    if (array_key_exists('idspace', $header)) {
      $matches = [];
      foreach ($header['idspace'] as $idspace) {
        if (preg_match('/^(.+?)\s+(.+?)\s+"(.+)"$/', $idspace, $matches)) {
          $idspaces[$matches[1]]['url'] = $matches[2];
          $idspaces[$matches[1]]['description'] = $matches[3];
        }
        elseif (preg_match('/^(.+?)\s+(.+?)$/', $idspace, $matches)) {
          $idspaces[$matches[1]]['url'] = $matches[2];
          $idspaces[$matches[1]]['description'] = '';
        }
      }
    }
    // The OBO specification allows the 'ontology' header tag to be nested for
    // subsets (e.g. go/subsets/goslim_plant).  We need to simplify that down
    // to the top-level item.
    $matches = [];
    if (preg_match('/^(.+?)\/.*/', $short_name, $matches)) {
      $short_name = $matches[1];
      $this->is_subset = TRUE;
    }

    // If we have the DB short name (or ontology header) but not the default
    // namespace then we may be able to find it via an EBI lookup.
    if (!$namespace and $short_name) {
      $namespace = $this->findEBIOntologyNamespace($short_name);
    }

    // If we have the namespace but not the short name then we have to
    // do a few tricks to try and find it.
    if ($namespace and !$short_name) {

      // First see if we've seen this ontology before and get its currently
      // loaded database.
      $sql = "SELECT dbname FROM {1:db2cv_mview} WHERE cvname = :cvname";
      $short_name = $chado->query($sql, [':cvname' => $namespace])->fetchField();

      if (!$short_name and array_key_exists('namespace-id-rule', $header)) {
        $matches = [];
        if (preg_match('/^.*\s(.+?):.+$/', $header['namespace-id-rule'][0], $matches)) {
          $short_name = $matches[1];
        }
      }

      // Try the EBI Lookup: still experimental.
      if (!$short_name) {
        //$short_name = $this->findEBIOntologyPrefix($namespace);
      }
    }

    // If we still don't have a namespace defined, use the one from the form
    // in the "New Vocabulary Name" field
    if (!$namespace and array_key_exists('run_args', $this->arguments)
        and array_key_exists('obo_name', $this->arguments['run_args'])) {
      $namespace = $this->arguments['run_args']['obo_name'];
    }
    if (!$namespace and array_key_exists('run_args', $this->arguments)
        and array_key_exists('uobo_name', $this->arguments['run_args'])) {
      $namespace = $this->arguments['run_args']['uobo_name'];
    }

    // If we can't find the namespace or the short_name then bust.
    if (!$namespace and !$short_name) {
      throw new \Exception('Cannot determine the namespace or ontology " .
        "prefix from this OBO file. It is missing both the "default-namespace " .
        "or a compatible "ontology" header.');
    }

    // Set the defaults.
    $this->default_namespace = $namespace;
    $this->default_db = $short_name;
    $this->insertChadoDb($this->default_db);
    $cv = $this->insertChadoCv($this->default_namespace);
    $this->obo_namespaces[$namespace] = $cv->cv_id;
    $this->idspaces = $idspaces;

    // Add a new database for each idspace.
    foreach ($idspaces as $shortname => $idspace) {
      $this->insertChadoDb($shortname, $idspace['url'], $idspace['description']);
    }
  }

  /**
   * Searches EBI to find the ontology details.
   *
   * @param string $ontology
   *   The ontology name from the OBO headers.
   */
  private function findEBIOntologyNamespace($ontology) {

    // Check if the EBI ontology search has this ontology:
    try {
      $results = $this->oboEbiLookup($ontology, 'ontology');
      if ($results and array_key_exists('config', $results) and array_key_exists('default-namespace', $results['config']['annotations'])) {
        $namespace = $results['config']['annotations']['default-namespace'];
        if (is_array($namespace)) {
          $namespace = $namespace[0];
        }
      }
      elseif ($results and array_key_exists('config', $results) and array_key_exists('namespace', $results['config'])) {
        $namespace = $results['config']['namespace'];
      }
      // If we can't find the namespace at EBI, then just default to using the
      // same namespace as the DB short name.
      else {
        $namespace = $this->default_db;
      }

      return $namespace;
    }
    catch (\Exception $e) {
      $this->logger->error($e->getMessage());
      throw $e;
    }
  }

  /**
   * Finds the ontology prefix (DB short name) using EBI.
   *
   * @param string $namespace
   *   The namespace for ontology.
   */
  private function findEBIOntologyPrefix($namespace) {

    $options = [];
    $page = 1;
    $size = 25;
    $full_url = 'https://www.ebi.ac.uk/ols/api/ontologies?page=' . $page . '&size=' . $size;
    while ($response = drupal_http_request($full_url, $options)) {
      $response = drupal_json_decode($response->data);
      foreach ($response['_embedded']['ontologies'] as $ontology) {
        $namespace = $ontology['config']['namespace'];
      }
      $page++;
      $full_url = 'https://www.ebi.ac.uk/ols/api/ontologies?page=' . $page . '&size=' . $size;
    }
  }

  /**
   * Gets details about a foreign term.
   *
   * A foreign term is one that does not belong to the ontology.
   *
   * @param int $id
   *   A term array that contains these keys at a minimum: id, name,
   *   definition, subset, namespace, is_obsolete.
   */
  private function findEBITerm($id) {

    // Warn the user if we're looking up terms in EBI as this will slow the
    // loader if there are many lookups.
    if ($this->ebi_warned == FALSE) {
      $this->logger->warning(t(
        "A term that belongs to another ontology is used within this " .
        "vocabulary.  Therefore a lookup will be performed with the EBI Ontology " .
        "Lookup Service to retrieve the information for this term. " .
        "Please note, that vocabularies with many non-local terms " .
        "require remote lookups and these lookups can dramatically " .
        "increase loading time. "));
      $this->ebi_warned = TRUE;

      // This ontology may have multiple remote terms and that takes a while
      // to load so lets change the progress interval down to give
      // updates more often.
      $this->setInterval(1);
    }

    $this->logger->notice(t("Performing EBI OLS Lookup for: @id", ['@id' => $id]));

    // Get the short name and accession for the term.
    $pair = explode(":", $id, 2);
    $short_name = $pair[0];
    $accession = $pair[1];

    // First get the ontology so we can build an IRI for the term
    $base_iri = '';
    $ontologyID = '';
    $iri = '';
    $type ='';
    if (array_key_exists($short_name, $this->baseIRIs)) {
      list($ontologyID, $base_iri) = $this->baseIRIs[$short_name];
    }
    else {
      $ontology_results =  $this->oboEbiLookup($id, 'query');
      // If results were received but the number of results is 0, do a query-non-local lookup.
      if ($ontology_results['response']['numFound'] == 0) {
        $ontology_results =  $this->oboEbiLookup($id, 'query-non-local');
      }
      if (!$ontology_results) {
        throw new \Exception(t('Did not get a response from EBI OLS trying to lookup ontology: !id',
          ['!id' => $id]));
      }
      if ($ontology_results['error']) {
        $message = t('Cannot find the ontology via an EBI OLS lookup: @short_name. ' .
          'EBI Reported: @message. Consider finding the OBO file for this ' .
          ' ontology and manually loading it first.', ['@message' => $ontology_results['message'],
            '@short_name' => $short_name]);
        $this->logger->warning($message);
      }
      // The following foreach code works but, I am not sure that
      // I am retrieving each query result from the json associative
      // array with the correct style
      foreach ($ontology_results['response']['docs'] as $each ) {
        $obo_id = $each['obo_id'];
        $defining_ontology = $each['is_defining_ontology'];
        // First result should have defining_ontology=true, but if
        // it doesn't, use the first result with obo_id=$id
        if ($defining_ontology == 'false' and $obo_id != $id) {
          continue;
        }
        $iri = urlencode(urlencode($each['iri']));
        $ontologyID = $each['ontology_name'];
        // Type should be 'property' or 'class' in the response
        $type = $each['type'];
      }
    }

    // Next get the term.
    $query = $type;
    if ($type == 'class') {
      $query = 'term';
    }
    $results =  $this->oboEbiLookup($id, $query);
    if (!$results) {
      $query = 'query-non-local';
      $ontology_results = $this->oboEbiLookup($id, $query);
      if ($ontology_results) {
        foreach ($ontology_results['response']['docs'] as $each ){
          $obo_id = $each['obo_id'];
          $defining_ontology = $each['is_defining_ontology'];
          if (!$defining_ontology and $obo_id != $id ) {
            continue;
          }
          $found_iri = urlencode(urlencode($each['iri']));
          $ontology = $each['ontology_name'];
          // Type should be 'property' or 'class' in the response
          $type = $each['type'];
          $results = $this->oboEbiLookup($id, $type, $found_iri, $ontology);
          // if this term is the defining_ontology and we have the correct ID,
          // we don't need more, get it and stop
          break;
        }
      }
    }
    if (!$results) {
      $message = t('Did not get a response from EBI OLS trying to lookup: @type @id',
          ['@type'=> $type, '@id' => $id]);
      $this->logger->error($message);
      throw new \Exception($message);
    }

    // If EBI sent an error message then throw an error.
    if ($results['error']) {
      $message = t('Cannot find the term via an EBI OLS lookup: @term. EBI ' .
        'Reported: @message. Consider finding the OBO file for this ontology ' .
         'and manually loading it first.', ['@message' => $results['message'], '@term' => $id]);
      $this->logger->error($message);
      return FALSE;
    }

    // What do we do if the term is not defined by this ontology?
    if ($results['is_defining_ontology'] != 1) {

    }

    // Make an OBO stanza array as if this term were in the OBO file and
    // return it.
    $this->logMessage("Found @term in EBI OLS.", ['@term' => $id]);
    $stanza = [];
    $stanza['id'][0] = $id;
    $stanza['name'][0] = $results['label'];
    $stanza['def'][0] = $results['def'];
    $stanza['namespace'][0] = $results['ontology_name'];
    $stanza['is_obsolete'][0] = $results['is_obsolete'] ? 'true' : '';
    $stanza['is_relationshiptype'][0] = '';
    $stanza['db_name'][0] = $short_name;
    $stanza['comment'][0] = 'Term obtained using the EBI Ontology Lookup Service.';
    if (array_key_exists('in_subset', $results)) {
      if (is_array($results['in_subset'])) {
        $stanza['subset'] = $results['in_subset'];
      }
      elseif ($results['in_subset']) {
        $stanza['subset'][0] = $results['in_subset'];
      }
    }

    // If this term has been replaced then get the new term.
    if (array_key_exists('term_replaced_by', $results) and isset($results['term_replaced_by'])) {
      $replaced_by = $results['term_replaced_by'];
      $replaced_by = preg_replace('/_/', ':', $replaced_by);
      $this->logger->notice(t("The term, @term, is replaced by, @replaced",
        ['@term' => $id, '@replaced' => $replaced_by]));

      // Before we try to look for the replacement term, let's try to find it.
      // in our list of cached terms.
      if (array_key_exists($replaced_by, $this->termStanzaCache['ids'])) {
        $this->logger->notice(t("Found term, @replaced in the term cache.",
          ['@term' => $id, '!replaced' => $replaced_by]));
        return $this->termStanzaCache['ids'][$id];
      }

      // Next look in the database.
      $rpair = explode(":", $replaced_by, 2);
      $found = $this->lookupTerm($rpair[0], $rpair[1]);
      if ($found) {
        $this->logger->notice(t("Found term, @replaced in the local data store.",
          ['@term' => $id, '@replaced' => $replaced_by]));
        return $found;
      }

      // Look for this new term.
      $stanza = $this->findEBITerm($replaced_by);
    }
    return $stanza;
  }

  /**
   * Inserts a new cvterm using the OBO stanza array provided.
   *
   * The stanza passed to this function should always come from the term cache,
   * not directly from the OBO file because the cached terms have been
   * updated to include all necessary values.  This function also removes
   * all properties associated with the term so that those can be added
   * fresh.
   *
   * @param array $stanza
   *   An OBO stanza array as returned by getCachedTermStanza().
   * @param bool $is_relationship
   *   Set to TRUE if this term is a relationship term.
   *
   * @return int
   *   The cvterm ID.
   */
  private function saveTerm($stanza, $is_relationship = FALSE) {
    $chado = $this->getChadoConnection();

    // Get the term ID.
    $id = $stanza['id'][0];

    // First check if we've already used this term.
    if (array_key_exists($id, $this->used_terms)) {
      return $this->used_terms[$id];
    }

    // Get the term properties.
    $id = $stanza['id'][0];
    $name = $stanza['name'][0];
    $cvname = $stanza['namespace'][0];
    $dbname = $stanza['db_name'][0];

    // Does this term ID have both a short name and accession? If so, then
    // separate out these components, otherwise we will use the id as both
    // the id and accession.
    $accession = '';
    $matches = [];
    if (preg_match('/^(.+?):(.*)$/', $id, $matches)) {
      $accession = $matches[2];
    }
    else {
      $accession = $id;
    }

    // Get the definition if there is one.
    $definition = '';
    if (array_key_exists('def', $stanza)) {
      $definition = preg_replace('/^\"(.*)\"/', '\1', $stanza['def'][0]);
    }

    // Set the flag if this term is obsolete.
    $is_obsolete = 0;
    if (array_key_exists('is_obsolete', $stanza)) {
      $is_obsolete = $stanza['is_obsolete'][0] == 'true' ? 1 : 0;
    }

    // Set the flag if this is a relationship type.
    $is_relationshiptype = 0;
    if (array_key_exists('is_relationshiptype', $stanza)) {
      $is_relationshiptype = $stanza['is_relationshiptype'][0] == 'true' ? 1 : 0;
    }

    // Is this term borrowed from another ontology?
    $is_borrowed = $this->isTermBorrowed($stanza);

    // Will hold the cvterm object.
    $cvterm = NULL;

    // Get the CV and DB objects.
    $cv = $this->all_cvs[$cvname];
    $db = $this->all_dbs[$dbname];

    try {

      // If this is set to TRUE then we should insert the term.
      $do_cvterm_insert = TRUE;

      // We need to locate terms using their dbxref. This is because term names
      // can sometimes change, so we don't want to look up the term by its name.
      // The unique ID which is in the accession will never change.
      $dbxref = $this->getChadoDBXrefByAccession($db->db_id, $accession);
      if ($dbxref) {

        // Get the cvterm that is associated with this dbxref.
        $cvterm = $this->getChadoCvtermByDbxref($dbxref->dbxref_id);
        if ($cvterm) {
          $do_cvterm_insert = FALSE;

          // We don't want to do any updates for borrowed terms. Just leave them
          // as they are.
          if (!$is_borrowed) {

            // Let's make sure we don't have a conflict in term naming
            // if we change the name of this term.
            $this->fixTermMismatch($stanza, $dbxref, $cv, $name);

            // Now update this cvterm record.
            $query = $chado->update('1:cvterm');
            $query->fields([
              'name' => $name,
              'definition' => $definition,
              'is_obsolete' => $is_obsolete,
              'is_relationshiptype' => $is_relationshiptype,
            ]);
            $query->condition('cvterm_id', $cvterm->cvterm_id);
            $success = $query->execute();
            if (!$success) {
              $message = t('Could not update the term, "@term", with name, ' .
                '"@name" for vocabulary, "@vocab": @error.', [
                '@term' => $id, '@name' => $name, '@vocab' => $cv->name]);
              throw new \Exception($message);
            }
          }
        }
      }
      // The dbxref doesn't exist, so let's add it.
      else {
        $dbxref = $this->insertChadoDbxref($db->db_id, $accession);
      }


      // Add the cvterm if we didn't do an update.
      if ($do_cvterm_insert) {

        // Before updating the term let's check to see if it already exists
        // and if it does we need to fix the other term.
        $cvterm = $this->getChadoCVtermByName($cv->cv_id, $name);
        if ($cvterm) {
          $this->fixTermMismatch($stanza, $dbxref, $cv, $name);
        }

        // Now insert.
        $query = $chado->insert('1:cvterm');
        $query->fields([
          'cv_id' => $cv->cv_id,
          'name' => $name,
          'definition' => $definition,
          'dbxref_id' => $dbxref->dbxref_id,
          'is_relationshiptype' => $is_relationshiptype,
          'is_obsolete' => $is_obsolete,
        ]);
        $success = $query->execute();
        if (!$success) {
          $message = t('Could not insert the cvterm, "@term"', [
            '@term' => $name]);
          throw new \Exception($message);
        }
        $cvterm = $this->getChadoCVtermByName($cv->cv_id, $name);
      }
    }
    catch (\Exception $e) {
      $this->logger->error($e->getMessage());
      throw $e;
    }

    // Save the cvterm_id for this term so we don't look it up again.
    $cvterm_id = $cvterm->cvterm_id;
    $this->used_terms[$id] = $cvterm_id;

    // Return the cvterm_id.
    return $cvterm_id;
  }

  /**
   * Fixes mismatches between two terms with the same name.
   *
   * If it has been determined that a term's name has changed. Before we update
   * or insert it we must check to make sure no other terms have that name. If
   * they do we must make a correction.
   *
   * @param array $stanza
   *   The term stanza from the OBO file.
   * @param object $dbxref
   *   The dbxref object containing the dbxref record for the term
   *   to be inserted/updated.
   * @param object $cv
   *   The cvterm object.
   * @param string $name
   *   The name of the term that is a potential conflict.
   *
   * @return bool
   *   Returns TRUE if a conflict was found and corrected.
   */
  private function fixTermMismatch($stanza, $dbxref, $cv, $name) {
    $chado = $this->getChadoConnection();

    $name = $stanza['name'][0];

    // First get the record for any potential conflicting term.
    $query = $chado->select('1:cvterm', 'CVT');
    $query->fields('CVT');
    $query->condition('CVT.name', $name);
    $query->condition('CVT.cv_id', $cv->cv_id);
    $query->condition('CVT.dbxref_id', $dbxref->dbxref_id);
    $results = $query->execute();
    while ($check_cvterm = $results->fetchObject()) {

      // If the dbxref of this matched term is the same as the current term
      // then it is the same term and there is no conflict.
      if ($dbxref->dbxref_id == $check_cvterm->dbxref_id) {
        return FALSE;
      }

      // At this point, we have a cvterm with the same name and vocabulary
      // but with a different dbxref. First let's get that other accession.
      $check_dbxref = $this->getChadoDBXrefById($check_cvterm->dbxref_id);
      $check_db = $this->getChadoDbById($check_dbxref->db_id);
      $check_accession = $check_db->name . ':' . $check_dbxref->accession;

      // Case 1:  The other term that currently has the same name is
      // missing in the OBO file (i.e. no stanza).  So, that means that this
      // term probably got relegated to an alt_id on another term.  We do
      // not want to delete a term because it may be linked to other
      // records. Instead, let's update its name to let folks know
      // what happened to it and so we can get around the unique
      // constraint.  An example of this is the GO:0015881 and
      // GO:1902598 terms where the latter became an alt_id of the
      // first and no longer has its own entry.
      $check_stanza = $this->getCachedTermStanza($check_accession);
      if (!$check_stanza) {
        $new_name = $check_cvterm->getValue('name') . ' (' . $check_accession . ')';
        $query = $chado->update('1:cvterm');
        $query->fields([
          'name' => $new_name,
          'is_obsolete' => '1',
        ]);
        $query->condition('cvterm_id', $check_cvterm->cvterm_id);
        $query->execute();
        return TRUE;
      }
      // Case 2:  The conflicting term is in the OBO file (ie. has a stanza) and
      // is obsolete and this one is not. Fix it by adding an (obsolete) suffix
      // to the name to avoid the conflict.
      else {
        if (array_key_exists('is_obsolete', $check_stanza) and ($check_stanza['is_obsolete'][0] == 'true') and (!array_key_exists('is_obsolete', $stanza) or ($stanza['is_obsolete'][0] != 'true'))) {
          $new_name = $check_cvterm->name . ' (obsolete)';
          $query = $chado->update('1:cvterm');
          $query->fields([
            'name' => $new_name,
          ]);
          $query->condition('cvterm_id', $check_cvterm->cvterm_id);
          $query->execute();
          return TRUE;
        }
        // Case 3:  The conflicting term is in the OBO file (ie. has a stanza).
        // That means that there has been some name swapping between
        // terms. We need to temporarily rename the term so that
        // we don't have a unique constraint violation when we update
        // the new one.  An example of this is where GO:000425 and
        // GO:0030242 changed names and one was renamed to the previous
        // name of the other.
        else {
          $new_name = $check_cvterm->name . ' (' . $check_accession . ')';
          $query = $chado->update('1:cvterm');
          $query->fields([
            'name' => $new_name,
          ]);
          $query->condition('cvterm_id', $check_cvterm->cvterm_id);
          $query->execute();
          return TRUE;
        }
      }
    }

    // We have no conflict so it's safe to update or insert.
    return FALSE;
  }

  /**
   * Uses the provided term array to add/update information to Chado about the
   * term including the term, dbxref, synonyms, properties, and relationships.
   *
   * @param array $stanza
   *   An array representing the cvterm.
   * @param bool is_relationship
   *   Set to 1 if this term is a relationship term
   *
   * @ingroup tripal_obo_loader
   */
  private function processTerm($stanza, $is_relationship = 0) {

    $chado = $this->getChadoConnection();

    //
    // First things first--save the term.
    //
    // If the term does not exist it is inserted, if it does exist it just
    // retrieves the cvterm_id.
    //
    $cvterm_id = $this->saveTerm($stanza, FALSE);
    $id = $stanza['id'][0];

    // If this term is borrowed from another ontology? If so then we will
    // not update it.
    if ($this->isTermBorrowed($stanza)) {
      return;
    }

    // If this term belongs to this OBO (not borrowed from another OBO) then
    // remove any relationships, properties, xrefs, and synonyms that this
    // term already has so that they can be re-added.
    $sql = "
      DELETE FROM {1:cvterm_relationship}
      WHERE subject_id = :cvterm_id
    ";
    $chado->query($sql, [':cvterm_id' => $cvterm_id]);

    // If this is an obsolete term then clear out the relationships where
    // this term is the object.
    if (in_array('is_obsolete', $stanza) and $stanza['is_obsolete'] == 'true') {
      $sql = "
        DELETE FROM {1:cvterm_relationship}
        WHERE object_id = :cvterm_id
      ";
      $chado->query($sql, [':cvterm_id' => $cvterm_id]);
    }

    $sql = "
      DELETE FROM {1:cvtermprop}
      WHERE cvterm_id = :cvterm_id
    ";
    $chado->query($sql, [':cvterm_id' => $cvterm_id]);

    $sql = "
      DELETE FROM {1:cvterm_dbxref}
      WHERE cvterm_id = :cvterm_id
    ";
    $chado->query($sql, [':cvterm_id' => $cvterm_id]);

    $sql = "
      DELETE FROM {1:cvtermsynonym} CVTSYN
      WHERE cvterm_id = :cvterm_id
    ";
    $chado->query($sql, [':cvterm_id' => $cvterm_id]);

    // We should never have the problem where we don't have a cvterm_id. The
    // saveTerm() function should always return one.  But if for some unknown
    // reason we don't have one then fail.
    if (!$cvterm_id) {
      throw new \Exception(t('Missing cvterm after saving term: @term',
        ['@term' => print_r($stanza, TRUE)]));
    }

    //
    // Handle:  alt_id
    //
    if (array_key_exists('alt_id', $stanza)) {
      foreach ($stanza['alt_id'] as $alt_id) {
        $this->addAltID($id, $cvterm_id, $alt_id);
      }
    }

    //
    // Handle:  synonym
    //
    if (array_key_exists('synonym', $stanza)) {
      foreach ($stanza['synonym'] as $synonym) {
        $this->addSynonym($id, $cvterm_id, $synonym);
      }
    }

    //
    // Handle:  exact_synonym
    //
    if (array_key_exists('exact_synonym', $stanza)) {
      foreach ($stanza['exact_synonym'] as $synonym) {
        $fixed = preg_replace('/^\s*(\".+?\")(.*?)$/', '$1 EXACT $2', $synonym);
        $this->addSynonym($id, $cvterm_id, $fixed);
      }
    }

    //
    // Handle: narrow_synonym
    //
    if (array_key_exists('narrow_synonym', $stanza)) {
      foreach ($stanza['narrow_synonym'] as $synonym) {
        $fixed = preg_replace('/^\s*(\".+?\")(.*?)$/', '$1 NARROW $2', $synonym);
        $this->addSynonym($id, $cvterm_id, $fixed);
      }
    }

    //
    // Handle:  broad_synonym
    //
    if (array_key_exists('broad_synonym', $stanza)) {
      foreach ($stanza['broad_synonym'] as $synonym) {
        $fixed = preg_replace('/^\s*(\".+?\")(.*?)$/', '$1 BROAD $2', $synonym);
        $this->addSynonym($id, $cvterm_id, $fixed);
      }
    }

    //
    // Handle:  comment
    //
    if (array_key_exists('comment', $stanza)) {
      $comments = $stanza['comment'];
      foreach ($comments as $rank => $comment) {
        $this->addComment($id, $cvterm_id, $comment, $rank);
      }
    }

    //
    // Handle:  xref
    //
    if (array_key_exists('xref', $stanza)) {
      foreach ($stanza['xref'] as $xref) {
        $this->addXref($id, $cvterm_id, $xref);
      }
    }

    //
    // Handle:  xref_analog
    //
    if (array_key_exists('xref_analog', $stanza)) {
      foreach ($stanza['xref_analog'] as $xref) {
        $this->addXref($id, $cvterm_id, $xref);
      }
    }

    //
    // Handle:  xref_unk
    //
    if (array_key_exists('xref_unk', $stanza)) {
      foreach ($stanza['xref_unk'] as $xref) {
        $this->addXref($id, $cvterm_id, $xref);
      }
    }

    //
    // Handle:  subset
    //
    if (array_key_exists('subset', $stanza)) {
      foreach ($stanza['subset'] as $subset) {
        $this->addSubset($id, $cvterm_id, $subset);
      }
    }

    //
    // Handle:  is_a
    //
    if (array_key_exists('is_a', $stanza)) {
      foreach ($stanza['is_a'] as $is_a) {
        $this->addRelationship($id, $cvterm_id, 'is_a', $is_a);
      }
    }

    //
    // Handle:  relationship
    //
    if (array_key_exists('relationship', $stanza)) {
      foreach ($stanza['relationship'] as $value) {
        $rel = preg_replace('/^(.+?)\s.+?$/', '\1', $value);
        $object = preg_replace('/^.+?\s(.+?)$/', '\1', $value);
        $this->addRelationship($id, $cvterm_id, $rel, $object);
      }
    }


    /**
     * The following properties are currently unsupported:
     *
     * - intersection_of
     * - union_of
     * - disjoint_from
     * - replaced_by
     * - consider
     * - use_term
     * - builtin
     * - is_anonymous
     *
     */
  }

  /**
   * Adds a cvterm relationship
   *
   * @param string $id
   *   The Term ID (e.g. SO:0000704)
   * @param int $cvterm_id
   *   A cvterm_id of the term to which the relationship will be added.
   * @param int $rel_id
   *   The relationship type Id ID
   * @param int $obj_id
   *   The cvterm_id for the object of the relationship.
   *
   * @ingroup tripal_obo_loader
   */
  private function addRelationship($id, $cvterm_id, $rel_id, $obj_id) {

    // Get the cached terms for both the relationship and the object. They
    // should be there, but just in case something went wrong, we'll throw
    // an exception if we can't find them.
    $rel_stanza = $this->getCachedTermStanza($rel_id);
    if (!$rel_stanza) {
      throw new \Exception(t('Cannot add relationship: "@subject @rel @object". ' .
        'The term, @rel, is not in the term cache.',
        ['@subject' => $id, '@rel' => $rel_id, '@name' => $obj_id]));
    }
    $rel_cvterm_id = $this->saveTerm($rel_stanza, TRUE);

    // Make sure the object term exists in the cache.
    $obj_stanza = $this->getCachedTermStanza($obj_id);
    if (!$obj_stanza) {
      throw new \Exception(t('Cannot add relationship: "@source @rel @object". ' .
        'The term, @object, is not in the term cache.',
        ['@source' => $id, '@rel' => $rel_id, '@object' => $obj_id]));
    }
    $obj_cvterm_id = $this->saveTerm($obj_stanza);

    // Add the cvterm_relationship.
    $this->insertChadoCvtermRelationship($cvterm_id, $rel_cvterm_id, $obj_cvterm_id);
  }

  /**
   * Retrieves the term array from the temp loading table for a given term id.
   *
   * @param int id
   *   The id of the term to retrieve
   *
   * @ingroup tripal_obo_loader
   */
  private function getCachedTermStanza($id) {
    if ($this->cache_type == 'table') {
      $values = ['id' => $id];
      $result = chado_select_record('tripal_obo_temp', ['stanza'], $values);
      if (count($result) == 0) {
        return FALSE;
      }
      return unserialize(base64_decode($result['stanza']));
    }

    if (array_key_exists($id, $this->termStanzaCache['ids'])) {
      return $this->termStanzaCache['ids'][$id];
    }
    else {
      return FALSE;
    }
  }

  /**
   * Using the term's short-name and accession try to find it in Chado.
   *
   * @param string $short_name
   *   The term's ontology prefix (database short name)
   * @param string $accession
   *   The term's accession.
   *
   * @return array|NULL
   */
  private function lookupTerm($short_name, $accession) {

    // Does the database already exist?
    if (!array_key_exists($short_name, $this->all_dbs)) {
      return NULL;
    }
    $db = $this->all_dbs[$short_name];

    // Check if the dbxref exists.
    $dbxref = $this->getChadoDBXrefByAccession($db->db_id, $accession);
    if (!$dbxref) {
      return NULL;
    }

    // If the dbxref exists then see if it has a corresponding cvterm.
    $cvterm = $this->getChadoCvtermByDbxref($dbxref->dbxref_id);
    if (!$cvterm) {
      return NULL;
    }

    // Get the CV for this term.
    $cv = $this->getChadoCvById($cvterm->cv_id);

    // Create a new stanza using the values of this cvterm.
    $stanza = [];
    $stanza['id'][0] = $short_name . ':' . $accession;
    $stanza['name'][0] = $cvterm->getValue('name');
    $stanza['def'][0] = $cvterm->getValue('definition');
    $stanza['namespace'][0] = $cv->getValue('name');
    $stanza['is_obsolete'][0] = $cvterm->getValue('is_obsolete') == 1 ? 'true' : '';
    $stanza['is_relationshiptype'][0] = '';
    $stanza['db_name'][0] = $db->name;
    $stanza['cv_name'][0] = $cv->getValue('name');
    return $stanza;
  }

  /**
   * Adds a term stanza from the OBO file to the cache for easier lookup.
   *
   * @param array $stanza
   *   The stanza from the OBO file for the term.
   * @param string $type
   *   The term type (e.g. Typedef, Term)
   */
  private function cacheTermStanza($stanza, $type) {

    // Make sure we have defaults.
    if (!$this->default_namespace) {
      throw new \Exception('Cannot cache terms without a default CV.' . print_r($stanza, TRUE));
    }
    if (!$this->default_db) {
      throw new \Exception('Cannot cache terms without a default DB.' . print_r($stanza, TRUE));
    }

    $id = $stanza['id'][0];

    // First check if this term is already in the cache, if so then skip it.
    if ($this->getCachedTermStanza($id)) {
      return;
    }

    // Does this term have a database short name prefix in the ID (accession)?
    // If not then we'll add the default CV as the namespace. If it does and
    // the short name is not the default for this vocabulary then we'll look
    // it up.
    $matches = [];
    if (preg_match('/^(.+):(.+)$/', $id, $matches)) {
      $short_name = $matches[1];
      $accession = $matches[2];

      // If the term is borrowed then let's try to deal with it.
      $idspaces = array_keys($this->idspaces);
      if ($short_name != $this->default_db and !in_array($short_name, $idspaces)) {

        // First try to lookup the term and replace the stanza with the updated
        // details.
        $found = $this->lookupTerm($short_name, $accession);

        if ($found) {
          $stanza = $found;
        }
        // If we can't find the term in the database then do an EBI lookup.
        else {
          $stanza = $this->findEBITerm($id);

          if (!$stanza) {
            return FALSE;
          }

          // Make sure the DBs and CVs exist and are added to our cache.
          $this->insertChadoDb($stanza['db_name'][0]);
          $this->insertChadoCv($stanza['namespace'][0]);
        }
      }
      // If the term belongs to this OBO then let's set the 'db_name'.
      else {
        if (!array_key_exists('namespace', $stanza)) {
          $stanza['namespace'][0] = $this->default_namespace;
        }
        $stanza['db_name'][0] = $short_name;
      }

      // Make sure the db for this term is added to Chado. If it already is
      // then this function won't re-add it.
      $this->insertChadoDb($short_name);
    }
    // If there is no DB short name prefix for the id.
    else {
      if (!array_key_exists('namespace', $stanza)) {
        $stanza['namespace'][0] = $this->default_namespace;
      }
      $stanza['db_name'][0] = $this->default_db;
    }

    $stanza['is_relationshiptype'][0] = '';
    if ($type == 'Typedef') {
      $stanza['is_relationshiptype'][0] = 'true';
    }

    // The is_a field can have constructs like this:  {is_inferred="true"}
    // We need to remove those if they exist.
    if (array_key_exists('is_a', $stanza)) {
      foreach ($stanza['is_a'] as $index => $is_a) {
        $stanza['is_a'][$index] = trim(preg_replace('/\{.+?\}/', '', $is_a));
      }
    }
    if (array_key_exists('relationship', $stanza)) {
      foreach ($stanza['relationship'] as $index => $relationship) {
        $stanza['relationship'][$index] = trim(preg_replace('/\{.+?\}/', '', $relationship));
      }
    }

    // Clean up any synonym definitions. We only handle the synonym in
    // quotes and the type.
    if (array_key_exists('synonym', $stanza)) {
      foreach ($stanza['synonym'] as $index => $synonym) {
        if (preg_match('/\"(.*?)\".*(EXACT|NARROW|BROAD|RELATED)/', $synonym, $matches)) {
          $stanza['synonym'][$index] = '"' . $matches[1] . '" ' . $matches[2];
        }
      }
    }

    // Now before saving, remove any duplicates.  Sometimes the OBOs have
    // the same item duplicated in the stanza multiple times. This will
    // result in duplicate constraint violations in the tables. We can either
    // check on every insert if the record exists increasing loading time or
    // remove duplicates here.
    foreach ($stanza as $key => $values) {
      $stanza[$key] = array_unique($values);
    }

    // If we should use the cache_type is to cache in the tripal_obo_temp
    // table then handle that now.
    if ($this->cache_type == 'table') {
      // Add the term to the temp table.
      $values = [
        'id' => $id,
        'stanza' => base64_encode(serialize($stanza)),
        'type' => $type,
      ];
      $success = chado_insert_record('tripal_obo_temp', $values);
      if (!$success) {
        throw new \Exception("Cannot insert stanza into temporary table.");
      }
      return;
    }

    // Cache the term stanza
    $this->termStanzaCache['ids'][$id] = $stanza;
    $this->termStanzaCache['count'][$type]++;
    $this->termStanzaCache['types'][$type][] = $id;

    // Cache the term name so we don't have conflicts.
    $name = $stanza['name'][0];
    $this->term_names[$name] = 1;

  }

  /**
   * Returns the size of a given term type from the cache.
   *
   * @param string $type
   *   The term type (e.g. Typedef, Term)
   */
  private function getCacheSize($type) {
    $chado = $this->getChadoConnection();
    if ($this->cache_type == 'table') {
      $sql = "
        SELECT count(*) as num_terms
        FROM {1:tripal_obo_temp}
        WHERE type = :type
      ";
      $result = $chado->query($sql, [':type' => $type])->fetchObject();
      return $result->num_terms;
    }
    return $this->termStanzaCache['count'][$type];
  }

  /**
   * Retrieves all term IDs for a given type.
   *
   * If the cache is using the tripal_obo_temp table then it
   * returns an iterable Database handle.
   *
   * @param string $type
   *   The term type (e.g. Typedef, Term)
   */
  private function getCachedTermStanzas($type) {
    $chado = $this->getChadoConnection();
    if ($this->cache_type == 'table') {
      $sql = "SELECT id FROM {1:tripal_obo_temp} WHERE type = 'Typedef' ";
      $typedefs = $chado->query($sql);
      return $typedefs;
    }
    return $this->termStanzaCache['types'][$type];
  }

  /**
   * Clear's the term cache.
   */
  private function clearTermStanzaCache() {
    $chado = $this->getChadoConnection();
    if ($this->cache_type == 'table') {
      $sql = "DELETE FROM {1:tripal_obo_temp}";
      $chado->query($sql);
      return;
    }
    $this->termStanzaCache = [
      'ids' => [],
      'count' => [
        'Typedef' => 0,
        'Term' => 0,
        'Instance' => 0,
      ],
      'types' => [
        'Typedef' => [],
        'Term' => [],
        'Instance' => [],
      ],
    ];
  }

  /**
   * Adds the synonyms to a term
   *
   * @param string $id
   *   The Term ID (e.g. SO:0000704).
   * @param int $cvterm_id
   *   The cvterm_id of the term to which the synonym will be added.
   * @param string $synonym
   *   The value of the 'synonym' line of the term stanza.
   *
   * @ingroup tripal_obo_loader
   */
  private function addSynonym($id, $cvterm_id, $synonym) {
    $def = $synonym;
    $syn_type = '';

    // Separate out the synonym definition and type (e.g. EXACT).
    $matches = [];
    if (preg_match('/\"(.*?)\".*(EXACT|NARROW|BROAD|RELATED)/', $synonym, $matches)) {
      $def = $matches[1];
      $syn_type = strtolower($matches[2]);
    }

    // Get the syn type cvterm.
    if (!$syn_type) {
      $syn_type = 'exact';
    }
    $syn_type_term = $this->syn_types[$syn_type];
    if (!$syn_type_term) {
      throw new \Exception(t('Cannot find synonym type: @type', ['@type' => $syn_type]));
    }

    // The synonym can only be 255 chars in the cvtermsynonym table.
    // to prevent failing we have to truncate.
    if (!empty($def) AND (strlen($def) > 255)) {
      $def = substr($def, 0, 252) . "...";
    }

    $this->insertChadoCvtermSynonym($cvterm_id, $def);
  }

  /**
   * Parse the OBO file and populate the templ loading table
   *
   * @param string $obo_file
   *   The path on the file system where the ontology can be found
   * @param array $header
   *   An array passed by reference that will be populated with the header
   *   information from the OBO file
   *
   * @ingroup tripal_obo_loader
   */
  private function parse($obo_file, &$header) {
    // Set to 1 if we are in the top header lines of the file.
    $in_header = TRUE;
    // Holds the full stanza for the term.
    $stanza = [];
    // Holds the default database for the term.
    $line_num = 0;
    $num_read = 0;
    // The type of term:  Typedef or Term (inside the [] brackets]
    $type = '';

    $filesize = filesize($obo_file);
    $this->setTotalItems($filesize);
    $this->setItemsHandled(0);
    $this->setInterval(5);

    // iterate through the lines in the OBO file and parse the stanzas
    $fh = fopen($obo_file, 'r');
    while ($line = fgets($fh)) {
      $line_num++;
      $size = mb_strlen($line);
      $num_read += $size;
      $line = trim($line);
      $this->setItemsHandled($num_read);

      // remove newlines
      $line = rtrim($line);

      // remove any special characters that may be hiding
      $line = preg_replace('/[^(\x20-\x7F)]*/', '', $line);

      // skip empty lines
      if (strcmp($line, '') == 0) {
        continue;
      }

      // Remove comments from end of lines.
      $line = preg_replace('/^(.*?)\!.*$/', '\1', $line);


      // At the first stanza we're out of header.
      if (preg_match('/^\s*\[/', $line)) {

        // After parsing the header we need to get information about this OBO.
        if ($in_header == TRUE) {
          $this->setDefaults($header);
          $in_header = FALSE;
        }

        // Store the stanza we just finished reading.
        if (sizeof($stanza) > 0) {

          // If this term has a namespace then we want to keep track of it.
          if (array_key_exists('namespace', $stanza)) {
            // Fix the namespace for EDAM terms so they all use the same
            // namespace (i.e. cv record).
            if ($this->default_namespace == 'EDAM') {
              $stanza['namespace'][0] = 'EDAM';
            }
            $namespace = $stanza['namespace'][0];
            $cv = $this->all_cvs[$namespace];
            $this->obo_namespaces[$namespace] = $cv->cv_id;
          }

          // Before caching this stanza, check the term's name to
          // make sure it doesn't conflict. If it does we'll just
          // add the ID to the name to ensure it doesn't.
          if (array_key_exists($stanza['name'][0], $this->term_names)) {
            $new_name = $stanza['name'][0] . '(' . $stanza['id'][0] . ')';
            $stanza['name'][0] = $new_name;
          }

          $this->cacheTermStanza($stanza, $type);

        }

        // Get the stanza type:  Term, Typedef or Instance
        $type = preg_replace('/^\s*\[\s*(.+?)\s*\]\s*$/', '\1', $line);

        // start fresh with a new array
        $stanza = [];
        continue;
      }

      // For EDAM, we have to unfortunately hard-code a fix as the
      // short names of terms are correct.
      $line = preg_replace('/EDAM_(\w+)/', '\1', $line);


      // break apart the line into the tag and value but ignore any escaped colons
      preg_replace("/\\:/", "|-|-|", $line); // temporarily replace escaped colons
      $pair = explode(":", $line, 2);
      $tag = $pair[0];
      $value = ltrim(rtrim($pair[1]));// remove surrounding spaces

      // if this is the ID line then get the database short name from the ID.
      $matches = [];
      if ($tag == 'id' and preg_match('/^(.+?):.*$/', $value, $matches)) {
        $db_short_name = $matches[1];
      }
      $tag = preg_replace("/\|-\|-\|/", "\:", $tag); // return the escaped colon
      $value = preg_replace("/\|-\|-\|/", "\:", $value);
      if ($in_header) {
        if (!array_key_exists($tag, $header)) {
          $header[$tag] = [];
        }
        $header[$tag][] = $value;
      }
      else {
        if (!array_key_exists($tag, $stanza)) {
          $stanza[$tag] = [];
        }
        $stanza[$tag][] = $value;
      }
    }
    // now add the last term in the file
    if (sizeof($stanza) > 0) {
      // If this term has a namespace then we want to keep track of it.
      if (array_key_exists('namespace', $stanza)) {
        $namespace = $stanza['namespace'][0];
        $cv = $this->all_cvs[$namespace];
        $this->obo_namespaces[$namespace] = $cv->cv_id;
      }
      $this->cacheTermStanza($stanza, $type);
      $this->setItemsHandled($num_read);
    }

    // Make sure there are CV records for all namespaces.
    $message = t('Found the following namespaces: @namespaces.',
      ['@namespaces' => implode(', ', array_keys($this->obo_namespaces))]);
    foreach ($this->obo_namespaces as $namespace => $cv) {
      $this->insertChadoCv($namespace);
    }
    $this->logger->notice($message->getUntranslatedString());
  }

  /**
   * Iterates through all of the cached terms and caches any relationships
   */
  private function cacheRelationships() {

    // Now that we have all of the terms parsed and loaded into the cache,
    // lets run through them one more time cache any terms in relationships
    // as well.
    $terms = $this->getCachedTermStanzas('Term');
    $count = $this->getCacheSize('Term');
    $this->setTotalItems($count);
    $this->setItemsHandled(0);
    $this->setInterval(25);

    // Iterate through the terms.
    $i = 1;
    foreach ($terms as $t) {

      if ($this->cache_type == 'table') {
        $stanza = unserialize(base64_decode($t->stanza));
      }
      else {
        $stanza = $this->termStanzaCache['ids'][$t];
      }

      // Check if this stanza has an is_a relationship that needs lookup.
      if (array_key_exists('is_a', $stanza)) {
        foreach ($stanza['is_a'] as $object_term) {
          $rstanza = [];
          $rstanza['id'][] = $object_term;
          $this->cacheTermStanza($rstanza, 'Term');
        }
      }

      // Check if this stanza has any additional relationships for lookup.
      if (array_key_exists('relationship', $stanza)) {
        foreach ($stanza['relationship'] as $value) {

          // Get the relationship term and the object term
          $rel_term = preg_replace('/^(.+?)\s.+?$/', '\1', $value);
          $object_term = preg_replace('/^.+?\s(.+?)$/', '\1', $value);

          $rstanza = [];
          $rstanza['id'][] = $rel_term;
          $this->cacheTermStanza($rstanza, 'Typedef');

          $rstanza = [];
          $rstanza['id'][] = $object_term;
          $this->cacheTermStanza($rstanza, 'Term');
        }
      }
    }
    $this->setItemsHandled($i++);

    // Last of all, we need to add the "is_a" relationship It's part of the
    // OBO specification as a built-in relationship but not all vocabularies
    // include that term.
    if (!$this->getCachedTermStanza('is_a')) {
      $stanza = [];
      $stanza['id'][0] = 'is_a';
      $stanza['name'][0] = 'is_a';
      $stanza['namespace'][0] = $this->default_namespace;
      $stanza['db_name'][0] = $this->default_db;
      $this->cacheTermStanza($stanza, 'Typedef');
    }
  }


  /**
   * Adds a property to the cvterm indicating it belongs to a subset.
   *
   * @param string id
   *   The Term ID (e.g. SO:0000704)
   * @param int $cvterm_id
   *   The cvterm_id of the term to which the subset will be added.
   * @param string $subset
   *   The name of the subset.
   */
  private function addSubset($id, $cvterm_id, $subset) {
    $type_id = $this->used_terms['NCIT:C25693'];
    $this->insertChadoCvtermProp($cvterm_id, $type_id, $subset);
  }

  /**
   * Inserts a database to Chado if it doesn't exist.
   *
   * @param string $dbname
   *   The name of the database to add.
   * @param string $url
   *   The DB URL.
   * @param string $description
   *   The DB description
   * @return object|NULL
   *   The newly inserted DB object.
   */
  private function insertChadoDb($dbname, $url = '',  $description = '') {
    $chado = $this->getChadoConnection();

    // Add the database if it doesn't exist.
    if (array_key_exists($dbname, $this->all_dbs)) {
      return $this->all_dbs[$dbname];
    }
    $query = $chado->insert('1:db');
    $query->fields([
      'name' => $dbname,
      'url' => $url,
      'description' => $description
    ]);
    $success = $query->execute();
    if (!$success) {
      $message = t('Could not add database: @db', ['@db' => $dbname]);
      throw new \Exception($message);
    }
    $db = $this->getChadoDbByName($dbname);
    $this->all_dbs[$dbname] = $db;
    return $db;
  }


  /**
   * Insert a Dbxref record to the database.
   *
   * @param int $db_id
   *   The dbxref Id.
   * @param string $accession
   *   The term accession.
   * @param object|NULL
   *   The newly inserted dbxref object.
   */
  private function insertChadoDbxref($db_id, $accession) {
    $chado = $this->getChadoConnection();

    $dbxref = $this->getChadoDBXrefByAccession($db_id, $accession);
    if ($dbxref) {
      return $dbxref;
    }

    // Add the database if it doesn't exist.
    $query = $chado->insert('1:dbxref');
    $query->fields([
      'db_id' => $db_id,
      'accession' => $accession,
    ]);
    $success = $query->execute();
    if (!$success) {
      $message = t('Could not add dbxref: @acc', ['@acc' => $accession]);
      throw new \Exception($message);
    }
    $dbxref = $this->getChadoDBXrefByAccession($db_id, $accession);
    return $dbxref;
  }

  /**
   * Inserts a record into the cvterm_dbxref table of Chado.
   *
   * @param int $cvterm_id
   *   The cvterm ID.
   * @param int $dbxref_id
   *   The dbxref ID.
   * @param object.
   *   The newly inserted cvterm_dbxref object.
   */
  private function insertChadoCvtermDbxref($cvterm_id, $dbxref_id) {
    $chado = $this->getChadoConnection();

    $squery = $chado->select('1:cvterm_dbxref', 'CVTDBX');
    $squery->fields('CVTDBX');
    $squery->condition('CVTDBX.cvterm_id', $cvterm_id);
    $squery->condition('CVTDBX.dbxref_id', $dbxref_id);
    $cvterm_dbxref = $squery->execute()->fetchObject();
    if ($cvterm_dbxref) {
      return $cvterm_dbxref;
    }

    $query = $chado->insert('1:cvterm_dbxref');
    $query->fields([
      'cvterm_id' => $cvterm_id,
      'dbxref_id' => $dbxref_id,
    ]);
    $success = $query->execute();
    if (!$success) {
      $message = t('Could not add cvterm_dbxref');
      throw new \Exception($message);
    }
    return $squery->execute()->fetchObject();
  }

  /**
   * Inserts a record into the `cvtermsynonym` table.
   *
   * @param int $cvterm_id
   *   The ID of the cvterm.
   * @param string $synonym
   *   The synonym.
   * @return object
   *   The newly inserted cvtermsynonym object.
   */
  private function insertChadoCvtermSynonym($cvterm_id, $synonym) {
    $chado = $this->getChadoConnection();

    $query = $chado->insert('1:cvtermsynonym');
    $query->fields([
      'cvterm_id' => $cvterm_id,
      'synonym' => $synonym,
    ]);
    $success = $query->execute();
    if (!$success) {
      $message = t('Could not add cvtermsynonym: @synonym', ['@synonym', $synonym]);
      throw new \Exception($message);
    }
  }

  /**
   * Inserts a new record into the chadoprop table.
   *
   * @param int $cvterm_id
   *   The ID of the cvterm this property belongs to.
   * @param int $type_id
   *   The CVterm Id of the type.
   * @param string $value
   *   The property value to add.
   * @param int $rank
   *   The rank of the property value
   */
  private function insertChadoCvtermProp($cvterm_id, $type_id, $value, $rank = 0) {
    $chado = $this->getChadoConnection();

    $query = $chado->insert('1:cvtermprop');
    $query->fields([
      'cvterm_id' => $cvterm_id,
      'type_id' => $type_id,
      'value' => $value,
      'rank' => $rank,
    ]);
    $success = $query->execute();
    if (!$success) {
      $message = t('Could not add cvtermprop: @value', ['@value' => $value]);
      throw new \Exception($message);
    }
  }

  /**
   * Inserts a record into the cvterm_relationship table.
   *
   * @param int $subject_id
   *   The cvterm ID for the subject.
   * @param int $type_id
   *   The cvterm ID for the relationship type.
   * @param int $object_id
   *   The cvterm ID for the object.
   */
  private function insertChadoCvtermRelationship($subject_id, $type_id, $object_id) {
    $chado = $this->getChadoConnection();

    $query = $chado->insert('1:cvterm_relationship');
    $query->fields([
      'subject_id' => $subject_id,
      'type_id' => $type_id,
      'object_id' => $object_id,
    ]);
    $success = $query->execute();
    if (!$success) {
      $message = t('Could not add cvterm_relationship');
      throw new \Exception($message);
    }
  }

  /**
   * Inserts a vocabulary to Chado if it doesn't exist.
   *
   * @param string $cvname
   *   The name of the vocabulary to add.
   *
   * @return object|NULL
   *   The newly inserted CV object..
   */
  private function insertChadoCv($cvname) {
    $chado = $this->getChadoConnection();

    // Add the CV record if it doesn't exist.
    if (array_key_exists($cvname, $this->all_cvs)) {
      return $this->all_cvs[$cvname];
    }

    $query = $chado->insert('1:cv');
    $query->fields(['name' => $cvname]);
    $success = $query->execute();
    if (!$success) {
      $message = t('Could not add vocabulary: @cv', ['@cv' => $cvname]);
      throw new \Exception($message);
    }
    $cv = $this->getChadoCvByName($cvname);
    $this->all_cvs[$cvname] = $cv;
    $this->obo_namespaces[$cvname] = $cv->cv_id;

    return $cv;
  }

  /**
   * Indicates if the term belongs to this OBO or if it was borrowed
   * .
   *
   * @param $stanza
   */
  private function isTermBorrowed($stanza) {
    $namespace = $stanza['namespace'][0];
    if (array_key_exists($namespace, $this->obo_namespaces)) {
      return FALSE;
    }
    return TRUE;
  }

  /**
   * Adds an alternative ID
   *
   * @param string $id
   *   The Term ID (e.g. SO:0000704).
   * @param int $cvterm_id
   *   The cvterm_id of the term to which the synonym will be added.
   * @param int $alt_id
   *   The cross reference.  It should be of the form from the OBO specification
   *
   * @ingroup tripal_obo_loader
   */
  private function addAltID($id, $cvterm_id, $alt_id) {

    $dbname = '';
    $accession = '';
    $matches = [];
    if (preg_match('/^(.+?):(.*)$/', $alt_id, $matches)) {
      $dbname = $matches[1];
      $accession = $matches[2];
    }

    if (!$accession) {
      $this->logMessage("Cannot add an Alt ID without an accession: '@alt_id'", ['@alt_id' => $alt_id]);
      return;
    }

    $db = $this->insertChadoDb($dbname);
    $dbxref = $this->insertChadoDbxref($db->db_id, $accession);
    $this->insertChadoCvtermDbxref($cvterm_id, $dbxref->dbxref_id);
  }

  /**
   * Adds a database reference to a cvterm
   *
   * @param string $id
   *   The Term ID (e.g. SO:0000704).
   * @param int $cvterm_id
   *   The cvterm_id of the term to which the synonym will be added.
   * @param string $xref
   *   The cross reference.  It should be of the form from the OBO specification
   *
   * @ingroup tripal_obo_loader
   */
  private function addXref($id, $cvterm_id, $xref) {

    $dbname = preg_replace('/^(.+?):.*$/', '$1', $xref);
    $accession = preg_replace('/^.+?:\s*(.*?)(\{.+$|\[.+$|\s.+$|\".+$|$)/', '$1', $xref);
    //$description = preg_replace('/^.+?\"(.+?)\".*?$/', '$1', $xref);
    //$dbxrefs = preg_replace('/^.+?\[(.+?)\].*?$/', '$1', $xref);

    if (!$accession) {
      throw new \Exception("Cannot add an xref without an accession: '$xref'");
    }

    // If the xref is a database link then skip those for now.
    if (strcmp($dbname, 'http') == 0) {
      return;
    }

    $db = $this->insertChadoDb($dbname);
    $dbxref = $this->insertChadoDbxref($db->db_id, $accession);
    $this->insertChadoCvtermDbxref($cvterm_id, $dbxref->dbxref_id);
  }

  /**
   * Adds a comment to a cvterm.
   *
   * @param string $id
   *   The Term ID (e.g. SO:0000704).
   * @param int $cvterm_id
   *   A cvterm_id of the term to which properties will be added
   * @param string $comment
   *   The comment to add to the cvterm.
   * @param int $rank
   *   The rank of the comment
   *
   * @ingroup tripal_obo_loader
   */
  private function addComment($id, $cvterm_id, $comment, $rank) {

    $comment_type_id = $this->used_terms['rdfs:comment'];
    $this->insertChadoCvtermProp($cvterm_id, $comment_type_id, $comment, $rank);
  }

  /**
   * API call to Ontology Lookup Service provided by
   * https://www.ebi.ac.uk/ols/docs/api#resources-terms
   *
   * @param accession
   *   Accession term for query
   * @param type_of_search
   *   Either ontology, term, query, or query-non-local
   *
   * @ingroup tripal_obo_loader
   */
  private function oboEbiLookup($accession, $type_of_search, $found_iri = NULL, $found_ontology = NULL) {
    // Grab just the ontology from the $accession.
    $parts = explode(':', $accession);
    $ontology = strtolower($parts[0]);
    $ontology = preg_replace('/\s+/', '', $ontology);
    if ($found_iri) {
      // When we cannot grab the ontology from the accession or the IRI cannot
      // be automatically formed we need to use the ontology and the IRI
      // found in the previous query.
      $ontology = $found_ontology;
      $type = '';
      if ($type_of_search == 'property') {
        $type = 'properties';
      }
      elseif ( $type_of_search == 'class') {
        $type = 'terms';
      }
      $full_url = 'http://www.ebi.ac.uk/ols/api/ontologies/' . $ontology . '/' . $type . '/' . $found_iri;
      $options = [];
      $response = drupal_http_request($full_url, $options);
      if (!empty($response)) {
        $response = drupal_json_decode($response->data);
      }
    }
    elseif ($type_of_search == 'ontology') {
      $options = [];
      $full_url = 'http://www.ebi.ac.uk/ols/api/ontologies/' . $ontology;
      $response = drupal_http_request($full_url, $options);
      if (!empty($response)) {
        $response = drupal_json_decode($response->data);
      }
    }
    elseif ($type_of_search == 'term') {
      // The IRI of the terms, this value must be double URL encoded
      $iri = urlencode(urlencode("http://purl.obolibrary.org/obo/" . str_replace(':', '_', $accession)));
      $options = [];
      $full_url = 'http://www.ebi.ac.uk/ols/api/ontologies/' . $ontology . '/' . 'terms/' . $iri;
      $response = drupal_http_request($full_url, $options);
      if (!empty($response)) {
        $response = drupal_json_decode($response->data);
      }
    }
    elseif ($type_of_search == 'property') {
      // The IRI of the terms, this value must be double URL encoded
      $iri = urlencode(urlencode("http://purl.obolibrary.org/obo/" . str_replace(':', '_', $accession)));
      $options = [];
      $full_url = 'http://www.ebi.ac.uk/ols/api/ontologies/' . $ontology . '/' . 'properties/' . $iri;
      $response = drupal_http_request($full_url, $options);
      if (!empty($response)) {
        $response = drupal_json_decode($response->data);
      }
    }
    elseif ($type_of_search == 'query') {
      $options = [];
      $full_url = 'http://www.ebi.ac.uk/ols/api/search?q=' . $accession . '&queryFields=obo_id&local=true';
      $response = drupal_http_request($full_url, $options);
      if (!empty($response)) {
        $response = drupal_json_decode($response->data);
      }
    }
    elseif ($type_of_search == 'query-non-local') {
      $options = [];
      $full_url = 'http://www.ebi.ac.uk/ols/api/search?q=' . $accession . '&queryFields=obo_id';
      $response = drupal_http_request($full_url, $options);
      if (!empty($response)) {
        $response = drupal_json_decode($response->data);
      }
    }
    return $response;
  }
}
=======
<?php

namespace Drupal\tripal_chado\Plugin\TripalImporter;

use Drupal\tripal_chado\TripalImporter\ChadoImporterBase;
use Drupal\tripal\TripalVocabTerms\TripalTerm;
use Drupal\Core\Ajax\AjaxResponse;
use Drupal\Core\Ajax\InvokeCommand;
use Drupal\Core\Ajax\ReplaceCommand;
/**
 * OBO Importer implementation of the TripalImporterBase.
 *
 *  @TripalImporter(
 *    id = "chado_obo_loader",
 *    label = @Translation("OBO Vocabulary Loader"),
 *    description = @Translation("Import vocabularies and terms in OBO format."),
 *    file_types = {"obo"},
 *    upload_description = @Translation("Please provide the details for importing a new OBO file. The file must have a .obo extension."),
 *    upload_title = @Translation("New OBO File"),
 *    use_analysis = False,
 *    require_analysis = True,
 *    button_text = @Translation("Import OBO File"),
 *    file_upload = False,
 *    file_load = False,
 *    file_remote = False,
 *    file_required = False,
 *    cardinality = 1,
 *    menu_path = "",
 *    callback = "",
 *    callback_module = "",
 *    callback_path = "",
 *  )
 */
class OBOImporter extends ChadoImporterBase {

  /**
   * Keep track of vocabularies that have been added.
   *
   * @var array
   */
  private $obo_namespaces = [];


  /**
   * Holds the list of all CVs on this site. By storing them here it saves
   * us query time later.
   */
  private $all_cvs = [];

  /**
   * Holds the list of all DBs on this site.  By storing them here it saves
   * us query time later.
   *
   * @var array
   */
  private $all_dbs = [];

  /**
   * When adding synonyms we need to know the cvterm_ids of the synonym types.
   * This array holds those.
   *
   * @var array
   */
  private $syn_types = [
    'exact' => NULL,
    'broad' => NULL,
    'narrow' => NULL,
    'related' => NULL,
  ];


  // An alternative cache to the temp_obo table.
  private $termStanzaCache = [
    'ids' => [],
    'count' => [
      'Typedef' => 0,
      'Term' => 0,
      'Instance' => 0,
    ],
    'types' => [
      'Typedef' => [],
      'Term' => [],
      'Instance' => [],
    ],
  ];

  /**
   * Indicates how terms are cached. Values can be 'memory' or 'table'. If
   * 'memory' then the $termStanzaCache variable is used. If 'table', then the
   * tripal_obo_temp table is used.
   *
   * @var string
   */
  private $cache_type = 'memory';

  /**
   * The default namespace for all terms that don't have a 'namespace' in their
   * term stanza.
   *
   * @var string
   */
  private $default_namespace = '';


  /**
   * Holds the idspace elements from the header. These will correspond
   * to the accession prefixes, or short names (e.g. GO) for the terms. For
   * example, the EDAM vocabulary has several id spaces:
   * format, data, operation and topic.
   */
  private $idspaces = [];

  /**
   * The default database prefix for this ontology.
   *
   * @var string
   */
  private $default_db = '';


  /**
   * An array of used cvterm objects so that we don't have to look them
   * up repeatedly.
   */
  private $used_terms = [];


  /**
   * An array of base IRIs returned from the EBI OLS lookup service.  We
   * don't want to continually query OLS for the same ontology base IRIs.
   */
  private $baseIRIs = [];

  /**
   * A flag to keep track if the user was warned about slowness when doing
   * EBI Lookups.
   *
   * @var string
   */
  private $ebi_warned = FALSE;

  /**
   * A flag that indicates if this ontology is just a subset of a much larger
   * one. Examples include the GO slims.
   *
   * @var string
   */
  private $is_subset = FALSE;

  /**
   * Sometimes an OBO can define two terms with the same name but different
   * IDs (e.g. GO:0001404 and GO:0007125). We need to find these and
   * deal with them.  This array keeps track of term names as we see them for
   * easy lookup later.
   *
   * @var array
   */
  private $term_names = [];


  /**
   * {@inheritdoc}
   */
  public function form($form, &$form_state) {

    // Always call the parent form to ensure Chado is handled properly.
    $form = parent::form($form, $form_state);

    $form['instructions']['info'] = [
      '#type' => 'item',
      '#markup' => t('This page allows you to load vocabularies and ontologies
        that are in OBO format. Once loaded, the terms from these
        vocabularies can be used to create content.
        You may use the form below to either reload a vocabulary that is already
        loaded (as when new updates to that vocabulary are available) or load a new
        vocabulary.'),
    ];

    // Add form elements for an existing OBO.
    $this->formExistingOBOElements($form, $form_state);

    // Add form elements for inserting a new OBO.
    $this->formNewOBOElements($form, $form_state);

    return $form;
  }

  /**
   * Adds the fields for selecing an OBO.
   *
   * @param array $form
   *   The form array.
   * @param \Drupal\Core\Form\FormStateInterface  $form_state
   *   The form state object.
   */
  private function formExistingOBOElements(&$form, &$form_state) {

    $obo_id = $form_state->getValue('obo_id');

    $public = \Drupal::database();

    // get a list of db from chado for user to choose
    $sql = "SELECT * FROM {tripal_cv_obo} ORDER BY name";
    $results = $public->query($sql);

    $obos = [];
    $obos[] = 'Select a Vocabulary';
    foreach ($results as $obo) {
      $obos[$obo->obo_id] = $obo->name;
    }

    $form['obo_existing'] = [
      '#type' => 'details',
      '#title' => t('Use a Saved Ontology OBO Reference'),
      '#prefix' => '<span id="obo-existing-fieldset">',
      '#suffix' => '</span>',
      '#open' => TRUE,
    ];

    $form['obo_existing']['existing_instructions'] = [
      '#type' => 'item',
      '#markup' => t('The vocabularies listed in the select box below have been pre-populated
        upon installation of Tripal or have been previously loaded. Select one to edit
        its settings or submit for loading. You may reload any vocabulary that has
        already been loaded to retrieve any new updates.'),
    ];

    $form['obo_existing']['obo_id'] = [
      '#title' => t('Ontology OBO File Reference'),
      '#type' => 'select',
      '#options' => $obos,
      '#default_value' => $obo_id,
      '#ajax' => [
        'callback' =>  [$this, 'formAjaxCallback'],
        'wrapper' => 'obo-existing-fieldset',
      ],
      '#description' => t('Select a vocabulary to import.'),
    ];

    // Add the fields for updating the OBO details
    if ($obo_id) {
      $this->formEditOBOElements($form, $form_state, $obo_id);
    }
  }
  /**
   * Adds fields to the form for updating the OBO.
   *
   * @param array $form
   *   The form array.
   * @param \Drupal\Core\Form\FormStateInterface  $form_state
   *   The form state object.
   * @param int $obo_id
   *   The ID of the OBO.
   */
  private function formEditOBOElements(&$form, &$form_state, $obo_id) {

    $public = \Drupal::database();

    $uobo_name = '';
    $uobo_url = '';
    $uobo_file = '';

    $query = $public->select('tripal_cv_obo', 't');
    $query->fields('t', ['name', 'path']);
    $query->condition('obo_id', $obo_id);
    $result = $query->execute();
    $vocab = $result->fetchObject();

    // If the name is a URL then keep it as is.
    $uobo_name = $vocab->name;
    if (preg_match('/^http/', $vocab->path)) {
      $uobo_url = $vocab->path;
    }
    // If the name is a local file then fix the path.
    else {
      $uobo_file = trim($vocab->path);
      $matches = [];
      if (preg_match('/\{(.*?)\}/', $uobo_file, $matches)) {
        $modpath = \Drupal::service('file_system')
          ->realpath(\Drupal::service('module_handler')
          ->getModule($matches[1])
          ->getPath());
        $uobo_file = preg_replace('/\{.*?\}/', $modpath, $uobo_file);
      }
    }

    $form['obo_existing']['uobo_name'] = [
      '#type' => 'textfield',
      '#title' => t('Vocabulary Name'),
      '#description' => t('Please provide a name for this vocabulary. After ' .
        'upload, this name will appear in the drop down list above for use again later.'),
      '#default_value' => $uobo_name,
      '#id' => 'edit-uobo-name'
    ];

    $form['obo_existing']['uobo_url'] = [
      '#type' => 'textfield',
      '#title' => t('Remote URL'),
      '#description' => t('Please enter a URL for the online OBO file. The file '.
        'will be downloaded and parsed. (e.g. https://raw.githubusercontent.com/oborel/obo-relations/master/ro.obo)'),
      '#default_value' => $uobo_url,
      '#id' => 'edit-uobo-url'
    ];

    $form['obo_existing']['uobo_file'] = [
      '#type' => 'textfield',
      '#title' => t('Local File'),
      '#description' => t('Please enter the file system path for an OBO ' .
        'definition file. If entering a path relative to ' .
        'the Drupal installation you may use a relative path that excludes the ' .
        'Drupal installation directory (e.g. sites/default/files/xyz.obo). Note ' .
        'that Drupal relative paths have no preceeding slash. ' .
        'Otherwise, please provide the full path on the filesystem. The path ' .
        'must be accessible to the web server on which this Drupal instance is running.'),
      '#default_value' => $uobo_file,
      '#id' => 'edit-uobo-file'
    ];
    $form['obo_existing']['update_obo'] = [
      '#type' => 'submit',
      '#value' => 'Update Ontology Details',
      '#name' => 'update_obo',
    ];
    $form['obo_existing']['delete_obo'] = [
      '#type' => 'submit',
      '#value' => 'Delete Ontology',
      '#name' => 'delete_obo',
    ];
  }

  /**
   * Adds fields to the form for inserting a new OBO.
   *
   * @param array $form
   *   The form array.
   * @param \Drupal\Core\Form\FormStateInterface  $form_state
   *   The form state object.
   */
  private function formNewOBOElements(&$form, &$form_state) {

    $form['obo_new'] = [
      '#type' => 'details',
      '#title' => t('Add a New Ontology OBO Reference'),
      '#open' => FALSE,
    ];

    $form['obo_new']['path_instructions'] = [
      '#value' => t('Provide the name and path for the OBO file. If the vocabulary OBO file ' .
        'is stored local to the server provide a file name. If the vocabulary is stored remotely, ' .
        'provide a URL. Only provide a URL or a local file, not both.'),
    ];

    $form['obo_new']['obo_name'] = [
      '#type' => 'textfield',
      '#title' => t('New Vocabulary Name'),
      '#description' => t('Please provide a name for this vocabulary. After upload, this name will appear in the drop down ' .
        'list above for use again later. Additionally, if a default namespace is not provided in the OBO ' .
        'header this name will be used as the default_namespace.'),
    ];

    $form['obo_new']['obo_url'] = [
      '#type' => 'textfield',
      '#title' => t('Remote URL'),
      '#description' => t('Please enter a URL for the online OBO file.  The file will be downloaded and parsed. ' .
                          '(e.g. https://raw.githubusercontent.com/oborel/obo-relations/master/ro.obo)'),
    ];

    $form['obo_new']['obo_file'] = [
      '#type' => 'textfield',
      '#title' => t('Local File'),
      '#description' => t('Please enter the file system path for an OBO ' .
        'definition file. If entering a path relative to ' .
        'the Drupal installation you may use a relative path that excludes the ' .
        'Drupal installation directory (e.g. sites/default/files/xyz.obo). Note ' .
        'that Drupal relative paths have no preceeding slash. ' .
        'Otherwise, please provide the full path on the filesystem.  The path ' .
        'must be accessible to the web server on which this Drupal instance is running.'),
    ];
  }

  /**
   * Ajax callback for the OBOImporter::form() function.
   *
   * @param array $form
   *   The form array.
   * @param \Drupal\Core\Form\FormStateInterface $form_state
   *   The form state object.
   */
  public function formAjaxCallback($form, &$form_state) {

    $uobo_name = $form['obo_existing']['uobo_name']['#default_value'];
    $uobo_url = $form['obo_existing']['uobo_url']['#default_value'];
    $uobo_file = $form['obo_existing']['uobo_file']['#default_value'];

    $response = new AjaxResponse();
    $response->addCommand(new ReplaceCommand('#obo-existing-fieldset', $form['obo_existing']));
    $response->addCommand(new InvokeCommand('#edit-uobo-name', 'val', [$uobo_name]));
    $response->addCommand(new InvokeCommand('#edit-uobo-url', 'val', [$uobo_url]));
    $response->addCommand(new InvokeCommand('#edit-uobo-file', 'val', [$uobo_file]));

    return $response;
  }

  /**
   * {@inheritdoc}
   */
  public function formSubmit($form, &$form_state) {
    $public = \Drupal::database();

    $obo_id = $form_state->getValue('obo_id');
    $obo_name = trim($form_state->getValue('obo_name'));
    $obo_url = trim($form_state->getValue('obo_url'));
    $obo_file = trim($form_state->getValue('obo_file'));
    $uobo_name = trim($form_state->getValue('uobo_name'));
    $uobo_url = trim($form_state->getValue('uobo_url'));
    $uobo_file = trim($form_state->getValue('uobo_file'));

    // If the user requested to alter the details then do that.

    if ($form_state->getTriggeringElement()['#name'] == 'update_obo') {

      $form_state->setRebuild(True);
      $query = $public->update('tripal_cv_obo');
      $query->fields([
        'name' => $uobo_name,
        'path' => $uobo_url ? $uobo_url : $uobo_file,
      ]);
      $query->condition('obo_id', $obo_id);
      $success = $query->execute();
      if ($success) {
        \Drupal::messenger()->addMessage(t("The vocabulary @vocab has been updated.", ['@vocab' => $uobo_name]));
      }
      else {
        \Drupal::messenger()->addError(t("The vocabulary @vocab could not be updated.", ['@vocab' => $uobo_name]));
      }

    }
    elseif ($form_state->getTriggeringElement()['#name'] == 'delete_obo') {
      $form_state->setRebuild(True);
      $query = $public->delete('tripal_cv_obo');
      $query->condition('obo_id', $obo_id);
      $success = $query->execute();
      if ($success) {
        \Drupal::messenger()->addMessage(t("The vocabulary @vocab has been deleted.", ['@vocab' => $uobo_name]));
      }
      else {
        \Drupal::messenger()->addError(t("The vocabulary @vocab could not be deleted.", ['@vocab' => $uobo_name]));
      }
    }
    elseif (!empty($obo_name)) {
      $obo_id = $public->insert('tripal_cv_obo')
        ->fields([
          'name' => $obo_name,
          'path' => $obo_url ? $obo_url : $obo_file,
        ])
        ->execute();

      // Add the obo_id to the form_state values.
      $form_state->setValue('obo_id', $obo_id);

      if ($obo_id) {
        \Drupal::messenger()->addMessage(t("The vocabulary @vocab has been added.", ['@vocab' => $obo_name]));
      }
      else {
        $form_state['rebuild'] = TRUE;
        \Drupal::messenger()->addError(t("The vocabulary @vocab could not be added.", ['@vocab' => $obo_name]));
      }
    }
  }

  /**
   * {@inheritdoc}
   */
  public function formValidate($form, &$form_state) {
    $public = \Drupal::database();

    $obo_id = $form_state->getValue('obo_id');
    $obo_name = trim($form_state->getValue('obo_name'));
    $obo_url = trim($form_state->getValue('obo_url'));
    $obo_file = trim($form_state->getValue('obo_file'));
    $uobo_name = trim($form_state->getValue('uobo_name'));
    $uobo_url = trim($form_state->getValue('uobo_url'));
    $uobo_file = trim($form_state->getValue('uobo_file'));

    // Make sure if the name is changed it doesn't conflict with another OBO.
    if ($form_state->getTriggeringElement()['#name'] == 'update_obo_details'  or
        $form_state->getTriggeringElement()['#name'] == 'update_load_obo') {

      // Get the current record
      $vocab = $public->select('tripal_cv_obo', 't')
        ->fields('t', ['obo_id', 'name', 'path'])
        ->condition('name', $uobo_name)
        ->execute()
        ->fetchObject();
      if ($vocab and $vocab->obo_id != $obo_id) {
        $form_state->setErrorByName('uobo_name', t('The vocabulary name must be different from existing vocabularies'));
      }
      // Make sure the file exists. First check if it is a relative path
      $dfile = $_SERVER['DOCUMENT_ROOT'] . base_path() . $uobo_file;
      if (!file_exists($dfile)) {
        if (!file_exists($uobo_file)) {
          $form_state->setErrorByName('uobo_file',
              t('The specified path, @path, does not exist or cannot be read.'), ['@path' => $dfile]);
        }
      }
      if (!$uobo_url and !$uobo_file) {
        $form_state->setErrorByName('uobo_url', t('Please provide a URL or a path for the vocabulary.'));
      }
      if ($uobo_url and $uobo_file) {
        $form_state->setErrorByName('uobo_url', t('Please provide only a URL or a path for the vocabulary, but not both.'));
      }
    }
    if ($form_state->getTriggeringElement()['#name'] == 'add_new_obo') {
      // Get the current record
      $vocab = $public->select('tripal_cv_obo', 't')
        ->fields('t', ['obo_id', 'name', 'path'])
        ->condition('name', $obo_name)
        ->execute()
        ->fetchObject();
      if ($vocab) {
        $form_state->setErrorByName('obo_name', t('The vocabulary name must be different from existing vocabularies'));
      }
      // Make sure the file exists. First check if it is a relative path
      $dfile = $_SERVER['DOCUMENT_ROOT'] . base_path() . $obo_file;
      if (!file_exists($dfile)) {
        if (!file_exists($obo_file)) {
          $form_state->setErrorByName('obo_file',
              t('The specified path, @path, does not exist or cannot be read.'), ['@path' => $dfile]);
        }
      }
      if (!$obo_url and !$obo_file) {
        $form_state->setErrorByName('obo_url', t('Please provide a URL or a path for the vocabulary.'));
      }
      if ($obo_url and $obo_file) {
        $form_state->setErrorByName('obo_url', t('Please provide only a URL or a path for the vocabulary, but not both.'));
      }
    }
  }

  /**
   * Retrieve a Chado cvterm record using cvterm ID.
   *
   * @param int $cvterm_id
   *   The  CV term Id.
   * @return object
   *   A CVterm object
   */
  private function getChadoCvtermById($cvterm_id) {
    $chado = $this->getChadoConnection();

    $query = $chado->select('1:cvterm', 'CVT');
    $query->fields('CVT');
    $query->condition('CVT.cvterm_id', $cvterm_id);
    $result = $query->execute();
    $cvterm = NULL;
    if ($result) {
      $cvterm = $result->fetchObject();
    }
    return $cvterm;
  }

  /**
   * Retrieve a Chado cvterm record using the full accession.
   *
   * @param string $idSpace
   *   The databaes name
   * @param string $accession
   *   The CV term accession.
   * @return object
   *   A CVterm object
   */
  private function getChadoCvtermByAccession($idSpace, $accession) {
    $chado = $this->getChadoConnection();

    $query = $chado->select('1:cvterm', 'CVT');
    $query->join('1:dbxref', 'DBX', '"DBX".dbxref_id = "CVT".dbxref_id');
    $query->join('1:db', 'DB', '"DB".db_id = "DBX".db_id');
    $query->fields('CVT');
    $query->condition('DB.name', $idSpace, '=');
    $query->condition('DBX.accession', $accession, '=');
    $cvterm = $query->execute()->fetchObject();
    if (!$cvterm) {
      throw new \Exception("OBOImporter: Could not find term: '$idSpace:$accession'");
    }
    return $cvterm;
  }

  /**
   * Retrieve a Chado cvterm record using the cv and term name.

   * @param int $cv_id
   *   The ID of the cv record to which the term belongs.
   * @param string $name
   *   The name of the term.
   * @return object
   *   A CVterm object
   */
  private function getChadoCvtermByName($cv_id, $name) {
    $chado = $this->getChadoConnection();
    $query = $chado->select('1:cvterm', 'CVT');
    $query->fields('CVT');
    $query->condition('cv_id', $cv_id);
    $query->condition('name', $name);
    $result = $query->execute();
    return $result ? $result->fetchObject() : NULL;
  }

  /**
   * Retrieve a Chado cvterm record using the dbxref.
   *
   * @param int $dbxref_id
   * @return object
   *   A CVterm object
   */
  private function getChadoCvtermByDbxref($dbxref_id) {
    $chado = $this->getChadoConnection();
    $query = $chado->select('1:cvterm', 'CVT');
    $query->fields('CVT');
    $query->condition('CVT.dbxref_id', $dbxref_id);
    $result = $query->execute();
    return $result ? $result->fetchObject() : NULL;
  }

  /**
   * Retreives a dbxref record using the db_id and accession.
   *
   * @param int $db_id
   *   The ID of the database record for the term.
   * @param string $accession
   *   The term accession
   * @return object
   *   An dbxref object.
   */
  private function getChadoDBXrefByAccession($db_id, $accession) {
    $chado = $this->getChadoConnection();
    $query = $chado->select('1:dbxref', 'DBX');
    $query->fields('DBX');
    $query->condition('DBX.db_id', $db_id);
    $query->condition('DBX.accession', $accession);
    $result = $query->execute();
    return $result ? $result->fetchObject() : NULL;
  }

  /**
   * Retreives a dbxref record using the dbxref_id.
   *
   * @param int $dbxref_id
   *   The ID of the dbxref record.
   * @return object
   *   An dbxref object.
   */
  private function getChadoDBXrefById($dbxref_id) {
    $chado = $this->getChadoConnection();
    $query = $chado->select('1:dbxref', 'DBX');
    $query->fields('DBX');
    $query->condition('DBX.dbxref_id', $dbxref_id);
    $result = $query->execute();
    return $result ? $result->fetchObject() : NULL;
  }

  /**
   * Gets a record from the `db` table of Chado using the anme.
   *
   * @param string $name
   *   The databae name.
   * @return object
   *   A DB record object.
   */
  private function getChadoDbByName($name) {
    $chado = $this->getChadoConnection();
    $query = $chado->select('1:db', 'db');
    $query->fields('db');
    $query->condition('name', $name);
    $result = $query->execute();
    return $result ? $result->fetchObject() : NULL;
  }
  /**
   * Gets a record from the `db` table of Chado using the Id.
   *
   * @param string $name
   *   The databae name.
   * @return object
   *   A DB record object.
   */
  private function getChadoDbById($db_id) {
    $chado = $this->getChadoConnection();
    $query = $chado->select('1:db', 'db');
    $query->fields('db');
    $query->condition('db_id', $db_id);
    $result = $query->execute();
    return $result ? $result->fetchObject() : NULL;
  }

  /**
   * Gets a record from the `cv` table of Chado by name.
   *
   * @param string $name
   *   The vocabulary name.
   * @return object
   *   A CV record object.
   */
  private function getChadoCvByName($name) {
    $chado = $this->getChadoConnection();
    $query = $chado->select('1:cv', 'cv');
    $query->fields('cv');
    $query->condition('name', $name);
    $result = $query->execute();
    return $result ? $result->fetchObject() : NULL;
  }

  /**
   * Gets a record from the `cv` table of Chado by the Id.
   *
   * @param int $cv_id
   *   The vocabulary name.
   * @return object
   *   A CV record object.
   */
  private function getChadoCvById($cv_id) {
    $chado = $this->getChadoConnection();
    $query = $chado->select('1:cv', 'cv');
    $query->fields('cv');
    $query->condition('cv_id', $cv_id);
    $result = $query->execute();
    return $result ? $result->fetchObject() : NULL;
  }

  /**
   * Gets a controlled vocabulary IDspace object.
   *
   * @param string $name
   *   The name of the IdSpace
   *
   * @return \Drupal\tripal\TripalVocabTerms\TripalIdSpaceBase
   */
  private function getIdSpace($name) {
    $idsmanager = \Drupal::service('tripal.collection_plugin_manager.idspace');
    $idSpace = $idsmanager->loadCollection($name, 'chado_id_space');
    if (!$idSpace) {
      $idSpace = $idsmanager->createCollection($name, 'chado_id_space');
    }
    return $idSpace;
  }

  /**
   * Gets a controlled voabulary object.
   *
   * @param string $name
   *   The name of the vocabulary
   *
   * @return \Drupal\tripal\TripalVocabTerms\TripalVocabularyBase
   */
  private function getVocabulary($name) {
    $vmanager = \Drupal::service('tripal.collection_plugin_manager.vocabulary');
    $vocabulary = $vmanager->loadCollection($name, 'chado_vocabulary');
    if (!$vocabulary) {
      $vocabulary = $vmanager->createCollection($name, 'chado_vocabulary');
    }
    return $vocabulary;
  }



  /**
   * {@inheritdoc}
   */
  public function run() {
    $public = \Drupal::database();
    $chado = $this->getChadoConnection();

    $arguments = $this->arguments['run_args'];
    $obo_id = $arguments['obo_id'];

    // Make sure the $obo_id is valid
    $obo = $public->select('tripal_cv_obo', 'tco')
      ->fields('tco')
      ->condition('obo_id', $obo_id)
      ->execute()
      ->fetchObject();
    if (!$obo) {
      throw new \Exception("Invalid OBO ID provided: '$obo_id'.");
    }

    // Get the list of all CVs so we can save on lookups later
    $sql = "SELECT * FROM {1:cv} CV";
    $cvs = $chado->query($sql);
    while ($cv = $cvs->fetchObject()) {
      $this->all_cvs[$cv->name] = $cv;
    }

    // Get the list of all DBs so we can save on lookups later
    $sql = "SELECT * FROM {1:db} DB";
    $dbs = $chado->query($sql);
    while ($db = $dbs->fetchObject()) {
      $this->all_dbs[$db->name] = $db;
    }

    // Get the 'Subgroup' term that we will use for adding subsets.
    $term = $this->getChadoCVtermByAccession('NCIT', 'C25693');
    $this->used_terms['NCIT:C25693'] = $term->cvterm_id;

    // Get the 'Comment' term that we will use for adding comments.
    $term = $this->getChadoCVtermByAccession('rdfs', 'comment');
    $this->used_terms['rdfs:comment'] = $term->cvterm_id;

    // Make sure we have a 'synonym_type' vocabulary.
    $syn_cv = $this->getVocabulary('synonym_type');
    $syn_db = $this->getIdSpace('synonym_type');
    $this->all_cvs['synonym_type'] = $this->getChadoCvByName('synonym_type');
    $this->all_dbs['synonym_type'] = $this->getChadoDbByName('synonym_type');

    // Make sure the synonym types exists in the 'synonym_type' vocabulary.
    foreach (array_keys($this->syn_types) as $syn_type) {
      $syn_term = new TripalTerm([
        'name' => $syn_type,
        'accession' => $syn_type,
        'idSpace' => 'synonym_type',
        'vocabulary' => 'synonym_type',
      ]);
      $syn_db->saveTerm($syn_term);
      $this->syn_types[$syn_type] = $this->getChadoCVtermByAccession('synonym_type', $syn_type);
    }

    // Run the importer!
    $this->loadOBO_v1_2_id($obo);
  }

  /**
   * {@inheritdoc}
   */
  public function postRun() {

    // Update the cv_root_mview materialized view.
    $this->logger->notice("Updating the cv_root_mview materialized view...");
    $mviews = \Drupal::service('tripal_chado.materialized_views');
    $mview = $mviews->create('cv_root_mview', $this->chado_schema_main);
    $mview->populate();

    $this->logger->notice("Updating the db2cv_mview materialized view...");
    $mviews = \Drupal::service('tripal_chado.materialized_views');
    $mview = $mviews->create('db2cv_mview', $this->chado_schema_main);
    $mview->populate();

    // @todo uncomment this when the chado_update_cvtermpath() function is ported.
//     // Update the cvtermpath table for each newly added CV.
//     $this->logger->notice("Updating cvtermpath table. This may take a while...");
//     foreach ($this->obo_namespaces as $namespace => $cv_id) {
//       $this->logger->notice("- Loading paths for vocabulary: @vocab", ['@vocab' => $namespace]);
//       chado_update_cvtermpath($cv_id, $this->job);
//     }
  }

  /**
   * Imports an OBO by specifying a tripal_cv_obo ID.
   *
   * It requires that the file be in OBO v1.2 compatible format.
   *
   * @param object $obo
   *   An object containing the record from the tripal_cv_obo table.
   *
   * @ingroup tripal_obo_loader
   */
  private function loadOBO_v1_2_id($obo) {

    // Convert the module name to the real path if present
    $matches = [];
    if (preg_match("/\{(.*?)\}/", $obo->path, $matches)) {
      $module = $matches[1];
      $path = \Drupal::service('file_system')
        ->realpath(\Drupal::service('module_handler')
        ->getModule($module)
        ->getPath());

      $obo->path = preg_replace("/\{.*?\}/", $path, $obo->path);
    }

    // if the reference is for a remote URL then run the URL processing function
    if (preg_match("/^https:\/\//", $obo->path) or
        preg_match("/^http:\/\//", $obo->path) or
        preg_match("/^ftp:\/\//", $obo->path)) {
      $this->loadOBO_v1_2_url($obo->name, $obo->path, 0);
    }
    // if the reference is for a local file then run the file processing function
    else {
      // check to see if the file is located local to Drupal
      $dfile = $_SERVER['DOCUMENT_ROOT'] . base_path() . $obo->path;
      if (file_exists($dfile)) {
        $this->loadOBO_v1_2_file($obo->name, $dfile, 0);
      }
      // if not local to Drupal, the file must be someplace else, just use
      // the full path provided
      else {
        if (file_exists($obo->path)) {
          $this->loadOBO_v1_2_file($obo->name, $obo->path, 0);
        }
        else {
          $this->logger->error( "Could not find OBO file: '$obo->path'");
        }
      }
    }
  }

  /**
   * Imports an OBO by specifying a local file.
   *
   * @param string $obo_name
   *   The name of the OBO (typically the ontology or controlled vocabulary
   *   name)
   * @param string $file
   *   The path on the file system where the ontology can be found
   * @param bool $is_new
   *   Set to TRUE if this is a new ontology that does not yet exist in the
   *   tripal_cv_obo table. If TRUE the OBO will be added to the table.
   *
   * @ingroup tripal_obo_loader
   */
  private function loadOBO_v1_2_file($obo_name, $file, $is_new = TRUE) {
    if ($is_new) {
      tripal_insert_obo($obo_name, $file);
    }
    $this->loadOBO_v1_2($file, $obo_name);
  }

  /**
   * Imports an OBO by specfying a remote URL.
   *
   * @param string $obo_name
   *   The name of the OBO (typically the ontology or controlled vocabulary
   *   name)
   * @param string $url
   *   The remote URL of the OBO file.
   * @param bool $is_new
   *   Set to TRUE if this is a new ontology that does not yet exist in the
   *   tripal_cv_obo table.  If TRUE the OBO will be added to the table.
   *
   * @ingroup tripal_obo_loader
   */
  private function loadOBO_v1_2_url($obo_name, $url, $is_new = TRUE) {

    // first download the OBO
    $temp = tempnam(sys_get_temp_dir(), 'obo_');
    $this->logger->notice("Downloading URL $url, saving to $temp");
    $url_fh = fopen($url, "r");
    $obo_fh = fopen($temp, "w");
    if (!$url_fh) {
      throw new \Exception("Unable to download the remote OBO file at $url. " .
        "Could a firewall be blocking outgoing connections? If you are unable " .
        "to download the file you may manually download the OBO file and use " .
        "the web interface to specify the location of the file on your server.");
    }
    while (!feof($url_fh)) {
      fwrite($obo_fh, fread($url_fh, 255), 255);
    }
    fclose($url_fh);
    fclose($obo_fh);

    if ($is_new) {
      tripal_insert_obo($obo_name, $url);
    }

    // second, parse the OBO
    $this->loadOBO_v1_2($temp, $obo_name);

    // now remove the temp file
    unlink($temp);
  }

  /**
   * Imports the OBO.
   *
   * This function should not be called directly. Instead it is called by
   * loadOBO_v1_2_url, loadOBO_v1_2_file or loadOBO_v1_2_id.
   *
   * @param string $file
   *   The full path to the OBO file on the file system.
   *
   * @ingroup tripal_obo_loader
   */
  private function loadOBO_v1_2($file, $obo_name) {
    $header = [];

    // Empty the temp table.
    $this->clearTermStanzaCache();

    $this->logger->notice("Importing into schema: " . $this->chado_schema_main);

    // Parse the obo file.
    $this->logger->notice("Step 1: Preloading File $file...");
    $this->parse($file, $header);

    // Cache the relationships of terms.
    $this->logger->notice("Step 2: Examining relationships...");
    $this->cacheRelationships();

    // Add any typedefs to the vocabulary first.
    $this->logger->notice("Step 3: Loading type defs...");
    $this->processTypeDefs();

    // Next add terms to the vocabulary.
    $this->logger->notice("Step 4: Loading terms...");
    $this->processTerms();

    // Empty the term cache.
    $this->logger->notice("Step 5: Cleanup...");
    $this->clearTermStanzaCache();
  }

  /**
   * Process the type definitions in the OBO.
   *
   * OBO files are divided into a typedefs terms section and vocabulary terms
   * section. This function loads the typedef terms from the OBO.
   *
   * @ingroup tripal_obo_loader
   */
  private function processTypeDefs() {

    $typedefs = $this->getCachedTermStanzas('Typedef');
    $count = $this->getCacheSize('Typedef');
    $this->setTotalItems($count);
    $this->setItemsHandled(0);
    $this->setInterval(5);

    $i = 1;
    foreach ($typedefs as $t) {
      if ($this->cache_type == 'table') {
        $stanza = unserialize(base64_decode($t->stanza));
      }
      else {
        $stanza = $this->termStanzaCache['ids'][$t];
      }
      $this->setItemsHandled($i++);
      $this->processTerm($stanza, TRUE);
    }

    $this->setItemsHandled($i);
    return 1;
  }

  /**
   * Process the terms in the OBO.
   */
  private function processTerms() {
    $i = 0;

    $terms = $this->getCachedTermStanzas('Term');
    $count = $this->getCacheSize('Term');
    $this->setTotalItems($count);
    $this->setItemsHandled(0);
    $this->setInterval(1);

    // Iterate through the terms.
    foreach ($terms as $t) {
      if ($this->cache_type == 'table') {
        $term = unserialize(base64_decode($t->stanza));
      }
      else {
        $term = $this->termStanzaCache['ids'][$t];
      }
      $this->setItemsHandled($i);

      // Add/update this term.
      $this->processTerm($term, FALSE);
      $i++;
    }
    $this->setItemsHandled($i);
    return 1;
  }

  /**
   * Sets the default CV and DB for this loader.
   *
   * Unfortunately, not all OBOs include both the 'ontology' and the
   * 'default-namespace' in their headers, so we have to do our best to
   * work out what these two should be.
   *
   * @param array $header
   *   The OBO header.
   */
  private function setDefaults($header) {
    $short_name = '';
    $namespace = '';
    $idspaces = [];

    // Get the 'ontology' and 'default-namespace' headers.  Unfortunately,
    // not all OBO files contain these.
    if (array_key_exists('ontology', $header)) {
      $short_name = strtoupper($header['ontology'][0]);
    }
    if (array_key_exists('default-namespace', $header)) {
      $namespace = $header['default-namespace'][0];
    }
    if (array_key_exists('idspace', $header)) {
      $matches = [];
      foreach ($header['idspace'] as $idspace) {
        if (preg_match('/^(.+?)\s+(.+?)\s+"(.+)"$/', $idspace, $matches)) {
          $idspaces[$matches[1]]['url'] = $matches[2];
          $idspaces[$matches[1]]['description'] = $matches[3];
        }
        elseif (preg_match('/^(.+?)\s+(.+?)$/', $idspace, $matches)) {
          $idspaces[$matches[1]]['url'] = $matches[2];
          $idspaces[$matches[1]]['description'] = '';
        }
      }
    }
    // The OBO specification allows the 'ontology' header tag to be nested for
    // subsets (e.g. go/subsets/goslim_plant).  We need to simplify that down
    // to the top-level item.
    $matches = [];
    if (preg_match('/^(.+?)\/.*/', $short_name, $matches)) {
      $short_name = $matches[1];
      $this->is_subset = TRUE;
    }

    // If we have the DB short name (or ontology header) but not the default
    // namespace then we may be able to find it via an EBI lookup.
    if (!$namespace and $short_name) {
      $namespace = $this->findEBIOntologyNamespace($short_name);
    }

    // If we have the namespace but not the short name then we have to
    // do a few tricks to try and find it.
    if ($namespace and !$short_name) {

      // First see if we've seen this ontology before and get its currently
      // loaded database.
      $sql = "SELECT dbname FROM {1:db2cv_mview} WHERE cvname = :cvname";
      $short_name = $chado->query($sql, [':cvname' => $namespace])->fetchField();

      if (!$short_name and array_key_exists('namespace-id-rule', $header)) {
        $matches = [];
        if (preg_match('/^.*\s(.+?):.+$/', $header['namespace-id-rule'][0], $matches)) {
          $short_name = $matches[1];
        }
      }

      // Try the EBI Lookup: still experimental.
      if (!$short_name) {
        //$short_name = $this->findEBIOntologyPrefix($namespace);
      }
    }

    // If we still don't have a namespace defined, use the one from the form
    // in the "New Vocabulary Name" field
    if (!$namespace and array_key_exists('run_args', $this->arguments)
        and array_key_exists('obo_name', $this->arguments['run_args'])) {
      $namespace = $this->arguments['run_args']['obo_name'];
    }
    if (!$namespace and array_key_exists('run_args', $this->arguments)
        and array_key_exists('uobo_name', $this->arguments['run_args'])) {
      $namespace = $this->arguments['run_args']['uobo_name'];
    }

    // If we can't find the namespace or the short_name then bust.
    if (!$namespace and !$short_name) {
      throw new \Exception('Cannot determine the namespace or ontology " .
        "prefix from this OBO file. It is missing both the "default-namespace " .
        "or a compatible "ontology" header.');
    }

    // Set the defaults.
    $this->default_namespace = $namespace;
    $this->default_db = $short_name;
    $this->insertChadoDb($this->default_db);
    $cv = $this->insertChadoCv($this->default_namespace);
    $this->obo_namespaces[$namespace] = $cv->cv_id;
    $this->idspaces = $idspaces;

    // Add a new database for each idspace.
    foreach ($idspaces as $shortname => $idspace) {
      $this->insertChadoDb($shortname, $idspace['url'], $idspace['description']);
    }
  }

  /**
   * Searches EBI to find the ontology details.
   *
   * @param string $ontology
   *   The ontology name from the OBO headers.
   */
  private function findEBIOntologyNamespace($ontology) {

    // Check if the EBI ontology search has this ontology:
    try {
      $results = $this->oboEbiLookup($ontology, 'ontology');
      if ($results and array_key_exists('config', $results) and array_key_exists('default-namespace', $results['config']['annotations'])) {
        $namespace = $results['config']['annotations']['default-namespace'];
        if (is_array($namespace)) {
          $namespace = $namespace[0];
        }
      }
      elseif ($results and array_key_exists('config', $results) and array_key_exists('namespace', $results['config'])) {
        $namespace = $results['config']['namespace'];
      }
      // If we can't find the namespace at EBI, then just default to using the
      // same namespace as the DB short name.
      else {
        $namespace = $this->default_db;
      }

      return $namespace;
    }
    catch (\Exception $e) {
      $this->logger->error($e->getMessage());
      throw $e;
    }
  }

  /**
   * Finds the ontology prefix (DB short name) using EBI.
   *
   * @param string $namespace
   *   The namespace for ontology.
   */
  private function findEBIOntologyPrefix($namespace) {

    $options = [];
    $page = 1;
    $size = 25;
    $full_url = 'https://www.ebi.ac.uk/ols/api/ontologies?page=' . $page . '&size=' . $size;
    while ($response = drupal_http_request($full_url, $options)) {
      $response = drupal_json_decode($response->data);
      foreach ($response['_embedded']['ontologies'] as $ontology) {
        $namespace = $ontology['config']['namespace'];
      }
      $page++;
      $full_url = 'https://www.ebi.ac.uk/ols/api/ontologies?page=' . $page . '&size=' . $size;
    }
  }

  /**
   * Gets details about a foreign term.
   *
   * A foreign term is one that does not belong to the ontology.
   *
   * @param int $id
   *   A term array that contains these keys at a minimum: id, name,
   *   definition, subset, namespace, is_obsolete.
   */
  private function findEBITerm($id) {

    // Warn the user if we're looking up terms in EBI as this will slow the
    // loader if there are many lookups.
    if ($this->ebi_warned == FALSE) {
      $this->logger->warning(t(
        "A term that belongs to another ontology is used within this " .
        "vocabulary.  Therefore a lookup will be performed with the EBI Ontology " .
        "Lookup Service to retrieve the information for this term. " .
        "Please note, that vocabularies with many non-local terms " .
        "require remote lookups and these lookups can dramatically " .
        "increase loading time. "));
      $this->ebi_warned = TRUE;

      // This ontology may have multiple remote terms and that takes a while
      // to load so lets change the progress interval down to give
      // updates more often.
      $this->setInterval(1);
    }

    $this->logger->notice(t("Performing EBI OLS Lookup for: @id", ['@id' => $id]));

    // Get the short name and accession for the term.
    $pair = explode(":", $id, 2);
    $short_name = $pair[0];
    $accession = $pair[1];

    // First get the ontology so we can build an IRI for the term
    $base_iri = '';
    $ontologyID = '';
    $iri = '';
    $type ='';
    if (array_key_exists($short_name, $this->baseIRIs)) {
      list($ontologyID, $base_iri) = $this->baseIRIs[$short_name];
    }
    else {
      $ontology_results =  $this->oboEbiLookup($id, 'query');
      // If results were received but the number of results is 0, do a query-non-local lookup.
      if ($ontology_results['response']['numFound'] == 0) {
        $ontology_results =  $this->oboEbiLookup($id, 'query-non-local');
      }
      if (!$ontology_results) {
        throw new \Exception(t('Did not get a response from EBI OLS trying to lookup ontology: !id',
          ['!id' => $id]));
      }
      if ($ontology_results['error']) {
        $message = t('Cannot find the ontology via an EBI OLS lookup: @short_name. ' .
          'EBI Reported: @message. Consider finding the OBO file for this ' .
          ' ontology and manually loading it first.', ['@message' => $ontology_results['message'],
            '@short_name' => $short_name]);
        $this->logger->warning($message);
      }
      // The following foreach code works but, I am not sure that
      // I am retrieving each query result from the json associative
      // array with the correct style
      foreach ($ontology_results['response']['docs'] as $each ) {
        $obo_id = $each['obo_id'];
        $defining_ontology = $each['is_defining_ontology'];
        // First result should have defining_ontology=true, but if
        // it doesn't, use the first result with obo_id=$id
        if ($defining_ontology == 'false' and $obo_id != $id) {
          continue;
        }
        $iri = urlencode(urlencode($each['iri']));
        $ontologyID = $each['ontology_name'];
        // Type should be 'property' or 'class' in the response
        $type = $each['type'];
      }
    }

    // Next get the term.
    $query = $type;
    if ($type == 'class') {
      $query = 'term';
    }
    $results =  $this->oboEbiLookup($id, $query);
    if (!$results) {
      $query = 'query-non-local';
      $ontology_results = $this->oboEbiLookup($id, $query);
      if ($ontology_results) {
        foreach ($ontology_results['response']['docs'] as $each ){
          $obo_id = $each['obo_id'];
          $defining_ontology = $each['is_defining_ontology'];
          if (!$defining_ontology and $obo_id != $id ) {
            continue;
          }
          $found_iri = urlencode(urlencode($each['iri']));
          $ontology = $each['ontology_name'];
          // Type should be 'property' or 'class' in the response
          $type = $each['type'];
          $results = $this->oboEbiLookup($id, $type, $found_iri, $ontology);
          // if this term is the defining_ontology and we have the correct ID,
          // we don't need more, get it and stop
          break;
        }
      }
    }
    if (!$results) {
      $message = t('Did not get a response from EBI OLS trying to lookup: @type @id',
          ['@type'=> $type, '@id' => $id]);
      $this->logger->error($message);
      throw new \Exception($message);
    }

    // If EBI sent an error message then throw an error.
    if ($results['error']) {
      $message = t('Cannot find the term via an EBI OLS lookup: @term. EBI ' .
        'Reported: @message. Consider finding the OBO file for this ontology ' .
         'and manually loading it first.', ['@message' => $results['message'], '@term' => $id]);
      $this->logger->error($message);
      return FALSE;
    }

    // What do we do if the term is not defined by this ontology?
    if ($results['is_defining_ontology'] != 1) {

    }

    // Make an OBO stanza array as if this term were in the OBO file and
    // return it.
    $this->logMessage("Found @term in EBI OLS.", ['@term' => $id]);
    $stanza = [];
    $stanza['id'][0] = $id;
    $stanza['name'][0] = $results['label'];
    $stanza['def'][0] = $results['def'];
    $stanza['namespace'][0] = $results['ontology_name'];
    $stanza['is_obsolete'][0] = $results['is_obsolete'] ? 'true' : '';
    $stanza['is_relationshiptype'][0] = '';
    $stanza['db_name'][0] = $short_name;
    $stanza['comment'][0] = 'Term obtained using the EBI Ontology Lookup Service.';
    if (array_key_exists('in_subset', $results)) {
      if (is_array($results['in_subset'])) {
        $stanza['subset'] = $results['in_subset'];
      }
      elseif ($results['in_subset']) {
        $stanza['subset'][0] = $results['in_subset'];
      }
    }

    // If this term has been replaced then get the new term.
    if (array_key_exists('term_replaced_by', $results) and isset($results['term_replaced_by'])) {
      $replaced_by = $results['term_replaced_by'];
      $replaced_by = preg_replace('/_/', ':', $replaced_by);
      $this->logger->notice(t("The term, @term, is replaced by, @replaced",
        ['@term' => $id, '@replaced' => $replaced_by]));

      // Before we try to look for the replacement term, let's try to find it.
      // in our list of cached terms.
      if (array_key_exists($replaced_by, $this->termStanzaCache['ids'])) {
        $this->logger->notice(t("Found term, @replaced in the term cache.",
          ['@term' => $id, '!replaced' => $replaced_by]));
        return $this->termStanzaCache['ids'][$id];
      }

      // Next look in the database.
      $rpair = explode(":", $replaced_by, 2);
      $found = $this->lookupTerm($rpair[0], $rpair[1]);
      if ($found) {
        $this->logger->notice(t("Found term, @replaced in the local data store.",
          ['@term' => $id, '@replaced' => $replaced_by]));
        return $found;
      }

      // Look for this new term.
      $stanza = $this->findEBITerm($replaced_by);
    }
    return $stanza;
  }

  /**
   * Inserts a new cvterm using the OBO stanza array provided.
   *
   * The stanza passed to this function should always come from the term cache,
   * not directly from the OBO file because the cached terms have been
   * updated to include all necessary values.  This function also removes
   * all properties associated with the term so that those can be added
   * fresh.
   *
   * @param array $stanza
   *   An OBO stanza array as returned by getCachedTermStanza().
   * @param bool $is_relationship
   *   Set to TRUE if this term is a relationship term.
   *
   * @return int
   *   The cvterm ID.
   */
  private function saveTerm($stanza, $is_relationship = FALSE) {
    $chado = $this->getChadoConnection();

    // Get the term ID.
    $id = $stanza['id'][0];

    // First check if we've already used this term.
    if (array_key_exists($id, $this->used_terms)) {
      return $this->used_terms[$id];
    }

    // Get the term properties.
    $id = $stanza['id'][0];
    $name = $stanza['name'][0];
    $cvname = $stanza['namespace'][0];
    $dbname = $stanza['db_name'][0];

    // Does this term ID have both a short name and accession? If so, then
    // separate out these components, otherwise we will use the id as both
    // the id and accession.
    $accession = '';
    $matches = [];
    if (preg_match('/^(.+?):(.*)$/', $id, $matches)) {
      $accession = $matches[2];
    }
    else {
      $accession = $id;
    }

    // Get the definition if there is one.
    $definition = '';
    if (array_key_exists('def', $stanza)) {
      $definition = preg_replace('/^\"(.*)\"/', '\1', $stanza['def'][0]);
    }

    // Set the flag if this term is obsolete.
    $is_obsolete = 0;
    if (array_key_exists('is_obsolete', $stanza)) {
      $is_obsolete = $stanza['is_obsolete'][0] == 'true' ? 1 : 0;
    }

    // Set the flag if this is a relationship type.
    $is_relationshiptype = 0;
    if (array_key_exists('is_relationshiptype', $stanza)) {
      $is_relationshiptype = $stanza['is_relationshiptype'][0] == 'true' ? 1 : 0;
    }

    // Is this term borrowed from another ontology?
    $is_borrowed = $this->isTermBorrowed($stanza);

    // Will hold the cvterm object.
    $cvterm = NULL;

    // Get the CV and DB objects.
    $cv = $this->all_cvs[$cvname];
    $db = $this->all_dbs[$dbname];

    try {

      // If this is set to TRUE then we should insert the term.
      $do_cvterm_insert = TRUE;

      // We need to locate terms using their dbxref. This is because term names
      // can sometimes change, so we don't want to look up the term by its name.
      // The unique ID which is in the accession will never change.
      $dbxref = $this->getChadoDBXrefByAccession($db->db_id, $accession);
      if ($dbxref) {

        // Get the cvterm that is associated with this dbxref.
        $cvterm = $this->getChadoCvtermByDbxref($dbxref->dbxref_id);
        if ($cvterm) {
          $do_cvterm_insert = FALSE;

          // We don't want to do any updates for borrowed terms. Just leave them
          // as they are.
          if (!$is_borrowed) {

            // Let's make sure we don't have a conflict in term naming
            // if we change the name of this term.
            $this->fixTermMismatch($stanza, $dbxref, $cv, $name);

            // Now update this cvterm record.
            $query = $chado->update('1:cvterm');
            $query->fields([
              'name' => $name,
              'definition' => $definition,
              'is_obsolete' => $is_obsolete,
              'is_relationshiptype' => $is_relationshiptype,
            ]);
            $query->condition('cvterm_id', $cvterm->cvterm_id);
            $success = $query->execute();
            if (!$success) {
              $message = t('Could not update the term, "@term", with name, ' .
                '"@name" for vocabulary, "@vocab": @error.', [
                '@term' => $id, '@name' => $name, '@vocab' => $cv->name]);
              throw new \Exception($message);
            }
          }
        }
      }
      // The dbxref doesn't exist, so let's add it.
      else {
        $dbxref = $this->insertChadoDbxref($db->db_id, $accession);
      }


      // Add the cvterm if we didn't do an update.
      if ($do_cvterm_insert) {

        // Before updating the term let's check to see if it already exists
        // and if it does we need to fix the other term.
        $cvterm = $this->getChadoCVtermByName($cv->cv_id, $name);
        if ($cvterm) {
          $this->fixTermMismatch($stanza, $dbxref, $cv, $name);
        }

        // Now insert.
        $query = $chado->insert('1:cvterm');
        $query->fields([
          'cv_id' => $cv->cv_id,
          'name' => $name,
          'definition' => $definition,
          'dbxref_id' => $dbxref->dbxref_id,
          'is_relationshiptype' => $is_relationshiptype,
          'is_obsolete' => $is_obsolete,
        ]);
        $success = $query->execute();
        if (!$success) {
          $message = t('Could not insert the cvterm, "@term"', [
            '@term' => $name]);
          throw new \Exception($message);
        }
        $cvterm = $this->getChadoCVtermByName($cv->cv_id, $name);
      }
    }
    catch (\Exception $e) {
      $this->logger->error($e->getMessage());
      throw $e;
    }

    // Save the cvterm_id for this term so we don't look it up again.
    $cvterm_id = $cvterm->cvterm_id;
    $this->used_terms[$id] = $cvterm_id;

    // Return the cvterm_id.
    return $cvterm_id;
  }

  /**
   * Fixes mismatches between two terms with the same name.
   *
   * If it has been determined that a term's name has changed. Before we update
   * or insert it we must check to make sure no other terms have that name. If
   * they do we must make a correction.
   *
   * @param array $stanza
   *   The term stanza from the OBO file.
   * @param object $dbxref
   *   The dbxref object containing the dbxref record for the term
   *   to be inserted/updated.
   * @param object $cv
   *   The cvterm object.
   * @param string $name
   *   The name of the term that is a potential conflict.
   *
   * @return bool
   *   Returns TRUE if a conflict was found and corrected.
   */
  private function fixTermMismatch($stanza, $dbxref, $cv, $name) {
    $chado = $this->getChadoConnection();

    $name = $stanza['name'][0];

    // First get the record for any potential conflicting term.
    $query = $chado->select('1:cvterm', 'CVT');
    $query->fields('CVT');
    $query->condition('CVT.name', $name);
    $query->condition('CVT.cv_id', $cv->cv_id);
    $query->condition('CVT.dbxref_id', $dbxref->dbxref_id);
    $results = $query->execute();
    while ($check_cvterm = $results->fetchObject()) {

      // If the dbxref of this matched term is the same as the current term
      // then it is the same term and there is no conflict.
      if ($dbxref->dbxref_id == $check_cvterm->dbxref_id) {
        return FALSE;
      }

      // At this point, we have a cvterm with the same name and vocabulary
      // but with a different dbxref. First let's get that other accession.
      $check_dbxref = $this->getChadoDBXrefById($check_cvterm->dbxref_id);
      $check_db = $this->getChadoDbById($check_dbxref->db_id);
      $check_accession = $check_db->name . ':' . $check_dbxref->accession;

      // Case 1:  The other term that currently has the same name is
      // missing in the OBO file (i.e. no stanza).  So, that means that this
      // term probably got relegated to an alt_id on another term.  We do
      // not want to delete a term because it may be linked to other
      // records. Instead, let's update its name to let folks know
      // what happened to it and so we can get around the unique
      // constraint.  An example of this is the GO:0015881 and
      // GO:1902598 terms where the latter became an alt_id of the
      // first and no longer has its own entry.
      $check_stanza = $this->getCachedTermStanza($check_accession);
      if (!$check_stanza) {
        $new_name = $check_cvterm->getValue('name') . ' (' . $check_accession . ')';
        $query = $chado->update('1:cvterm');
        $query->fields([
          'name' => $new_name,
          'is_obsolete' => '1',
        ]);
        $query->condition('cvterm_id', $check_cvterm->cvterm_id);
        $query->execute();
        return TRUE;
      }
      // Case 2:  The conflicting term is in the OBO file (ie. has a stanza) and
      // is obsolete and this one is not. Fix it by adding an (obsolete) suffix
      // to the name to avoid the conflict.
      else {
        if (array_key_exists('is_obsolete', $check_stanza) and ($check_stanza['is_obsolete'][0] == 'true') and (!array_key_exists('is_obsolete', $stanza) or ($stanza['is_obsolete'][0] != 'true'))) {
          $new_name = $check_cvterm->name . ' (obsolete)';
          $query = $chado->update('1:cvterm');
          $query->fields([
            'name' => $new_name,
          ]);
          $query->condition('cvterm_id', $check_cvterm->cvterm_id);
          $query->execute();
          return TRUE;
        }
        // Case 3:  The conflicting term is in the OBO file (ie. has a stanza).
        // That means that there has been some name swapping between
        // terms. We need to temporarily rename the term so that
        // we don't have a unique constraint violation when we update
        // the new one.  An example of this is where GO:000425 and
        // GO:0030242 changed names and one was renamed to the previous
        // name of the other.
        else {
          $new_name = $check_cvterm->name . ' (' . $check_accession . ')';
          $query = $chado->update('1:cvterm');
          $query->fields([
            'name' => $new_name,
          ]);
          $query->condition('cvterm_id', $check_cvterm->cvterm_id);
          $query->execute();
          return TRUE;
        }
      }
    }

    // We have no conflict so it's safe to update or insert.
    return FALSE;
  }

  /**
   * Uses the provided term array to add/update information to Chado about the
   * term including the term, dbxref, synonyms, properties, and relationships.
   *
   * @param array $stanza
   *   An array representing the cvterm.
   * @param bool is_relationship
   *   Set to 1 if this term is a relationship term
   *
   * @ingroup tripal_obo_loader
   */
  private function processTerm($stanza, $is_relationship = 0) {

    $chado = $this->getChadoConnection();

    //
    // First things first--save the term.
    //
    // If the term does not exist it is inserted, if it does exist it just
    // retrieves the cvterm_id.
    //
    $cvterm_id = $this->saveTerm($stanza, FALSE);
    $id = $stanza['id'][0];

    // If this term is borrowed from another ontology? If so then we will
    // not update it.
    if ($this->isTermBorrowed($stanza)) {
      return;
    }

    // If this term belongs to this OBO (not borrowed from another OBO) then
    // remove any relationships, properties, xrefs, and synonyms that this
    // term already has so that they can be re-added.
    $sql = "
      DELETE FROM {1:cvterm_relationship}
      WHERE subject_id = :cvterm_id
    ";
    $chado->query($sql, [':cvterm_id' => $cvterm_id]);

    // If this is an obsolete term then clear out the relationships where
    // this term is the object.
    if (in_array('is_obsolete', $stanza) and $stanza['is_obsolete'] == 'true') {
      $sql = "
        DELETE FROM {1:cvterm_relationship}
        WHERE object_id = :cvterm_id
      ";
      $chado->query($sql, [':cvterm_id' => $cvterm_id]);
    }

    $sql = "
      DELETE FROM {1:cvtermprop}
      WHERE cvterm_id = :cvterm_id
    ";
    $chado->query($sql, [':cvterm_id' => $cvterm_id]);

    $sql = "
      DELETE FROM {1:cvterm_dbxref}
      WHERE cvterm_id = :cvterm_id
    ";
    $chado->query($sql, [':cvterm_id' => $cvterm_id]);

    $sql = "
      DELETE FROM {1:cvtermsynonym} CVTSYN
      WHERE cvterm_id = :cvterm_id
    ";
    $chado->query($sql, [':cvterm_id' => $cvterm_id]);

    // We should never have the problem where we don't have a cvterm_id. The
    // saveTerm() function should always return one.  But if for some unknown
    // reason we don't have one then fail.
    if (!$cvterm_id) {
      throw new \Exception(t('Missing cvterm after saving term: @term',
        ['@term' => print_r($stanza, TRUE)]));
    }

    //
    // Handle:  alt_id
    //
    if (array_key_exists('alt_id', $stanza)) {
      foreach ($stanza['alt_id'] as $alt_id) {
        $this->addAltID($id, $cvterm_id, $alt_id);
      }
    }

    //
    // Handle:  synonym
    //
    if (array_key_exists('synonym', $stanza)) {
      foreach ($stanza['synonym'] as $synonym) {
        $this->addSynonym($id, $cvterm_id, $synonym);
      }
    }

    //
    // Handle:  exact_synonym
    //
    if (array_key_exists('exact_synonym', $stanza)) {
      foreach ($stanza['exact_synonym'] as $synonym) {
        $fixed = preg_replace('/^\s*(\".+?\")(.*?)$/', '$1 EXACT $2', $synonym);
        $this->addSynonym($id, $cvterm_id, $fixed);
      }
    }

    //
    // Handle: narrow_synonym
    //
    if (array_key_exists('narrow_synonym', $stanza)) {
      foreach ($stanza['narrow_synonym'] as $synonym) {
        $fixed = preg_replace('/^\s*(\".+?\")(.*?)$/', '$1 NARROW $2', $synonym);
        $this->addSynonym($id, $cvterm_id, $fixed);
      }
    }

    //
    // Handle:  broad_synonym
    //
    if (array_key_exists('broad_synonym', $stanza)) {
      foreach ($stanza['broad_synonym'] as $synonym) {
        $fixed = preg_replace('/^\s*(\".+?\")(.*?)$/', '$1 BROAD $2', $synonym);
        $this->addSynonym($id, $cvterm_id, $fixed);
      }
    }

    //
    // Handle:  comment
    //
    if (array_key_exists('comment', $stanza)) {
      $comments = $stanza['comment'];
      foreach ($comments as $rank => $comment) {
        $this->addComment($id, $cvterm_id, $comment, $rank);
      }
    }

    //
    // Handle:  xref
    //
    if (array_key_exists('xref', $stanza)) {
      foreach ($stanza['xref'] as $xref) {
        $this->addXref($id, $cvterm_id, $xref);
      }
    }

    //
    // Handle:  xref_analog
    //
    if (array_key_exists('xref_analog', $stanza)) {
      foreach ($stanza['xref_analog'] as $xref) {
        $this->addXref($id, $cvterm_id, $xref);
      }
    }

    //
    // Handle:  xref_unk
    //
    if (array_key_exists('xref_unk', $stanza)) {
      foreach ($stanza['xref_unk'] as $xref) {
        $this->addXref($id, $cvterm_id, $xref);
      }
    }

    //
    // Handle:  subset
    //
    if (array_key_exists('subset', $stanza)) {
      foreach ($stanza['subset'] as $subset) {
        $this->addSubset($id, $cvterm_id, $subset);
      }
    }

    //
    // Handle:  is_a
    //
    if (array_key_exists('is_a', $stanza)) {
      foreach ($stanza['is_a'] as $is_a) {
        $this->addRelationship($id, $cvterm_id, 'is_a', $is_a);
      }
    }

    //
    // Handle:  relationship
    //
    if (array_key_exists('relationship', $stanza)) {
      foreach ($stanza['relationship'] as $value) {
        $rel = preg_replace('/^(.+?)\s.+?$/', '\1', $value);
        $object = preg_replace('/^.+?\s(.+?)$/', '\1', $value);
        $this->addRelationship($id, $cvterm_id, $rel, $object);
      }
    }


    /**
     * The following properties are currently unsupported:
     *
     * - intersection_of
     * - union_of
     * - disjoint_from
     * - replaced_by
     * - consider
     * - use_term
     * - builtin
     * - is_anonymous
     *
     */
  }

  /**
   * Adds a cvterm relationship
   *
   * @param string $id
   *   The Term ID (e.g. SO:0000704)
   * @param int $cvterm_id
   *   A cvterm_id of the term to which the relationship will be added.
   * @param int $rel_id
   *   The relationship type Id ID
   * @param int $obj_id
   *   The cvterm_id for the object of the relationship.
   *
   * @ingroup tripal_obo_loader
   */
  private function addRelationship($id, $cvterm_id, $rel_id, $obj_id) {

    // Get the cached terms for both the relationship and the object. They
    // should be there, but just in case something went wrong, we'll throw
    // an exception if we can't find them.
    $rel_stanza = $this->getCachedTermStanza($rel_id);
    if (!$rel_stanza) {
      throw new \Exception(t('Cannot add relationship: "@subject @rel @object". ' .
        'The term, @rel, is not in the term cache.',
        ['@subject' => $id, '@rel' => $rel_id, '@name' => $obj_id]));
    }
    $rel_cvterm_id = $this->saveTerm($rel_stanza, TRUE);

    // Make sure the object term exists in the cache.
    $obj_stanza = $this->getCachedTermStanza($obj_id);
    if (!$obj_stanza) {
      throw new \Exception(t('Cannot add relationship: "@source @rel @object". ' .
        'The term, @object, is not in the term cache.',
        ['@source' => $id, '@rel' => $rel_id, '@object' => $obj_id]));
    }
    $obj_cvterm_id = $this->saveTerm($obj_stanza);

    // Add the cvterm_relationship.
    $this->insertChadoCvtermRelationship($cvterm_id, $rel_cvterm_id, $obj_cvterm_id);
  }

  /**
   * Retrieves the term array from the temp loading table for a given term id.
   *
   * @param int id
   *   The id of the term to retrieve
   *
   * @ingroup tripal_obo_loader
   */
  private function getCachedTermStanza($id) {
    if ($this->cache_type == 'table') {
      $values = ['id' => $id];
      $result = chado_select_record('tripal_obo_temp', ['stanza'], $values);
      if (count($result) == 0) {
        return FALSE;
      }
      return unserialize(base64_decode($result['stanza']));
    }

    if (array_key_exists($id, $this->termStanzaCache['ids'])) {
      return $this->termStanzaCache['ids'][$id];
    }
    else {
      return FALSE;
    }
  }

  /**
   * Using the term's short-name and accession try to find it in Chado.
   *
   * @param string $short_name
   *   The term's ontology prefix (database short name)
   * @param string $accession
   *   The term's accession.
   *
   * @return array|NULL
   */
  private function lookupTerm($short_name, $accession) {

    // Does the database already exist?
    if (!array_key_exists($short_name, $this->all_dbs)) {
      return NULL;
    }
    $db = $this->all_dbs[$short_name];

    // Check if the dbxref exists.
    $dbxref = $this->getChadoDBXrefByAccession($db->db_id, $accession);
    if (!$dbxref) {
      return NULL;
    }

    // If the dbxref exists then see if it has a corresponding cvterm.
    $cvterm = $this->getChadoCvtermByDbxref($dbxref->dbxref_id);
    if (!$cvterm) {
      return NULL;
    }

    // Get the CV for this term.
    $cv = $this->getChadoCvById($cvterm->cv_id);

    // Create a new stanza using the values of this cvterm.
    $stanza = [];
    $stanza['id'][0] = $short_name . ':' . $accession;
    $stanza['name'][0] = $cvterm->getValue('name');
    $stanza['def'][0] = $cvterm->getValue('definition');
    $stanza['namespace'][0] = $cv->getValue('name');
    $stanza['is_obsolete'][0] = $cvterm->getValue('is_obsolete') == 1 ? 'true' : '';
    $stanza['is_relationshiptype'][0] = '';
    $stanza['db_name'][0] = $db->name;
    $stanza['cv_name'][0] = $cv->getValue('name');
    return $stanza;
  }

  /**
   * Adds a term stanza from the OBO file to the cache for easier lookup.
   *
   * @param array $stanza
   *   The stanza from the OBO file for the term.
   * @param string $type
   *   The term type (e.g. Typedef, Term)
   */
  private function cacheTermStanza($stanza, $type) {

    // Make sure we have defaults.
    if (!$this->default_namespace) {
      throw new \Exception('Cannot cache terms without a default CV.' . print_r($stanza, TRUE));
    }
    if (!$this->default_db) {
      throw new \Exception('Cannot cache terms without a default DB.' . print_r($stanza, TRUE));
    }

    $id = $stanza['id'][0];

    // First check if this term is already in the cache, if so then skip it.
    if ($this->getCachedTermStanza($id)) {
      return;
    }

    // Does this term have a database short name prefix in the ID (accession)?
    // If not then we'll add the default CV as the namespace. If it does and
    // the short name is not the default for this vocabulary then we'll look
    // it up.
    $matches = [];
    if (preg_match('/^(.+):(.+)$/', $id, $matches)) {
      $short_name = $matches[1];
      $accession = $matches[2];

      // If the term is borrowed then let's try to deal with it.
      $idspaces = array_keys($this->idspaces);
      if ($short_name != $this->default_db and !in_array($short_name, $idspaces)) {

        // First try to lookup the term and replace the stanza with the updated
        // details.
        $found = $this->lookupTerm($short_name, $accession);

        if ($found) {
          $stanza = $found;
        }
        // If we can't find the term in the database then do an EBI lookup.
        else {
          $stanza = $this->findEBITerm($id);

          if (!$stanza) {
            return FALSE;
          }

          // Make sure the DBs and CVs exist and are added to our cache.
          $this->insertChadoDb($stanza['db_name'][0]);
          $this->insertChadoCv($stanza['namespace'][0]);
        }
      }
      // If the term belongs to this OBO then let's set the 'db_name'.
      else {
        if (!array_key_exists('namespace', $stanza)) {
          $stanza['namespace'][0] = $this->default_namespace;
        }
        $stanza['db_name'][0] = $short_name;
      }

      // Make sure the db for this term is added to Chado. If it already is
      // then this function won't re-add it.
      $this->insertChadoDb($short_name);
    }
    // If there is no DB short name prefix for the id.
    else {
      if (!array_key_exists('namespace', $stanza)) {
        $stanza['namespace'][0] = $this->default_namespace;
      }
      $stanza['db_name'][0] = $this->default_db;
    }

    $stanza['is_relationshiptype'][0] = '';
    if ($type == 'Typedef') {
      $stanza['is_relationshiptype'][0] = 'true';
    }

    // The is_a field can have constructs like this:  {is_inferred="true"}
    // We need to remove those if they exist.
    if (array_key_exists('is_a', $stanza)) {
      foreach ($stanza['is_a'] as $index => $is_a) {
        $stanza['is_a'][$index] = trim(preg_replace('/\{.+?\}/', '', $is_a));
      }
    }
    if (array_key_exists('relationship', $stanza)) {
      foreach ($stanza['relationship'] as $index => $relationship) {
        $stanza['relationship'][$index] = trim(preg_replace('/\{.+?\}/', '', $relationship));
      }
    }

    // Clean up any synonym definitions. We only handle the synonym in
    // quotes and the type.
    if (array_key_exists('synonym', $stanza)) {
      foreach ($stanza['synonym'] as $index => $synonym) {
        if (preg_match('/\"(.*?)\".*(EXACT|NARROW|BROAD|RELATED)/', $synonym, $matches)) {
          $stanza['synonym'][$index] = '"' . $matches[1] . '" ' . $matches[2];
        }
      }
    }

    // Now before saving, remove any duplicates.  Sometimes the OBOs have
    // the same item duplicated in the stanza multiple times. This will
    // result in duplicate constraint violations in the tables. We can either
    // check on every insert if the record exists increasing loading time or
    // remove duplicates here.
    foreach ($stanza as $key => $values) {
      $stanza[$key] = array_unique($values);
    }

    // If we should use the cache_type is to cache in the tripal_obo_temp
    // table then handle that now.
    if ($this->cache_type == 'table') {
      // Add the term to the temp table.
      $values = [
        'id' => $id,
        'stanza' => base64_encode(serialize($stanza)),
        'type' => $type,
      ];
      $success = chado_insert_record('tripal_obo_temp', $values);
      if (!$success) {
        throw new \Exception("Cannot insert stanza into temporary table.");
      }
      return;
    }

    // Cache the term stanza
    $this->termStanzaCache['ids'][$id] = $stanza;
    $this->termStanzaCache['count'][$type]++;
    $this->termStanzaCache['types'][$type][] = $id;

    // Cache the term name so we don't have conflicts.
    $name = $stanza['name'][0];
    $this->term_names[$name] = 1;

  }

  /**
   * Returns the size of a given term type from the cache.
   *
   * @param string $type
   *   The term type (e.g. Typedef, Term)
   */
  private function getCacheSize($type) {
    $chado = $this->getChadoConnection();
    if ($this->cache_type == 'table') {
      $sql = "
        SELECT count(*) as num_terms
        FROM {1:tripal_obo_temp}
        WHERE type = :type
      ";
      $result = $chado->query($sql, [':type' => $type])->fetchObject();
      return $result->num_terms;
    }
    return $this->termStanzaCache['count'][$type];
  }

  /**
   * Retrieves all term IDs for a given type.
   *
   * If the cache is using the tripal_obo_temp table then it
   * returns an iterable Database handle.
   *
   * @param string $type
   *   The term type (e.g. Typedef, Term)
   */
  private function getCachedTermStanzas($type) {
    $chado = $this->getChadoConnection();
    if ($this->cache_type == 'table') {
      $sql = "SELECT id FROM {1:tripal_obo_temp} WHERE type = 'Typedef' ";
      $typedefs = $chado->query($sql);
      return $typedefs;
    }
    return $this->termStanzaCache['types'][$type];
  }

  /**
   * Clear's the term cache.
   */
  private function clearTermStanzaCache() {
    $chado = $this->getChadoConnection();
    if ($this->cache_type == 'table') {
      $sql = "DELETE FROM {1:tripal_obo_temp}";
      $chado->query($sql);
      return;
    }
    $this->termStanzaCache = [
      'ids' => [],
      'count' => [
        'Typedef' => 0,
        'Term' => 0,
        'Instance' => 0,
      ],
      'types' => [
        'Typedef' => [],
        'Term' => [],
        'Instance' => [],
      ],
    ];
  }

  /**
   * Adds the synonyms to a term
   *
   * @param string $id
   *   The Term ID (e.g. SO:0000704).
   * @param int $cvterm_id
   *   The cvterm_id of the term to which the synonym will be added.
   * @param string $synonym
   *   The value of the 'synonym' line of the term stanza.
   *
   * @ingroup tripal_obo_loader
   */
  private function addSynonym($id, $cvterm_id, $synonym) {
    $def = $synonym;
    $syn_type = '';

    // Separate out the synonym definition and type (e.g. EXACT).
    $matches = [];
    if (preg_match('/\"(.*?)\".*(EXACT|NARROW|BROAD|RELATED)/', $synonym, $matches)) {
      $def = $matches[1];
      $syn_type = strtolower($matches[2]);
    }

    // Get the syn type cvterm.
    if (!$syn_type) {
      $syn_type = 'exact';
    }
    $syn_type_term = $this->syn_types[$syn_type];
    if (!$syn_type_term) {
      throw new \Exception(t('Cannot find synonym type: @type', ['@type' => $syn_type]));
    }

    // The synonym can only be 255 chars in the cvtermsynonym table.
    // to prevent failing we have to truncate.
    if (!empty($def) AND (strlen($def) > 255)) {
      $def = substr($def, 0, 252) . "...";
    }

    $this->insertChadoCvtermSynonym($cvterm_id, $def);
  }

  /**
   * Parse the OBO file and populate the templ loading table
   *
   * @param string $obo_file
   *   The path on the file system where the ontology can be found
   * @param array $header
   *   An array passed by reference that will be populated with the header
   *   information from the OBO file
   *
   * @ingroup tripal_obo_loader
   */
  private function parse($obo_file, &$header) {
    // Set to 1 if we are in the top header lines of the file.
    $in_header = TRUE;
    // Holds the full stanza for the term.
    $stanza = [];
    // Holds the default database for the term.
    $line_num = 0;
    $num_read = 0;
    // The type of term:  Typedef or Term (inside the [] brackets]
    $type = '';

    $filesize = filesize($obo_file);
    $this->setTotalItems($filesize);
    $this->setItemsHandled(0);
    $this->setInterval(5);

    // iterate through the lines in the OBO file and parse the stanzas
    $fh = fopen($obo_file, 'r');
    while ($line = fgets($fh)) {
      $line_num++;
      $size = mb_strlen($line);
      $num_read += $size;
      $line = trim($line);
      $this->setItemsHandled($num_read);

      // remove newlines
      $line = rtrim($line);

      // remove any special characters that may be hiding
      $line = preg_replace('/[^(\x20-\x7F)]*/', '', $line);

      // skip empty lines
      if (strcmp($line, '') == 0) {
        continue;
      }

      // Remove comments from end of lines.
      $line = preg_replace('/^(.*?)\!.*$/', '\1', $line);


      // At the first stanza we're out of header.
      if (preg_match('/^\s*\[/', $line)) {

        // After parsing the header we need to get information about this OBO.
        if ($in_header == TRUE) {
          $this->setDefaults($header);
          $in_header = FALSE;
        }

        // Store the stanza we just finished reading.
        if (sizeof($stanza) > 0) {

          // If this term has a namespace then we want to keep track of it.
          if (array_key_exists('namespace', $stanza)) {
            // Fix the namespace for EDAM terms so they all use the same
            // namespace (i.e. cv record).
            if ($this->default_namespace == 'EDAM') {
              $stanza['namespace'][0] = 'EDAM';
            }
            $namespace = $stanza['namespace'][0];
            $cv = $this->all_cvs[$namespace];
            $this->obo_namespaces[$namespace] = $cv->cv_id;
          }

          // Before caching this stanza, check the term's name to
          // make sure it doesn't conflict. If it does we'll just
          // add the ID to the name to ensure it doesn't.
          if (array_key_exists($stanza['name'][0], $this->term_names)) {
            $new_name = $stanza['name'][0] . '(' . $stanza['id'][0] . ')';
            $stanza['name'][0] = $new_name;
          }

          $this->cacheTermStanza($stanza, $type);

        }

        // Get the stanza type:  Term, Typedef or Instance
        $type = preg_replace('/^\s*\[\s*(.+?)\s*\]\s*$/', '\1', $line);

        // start fresh with a new array
        $stanza = [];
        continue;
      }

      // For EDAM, we have to unfortunately hard-code a fix as the
      // short names of terms are correct.
      $line = preg_replace('/EDAM_(\w+)/', '\1', $line);


      // break apart the line into the tag and value but ignore any escaped colons
      preg_replace("/\\:/", "|-|-|", $line); // temporarily replace escaped colons
      $pair = explode(":", $line, 2);
      $tag = $pair[0];
      $value = ltrim(rtrim($pair[1]));// remove surrounding spaces

      // if this is the ID line then get the database short name from the ID.
      $matches = [];
      if ($tag == 'id' and preg_match('/^(.+?):.*$/', $value, $matches)) {
        $db_short_name = $matches[1];
      }
      $tag = preg_replace("/\|-\|-\|/", "\:", $tag); // return the escaped colon
      $value = preg_replace("/\|-\|-\|/", "\:", $value);
      if ($in_header) {
        if (!array_key_exists($tag, $header)) {
          $header[$tag] = [];
        }
        $header[$tag][] = $value;
      }
      else {
        if (!array_key_exists($tag, $stanza)) {
          $stanza[$tag] = [];
        }
        $stanza[$tag][] = $value;
      }
    }
    // now add the last term in the file
    if (sizeof($stanza) > 0) {
      // If this term has a namespace then we want to keep track of it.
      if (array_key_exists('namespace', $stanza)) {
        $namespace = $stanza['namespace'][0];
        $cv = $this->all_cvs[$namespace];
        $this->obo_namespaces[$namespace] = $cv->cv_id;
      }
      $this->cacheTermStanza($stanza, $type);
      $this->setItemsHandled($num_read);
    }

    // Make sure there are CV records for all namespaces.
    $message = t('Found the following namespaces: @namespaces.',
      ['@namespaces' => implode(', ', array_keys($this->obo_namespaces))]);
    foreach ($this->obo_namespaces as $namespace => $cv) {
      $this->insertChadoCv($namespace);
    }
    $this->logger->notice($message->getUntranslatedString());
  }

  /**
   * Iterates through all of the cached terms and caches any relationships
   */
  private function cacheRelationships() {

    // Now that we have all of the terms parsed and loaded into the cache,
    // lets run through them one more time cache any terms in relationships
    // as well.
    $terms = $this->getCachedTermStanzas('Term');
    $count = $this->getCacheSize('Term');
    $this->setTotalItems($count);
    $this->setItemsHandled(0);
    $this->setInterval(25);

    // Iterate through the terms.
    $i = 1;
    foreach ($terms as $t) {

      if ($this->cache_type == 'table') {
        $stanza = unserialize(base64_decode($t->stanza));
      }
      else {
        $stanza = $this->termStanzaCache['ids'][$t];
      }

      // Check if this stanza has an is_a relationship that needs lookup.
      if (array_key_exists('is_a', $stanza)) {
        foreach ($stanza['is_a'] as $object_term) {
          $rstanza = [];
          $rstanza['id'][] = $object_term;
          $this->cacheTermStanza($rstanza, 'Term');
        }
      }

      // Check if this stanza has any additional relationships for lookup.
      if (array_key_exists('relationship', $stanza)) {
        foreach ($stanza['relationship'] as $value) {

          // Get the relationship term and the object term
          $rel_term = preg_replace('/^(.+?)\s.+?$/', '\1', $value);
          $object_term = preg_replace('/^.+?\s(.+?)$/', '\1', $value);

          $rstanza = [];
          $rstanza['id'][] = $rel_term;
          $this->cacheTermStanza($rstanza, 'Typedef');

          $rstanza = [];
          $rstanza['id'][] = $object_term;
          $this->cacheTermStanza($rstanza, 'Term');
        }
      }
    }
    $this->setItemsHandled($i++);

    // Last of all, we need to add the "is_a" relationship It's part of the
    // OBO specification as a built-in relationship but not all vocabularies
    // include that term.
    if (!$this->getCachedTermStanza('is_a')) {
      $stanza = [];
      $stanza['id'][0] = 'is_a';
      $stanza['name'][0] = 'is_a';
      $stanza['namespace'][0] = $this->default_namespace;
      $stanza['db_name'][0] = $this->default_db;
      $this->cacheTermStanza($stanza, 'Typedef');
    }
  }


  /**
   * Adds a property to the cvterm indicating it belongs to a subset.
   *
   * @param string id
   *   The Term ID (e.g. SO:0000704)
   * @param int $cvterm_id
   *   The cvterm_id of the term to which the subset will be added.
   * @param string $subset
   *   The name of the subset.
   */
  private function addSubset($id, $cvterm_id, $subset) {
    $type_id = $this->used_terms['NCIT:C25693'];
    $this->insertChadoCvtermProp($cvterm_id, $type_id, $subset);
  }

  /**
   * Inserts a database to Chado if it doesn't exist.
   *
   * @param string $dbname
   *   The name of the database to add.
   * @param string $url
   *   The DB URL.
   * @param string $description
   *   The DB description
   * @return object|NULL
   *   The newly inserted DB object.
   */
  private function insertChadoDb($dbname, $url = '',  $description = '') {
    $chado = $this->getChadoConnection();

    // Add the database if it doesn't exist.
    if (array_key_exists($dbname, $this->all_dbs)) {
      return $this->all_dbs[$dbname];
    }
    $query = $chado->insert('1:db');
    $query->fields([
      'name' => $dbname,
      'url' => $url,
      'description' => $description
    ]);
    $success = $query->execute();
    if (!$success) {
      $message = t('Could not add database: @db', ['@db' => $dbname]);
      throw new \Exception($message);
    }
    $db = $this->getChadoDbByName($dbname);
    $this->all_dbs[$dbname] = $db;
    return $db;
  }


  /**
   * Insert a Dbxref record to the database.
   *
   * @param int $db_id
   *   The dbxref Id.
   * @param string $accession
   *   The term accession.
   * @param object|NULL
   *   The newly inserted dbxref object.
   */
  private function insertChadoDbxref($db_id, $accession) {
    $chado = $this->getChadoConnection();

    $dbxref = $this->getChadoDBXrefByAccession($db_id, $accession);
    if ($dbxref) {
      return $dbxref;
    }

    // Add the database if it doesn't exist.
    $query = $chado->insert('1:dbxref');
    $query->fields([
      'db_id' => $db_id,
      'accession' => $accession,
    ]);
    $success = $query->execute();
    if (!$success) {
      $message = t('Could not add dbxref: @acc', ['@acc' => $accession]);
      throw new \Exception($message);
    }
    $dbxref = $this->getChadoDBXrefByAccession($db_id, $accession);
    return $dbxref;
  }

  /**
   * Inserts a record into the cvterm_dbxref table of Chado.
   *
   * @param int $cvterm_id
   *   The cvterm ID.
   * @param int $dbxref_id
   *   The dbxref ID.
   * @param object.
   *   The newly inserted cvterm_dbxref object.
   */
  private function insertChadoCvtermDbxref($cvterm_id, $dbxref_id) {
    $chado = $this->getChadoConnection();

    $squery = $chado->select('1:cvterm_dbxref', 'CVTDBX');
    $squery->fields('CVTDBX');
    $squery->condition('CVTDBX.cvterm_id', $cvterm_id);
    $squery->condition('CVTDBX.dbxref_id', $dbxref_id);
    $cvterm_dbxref = $squery->execute()->fetchObject();
    if ($cvterm_dbxref) {
      return $cvterm_dbxref;
    }

    $query = $chado->insert('1:cvterm_dbxref');
    $query->fields([
      'cvterm_id' => $cvterm_id,
      'dbxref_id' => $dbxref_id,
    ]);
    $success = $query->execute();
    if (!$success) {
      $message = t('Could not add cvterm_dbxref');
      throw new \Exception($message);
    }
    return $squery->execute()->fetchObject();
  }

  /**
   * Inserts a record into the `cvtermsynonym` table.
   *
   * @param int $cvterm_id
   *   The ID of the cvterm.
   * @param string $synonym
   *   The synonym.
   * @return object
   *   The newly inserted cvtermsynonym object.
   */
  private function insertChadoCvtermSynonym($cvterm_id, $synonym) {
    $chado = $this->getChadoConnection();

    $query = $chado->insert('1:cvtermsynonym');
    $query->fields([
      'cvterm_id' => $cvterm_id,
      'synonym' => $synonym,
    ]);
    $success = $query->execute();
    if (!$success) {
      $message = t('Could not add cvtermsynonym: @synonym', ['@synonym', $synonym]);
      throw new \Exception($message);
    }
  }

  /**
   * Inserts a new record into the chadoprop table.
   *
   * @param int $cvterm_id
   *   The ID of the cvterm this property belongs to.
   * @param int $type_id
   *   The CVterm Id of the type.
   * @param string $value
   *   The property value to add.
   * @param int $rank
   *   The rank of the property value
   */
  private function insertChadoCvtermProp($cvterm_id, $type_id, $value, $rank = 0) {
    $chado = $this->getChadoConnection();

    $query = $chado->insert('1:cvtermprop');
    $query->fields([
      'cvterm_id' => $cvterm_id,
      'type_id' => $type_id,
      'value' => $value,
      'rank' => $rank,
    ]);
    $success = $query->execute();
    if (!$success) {
      $message = t('Could not add cvtermprop: @value', ['@value' => $value]);
      throw new \Exception($message);
    }
  }

  /**
   * Inserts a record into the cvterm_relationship table.
   *
   * @param int $subject_id
   *   The cvterm ID for the subject.
   * @param int $type_id
   *   The cvterm ID for the relationship type.
   * @param int $object_id
   *   The cvterm ID for the object.
   */
  private function insertChadoCvtermRelationship($subject_id, $type_id, $object_id) {
    $chado = $this->getChadoConnection();

    $query = $chado->insert('1:cvterm_relationship');
    $query->fields([
      'subject_id' => $subject_id,
      'type_id' => $type_id,
      'object_id' => $object_id,
    ]);
    $success = $query->execute();
    if (!$success) {
      $message = t('Could not add cvterm_relationship');
      throw new \Exception($message);
    }
  }

  /**
   * Inserts a vocabulary to Chado if it doesn't exist.
   *
   * @param string $cvname
   *   The name of the vocabulary to add.
   *
   * @return object|NULL
   *   The newly inserted CV object..
   */
  private function insertChadoCv($cvname) {
    $chado = $this->getChadoConnection();

    // Add the CV record if it doesn't exist.
    if (array_key_exists($cvname, $this->all_cvs)) {
      return $this->all_cvs[$cvname];
    }

    $query = $chado->insert('1:cv');
    $query->fields(['name' => $cvname]);
    $success = $query->execute();
    if (!$success) {
      $message = t('Could not add vocabulary: @cv', ['@cv' => $cvname]);
      throw new \Exception($message);
    }
    $cv = $this->getChadoCvByName($cvname);
    $this->all_cvs[$cvname] = $cv;
    $this->obo_namespaces[$cvname] = $cv->cv_id;

    return $cv;
  }

  /**
   * Indicates if the term belongs to this OBO or if it was borrowed
   * .
   *
   * @param $stanza
   */
  private function isTermBorrowed($stanza) {
    $namespace = $stanza['namespace'][0];
    if (array_key_exists($namespace, $this->obo_namespaces)) {
      return FALSE;
    }
    return TRUE;
  }

  /**
   * Adds an alternative ID
   *
   * @param string $id
   *   The Term ID (e.g. SO:0000704).
   * @param int $cvterm_id
   *   The cvterm_id of the term to which the synonym will be added.
   * @param int $alt_id
   *   The cross reference.  It should be of the form from the OBO specification
   *
   * @ingroup tripal_obo_loader
   */
  private function addAltID($id, $cvterm_id, $alt_id) {

    $dbname = '';
    $accession = '';
    $matches = [];
    if (preg_match('/^(.+?):(.*)$/', $alt_id, $matches)) {
      $dbname = $matches[1];
      $accession = $matches[2];
    }

    if (!$accession) {
      $this->logMessage("Cannot add an Alt ID without an accession: '@alt_id'", ['@alt_id' => $alt_id]);
      return;
    }

    $db = $this->insertChadoDb($dbname);
    $dbxref = $this->insertChadoDbxref($db->db_id, $accession);
    $this->insertChadoCvtermDbxref($cvterm_id, $dbxref->dbxref_id);
  }

  /**
   * Adds a database reference to a cvterm
   *
   * @param string $id
   *   The Term ID (e.g. SO:0000704).
   * @param int $cvterm_id
   *   The cvterm_id of the term to which the synonym will be added.
   * @param string $xref
   *   The cross reference.  It should be of the form from the OBO specification
   *
   * @ingroup tripal_obo_loader
   */
  private function addXref($id, $cvterm_id, $xref) {

    $dbname = preg_replace('/^(.+?):.*$/', '$1', $xref);
    $accession = preg_replace('/^.+?:\s*(.*?)(\{.+$|\[.+$|\s.+$|\".+$|$)/', '$1', $xref);
    //$description = preg_replace('/^.+?\"(.+?)\".*?$/', '$1', $xref);
    //$dbxrefs = preg_replace('/^.+?\[(.+?)\].*?$/', '$1', $xref);

    if (!$accession) {
      throw new \Exception("Cannot add an xref without an accession: '$xref'");
    }

    // If the xref is a database link then skip those for now.
    if (strcmp($dbname, 'http') == 0) {
      return;
    }

    $db = $this->insertChadoDb($dbname);
    $dbxref = $this->insertChadoDbxref($db->db_id, $accession);
    $this->insertChadoCvtermDbxref($cvterm_id, $dbxref->dbxref_id);
  }

  /**
   * Adds a comment to a cvterm.
   *
   * @param string $id
   *   The Term ID (e.g. SO:0000704).
   * @param int $cvterm_id
   *   A cvterm_id of the term to which properties will be added
   * @param string $comment
   *   The comment to add to the cvterm.
   * @param int $rank
   *   The rank of the comment
   *
   * @ingroup tripal_obo_loader
   */
  private function addComment($id, $cvterm_id, $comment, $rank) {

    $comment_type_id = $this->used_terms['rdfs:comment'];
    $this->insertChadoCvtermProp($cvterm_id, $comment_type_id, $comment, $rank);
  }

  /**
   * API call to Ontology Lookup Service provided by
   * https://www.ebi.ac.uk/ols/docs/api#resources-terms
   *
   * @param accession
   *   Accession term for query
   * @param type_of_search
   *   Either ontology, term, query, or query-non-local
   *
   * @ingroup tripal_obo_loader
   */
  private function oboEbiLookup($accession, $type_of_search, $found_iri = NULL, $found_ontology = NULL) {
    // Grab just the ontology from the $accession.
    $parts = explode(':', $accession);
    $ontology = strtolower($parts[0]);
    $ontology = preg_replace('/\s+/', '', $ontology);
    if ($found_iri) {
      // When we cannot grab the ontology from the accession or the IRI cannot
      // be automatically formed we need to use the ontology and the IRI
      // found in the previous query.
      $ontology = $found_ontology;
      $type = '';
      if ($type_of_search == 'property') {
        $type = 'properties';
      }
      elseif ( $type_of_search == 'class') {
        $type = 'terms';
      }
      $full_url = 'http://www.ebi.ac.uk/ols/api/ontologies/' . $ontology . '/' . $type . '/' . $found_iri;
      $options = [];
      $response = drupal_http_request($full_url, $options);
      if (!empty($response)) {
        $response = drupal_json_decode($response->data);
      }
    }
    elseif ($type_of_search == 'ontology') {
      $options = [];
      $full_url = 'http://www.ebi.ac.uk/ols/api/ontologies/' . $ontology;
      $response = drupal_http_request($full_url, $options);
      if (!empty($response)) {
        $response = drupal_json_decode($response->data);
      }
    }
    elseif ($type_of_search == 'term') {
      // The IRI of the terms, this value must be double URL encoded
      $iri = urlencode(urlencode("http://purl.obolibrary.org/obo/" . str_replace(':', '_', $accession)));
      $options = [];
      $full_url = 'http://www.ebi.ac.uk/ols/api/ontologies/' . $ontology . '/' . 'terms/' . $iri;
      $response = drupal_http_request($full_url, $options);
      if (!empty($response)) {
        $response = drupal_json_decode($response->data);
      }
    }
    elseif ($type_of_search == 'property') {
      // The IRI of the terms, this value must be double URL encoded
      $iri = urlencode(urlencode("http://purl.obolibrary.org/obo/" . str_replace(':', '_', $accession)));
      $options = [];
      $full_url = 'http://www.ebi.ac.uk/ols/api/ontologies/' . $ontology . '/' . 'properties/' . $iri;
      $response = drupal_http_request($full_url, $options);
      if (!empty($response)) {
        $response = drupal_json_decode($response->data);
      }
    }
    elseif ($type_of_search == 'query') {
      $options = [];
      $full_url = 'http://www.ebi.ac.uk/ols/api/search?q=' . $accession . '&queryFields=obo_id&local=true';
      $response = drupal_http_request($full_url, $options);
      if (!empty($response)) {
        $response = drupal_json_decode($response->data);
      }
    }
    elseif ($type_of_search == 'query-non-local') {
      $options = [];
      $full_url = 'http://www.ebi.ac.uk/ols/api/search?q=' . $accession . '&queryFields=obo_id';
      $response = drupal_http_request($full_url, $options);
      if (!empty($response)) {
        $response = drupal_json_decode($response->data);
      }
    }
    return $response;
  }
}
>>>>>>> 40555822
<|MERGE_RESOLUTION|>--- conflicted
+++ resolved
@@ -1,4 +1,3 @@
-<<<<<<< HEAD
 <?php
 
 namespace Drupal\tripal_chado\Plugin\TripalImporter;
@@ -2865,2873 +2864,4 @@
     }
     return $response;
   }
-}
-=======
-<?php
-
-namespace Drupal\tripal_chado\Plugin\TripalImporter;
-
-use Drupal\tripal_chado\TripalImporter\ChadoImporterBase;
-use Drupal\tripal\TripalVocabTerms\TripalTerm;
-use Drupal\Core\Ajax\AjaxResponse;
-use Drupal\Core\Ajax\InvokeCommand;
-use Drupal\Core\Ajax\ReplaceCommand;
-/**
- * OBO Importer implementation of the TripalImporterBase.
- *
- *  @TripalImporter(
- *    id = "chado_obo_loader",
- *    label = @Translation("OBO Vocabulary Loader"),
- *    description = @Translation("Import vocabularies and terms in OBO format."),
- *    file_types = {"obo"},
- *    upload_description = @Translation("Please provide the details for importing a new OBO file. The file must have a .obo extension."),
- *    upload_title = @Translation("New OBO File"),
- *    use_analysis = False,
- *    require_analysis = True,
- *    button_text = @Translation("Import OBO File"),
- *    file_upload = False,
- *    file_load = False,
- *    file_remote = False,
- *    file_required = False,
- *    cardinality = 1,
- *    menu_path = "",
- *    callback = "",
- *    callback_module = "",
- *    callback_path = "",
- *  )
- */
-class OBOImporter extends ChadoImporterBase {
-
-  /**
-   * Keep track of vocabularies that have been added.
-   *
-   * @var array
-   */
-  private $obo_namespaces = [];
-
-
-  /**
-   * Holds the list of all CVs on this site. By storing them here it saves
-   * us query time later.
-   */
-  private $all_cvs = [];
-
-  /**
-   * Holds the list of all DBs on this site.  By storing them here it saves
-   * us query time later.
-   *
-   * @var array
-   */
-  private $all_dbs = [];
-
-  /**
-   * When adding synonyms we need to know the cvterm_ids of the synonym types.
-   * This array holds those.
-   *
-   * @var array
-   */
-  private $syn_types = [
-    'exact' => NULL,
-    'broad' => NULL,
-    'narrow' => NULL,
-    'related' => NULL,
-  ];
-
-
-  // An alternative cache to the temp_obo table.
-  private $termStanzaCache = [
-    'ids' => [],
-    'count' => [
-      'Typedef' => 0,
-      'Term' => 0,
-      'Instance' => 0,
-    ],
-    'types' => [
-      'Typedef' => [],
-      'Term' => [],
-      'Instance' => [],
-    ],
-  ];
-
-  /**
-   * Indicates how terms are cached. Values can be 'memory' or 'table'. If
-   * 'memory' then the $termStanzaCache variable is used. If 'table', then the
-   * tripal_obo_temp table is used.
-   *
-   * @var string
-   */
-  private $cache_type = 'memory';
-
-  /**
-   * The default namespace for all terms that don't have a 'namespace' in their
-   * term stanza.
-   *
-   * @var string
-   */
-  private $default_namespace = '';
-
-
-  /**
-   * Holds the idspace elements from the header. These will correspond
-   * to the accession prefixes, or short names (e.g. GO) for the terms. For
-   * example, the EDAM vocabulary has several id spaces:
-   * format, data, operation and topic.
-   */
-  private $idspaces = [];
-
-  /**
-   * The default database prefix for this ontology.
-   *
-   * @var string
-   */
-  private $default_db = '';
-
-
-  /**
-   * An array of used cvterm objects so that we don't have to look them
-   * up repeatedly.
-   */
-  private $used_terms = [];
-
-
-  /**
-   * An array of base IRIs returned from the EBI OLS lookup service.  We
-   * don't want to continually query OLS for the same ontology base IRIs.
-   */
-  private $baseIRIs = [];
-
-  /**
-   * A flag to keep track if the user was warned about slowness when doing
-   * EBI Lookups.
-   *
-   * @var string
-   */
-  private $ebi_warned = FALSE;
-
-  /**
-   * A flag that indicates if this ontology is just a subset of a much larger
-   * one. Examples include the GO slims.
-   *
-   * @var string
-   */
-  private $is_subset = FALSE;
-
-  /**
-   * Sometimes an OBO can define two terms with the same name but different
-   * IDs (e.g. GO:0001404 and GO:0007125). We need to find these and
-   * deal with them.  This array keeps track of term names as we see them for
-   * easy lookup later.
-   *
-   * @var array
-   */
-  private $term_names = [];
-
-
-  /**
-   * {@inheritdoc}
-   */
-  public function form($form, &$form_state) {
-
-    // Always call the parent form to ensure Chado is handled properly.
-    $form = parent::form($form, $form_state);
-
-    $form['instructions']['info'] = [
-      '#type' => 'item',
-      '#markup' => t('This page allows you to load vocabularies and ontologies
-        that are in OBO format. Once loaded, the terms from these
-        vocabularies can be used to create content.
-        You may use the form below to either reload a vocabulary that is already
-        loaded (as when new updates to that vocabulary are available) or load a new
-        vocabulary.'),
-    ];
-
-    // Add form elements for an existing OBO.
-    $this->formExistingOBOElements($form, $form_state);
-
-    // Add form elements for inserting a new OBO.
-    $this->formNewOBOElements($form, $form_state);
-
-    return $form;
-  }
-
-  /**
-   * Adds the fields for selecing an OBO.
-   *
-   * @param array $form
-   *   The form array.
-   * @param \Drupal\Core\Form\FormStateInterface  $form_state
-   *   The form state object.
-   */
-  private function formExistingOBOElements(&$form, &$form_state) {
-
-    $obo_id = $form_state->getValue('obo_id');
-
-    $public = \Drupal::database();
-
-    // get a list of db from chado for user to choose
-    $sql = "SELECT * FROM {tripal_cv_obo} ORDER BY name";
-    $results = $public->query($sql);
-
-    $obos = [];
-    $obos[] = 'Select a Vocabulary';
-    foreach ($results as $obo) {
-      $obos[$obo->obo_id] = $obo->name;
-    }
-
-    $form['obo_existing'] = [
-      '#type' => 'details',
-      '#title' => t('Use a Saved Ontology OBO Reference'),
-      '#prefix' => '<span id="obo-existing-fieldset">',
-      '#suffix' => '</span>',
-      '#open' => TRUE,
-    ];
-
-    $form['obo_existing']['existing_instructions'] = [
-      '#type' => 'item',
-      '#markup' => t('The vocabularies listed in the select box below have been pre-populated
-        upon installation of Tripal or have been previously loaded. Select one to edit
-        its settings or submit for loading. You may reload any vocabulary that has
-        already been loaded to retrieve any new updates.'),
-    ];
-
-    $form['obo_existing']['obo_id'] = [
-      '#title' => t('Ontology OBO File Reference'),
-      '#type' => 'select',
-      '#options' => $obos,
-      '#default_value' => $obo_id,
-      '#ajax' => [
-        'callback' =>  [$this, 'formAjaxCallback'],
-        'wrapper' => 'obo-existing-fieldset',
-      ],
-      '#description' => t('Select a vocabulary to import.'),
-    ];
-
-    // Add the fields for updating the OBO details
-    if ($obo_id) {
-      $this->formEditOBOElements($form, $form_state, $obo_id);
-    }
-  }
-  /**
-   * Adds fields to the form for updating the OBO.
-   *
-   * @param array $form
-   *   The form array.
-   * @param \Drupal\Core\Form\FormStateInterface  $form_state
-   *   The form state object.
-   * @param int $obo_id
-   *   The ID of the OBO.
-   */
-  private function formEditOBOElements(&$form, &$form_state, $obo_id) {
-
-    $public = \Drupal::database();
-
-    $uobo_name = '';
-    $uobo_url = '';
-    $uobo_file = '';
-
-    $query = $public->select('tripal_cv_obo', 't');
-    $query->fields('t', ['name', 'path']);
-    $query->condition('obo_id', $obo_id);
-    $result = $query->execute();
-    $vocab = $result->fetchObject();
-
-    // If the name is a URL then keep it as is.
-    $uobo_name = $vocab->name;
-    if (preg_match('/^http/', $vocab->path)) {
-      $uobo_url = $vocab->path;
-    }
-    // If the name is a local file then fix the path.
-    else {
-      $uobo_file = trim($vocab->path);
-      $matches = [];
-      if (preg_match('/\{(.*?)\}/', $uobo_file, $matches)) {
-        $modpath = \Drupal::service('file_system')
-          ->realpath(\Drupal::service('module_handler')
-          ->getModule($matches[1])
-          ->getPath());
-        $uobo_file = preg_replace('/\{.*?\}/', $modpath, $uobo_file);
-      }
-    }
-
-    $form['obo_existing']['uobo_name'] = [
-      '#type' => 'textfield',
-      '#title' => t('Vocabulary Name'),
-      '#description' => t('Please provide a name for this vocabulary. After ' .
-        'upload, this name will appear in the drop down list above for use again later.'),
-      '#default_value' => $uobo_name,
-      '#id' => 'edit-uobo-name'
-    ];
-
-    $form['obo_existing']['uobo_url'] = [
-      '#type' => 'textfield',
-      '#title' => t('Remote URL'),
-      '#description' => t('Please enter a URL for the online OBO file. The file '.
-        'will be downloaded and parsed. (e.g. https://raw.githubusercontent.com/oborel/obo-relations/master/ro.obo)'),
-      '#default_value' => $uobo_url,
-      '#id' => 'edit-uobo-url'
-    ];
-
-    $form['obo_existing']['uobo_file'] = [
-      '#type' => 'textfield',
-      '#title' => t('Local File'),
-      '#description' => t('Please enter the file system path for an OBO ' .
-        'definition file. If entering a path relative to ' .
-        'the Drupal installation you may use a relative path that excludes the ' .
-        'Drupal installation directory (e.g. sites/default/files/xyz.obo). Note ' .
-        'that Drupal relative paths have no preceeding slash. ' .
-        'Otherwise, please provide the full path on the filesystem. The path ' .
-        'must be accessible to the web server on which this Drupal instance is running.'),
-      '#default_value' => $uobo_file,
-      '#id' => 'edit-uobo-file'
-    ];
-    $form['obo_existing']['update_obo'] = [
-      '#type' => 'submit',
-      '#value' => 'Update Ontology Details',
-      '#name' => 'update_obo',
-    ];
-    $form['obo_existing']['delete_obo'] = [
-      '#type' => 'submit',
-      '#value' => 'Delete Ontology',
-      '#name' => 'delete_obo',
-    ];
-  }
-
-  /**
-   * Adds fields to the form for inserting a new OBO.
-   *
-   * @param array $form
-   *   The form array.
-   * @param \Drupal\Core\Form\FormStateInterface  $form_state
-   *   The form state object.
-   */
-  private function formNewOBOElements(&$form, &$form_state) {
-
-    $form['obo_new'] = [
-      '#type' => 'details',
-      '#title' => t('Add a New Ontology OBO Reference'),
-      '#open' => FALSE,
-    ];
-
-    $form['obo_new']['path_instructions'] = [
-      '#value' => t('Provide the name and path for the OBO file. If the vocabulary OBO file ' .
-        'is stored local to the server provide a file name. If the vocabulary is stored remotely, ' .
-        'provide a URL. Only provide a URL or a local file, not both.'),
-    ];
-
-    $form['obo_new']['obo_name'] = [
-      '#type' => 'textfield',
-      '#title' => t('New Vocabulary Name'),
-      '#description' => t('Please provide a name for this vocabulary. After upload, this name will appear in the drop down ' .
-        'list above for use again later. Additionally, if a default namespace is not provided in the OBO ' .
-        'header this name will be used as the default_namespace.'),
-    ];
-
-    $form['obo_new']['obo_url'] = [
-      '#type' => 'textfield',
-      '#title' => t('Remote URL'),
-      '#description' => t('Please enter a URL for the online OBO file.  The file will be downloaded and parsed. ' .
-                          '(e.g. https://raw.githubusercontent.com/oborel/obo-relations/master/ro.obo)'),
-    ];
-
-    $form['obo_new']['obo_file'] = [
-      '#type' => 'textfield',
-      '#title' => t('Local File'),
-      '#description' => t('Please enter the file system path for an OBO ' .
-        'definition file. If entering a path relative to ' .
-        'the Drupal installation you may use a relative path that excludes the ' .
-        'Drupal installation directory (e.g. sites/default/files/xyz.obo). Note ' .
-        'that Drupal relative paths have no preceeding slash. ' .
-        'Otherwise, please provide the full path on the filesystem.  The path ' .
-        'must be accessible to the web server on which this Drupal instance is running.'),
-    ];
-  }
-
-  /**
-   * Ajax callback for the OBOImporter::form() function.
-   *
-   * @param array $form
-   *   The form array.
-   * @param \Drupal\Core\Form\FormStateInterface $form_state
-   *   The form state object.
-   */
-  public function formAjaxCallback($form, &$form_state) {
-
-    $uobo_name = $form['obo_existing']['uobo_name']['#default_value'];
-    $uobo_url = $form['obo_existing']['uobo_url']['#default_value'];
-    $uobo_file = $form['obo_existing']['uobo_file']['#default_value'];
-
-    $response = new AjaxResponse();
-    $response->addCommand(new ReplaceCommand('#obo-existing-fieldset', $form['obo_existing']));
-    $response->addCommand(new InvokeCommand('#edit-uobo-name', 'val', [$uobo_name]));
-    $response->addCommand(new InvokeCommand('#edit-uobo-url', 'val', [$uobo_url]));
-    $response->addCommand(new InvokeCommand('#edit-uobo-file', 'val', [$uobo_file]));
-
-    return $response;
-  }
-
-  /**
-   * {@inheritdoc}
-   */
-  public function formSubmit($form, &$form_state) {
-    $public = \Drupal::database();
-
-    $obo_id = $form_state->getValue('obo_id');
-    $obo_name = trim($form_state->getValue('obo_name'));
-    $obo_url = trim($form_state->getValue('obo_url'));
-    $obo_file = trim($form_state->getValue('obo_file'));
-    $uobo_name = trim($form_state->getValue('uobo_name'));
-    $uobo_url = trim($form_state->getValue('uobo_url'));
-    $uobo_file = trim($form_state->getValue('uobo_file'));
-
-    // If the user requested to alter the details then do that.
-
-    if ($form_state->getTriggeringElement()['#name'] == 'update_obo') {
-
-      $form_state->setRebuild(True);
-      $query = $public->update('tripal_cv_obo');
-      $query->fields([
-        'name' => $uobo_name,
-        'path' => $uobo_url ? $uobo_url : $uobo_file,
-      ]);
-      $query->condition('obo_id', $obo_id);
-      $success = $query->execute();
-      if ($success) {
-        \Drupal::messenger()->addMessage(t("The vocabulary @vocab has been updated.", ['@vocab' => $uobo_name]));
-      }
-      else {
-        \Drupal::messenger()->addError(t("The vocabulary @vocab could not be updated.", ['@vocab' => $uobo_name]));
-      }
-
-    }
-    elseif ($form_state->getTriggeringElement()['#name'] == 'delete_obo') {
-      $form_state->setRebuild(True);
-      $query = $public->delete('tripal_cv_obo');
-      $query->condition('obo_id', $obo_id);
-      $success = $query->execute();
-      if ($success) {
-        \Drupal::messenger()->addMessage(t("The vocabulary @vocab has been deleted.", ['@vocab' => $uobo_name]));
-      }
-      else {
-        \Drupal::messenger()->addError(t("The vocabulary @vocab could not be deleted.", ['@vocab' => $uobo_name]));
-      }
-    }
-    elseif (!empty($obo_name)) {
-      $obo_id = $public->insert('tripal_cv_obo')
-        ->fields([
-          'name' => $obo_name,
-          'path' => $obo_url ? $obo_url : $obo_file,
-        ])
-        ->execute();
-
-      // Add the obo_id to the form_state values.
-      $form_state->setValue('obo_id', $obo_id);
-
-      if ($obo_id) {
-        \Drupal::messenger()->addMessage(t("The vocabulary @vocab has been added.", ['@vocab' => $obo_name]));
-      }
-      else {
-        $form_state['rebuild'] = TRUE;
-        \Drupal::messenger()->addError(t("The vocabulary @vocab could not be added.", ['@vocab' => $obo_name]));
-      }
-    }
-  }
-
-  /**
-   * {@inheritdoc}
-   */
-  public function formValidate($form, &$form_state) {
-    $public = \Drupal::database();
-
-    $obo_id = $form_state->getValue('obo_id');
-    $obo_name = trim($form_state->getValue('obo_name'));
-    $obo_url = trim($form_state->getValue('obo_url'));
-    $obo_file = trim($form_state->getValue('obo_file'));
-    $uobo_name = trim($form_state->getValue('uobo_name'));
-    $uobo_url = trim($form_state->getValue('uobo_url'));
-    $uobo_file = trim($form_state->getValue('uobo_file'));
-
-    // Make sure if the name is changed it doesn't conflict with another OBO.
-    if ($form_state->getTriggeringElement()['#name'] == 'update_obo_details'  or
-        $form_state->getTriggeringElement()['#name'] == 'update_load_obo') {
-
-      // Get the current record
-      $vocab = $public->select('tripal_cv_obo', 't')
-        ->fields('t', ['obo_id', 'name', 'path'])
-        ->condition('name', $uobo_name)
-        ->execute()
-        ->fetchObject();
-      if ($vocab and $vocab->obo_id != $obo_id) {
-        $form_state->setErrorByName('uobo_name', t('The vocabulary name must be different from existing vocabularies'));
-      }
-      // Make sure the file exists. First check if it is a relative path
-      $dfile = $_SERVER['DOCUMENT_ROOT'] . base_path() . $uobo_file;
-      if (!file_exists($dfile)) {
-        if (!file_exists($uobo_file)) {
-          $form_state->setErrorByName('uobo_file',
-              t('The specified path, @path, does not exist or cannot be read.'), ['@path' => $dfile]);
-        }
-      }
-      if (!$uobo_url and !$uobo_file) {
-        $form_state->setErrorByName('uobo_url', t('Please provide a URL or a path for the vocabulary.'));
-      }
-      if ($uobo_url and $uobo_file) {
-        $form_state->setErrorByName('uobo_url', t('Please provide only a URL or a path for the vocabulary, but not both.'));
-      }
-    }
-    if ($form_state->getTriggeringElement()['#name'] == 'add_new_obo') {
-      // Get the current record
-      $vocab = $public->select('tripal_cv_obo', 't')
-        ->fields('t', ['obo_id', 'name', 'path'])
-        ->condition('name', $obo_name)
-        ->execute()
-        ->fetchObject();
-      if ($vocab) {
-        $form_state->setErrorByName('obo_name', t('The vocabulary name must be different from existing vocabularies'));
-      }
-      // Make sure the file exists. First check if it is a relative path
-      $dfile = $_SERVER['DOCUMENT_ROOT'] . base_path() . $obo_file;
-      if (!file_exists($dfile)) {
-        if (!file_exists($obo_file)) {
-          $form_state->setErrorByName('obo_file',
-              t('The specified path, @path, does not exist or cannot be read.'), ['@path' => $dfile]);
-        }
-      }
-      if (!$obo_url and !$obo_file) {
-        $form_state->setErrorByName('obo_url', t('Please provide a URL or a path for the vocabulary.'));
-      }
-      if ($obo_url and $obo_file) {
-        $form_state->setErrorByName('obo_url', t('Please provide only a URL or a path for the vocabulary, but not both.'));
-      }
-    }
-  }
-
-  /**
-   * Retrieve a Chado cvterm record using cvterm ID.
-   *
-   * @param int $cvterm_id
-   *   The  CV term Id.
-   * @return object
-   *   A CVterm object
-   */
-  private function getChadoCvtermById($cvterm_id) {
-    $chado = $this->getChadoConnection();
-
-    $query = $chado->select('1:cvterm', 'CVT');
-    $query->fields('CVT');
-    $query->condition('CVT.cvterm_id', $cvterm_id);
-    $result = $query->execute();
-    $cvterm = NULL;
-    if ($result) {
-      $cvterm = $result->fetchObject();
-    }
-    return $cvterm;
-  }
-
-  /**
-   * Retrieve a Chado cvterm record using the full accession.
-   *
-   * @param string $idSpace
-   *   The databaes name
-   * @param string $accession
-   *   The CV term accession.
-   * @return object
-   *   A CVterm object
-   */
-  private function getChadoCvtermByAccession($idSpace, $accession) {
-    $chado = $this->getChadoConnection();
-
-    $query = $chado->select('1:cvterm', 'CVT');
-    $query->join('1:dbxref', 'DBX', '"DBX".dbxref_id = "CVT".dbxref_id');
-    $query->join('1:db', 'DB', '"DB".db_id = "DBX".db_id');
-    $query->fields('CVT');
-    $query->condition('DB.name', $idSpace, '=');
-    $query->condition('DBX.accession', $accession, '=');
-    $cvterm = $query->execute()->fetchObject();
-    if (!$cvterm) {
-      throw new \Exception("OBOImporter: Could not find term: '$idSpace:$accession'");
-    }
-    return $cvterm;
-  }
-
-  /**
-   * Retrieve a Chado cvterm record using the cv and term name.
-
-   * @param int $cv_id
-   *   The ID of the cv record to which the term belongs.
-   * @param string $name
-   *   The name of the term.
-   * @return object
-   *   A CVterm object
-   */
-  private function getChadoCvtermByName($cv_id, $name) {
-    $chado = $this->getChadoConnection();
-    $query = $chado->select('1:cvterm', 'CVT');
-    $query->fields('CVT');
-    $query->condition('cv_id', $cv_id);
-    $query->condition('name', $name);
-    $result = $query->execute();
-    return $result ? $result->fetchObject() : NULL;
-  }
-
-  /**
-   * Retrieve a Chado cvterm record using the dbxref.
-   *
-   * @param int $dbxref_id
-   * @return object
-   *   A CVterm object
-   */
-  private function getChadoCvtermByDbxref($dbxref_id) {
-    $chado = $this->getChadoConnection();
-    $query = $chado->select('1:cvterm', 'CVT');
-    $query->fields('CVT');
-    $query->condition('CVT.dbxref_id', $dbxref_id);
-    $result = $query->execute();
-    return $result ? $result->fetchObject() : NULL;
-  }
-
-  /**
-   * Retreives a dbxref record using the db_id and accession.
-   *
-   * @param int $db_id
-   *   The ID of the database record for the term.
-   * @param string $accession
-   *   The term accession
-   * @return object
-   *   An dbxref object.
-   */
-  private function getChadoDBXrefByAccession($db_id, $accession) {
-    $chado = $this->getChadoConnection();
-    $query = $chado->select('1:dbxref', 'DBX');
-    $query->fields('DBX');
-    $query->condition('DBX.db_id', $db_id);
-    $query->condition('DBX.accession', $accession);
-    $result = $query->execute();
-    return $result ? $result->fetchObject() : NULL;
-  }
-
-  /**
-   * Retreives a dbxref record using the dbxref_id.
-   *
-   * @param int $dbxref_id
-   *   The ID of the dbxref record.
-   * @return object
-   *   An dbxref object.
-   */
-  private function getChadoDBXrefById($dbxref_id) {
-    $chado = $this->getChadoConnection();
-    $query = $chado->select('1:dbxref', 'DBX');
-    $query->fields('DBX');
-    $query->condition('DBX.dbxref_id', $dbxref_id);
-    $result = $query->execute();
-    return $result ? $result->fetchObject() : NULL;
-  }
-
-  /**
-   * Gets a record from the `db` table of Chado using the anme.
-   *
-   * @param string $name
-   *   The databae name.
-   * @return object
-   *   A DB record object.
-   */
-  private function getChadoDbByName($name) {
-    $chado = $this->getChadoConnection();
-    $query = $chado->select('1:db', 'db');
-    $query->fields('db');
-    $query->condition('name', $name);
-    $result = $query->execute();
-    return $result ? $result->fetchObject() : NULL;
-  }
-  /**
-   * Gets a record from the `db` table of Chado using the Id.
-   *
-   * @param string $name
-   *   The databae name.
-   * @return object
-   *   A DB record object.
-   */
-  private function getChadoDbById($db_id) {
-    $chado = $this->getChadoConnection();
-    $query = $chado->select('1:db', 'db');
-    $query->fields('db');
-    $query->condition('db_id', $db_id);
-    $result = $query->execute();
-    return $result ? $result->fetchObject() : NULL;
-  }
-
-  /**
-   * Gets a record from the `cv` table of Chado by name.
-   *
-   * @param string $name
-   *   The vocabulary name.
-   * @return object
-   *   A CV record object.
-   */
-  private function getChadoCvByName($name) {
-    $chado = $this->getChadoConnection();
-    $query = $chado->select('1:cv', 'cv');
-    $query->fields('cv');
-    $query->condition('name', $name);
-    $result = $query->execute();
-    return $result ? $result->fetchObject() : NULL;
-  }
-
-  /**
-   * Gets a record from the `cv` table of Chado by the Id.
-   *
-   * @param int $cv_id
-   *   The vocabulary name.
-   * @return object
-   *   A CV record object.
-   */
-  private function getChadoCvById($cv_id) {
-    $chado = $this->getChadoConnection();
-    $query = $chado->select('1:cv', 'cv');
-    $query->fields('cv');
-    $query->condition('cv_id', $cv_id);
-    $result = $query->execute();
-    return $result ? $result->fetchObject() : NULL;
-  }
-
-  /**
-   * Gets a controlled vocabulary IDspace object.
-   *
-   * @param string $name
-   *   The name of the IdSpace
-   *
-   * @return \Drupal\tripal\TripalVocabTerms\TripalIdSpaceBase
-   */
-  private function getIdSpace($name) {
-    $idsmanager = \Drupal::service('tripal.collection_plugin_manager.idspace');
-    $idSpace = $idsmanager->loadCollection($name, 'chado_id_space');
-    if (!$idSpace) {
-      $idSpace = $idsmanager->createCollection($name, 'chado_id_space');
-    }
-    return $idSpace;
-  }
-
-  /**
-   * Gets a controlled voabulary object.
-   *
-   * @param string $name
-   *   The name of the vocabulary
-   *
-   * @return \Drupal\tripal\TripalVocabTerms\TripalVocabularyBase
-   */
-  private function getVocabulary($name) {
-    $vmanager = \Drupal::service('tripal.collection_plugin_manager.vocabulary');
-    $vocabulary = $vmanager->loadCollection($name, 'chado_vocabulary');
-    if (!$vocabulary) {
-      $vocabulary = $vmanager->createCollection($name, 'chado_vocabulary');
-    }
-    return $vocabulary;
-  }
-
-
-
-  /**
-   * {@inheritdoc}
-   */
-  public function run() {
-    $public = \Drupal::database();
-    $chado = $this->getChadoConnection();
-
-    $arguments = $this->arguments['run_args'];
-    $obo_id = $arguments['obo_id'];
-
-    // Make sure the $obo_id is valid
-    $obo = $public->select('tripal_cv_obo', 'tco')
-      ->fields('tco')
-      ->condition('obo_id', $obo_id)
-      ->execute()
-      ->fetchObject();
-    if (!$obo) {
-      throw new \Exception("Invalid OBO ID provided: '$obo_id'.");
-    }
-
-    // Get the list of all CVs so we can save on lookups later
-    $sql = "SELECT * FROM {1:cv} CV";
-    $cvs = $chado->query($sql);
-    while ($cv = $cvs->fetchObject()) {
-      $this->all_cvs[$cv->name] = $cv;
-    }
-
-    // Get the list of all DBs so we can save on lookups later
-    $sql = "SELECT * FROM {1:db} DB";
-    $dbs = $chado->query($sql);
-    while ($db = $dbs->fetchObject()) {
-      $this->all_dbs[$db->name] = $db;
-    }
-
-    // Get the 'Subgroup' term that we will use for adding subsets.
-    $term = $this->getChadoCVtermByAccession('NCIT', 'C25693');
-    $this->used_terms['NCIT:C25693'] = $term->cvterm_id;
-
-    // Get the 'Comment' term that we will use for adding comments.
-    $term = $this->getChadoCVtermByAccession('rdfs', 'comment');
-    $this->used_terms['rdfs:comment'] = $term->cvterm_id;
-
-    // Make sure we have a 'synonym_type' vocabulary.
-    $syn_cv = $this->getVocabulary('synonym_type');
-    $syn_db = $this->getIdSpace('synonym_type');
-    $this->all_cvs['synonym_type'] = $this->getChadoCvByName('synonym_type');
-    $this->all_dbs['synonym_type'] = $this->getChadoDbByName('synonym_type');
-
-    // Make sure the synonym types exists in the 'synonym_type' vocabulary.
-    foreach (array_keys($this->syn_types) as $syn_type) {
-      $syn_term = new TripalTerm([
-        'name' => $syn_type,
-        'accession' => $syn_type,
-        'idSpace' => 'synonym_type',
-        'vocabulary' => 'synonym_type',
-      ]);
-      $syn_db->saveTerm($syn_term);
-      $this->syn_types[$syn_type] = $this->getChadoCVtermByAccession('synonym_type', $syn_type);
-    }
-
-    // Run the importer!
-    $this->loadOBO_v1_2_id($obo);
-  }
-
-  /**
-   * {@inheritdoc}
-   */
-  public function postRun() {
-
-    // Update the cv_root_mview materialized view.
-    $this->logger->notice("Updating the cv_root_mview materialized view...");
-    $mviews = \Drupal::service('tripal_chado.materialized_views');
-    $mview = $mviews->create('cv_root_mview', $this->chado_schema_main);
-    $mview->populate();
-
-    $this->logger->notice("Updating the db2cv_mview materialized view...");
-    $mviews = \Drupal::service('tripal_chado.materialized_views');
-    $mview = $mviews->create('db2cv_mview', $this->chado_schema_main);
-    $mview->populate();
-
-    // @todo uncomment this when the chado_update_cvtermpath() function is ported.
-//     // Update the cvtermpath table for each newly added CV.
-//     $this->logger->notice("Updating cvtermpath table. This may take a while...");
-//     foreach ($this->obo_namespaces as $namespace => $cv_id) {
-//       $this->logger->notice("- Loading paths for vocabulary: @vocab", ['@vocab' => $namespace]);
-//       chado_update_cvtermpath($cv_id, $this->job);
-//     }
-  }
-
-  /**
-   * Imports an OBO by specifying a tripal_cv_obo ID.
-   *
-   * It requires that the file be in OBO v1.2 compatible format.
-   *
-   * @param object $obo
-   *   An object containing the record from the tripal_cv_obo table.
-   *
-   * @ingroup tripal_obo_loader
-   */
-  private function loadOBO_v1_2_id($obo) {
-
-    // Convert the module name to the real path if present
-    $matches = [];
-    if (preg_match("/\{(.*?)\}/", $obo->path, $matches)) {
-      $module = $matches[1];
-      $path = \Drupal::service('file_system')
-        ->realpath(\Drupal::service('module_handler')
-        ->getModule($module)
-        ->getPath());
-
-      $obo->path = preg_replace("/\{.*?\}/", $path, $obo->path);
-    }
-
-    // if the reference is for a remote URL then run the URL processing function
-    if (preg_match("/^https:\/\//", $obo->path) or
-        preg_match("/^http:\/\//", $obo->path) or
-        preg_match("/^ftp:\/\//", $obo->path)) {
-      $this->loadOBO_v1_2_url($obo->name, $obo->path, 0);
-    }
-    // if the reference is for a local file then run the file processing function
-    else {
-      // check to see if the file is located local to Drupal
-      $dfile = $_SERVER['DOCUMENT_ROOT'] . base_path() . $obo->path;
-      if (file_exists($dfile)) {
-        $this->loadOBO_v1_2_file($obo->name, $dfile, 0);
-      }
-      // if not local to Drupal, the file must be someplace else, just use
-      // the full path provided
-      else {
-        if (file_exists($obo->path)) {
-          $this->loadOBO_v1_2_file($obo->name, $obo->path, 0);
-        }
-        else {
-          $this->logger->error( "Could not find OBO file: '$obo->path'");
-        }
-      }
-    }
-  }
-
-  /**
-   * Imports an OBO by specifying a local file.
-   *
-   * @param string $obo_name
-   *   The name of the OBO (typically the ontology or controlled vocabulary
-   *   name)
-   * @param string $file
-   *   The path on the file system where the ontology can be found
-   * @param bool $is_new
-   *   Set to TRUE if this is a new ontology that does not yet exist in the
-   *   tripal_cv_obo table. If TRUE the OBO will be added to the table.
-   *
-   * @ingroup tripal_obo_loader
-   */
-  private function loadOBO_v1_2_file($obo_name, $file, $is_new = TRUE) {
-    if ($is_new) {
-      tripal_insert_obo($obo_name, $file);
-    }
-    $this->loadOBO_v1_2($file, $obo_name);
-  }
-
-  /**
-   * Imports an OBO by specfying a remote URL.
-   *
-   * @param string $obo_name
-   *   The name of the OBO (typically the ontology or controlled vocabulary
-   *   name)
-   * @param string $url
-   *   The remote URL of the OBO file.
-   * @param bool $is_new
-   *   Set to TRUE if this is a new ontology that does not yet exist in the
-   *   tripal_cv_obo table.  If TRUE the OBO will be added to the table.
-   *
-   * @ingroup tripal_obo_loader
-   */
-  private function loadOBO_v1_2_url($obo_name, $url, $is_new = TRUE) {
-
-    // first download the OBO
-    $temp = tempnam(sys_get_temp_dir(), 'obo_');
-    $this->logger->notice("Downloading URL $url, saving to $temp");
-    $url_fh = fopen($url, "r");
-    $obo_fh = fopen($temp, "w");
-    if (!$url_fh) {
-      throw new \Exception("Unable to download the remote OBO file at $url. " .
-        "Could a firewall be blocking outgoing connections? If you are unable " .
-        "to download the file you may manually download the OBO file and use " .
-        "the web interface to specify the location of the file on your server.");
-    }
-    while (!feof($url_fh)) {
-      fwrite($obo_fh, fread($url_fh, 255), 255);
-    }
-    fclose($url_fh);
-    fclose($obo_fh);
-
-    if ($is_new) {
-      tripal_insert_obo($obo_name, $url);
-    }
-
-    // second, parse the OBO
-    $this->loadOBO_v1_2($temp, $obo_name);
-
-    // now remove the temp file
-    unlink($temp);
-  }
-
-  /**
-   * Imports the OBO.
-   *
-   * This function should not be called directly. Instead it is called by
-   * loadOBO_v1_2_url, loadOBO_v1_2_file or loadOBO_v1_2_id.
-   *
-   * @param string $file
-   *   The full path to the OBO file on the file system.
-   *
-   * @ingroup tripal_obo_loader
-   */
-  private function loadOBO_v1_2($file, $obo_name) {
-    $header = [];
-
-    // Empty the temp table.
-    $this->clearTermStanzaCache();
-
-    $this->logger->notice("Importing into schema: " . $this->chado_schema_main);
-
-    // Parse the obo file.
-    $this->logger->notice("Step 1: Preloading File $file...");
-    $this->parse($file, $header);
-
-    // Cache the relationships of terms.
-    $this->logger->notice("Step 2: Examining relationships...");
-    $this->cacheRelationships();
-
-    // Add any typedefs to the vocabulary first.
-    $this->logger->notice("Step 3: Loading type defs...");
-    $this->processTypeDefs();
-
-    // Next add terms to the vocabulary.
-    $this->logger->notice("Step 4: Loading terms...");
-    $this->processTerms();
-
-    // Empty the term cache.
-    $this->logger->notice("Step 5: Cleanup...");
-    $this->clearTermStanzaCache();
-  }
-
-  /**
-   * Process the type definitions in the OBO.
-   *
-   * OBO files are divided into a typedefs terms section and vocabulary terms
-   * section. This function loads the typedef terms from the OBO.
-   *
-   * @ingroup tripal_obo_loader
-   */
-  private function processTypeDefs() {
-
-    $typedefs = $this->getCachedTermStanzas('Typedef');
-    $count = $this->getCacheSize('Typedef');
-    $this->setTotalItems($count);
-    $this->setItemsHandled(0);
-    $this->setInterval(5);
-
-    $i = 1;
-    foreach ($typedefs as $t) {
-      if ($this->cache_type == 'table') {
-        $stanza = unserialize(base64_decode($t->stanza));
-      }
-      else {
-        $stanza = $this->termStanzaCache['ids'][$t];
-      }
-      $this->setItemsHandled($i++);
-      $this->processTerm($stanza, TRUE);
-    }
-
-    $this->setItemsHandled($i);
-    return 1;
-  }
-
-  /**
-   * Process the terms in the OBO.
-   */
-  private function processTerms() {
-    $i = 0;
-
-    $terms = $this->getCachedTermStanzas('Term');
-    $count = $this->getCacheSize('Term');
-    $this->setTotalItems($count);
-    $this->setItemsHandled(0);
-    $this->setInterval(1);
-
-    // Iterate through the terms.
-    foreach ($terms as $t) {
-      if ($this->cache_type == 'table') {
-        $term = unserialize(base64_decode($t->stanza));
-      }
-      else {
-        $term = $this->termStanzaCache['ids'][$t];
-      }
-      $this->setItemsHandled($i);
-
-      // Add/update this term.
-      $this->processTerm($term, FALSE);
-      $i++;
-    }
-    $this->setItemsHandled($i);
-    return 1;
-  }
-
-  /**
-   * Sets the default CV and DB for this loader.
-   *
-   * Unfortunately, not all OBOs include both the 'ontology' and the
-   * 'default-namespace' in their headers, so we have to do our best to
-   * work out what these two should be.
-   *
-   * @param array $header
-   *   The OBO header.
-   */
-  private function setDefaults($header) {
-    $short_name = '';
-    $namespace = '';
-    $idspaces = [];
-
-    // Get the 'ontology' and 'default-namespace' headers.  Unfortunately,
-    // not all OBO files contain these.
-    if (array_key_exists('ontology', $header)) {
-      $short_name = strtoupper($header['ontology'][0]);
-    }
-    if (array_key_exists('default-namespace', $header)) {
-      $namespace = $header['default-namespace'][0];
-    }
-    if (array_key_exists('idspace', $header)) {
-      $matches = [];
-      foreach ($header['idspace'] as $idspace) {
-        if (preg_match('/^(.+?)\s+(.+?)\s+"(.+)"$/', $idspace, $matches)) {
-          $idspaces[$matches[1]]['url'] = $matches[2];
-          $idspaces[$matches[1]]['description'] = $matches[3];
-        }
-        elseif (preg_match('/^(.+?)\s+(.+?)$/', $idspace, $matches)) {
-          $idspaces[$matches[1]]['url'] = $matches[2];
-          $idspaces[$matches[1]]['description'] = '';
-        }
-      }
-    }
-    // The OBO specification allows the 'ontology' header tag to be nested for
-    // subsets (e.g. go/subsets/goslim_plant).  We need to simplify that down
-    // to the top-level item.
-    $matches = [];
-    if (preg_match('/^(.+?)\/.*/', $short_name, $matches)) {
-      $short_name = $matches[1];
-      $this->is_subset = TRUE;
-    }
-
-    // If we have the DB short name (or ontology header) but not the default
-    // namespace then we may be able to find it via an EBI lookup.
-    if (!$namespace and $short_name) {
-      $namespace = $this->findEBIOntologyNamespace($short_name);
-    }
-
-    // If we have the namespace but not the short name then we have to
-    // do a few tricks to try and find it.
-    if ($namespace and !$short_name) {
-
-      // First see if we've seen this ontology before and get its currently
-      // loaded database.
-      $sql = "SELECT dbname FROM {1:db2cv_mview} WHERE cvname = :cvname";
-      $short_name = $chado->query($sql, [':cvname' => $namespace])->fetchField();
-
-      if (!$short_name and array_key_exists('namespace-id-rule', $header)) {
-        $matches = [];
-        if (preg_match('/^.*\s(.+?):.+$/', $header['namespace-id-rule'][0], $matches)) {
-          $short_name = $matches[1];
-        }
-      }
-
-      // Try the EBI Lookup: still experimental.
-      if (!$short_name) {
-        //$short_name = $this->findEBIOntologyPrefix($namespace);
-      }
-    }
-
-    // If we still don't have a namespace defined, use the one from the form
-    // in the "New Vocabulary Name" field
-    if (!$namespace and array_key_exists('run_args', $this->arguments)
-        and array_key_exists('obo_name', $this->arguments['run_args'])) {
-      $namespace = $this->arguments['run_args']['obo_name'];
-    }
-    if (!$namespace and array_key_exists('run_args', $this->arguments)
-        and array_key_exists('uobo_name', $this->arguments['run_args'])) {
-      $namespace = $this->arguments['run_args']['uobo_name'];
-    }
-
-    // If we can't find the namespace or the short_name then bust.
-    if (!$namespace and !$short_name) {
-      throw new \Exception('Cannot determine the namespace or ontology " .
-        "prefix from this OBO file. It is missing both the "default-namespace " .
-        "or a compatible "ontology" header.');
-    }
-
-    // Set the defaults.
-    $this->default_namespace = $namespace;
-    $this->default_db = $short_name;
-    $this->insertChadoDb($this->default_db);
-    $cv = $this->insertChadoCv($this->default_namespace);
-    $this->obo_namespaces[$namespace] = $cv->cv_id;
-    $this->idspaces = $idspaces;
-
-    // Add a new database for each idspace.
-    foreach ($idspaces as $shortname => $idspace) {
-      $this->insertChadoDb($shortname, $idspace['url'], $idspace['description']);
-    }
-  }
-
-  /**
-   * Searches EBI to find the ontology details.
-   *
-   * @param string $ontology
-   *   The ontology name from the OBO headers.
-   */
-  private function findEBIOntologyNamespace($ontology) {
-
-    // Check if the EBI ontology search has this ontology:
-    try {
-      $results = $this->oboEbiLookup($ontology, 'ontology');
-      if ($results and array_key_exists('config', $results) and array_key_exists('default-namespace', $results['config']['annotations'])) {
-        $namespace = $results['config']['annotations']['default-namespace'];
-        if (is_array($namespace)) {
-          $namespace = $namespace[0];
-        }
-      }
-      elseif ($results and array_key_exists('config', $results) and array_key_exists('namespace', $results['config'])) {
-        $namespace = $results['config']['namespace'];
-      }
-      // If we can't find the namespace at EBI, then just default to using the
-      // same namespace as the DB short name.
-      else {
-        $namespace = $this->default_db;
-      }
-
-      return $namespace;
-    }
-    catch (\Exception $e) {
-      $this->logger->error($e->getMessage());
-      throw $e;
-    }
-  }
-
-  /**
-   * Finds the ontology prefix (DB short name) using EBI.
-   *
-   * @param string $namespace
-   *   The namespace for ontology.
-   */
-  private function findEBIOntologyPrefix($namespace) {
-
-    $options = [];
-    $page = 1;
-    $size = 25;
-    $full_url = 'https://www.ebi.ac.uk/ols/api/ontologies?page=' . $page . '&size=' . $size;
-    while ($response = drupal_http_request($full_url, $options)) {
-      $response = drupal_json_decode($response->data);
-      foreach ($response['_embedded']['ontologies'] as $ontology) {
-        $namespace = $ontology['config']['namespace'];
-      }
-      $page++;
-      $full_url = 'https://www.ebi.ac.uk/ols/api/ontologies?page=' . $page . '&size=' . $size;
-    }
-  }
-
-  /**
-   * Gets details about a foreign term.
-   *
-   * A foreign term is one that does not belong to the ontology.
-   *
-   * @param int $id
-   *   A term array that contains these keys at a minimum: id, name,
-   *   definition, subset, namespace, is_obsolete.
-   */
-  private function findEBITerm($id) {
-
-    // Warn the user if we're looking up terms in EBI as this will slow the
-    // loader if there are many lookups.
-    if ($this->ebi_warned == FALSE) {
-      $this->logger->warning(t(
-        "A term that belongs to another ontology is used within this " .
-        "vocabulary.  Therefore a lookup will be performed with the EBI Ontology " .
-        "Lookup Service to retrieve the information for this term. " .
-        "Please note, that vocabularies with many non-local terms " .
-        "require remote lookups and these lookups can dramatically " .
-        "increase loading time. "));
-      $this->ebi_warned = TRUE;
-
-      // This ontology may have multiple remote terms and that takes a while
-      // to load so lets change the progress interval down to give
-      // updates more often.
-      $this->setInterval(1);
-    }
-
-    $this->logger->notice(t("Performing EBI OLS Lookup for: @id", ['@id' => $id]));
-
-    // Get the short name and accession for the term.
-    $pair = explode(":", $id, 2);
-    $short_name = $pair[0];
-    $accession = $pair[1];
-
-    // First get the ontology so we can build an IRI for the term
-    $base_iri = '';
-    $ontologyID = '';
-    $iri = '';
-    $type ='';
-    if (array_key_exists($short_name, $this->baseIRIs)) {
-      list($ontologyID, $base_iri) = $this->baseIRIs[$short_name];
-    }
-    else {
-      $ontology_results =  $this->oboEbiLookup($id, 'query');
-      // If results were received but the number of results is 0, do a query-non-local lookup.
-      if ($ontology_results['response']['numFound'] == 0) {
-        $ontology_results =  $this->oboEbiLookup($id, 'query-non-local');
-      }
-      if (!$ontology_results) {
-        throw new \Exception(t('Did not get a response from EBI OLS trying to lookup ontology: !id',
-          ['!id' => $id]));
-      }
-      if ($ontology_results['error']) {
-        $message = t('Cannot find the ontology via an EBI OLS lookup: @short_name. ' .
-          'EBI Reported: @message. Consider finding the OBO file for this ' .
-          ' ontology and manually loading it first.', ['@message' => $ontology_results['message'],
-            '@short_name' => $short_name]);
-        $this->logger->warning($message);
-      }
-      // The following foreach code works but, I am not sure that
-      // I am retrieving each query result from the json associative
-      // array with the correct style
-      foreach ($ontology_results['response']['docs'] as $each ) {
-        $obo_id = $each['obo_id'];
-        $defining_ontology = $each['is_defining_ontology'];
-        // First result should have defining_ontology=true, but if
-        // it doesn't, use the first result with obo_id=$id
-        if ($defining_ontology == 'false' and $obo_id != $id) {
-          continue;
-        }
-        $iri = urlencode(urlencode($each['iri']));
-        $ontologyID = $each['ontology_name'];
-        // Type should be 'property' or 'class' in the response
-        $type = $each['type'];
-      }
-    }
-
-    // Next get the term.
-    $query = $type;
-    if ($type == 'class') {
-      $query = 'term';
-    }
-    $results =  $this->oboEbiLookup($id, $query);
-    if (!$results) {
-      $query = 'query-non-local';
-      $ontology_results = $this->oboEbiLookup($id, $query);
-      if ($ontology_results) {
-        foreach ($ontology_results['response']['docs'] as $each ){
-          $obo_id = $each['obo_id'];
-          $defining_ontology = $each['is_defining_ontology'];
-          if (!$defining_ontology and $obo_id != $id ) {
-            continue;
-          }
-          $found_iri = urlencode(urlencode($each['iri']));
-          $ontology = $each['ontology_name'];
-          // Type should be 'property' or 'class' in the response
-          $type = $each['type'];
-          $results = $this->oboEbiLookup($id, $type, $found_iri, $ontology);
-          // if this term is the defining_ontology and we have the correct ID,
-          // we don't need more, get it and stop
-          break;
-        }
-      }
-    }
-    if (!$results) {
-      $message = t('Did not get a response from EBI OLS trying to lookup: @type @id',
-          ['@type'=> $type, '@id' => $id]);
-      $this->logger->error($message);
-      throw new \Exception($message);
-    }
-
-    // If EBI sent an error message then throw an error.
-    if ($results['error']) {
-      $message = t('Cannot find the term via an EBI OLS lookup: @term. EBI ' .
-        'Reported: @message. Consider finding the OBO file for this ontology ' .
-         'and manually loading it first.', ['@message' => $results['message'], '@term' => $id]);
-      $this->logger->error($message);
-      return FALSE;
-    }
-
-    // What do we do if the term is not defined by this ontology?
-    if ($results['is_defining_ontology'] != 1) {
-
-    }
-
-    // Make an OBO stanza array as if this term were in the OBO file and
-    // return it.
-    $this->logMessage("Found @term in EBI OLS.", ['@term' => $id]);
-    $stanza = [];
-    $stanza['id'][0] = $id;
-    $stanza['name'][0] = $results['label'];
-    $stanza['def'][0] = $results['def'];
-    $stanza['namespace'][0] = $results['ontology_name'];
-    $stanza['is_obsolete'][0] = $results['is_obsolete'] ? 'true' : '';
-    $stanza['is_relationshiptype'][0] = '';
-    $stanza['db_name'][0] = $short_name;
-    $stanza['comment'][0] = 'Term obtained using the EBI Ontology Lookup Service.';
-    if (array_key_exists('in_subset', $results)) {
-      if (is_array($results['in_subset'])) {
-        $stanza['subset'] = $results['in_subset'];
-      }
-      elseif ($results['in_subset']) {
-        $stanza['subset'][0] = $results['in_subset'];
-      }
-    }
-
-    // If this term has been replaced then get the new term.
-    if (array_key_exists('term_replaced_by', $results) and isset($results['term_replaced_by'])) {
-      $replaced_by = $results['term_replaced_by'];
-      $replaced_by = preg_replace('/_/', ':', $replaced_by);
-      $this->logger->notice(t("The term, @term, is replaced by, @replaced",
-        ['@term' => $id, '@replaced' => $replaced_by]));
-
-      // Before we try to look for the replacement term, let's try to find it.
-      // in our list of cached terms.
-      if (array_key_exists($replaced_by, $this->termStanzaCache['ids'])) {
-        $this->logger->notice(t("Found term, @replaced in the term cache.",
-          ['@term' => $id, '!replaced' => $replaced_by]));
-        return $this->termStanzaCache['ids'][$id];
-      }
-
-      // Next look in the database.
-      $rpair = explode(":", $replaced_by, 2);
-      $found = $this->lookupTerm($rpair[0], $rpair[1]);
-      if ($found) {
-        $this->logger->notice(t("Found term, @replaced in the local data store.",
-          ['@term' => $id, '@replaced' => $replaced_by]));
-        return $found;
-      }
-
-      // Look for this new term.
-      $stanza = $this->findEBITerm($replaced_by);
-    }
-    return $stanza;
-  }
-
-  /**
-   * Inserts a new cvterm using the OBO stanza array provided.
-   *
-   * The stanza passed to this function should always come from the term cache,
-   * not directly from the OBO file because the cached terms have been
-   * updated to include all necessary values.  This function also removes
-   * all properties associated with the term so that those can be added
-   * fresh.
-   *
-   * @param array $stanza
-   *   An OBO stanza array as returned by getCachedTermStanza().
-   * @param bool $is_relationship
-   *   Set to TRUE if this term is a relationship term.
-   *
-   * @return int
-   *   The cvterm ID.
-   */
-  private function saveTerm($stanza, $is_relationship = FALSE) {
-    $chado = $this->getChadoConnection();
-
-    // Get the term ID.
-    $id = $stanza['id'][0];
-
-    // First check if we've already used this term.
-    if (array_key_exists($id, $this->used_terms)) {
-      return $this->used_terms[$id];
-    }
-
-    // Get the term properties.
-    $id = $stanza['id'][0];
-    $name = $stanza['name'][0];
-    $cvname = $stanza['namespace'][0];
-    $dbname = $stanza['db_name'][0];
-
-    // Does this term ID have both a short name and accession? If so, then
-    // separate out these components, otherwise we will use the id as both
-    // the id and accession.
-    $accession = '';
-    $matches = [];
-    if (preg_match('/^(.+?):(.*)$/', $id, $matches)) {
-      $accession = $matches[2];
-    }
-    else {
-      $accession = $id;
-    }
-
-    // Get the definition if there is one.
-    $definition = '';
-    if (array_key_exists('def', $stanza)) {
-      $definition = preg_replace('/^\"(.*)\"/', '\1', $stanza['def'][0]);
-    }
-
-    // Set the flag if this term is obsolete.
-    $is_obsolete = 0;
-    if (array_key_exists('is_obsolete', $stanza)) {
-      $is_obsolete = $stanza['is_obsolete'][0] == 'true' ? 1 : 0;
-    }
-
-    // Set the flag if this is a relationship type.
-    $is_relationshiptype = 0;
-    if (array_key_exists('is_relationshiptype', $stanza)) {
-      $is_relationshiptype = $stanza['is_relationshiptype'][0] == 'true' ? 1 : 0;
-    }
-
-    // Is this term borrowed from another ontology?
-    $is_borrowed = $this->isTermBorrowed($stanza);
-
-    // Will hold the cvterm object.
-    $cvterm = NULL;
-
-    // Get the CV and DB objects.
-    $cv = $this->all_cvs[$cvname];
-    $db = $this->all_dbs[$dbname];
-
-    try {
-
-      // If this is set to TRUE then we should insert the term.
-      $do_cvterm_insert = TRUE;
-
-      // We need to locate terms using their dbxref. This is because term names
-      // can sometimes change, so we don't want to look up the term by its name.
-      // The unique ID which is in the accession will never change.
-      $dbxref = $this->getChadoDBXrefByAccession($db->db_id, $accession);
-      if ($dbxref) {
-
-        // Get the cvterm that is associated with this dbxref.
-        $cvterm = $this->getChadoCvtermByDbxref($dbxref->dbxref_id);
-        if ($cvterm) {
-          $do_cvterm_insert = FALSE;
-
-          // We don't want to do any updates for borrowed terms. Just leave them
-          // as they are.
-          if (!$is_borrowed) {
-
-            // Let's make sure we don't have a conflict in term naming
-            // if we change the name of this term.
-            $this->fixTermMismatch($stanza, $dbxref, $cv, $name);
-
-            // Now update this cvterm record.
-            $query = $chado->update('1:cvterm');
-            $query->fields([
-              'name' => $name,
-              'definition' => $definition,
-              'is_obsolete' => $is_obsolete,
-              'is_relationshiptype' => $is_relationshiptype,
-            ]);
-            $query->condition('cvterm_id', $cvterm->cvterm_id);
-            $success = $query->execute();
-            if (!$success) {
-              $message = t('Could not update the term, "@term", with name, ' .
-                '"@name" for vocabulary, "@vocab": @error.', [
-                '@term' => $id, '@name' => $name, '@vocab' => $cv->name]);
-              throw new \Exception($message);
-            }
-          }
-        }
-      }
-      // The dbxref doesn't exist, so let's add it.
-      else {
-        $dbxref = $this->insertChadoDbxref($db->db_id, $accession);
-      }
-
-
-      // Add the cvterm if we didn't do an update.
-      if ($do_cvterm_insert) {
-
-        // Before updating the term let's check to see if it already exists
-        // and if it does we need to fix the other term.
-        $cvterm = $this->getChadoCVtermByName($cv->cv_id, $name);
-        if ($cvterm) {
-          $this->fixTermMismatch($stanza, $dbxref, $cv, $name);
-        }
-
-        // Now insert.
-        $query = $chado->insert('1:cvterm');
-        $query->fields([
-          'cv_id' => $cv->cv_id,
-          'name' => $name,
-          'definition' => $definition,
-          'dbxref_id' => $dbxref->dbxref_id,
-          'is_relationshiptype' => $is_relationshiptype,
-          'is_obsolete' => $is_obsolete,
-        ]);
-        $success = $query->execute();
-        if (!$success) {
-          $message = t('Could not insert the cvterm, "@term"', [
-            '@term' => $name]);
-          throw new \Exception($message);
-        }
-        $cvterm = $this->getChadoCVtermByName($cv->cv_id, $name);
-      }
-    }
-    catch (\Exception $e) {
-      $this->logger->error($e->getMessage());
-      throw $e;
-    }
-
-    // Save the cvterm_id for this term so we don't look it up again.
-    $cvterm_id = $cvterm->cvterm_id;
-    $this->used_terms[$id] = $cvterm_id;
-
-    // Return the cvterm_id.
-    return $cvterm_id;
-  }
-
-  /**
-   * Fixes mismatches between two terms with the same name.
-   *
-   * If it has been determined that a term's name has changed. Before we update
-   * or insert it we must check to make sure no other terms have that name. If
-   * they do we must make a correction.
-   *
-   * @param array $stanza
-   *   The term stanza from the OBO file.
-   * @param object $dbxref
-   *   The dbxref object containing the dbxref record for the term
-   *   to be inserted/updated.
-   * @param object $cv
-   *   The cvterm object.
-   * @param string $name
-   *   The name of the term that is a potential conflict.
-   *
-   * @return bool
-   *   Returns TRUE if a conflict was found and corrected.
-   */
-  private function fixTermMismatch($stanza, $dbxref, $cv, $name) {
-    $chado = $this->getChadoConnection();
-
-    $name = $stanza['name'][0];
-
-    // First get the record for any potential conflicting term.
-    $query = $chado->select('1:cvterm', 'CVT');
-    $query->fields('CVT');
-    $query->condition('CVT.name', $name);
-    $query->condition('CVT.cv_id', $cv->cv_id);
-    $query->condition('CVT.dbxref_id', $dbxref->dbxref_id);
-    $results = $query->execute();
-    while ($check_cvterm = $results->fetchObject()) {
-
-      // If the dbxref of this matched term is the same as the current term
-      // then it is the same term and there is no conflict.
-      if ($dbxref->dbxref_id == $check_cvterm->dbxref_id) {
-        return FALSE;
-      }
-
-      // At this point, we have a cvterm with the same name and vocabulary
-      // but with a different dbxref. First let's get that other accession.
-      $check_dbxref = $this->getChadoDBXrefById($check_cvterm->dbxref_id);
-      $check_db = $this->getChadoDbById($check_dbxref->db_id);
-      $check_accession = $check_db->name . ':' . $check_dbxref->accession;
-
-      // Case 1:  The other term that currently has the same name is
-      // missing in the OBO file (i.e. no stanza).  So, that means that this
-      // term probably got relegated to an alt_id on another term.  We do
-      // not want to delete a term because it may be linked to other
-      // records. Instead, let's update its name to let folks know
-      // what happened to it and so we can get around the unique
-      // constraint.  An example of this is the GO:0015881 and
-      // GO:1902598 terms where the latter became an alt_id of the
-      // first and no longer has its own entry.
-      $check_stanza = $this->getCachedTermStanza($check_accession);
-      if (!$check_stanza) {
-        $new_name = $check_cvterm->getValue('name') . ' (' . $check_accession . ')';
-        $query = $chado->update('1:cvterm');
-        $query->fields([
-          'name' => $new_name,
-          'is_obsolete' => '1',
-        ]);
-        $query->condition('cvterm_id', $check_cvterm->cvterm_id);
-        $query->execute();
-        return TRUE;
-      }
-      // Case 2:  The conflicting term is in the OBO file (ie. has a stanza) and
-      // is obsolete and this one is not. Fix it by adding an (obsolete) suffix
-      // to the name to avoid the conflict.
-      else {
-        if (array_key_exists('is_obsolete', $check_stanza) and ($check_stanza['is_obsolete'][0] == 'true') and (!array_key_exists('is_obsolete', $stanza) or ($stanza['is_obsolete'][0] != 'true'))) {
-          $new_name = $check_cvterm->name . ' (obsolete)';
-          $query = $chado->update('1:cvterm');
-          $query->fields([
-            'name' => $new_name,
-          ]);
-          $query->condition('cvterm_id', $check_cvterm->cvterm_id);
-          $query->execute();
-          return TRUE;
-        }
-        // Case 3:  The conflicting term is in the OBO file (ie. has a stanza).
-        // That means that there has been some name swapping between
-        // terms. We need to temporarily rename the term so that
-        // we don't have a unique constraint violation when we update
-        // the new one.  An example of this is where GO:000425 and
-        // GO:0030242 changed names and one was renamed to the previous
-        // name of the other.
-        else {
-          $new_name = $check_cvterm->name . ' (' . $check_accession . ')';
-          $query = $chado->update('1:cvterm');
-          $query->fields([
-            'name' => $new_name,
-          ]);
-          $query->condition('cvterm_id', $check_cvterm->cvterm_id);
-          $query->execute();
-          return TRUE;
-        }
-      }
-    }
-
-    // We have no conflict so it's safe to update or insert.
-    return FALSE;
-  }
-
-  /**
-   * Uses the provided term array to add/update information to Chado about the
-   * term including the term, dbxref, synonyms, properties, and relationships.
-   *
-   * @param array $stanza
-   *   An array representing the cvterm.
-   * @param bool is_relationship
-   *   Set to 1 if this term is a relationship term
-   *
-   * @ingroup tripal_obo_loader
-   */
-  private function processTerm($stanza, $is_relationship = 0) {
-
-    $chado = $this->getChadoConnection();
-
-    //
-    // First things first--save the term.
-    //
-    // If the term does not exist it is inserted, if it does exist it just
-    // retrieves the cvterm_id.
-    //
-    $cvterm_id = $this->saveTerm($stanza, FALSE);
-    $id = $stanza['id'][0];
-
-    // If this term is borrowed from another ontology? If so then we will
-    // not update it.
-    if ($this->isTermBorrowed($stanza)) {
-      return;
-    }
-
-    // If this term belongs to this OBO (not borrowed from another OBO) then
-    // remove any relationships, properties, xrefs, and synonyms that this
-    // term already has so that they can be re-added.
-    $sql = "
-      DELETE FROM {1:cvterm_relationship}
-      WHERE subject_id = :cvterm_id
-    ";
-    $chado->query($sql, [':cvterm_id' => $cvterm_id]);
-
-    // If this is an obsolete term then clear out the relationships where
-    // this term is the object.
-    if (in_array('is_obsolete', $stanza) and $stanza['is_obsolete'] == 'true') {
-      $sql = "
-        DELETE FROM {1:cvterm_relationship}
-        WHERE object_id = :cvterm_id
-      ";
-      $chado->query($sql, [':cvterm_id' => $cvterm_id]);
-    }
-
-    $sql = "
-      DELETE FROM {1:cvtermprop}
-      WHERE cvterm_id = :cvterm_id
-    ";
-    $chado->query($sql, [':cvterm_id' => $cvterm_id]);
-
-    $sql = "
-      DELETE FROM {1:cvterm_dbxref}
-      WHERE cvterm_id = :cvterm_id
-    ";
-    $chado->query($sql, [':cvterm_id' => $cvterm_id]);
-
-    $sql = "
-      DELETE FROM {1:cvtermsynonym} CVTSYN
-      WHERE cvterm_id = :cvterm_id
-    ";
-    $chado->query($sql, [':cvterm_id' => $cvterm_id]);
-
-    // We should never have the problem where we don't have a cvterm_id. The
-    // saveTerm() function should always return one.  But if for some unknown
-    // reason we don't have one then fail.
-    if (!$cvterm_id) {
-      throw new \Exception(t('Missing cvterm after saving term: @term',
-        ['@term' => print_r($stanza, TRUE)]));
-    }
-
-    //
-    // Handle:  alt_id
-    //
-    if (array_key_exists('alt_id', $stanza)) {
-      foreach ($stanza['alt_id'] as $alt_id) {
-        $this->addAltID($id, $cvterm_id, $alt_id);
-      }
-    }
-
-    //
-    // Handle:  synonym
-    //
-    if (array_key_exists('synonym', $stanza)) {
-      foreach ($stanza['synonym'] as $synonym) {
-        $this->addSynonym($id, $cvterm_id, $synonym);
-      }
-    }
-
-    //
-    // Handle:  exact_synonym
-    //
-    if (array_key_exists('exact_synonym', $stanza)) {
-      foreach ($stanza['exact_synonym'] as $synonym) {
-        $fixed = preg_replace('/^\s*(\".+?\")(.*?)$/', '$1 EXACT $2', $synonym);
-        $this->addSynonym($id, $cvterm_id, $fixed);
-      }
-    }
-
-    //
-    // Handle: narrow_synonym
-    //
-    if (array_key_exists('narrow_synonym', $stanza)) {
-      foreach ($stanza['narrow_synonym'] as $synonym) {
-        $fixed = preg_replace('/^\s*(\".+?\")(.*?)$/', '$1 NARROW $2', $synonym);
-        $this->addSynonym($id, $cvterm_id, $fixed);
-      }
-    }
-
-    //
-    // Handle:  broad_synonym
-    //
-    if (array_key_exists('broad_synonym', $stanza)) {
-      foreach ($stanza['broad_synonym'] as $synonym) {
-        $fixed = preg_replace('/^\s*(\".+?\")(.*?)$/', '$1 BROAD $2', $synonym);
-        $this->addSynonym($id, $cvterm_id, $fixed);
-      }
-    }
-
-    //
-    // Handle:  comment
-    //
-    if (array_key_exists('comment', $stanza)) {
-      $comments = $stanza['comment'];
-      foreach ($comments as $rank => $comment) {
-        $this->addComment($id, $cvterm_id, $comment, $rank);
-      }
-    }
-
-    //
-    // Handle:  xref
-    //
-    if (array_key_exists('xref', $stanza)) {
-      foreach ($stanza['xref'] as $xref) {
-        $this->addXref($id, $cvterm_id, $xref);
-      }
-    }
-
-    //
-    // Handle:  xref_analog
-    //
-    if (array_key_exists('xref_analog', $stanza)) {
-      foreach ($stanza['xref_analog'] as $xref) {
-        $this->addXref($id, $cvterm_id, $xref);
-      }
-    }
-
-    //
-    // Handle:  xref_unk
-    //
-    if (array_key_exists('xref_unk', $stanza)) {
-      foreach ($stanza['xref_unk'] as $xref) {
-        $this->addXref($id, $cvterm_id, $xref);
-      }
-    }
-
-    //
-    // Handle:  subset
-    //
-    if (array_key_exists('subset', $stanza)) {
-      foreach ($stanza['subset'] as $subset) {
-        $this->addSubset($id, $cvterm_id, $subset);
-      }
-    }
-
-    //
-    // Handle:  is_a
-    //
-    if (array_key_exists('is_a', $stanza)) {
-      foreach ($stanza['is_a'] as $is_a) {
-        $this->addRelationship($id, $cvterm_id, 'is_a', $is_a);
-      }
-    }
-
-    //
-    // Handle:  relationship
-    //
-    if (array_key_exists('relationship', $stanza)) {
-      foreach ($stanza['relationship'] as $value) {
-        $rel = preg_replace('/^(.+?)\s.+?$/', '\1', $value);
-        $object = preg_replace('/^.+?\s(.+?)$/', '\1', $value);
-        $this->addRelationship($id, $cvterm_id, $rel, $object);
-      }
-    }
-
-
-    /**
-     * The following properties are currently unsupported:
-     *
-     * - intersection_of
-     * - union_of
-     * - disjoint_from
-     * - replaced_by
-     * - consider
-     * - use_term
-     * - builtin
-     * - is_anonymous
-     *
-     */
-  }
-
-  /**
-   * Adds a cvterm relationship
-   *
-   * @param string $id
-   *   The Term ID (e.g. SO:0000704)
-   * @param int $cvterm_id
-   *   A cvterm_id of the term to which the relationship will be added.
-   * @param int $rel_id
-   *   The relationship type Id ID
-   * @param int $obj_id
-   *   The cvterm_id for the object of the relationship.
-   *
-   * @ingroup tripal_obo_loader
-   */
-  private function addRelationship($id, $cvterm_id, $rel_id, $obj_id) {
-
-    // Get the cached terms for both the relationship and the object. They
-    // should be there, but just in case something went wrong, we'll throw
-    // an exception if we can't find them.
-    $rel_stanza = $this->getCachedTermStanza($rel_id);
-    if (!$rel_stanza) {
-      throw new \Exception(t('Cannot add relationship: "@subject @rel @object". ' .
-        'The term, @rel, is not in the term cache.',
-        ['@subject' => $id, '@rel' => $rel_id, '@name' => $obj_id]));
-    }
-    $rel_cvterm_id = $this->saveTerm($rel_stanza, TRUE);
-
-    // Make sure the object term exists in the cache.
-    $obj_stanza = $this->getCachedTermStanza($obj_id);
-    if (!$obj_stanza) {
-      throw new \Exception(t('Cannot add relationship: "@source @rel @object". ' .
-        'The term, @object, is not in the term cache.',
-        ['@source' => $id, '@rel' => $rel_id, '@object' => $obj_id]));
-    }
-    $obj_cvterm_id = $this->saveTerm($obj_stanza);
-
-    // Add the cvterm_relationship.
-    $this->insertChadoCvtermRelationship($cvterm_id, $rel_cvterm_id, $obj_cvterm_id);
-  }
-
-  /**
-   * Retrieves the term array from the temp loading table for a given term id.
-   *
-   * @param int id
-   *   The id of the term to retrieve
-   *
-   * @ingroup tripal_obo_loader
-   */
-  private function getCachedTermStanza($id) {
-    if ($this->cache_type == 'table') {
-      $values = ['id' => $id];
-      $result = chado_select_record('tripal_obo_temp', ['stanza'], $values);
-      if (count($result) == 0) {
-        return FALSE;
-      }
-      return unserialize(base64_decode($result['stanza']));
-    }
-
-    if (array_key_exists($id, $this->termStanzaCache['ids'])) {
-      return $this->termStanzaCache['ids'][$id];
-    }
-    else {
-      return FALSE;
-    }
-  }
-
-  /**
-   * Using the term's short-name and accession try to find it in Chado.
-   *
-   * @param string $short_name
-   *   The term's ontology prefix (database short name)
-   * @param string $accession
-   *   The term's accession.
-   *
-   * @return array|NULL
-   */
-  private function lookupTerm($short_name, $accession) {
-
-    // Does the database already exist?
-    if (!array_key_exists($short_name, $this->all_dbs)) {
-      return NULL;
-    }
-    $db = $this->all_dbs[$short_name];
-
-    // Check if the dbxref exists.
-    $dbxref = $this->getChadoDBXrefByAccession($db->db_id, $accession);
-    if (!$dbxref) {
-      return NULL;
-    }
-
-    // If the dbxref exists then see if it has a corresponding cvterm.
-    $cvterm = $this->getChadoCvtermByDbxref($dbxref->dbxref_id);
-    if (!$cvterm) {
-      return NULL;
-    }
-
-    // Get the CV for this term.
-    $cv = $this->getChadoCvById($cvterm->cv_id);
-
-    // Create a new stanza using the values of this cvterm.
-    $stanza = [];
-    $stanza['id'][0] = $short_name . ':' . $accession;
-    $stanza['name'][0] = $cvterm->getValue('name');
-    $stanza['def'][0] = $cvterm->getValue('definition');
-    $stanza['namespace'][0] = $cv->getValue('name');
-    $stanza['is_obsolete'][0] = $cvterm->getValue('is_obsolete') == 1 ? 'true' : '';
-    $stanza['is_relationshiptype'][0] = '';
-    $stanza['db_name'][0] = $db->name;
-    $stanza['cv_name'][0] = $cv->getValue('name');
-    return $stanza;
-  }
-
-  /**
-   * Adds a term stanza from the OBO file to the cache for easier lookup.
-   *
-   * @param array $stanza
-   *   The stanza from the OBO file for the term.
-   * @param string $type
-   *   The term type (e.g. Typedef, Term)
-   */
-  private function cacheTermStanza($stanza, $type) {
-
-    // Make sure we have defaults.
-    if (!$this->default_namespace) {
-      throw new \Exception('Cannot cache terms without a default CV.' . print_r($stanza, TRUE));
-    }
-    if (!$this->default_db) {
-      throw new \Exception('Cannot cache terms without a default DB.' . print_r($stanza, TRUE));
-    }
-
-    $id = $stanza['id'][0];
-
-    // First check if this term is already in the cache, if so then skip it.
-    if ($this->getCachedTermStanza($id)) {
-      return;
-    }
-
-    // Does this term have a database short name prefix in the ID (accession)?
-    // If not then we'll add the default CV as the namespace. If it does and
-    // the short name is not the default for this vocabulary then we'll look
-    // it up.
-    $matches = [];
-    if (preg_match('/^(.+):(.+)$/', $id, $matches)) {
-      $short_name = $matches[1];
-      $accession = $matches[2];
-
-      // If the term is borrowed then let's try to deal with it.
-      $idspaces = array_keys($this->idspaces);
-      if ($short_name != $this->default_db and !in_array($short_name, $idspaces)) {
-
-        // First try to lookup the term and replace the stanza with the updated
-        // details.
-        $found = $this->lookupTerm($short_name, $accession);
-
-        if ($found) {
-          $stanza = $found;
-        }
-        // If we can't find the term in the database then do an EBI lookup.
-        else {
-          $stanza = $this->findEBITerm($id);
-
-          if (!$stanza) {
-            return FALSE;
-          }
-
-          // Make sure the DBs and CVs exist and are added to our cache.
-          $this->insertChadoDb($stanza['db_name'][0]);
-          $this->insertChadoCv($stanza['namespace'][0]);
-        }
-      }
-      // If the term belongs to this OBO then let's set the 'db_name'.
-      else {
-        if (!array_key_exists('namespace', $stanza)) {
-          $stanza['namespace'][0] = $this->default_namespace;
-        }
-        $stanza['db_name'][0] = $short_name;
-      }
-
-      // Make sure the db for this term is added to Chado. If it already is
-      // then this function won't re-add it.
-      $this->insertChadoDb($short_name);
-    }
-    // If there is no DB short name prefix for the id.
-    else {
-      if (!array_key_exists('namespace', $stanza)) {
-        $stanza['namespace'][0] = $this->default_namespace;
-      }
-      $stanza['db_name'][0] = $this->default_db;
-    }
-
-    $stanza['is_relationshiptype'][0] = '';
-    if ($type == 'Typedef') {
-      $stanza['is_relationshiptype'][0] = 'true';
-    }
-
-    // The is_a field can have constructs like this:  {is_inferred="true"}
-    // We need to remove those if they exist.
-    if (array_key_exists('is_a', $stanza)) {
-      foreach ($stanza['is_a'] as $index => $is_a) {
-        $stanza['is_a'][$index] = trim(preg_replace('/\{.+?\}/', '', $is_a));
-      }
-    }
-    if (array_key_exists('relationship', $stanza)) {
-      foreach ($stanza['relationship'] as $index => $relationship) {
-        $stanza['relationship'][$index] = trim(preg_replace('/\{.+?\}/', '', $relationship));
-      }
-    }
-
-    // Clean up any synonym definitions. We only handle the synonym in
-    // quotes and the type.
-    if (array_key_exists('synonym', $stanza)) {
-      foreach ($stanza['synonym'] as $index => $synonym) {
-        if (preg_match('/\"(.*?)\".*(EXACT|NARROW|BROAD|RELATED)/', $synonym, $matches)) {
-          $stanza['synonym'][$index] = '"' . $matches[1] . '" ' . $matches[2];
-        }
-      }
-    }
-
-    // Now before saving, remove any duplicates.  Sometimes the OBOs have
-    // the same item duplicated in the stanza multiple times. This will
-    // result in duplicate constraint violations in the tables. We can either
-    // check on every insert if the record exists increasing loading time or
-    // remove duplicates here.
-    foreach ($stanza as $key => $values) {
-      $stanza[$key] = array_unique($values);
-    }
-
-    // If we should use the cache_type is to cache in the tripal_obo_temp
-    // table then handle that now.
-    if ($this->cache_type == 'table') {
-      // Add the term to the temp table.
-      $values = [
-        'id' => $id,
-        'stanza' => base64_encode(serialize($stanza)),
-        'type' => $type,
-      ];
-      $success = chado_insert_record('tripal_obo_temp', $values);
-      if (!$success) {
-        throw new \Exception("Cannot insert stanza into temporary table.");
-      }
-      return;
-    }
-
-    // Cache the term stanza
-    $this->termStanzaCache['ids'][$id] = $stanza;
-    $this->termStanzaCache['count'][$type]++;
-    $this->termStanzaCache['types'][$type][] = $id;
-
-    // Cache the term name so we don't have conflicts.
-    $name = $stanza['name'][0];
-    $this->term_names[$name] = 1;
-
-  }
-
-  /**
-   * Returns the size of a given term type from the cache.
-   *
-   * @param string $type
-   *   The term type (e.g. Typedef, Term)
-   */
-  private function getCacheSize($type) {
-    $chado = $this->getChadoConnection();
-    if ($this->cache_type == 'table') {
-      $sql = "
-        SELECT count(*) as num_terms
-        FROM {1:tripal_obo_temp}
-        WHERE type = :type
-      ";
-      $result = $chado->query($sql, [':type' => $type])->fetchObject();
-      return $result->num_terms;
-    }
-    return $this->termStanzaCache['count'][$type];
-  }
-
-  /**
-   * Retrieves all term IDs for a given type.
-   *
-   * If the cache is using the tripal_obo_temp table then it
-   * returns an iterable Database handle.
-   *
-   * @param string $type
-   *   The term type (e.g. Typedef, Term)
-   */
-  private function getCachedTermStanzas($type) {
-    $chado = $this->getChadoConnection();
-    if ($this->cache_type == 'table') {
-      $sql = "SELECT id FROM {1:tripal_obo_temp} WHERE type = 'Typedef' ";
-      $typedefs = $chado->query($sql);
-      return $typedefs;
-    }
-    return $this->termStanzaCache['types'][$type];
-  }
-
-  /**
-   * Clear's the term cache.
-   */
-  private function clearTermStanzaCache() {
-    $chado = $this->getChadoConnection();
-    if ($this->cache_type == 'table') {
-      $sql = "DELETE FROM {1:tripal_obo_temp}";
-      $chado->query($sql);
-      return;
-    }
-    $this->termStanzaCache = [
-      'ids' => [],
-      'count' => [
-        'Typedef' => 0,
-        'Term' => 0,
-        'Instance' => 0,
-      ],
-      'types' => [
-        'Typedef' => [],
-        'Term' => [],
-        'Instance' => [],
-      ],
-    ];
-  }
-
-  /**
-   * Adds the synonyms to a term
-   *
-   * @param string $id
-   *   The Term ID (e.g. SO:0000704).
-   * @param int $cvterm_id
-   *   The cvterm_id of the term to which the synonym will be added.
-   * @param string $synonym
-   *   The value of the 'synonym' line of the term stanza.
-   *
-   * @ingroup tripal_obo_loader
-   */
-  private function addSynonym($id, $cvterm_id, $synonym) {
-    $def = $synonym;
-    $syn_type = '';
-
-    // Separate out the synonym definition and type (e.g. EXACT).
-    $matches = [];
-    if (preg_match('/\"(.*?)\".*(EXACT|NARROW|BROAD|RELATED)/', $synonym, $matches)) {
-      $def = $matches[1];
-      $syn_type = strtolower($matches[2]);
-    }
-
-    // Get the syn type cvterm.
-    if (!$syn_type) {
-      $syn_type = 'exact';
-    }
-    $syn_type_term = $this->syn_types[$syn_type];
-    if (!$syn_type_term) {
-      throw new \Exception(t('Cannot find synonym type: @type', ['@type' => $syn_type]));
-    }
-
-    // The synonym can only be 255 chars in the cvtermsynonym table.
-    // to prevent failing we have to truncate.
-    if (!empty($def) AND (strlen($def) > 255)) {
-      $def = substr($def, 0, 252) . "...";
-    }
-
-    $this->insertChadoCvtermSynonym($cvterm_id, $def);
-  }
-
-  /**
-   * Parse the OBO file and populate the templ loading table
-   *
-   * @param string $obo_file
-   *   The path on the file system where the ontology can be found
-   * @param array $header
-   *   An array passed by reference that will be populated with the header
-   *   information from the OBO file
-   *
-   * @ingroup tripal_obo_loader
-   */
-  private function parse($obo_file, &$header) {
-    // Set to 1 if we are in the top header lines of the file.
-    $in_header = TRUE;
-    // Holds the full stanza for the term.
-    $stanza = [];
-    // Holds the default database for the term.
-    $line_num = 0;
-    $num_read = 0;
-    // The type of term:  Typedef or Term (inside the [] brackets]
-    $type = '';
-
-    $filesize = filesize($obo_file);
-    $this->setTotalItems($filesize);
-    $this->setItemsHandled(0);
-    $this->setInterval(5);
-
-    // iterate through the lines in the OBO file and parse the stanzas
-    $fh = fopen($obo_file, 'r');
-    while ($line = fgets($fh)) {
-      $line_num++;
-      $size = mb_strlen($line);
-      $num_read += $size;
-      $line = trim($line);
-      $this->setItemsHandled($num_read);
-
-      // remove newlines
-      $line = rtrim($line);
-
-      // remove any special characters that may be hiding
-      $line = preg_replace('/[^(\x20-\x7F)]*/', '', $line);
-
-      // skip empty lines
-      if (strcmp($line, '') == 0) {
-        continue;
-      }
-
-      // Remove comments from end of lines.
-      $line = preg_replace('/^(.*?)\!.*$/', '\1', $line);
-
-
-      // At the first stanza we're out of header.
-      if (preg_match('/^\s*\[/', $line)) {
-
-        // After parsing the header we need to get information about this OBO.
-        if ($in_header == TRUE) {
-          $this->setDefaults($header);
-          $in_header = FALSE;
-        }
-
-        // Store the stanza we just finished reading.
-        if (sizeof($stanza) > 0) {
-
-          // If this term has a namespace then we want to keep track of it.
-          if (array_key_exists('namespace', $stanza)) {
-            // Fix the namespace for EDAM terms so they all use the same
-            // namespace (i.e. cv record).
-            if ($this->default_namespace == 'EDAM') {
-              $stanza['namespace'][0] = 'EDAM';
-            }
-            $namespace = $stanza['namespace'][0];
-            $cv = $this->all_cvs[$namespace];
-            $this->obo_namespaces[$namespace] = $cv->cv_id;
-          }
-
-          // Before caching this stanza, check the term's name to
-          // make sure it doesn't conflict. If it does we'll just
-          // add the ID to the name to ensure it doesn't.
-          if (array_key_exists($stanza['name'][0], $this->term_names)) {
-            $new_name = $stanza['name'][0] . '(' . $stanza['id'][0] . ')';
-            $stanza['name'][0] = $new_name;
-          }
-
-          $this->cacheTermStanza($stanza, $type);
-
-        }
-
-        // Get the stanza type:  Term, Typedef or Instance
-        $type = preg_replace('/^\s*\[\s*(.+?)\s*\]\s*$/', '\1', $line);
-
-        // start fresh with a new array
-        $stanza = [];
-        continue;
-      }
-
-      // For EDAM, we have to unfortunately hard-code a fix as the
-      // short names of terms are correct.
-      $line = preg_replace('/EDAM_(\w+)/', '\1', $line);
-
-
-      // break apart the line into the tag and value but ignore any escaped colons
-      preg_replace("/\\:/", "|-|-|", $line); // temporarily replace escaped colons
-      $pair = explode(":", $line, 2);
-      $tag = $pair[0];
-      $value = ltrim(rtrim($pair[1]));// remove surrounding spaces
-
-      // if this is the ID line then get the database short name from the ID.
-      $matches = [];
-      if ($tag == 'id' and preg_match('/^(.+?):.*$/', $value, $matches)) {
-        $db_short_name = $matches[1];
-      }
-      $tag = preg_replace("/\|-\|-\|/", "\:", $tag); // return the escaped colon
-      $value = preg_replace("/\|-\|-\|/", "\:", $value);
-      if ($in_header) {
-        if (!array_key_exists($tag, $header)) {
-          $header[$tag] = [];
-        }
-        $header[$tag][] = $value;
-      }
-      else {
-        if (!array_key_exists($tag, $stanza)) {
-          $stanza[$tag] = [];
-        }
-        $stanza[$tag][] = $value;
-      }
-    }
-    // now add the last term in the file
-    if (sizeof($stanza) > 0) {
-      // If this term has a namespace then we want to keep track of it.
-      if (array_key_exists('namespace', $stanza)) {
-        $namespace = $stanza['namespace'][0];
-        $cv = $this->all_cvs[$namespace];
-        $this->obo_namespaces[$namespace] = $cv->cv_id;
-      }
-      $this->cacheTermStanza($stanza, $type);
-      $this->setItemsHandled($num_read);
-    }
-
-    // Make sure there are CV records for all namespaces.
-    $message = t('Found the following namespaces: @namespaces.',
-      ['@namespaces' => implode(', ', array_keys($this->obo_namespaces))]);
-    foreach ($this->obo_namespaces as $namespace => $cv) {
-      $this->insertChadoCv($namespace);
-    }
-    $this->logger->notice($message->getUntranslatedString());
-  }
-
-  /**
-   * Iterates through all of the cached terms and caches any relationships
-   */
-  private function cacheRelationships() {
-
-    // Now that we have all of the terms parsed and loaded into the cache,
-    // lets run through them one more time cache any terms in relationships
-    // as well.
-    $terms = $this->getCachedTermStanzas('Term');
-    $count = $this->getCacheSize('Term');
-    $this->setTotalItems($count);
-    $this->setItemsHandled(0);
-    $this->setInterval(25);
-
-    // Iterate through the terms.
-    $i = 1;
-    foreach ($terms as $t) {
-
-      if ($this->cache_type == 'table') {
-        $stanza = unserialize(base64_decode($t->stanza));
-      }
-      else {
-        $stanza = $this->termStanzaCache['ids'][$t];
-      }
-
-      // Check if this stanza has an is_a relationship that needs lookup.
-      if (array_key_exists('is_a', $stanza)) {
-        foreach ($stanza['is_a'] as $object_term) {
-          $rstanza = [];
-          $rstanza['id'][] = $object_term;
-          $this->cacheTermStanza($rstanza, 'Term');
-        }
-      }
-
-      // Check if this stanza has any additional relationships for lookup.
-      if (array_key_exists('relationship', $stanza)) {
-        foreach ($stanza['relationship'] as $value) {
-
-          // Get the relationship term and the object term
-          $rel_term = preg_replace('/^(.+?)\s.+?$/', '\1', $value);
-          $object_term = preg_replace('/^.+?\s(.+?)$/', '\1', $value);
-
-          $rstanza = [];
-          $rstanza['id'][] = $rel_term;
-          $this->cacheTermStanza($rstanza, 'Typedef');
-
-          $rstanza = [];
-          $rstanza['id'][] = $object_term;
-          $this->cacheTermStanza($rstanza, 'Term');
-        }
-      }
-    }
-    $this->setItemsHandled($i++);
-
-    // Last of all, we need to add the "is_a" relationship It's part of the
-    // OBO specification as a built-in relationship but not all vocabularies
-    // include that term.
-    if (!$this->getCachedTermStanza('is_a')) {
-      $stanza = [];
-      $stanza['id'][0] = 'is_a';
-      $stanza['name'][0] = 'is_a';
-      $stanza['namespace'][0] = $this->default_namespace;
-      $stanza['db_name'][0] = $this->default_db;
-      $this->cacheTermStanza($stanza, 'Typedef');
-    }
-  }
-
-
-  /**
-   * Adds a property to the cvterm indicating it belongs to a subset.
-   *
-   * @param string id
-   *   The Term ID (e.g. SO:0000704)
-   * @param int $cvterm_id
-   *   The cvterm_id of the term to which the subset will be added.
-   * @param string $subset
-   *   The name of the subset.
-   */
-  private function addSubset($id, $cvterm_id, $subset) {
-    $type_id = $this->used_terms['NCIT:C25693'];
-    $this->insertChadoCvtermProp($cvterm_id, $type_id, $subset);
-  }
-
-  /**
-   * Inserts a database to Chado if it doesn't exist.
-   *
-   * @param string $dbname
-   *   The name of the database to add.
-   * @param string $url
-   *   The DB URL.
-   * @param string $description
-   *   The DB description
-   * @return object|NULL
-   *   The newly inserted DB object.
-   */
-  private function insertChadoDb($dbname, $url = '',  $description = '') {
-    $chado = $this->getChadoConnection();
-
-    // Add the database if it doesn't exist.
-    if (array_key_exists($dbname, $this->all_dbs)) {
-      return $this->all_dbs[$dbname];
-    }
-    $query = $chado->insert('1:db');
-    $query->fields([
-      'name' => $dbname,
-      'url' => $url,
-      'description' => $description
-    ]);
-    $success = $query->execute();
-    if (!$success) {
-      $message = t('Could not add database: @db', ['@db' => $dbname]);
-      throw new \Exception($message);
-    }
-    $db = $this->getChadoDbByName($dbname);
-    $this->all_dbs[$dbname] = $db;
-    return $db;
-  }
-
-
-  /**
-   * Insert a Dbxref record to the database.
-   *
-   * @param int $db_id
-   *   The dbxref Id.
-   * @param string $accession
-   *   The term accession.
-   * @param object|NULL
-   *   The newly inserted dbxref object.
-   */
-  private function insertChadoDbxref($db_id, $accession) {
-    $chado = $this->getChadoConnection();
-
-    $dbxref = $this->getChadoDBXrefByAccession($db_id, $accession);
-    if ($dbxref) {
-      return $dbxref;
-    }
-
-    // Add the database if it doesn't exist.
-    $query = $chado->insert('1:dbxref');
-    $query->fields([
-      'db_id' => $db_id,
-      'accession' => $accession,
-    ]);
-    $success = $query->execute();
-    if (!$success) {
-      $message = t('Could not add dbxref: @acc', ['@acc' => $accession]);
-      throw new \Exception($message);
-    }
-    $dbxref = $this->getChadoDBXrefByAccession($db_id, $accession);
-    return $dbxref;
-  }
-
-  /**
-   * Inserts a record into the cvterm_dbxref table of Chado.
-   *
-   * @param int $cvterm_id
-   *   The cvterm ID.
-   * @param int $dbxref_id
-   *   The dbxref ID.
-   * @param object.
-   *   The newly inserted cvterm_dbxref object.
-   */
-  private function insertChadoCvtermDbxref($cvterm_id, $dbxref_id) {
-    $chado = $this->getChadoConnection();
-
-    $squery = $chado->select('1:cvterm_dbxref', 'CVTDBX');
-    $squery->fields('CVTDBX');
-    $squery->condition('CVTDBX.cvterm_id', $cvterm_id);
-    $squery->condition('CVTDBX.dbxref_id', $dbxref_id);
-    $cvterm_dbxref = $squery->execute()->fetchObject();
-    if ($cvterm_dbxref) {
-      return $cvterm_dbxref;
-    }
-
-    $query = $chado->insert('1:cvterm_dbxref');
-    $query->fields([
-      'cvterm_id' => $cvterm_id,
-      'dbxref_id' => $dbxref_id,
-    ]);
-    $success = $query->execute();
-    if (!$success) {
-      $message = t('Could not add cvterm_dbxref');
-      throw new \Exception($message);
-    }
-    return $squery->execute()->fetchObject();
-  }
-
-  /**
-   * Inserts a record into the `cvtermsynonym` table.
-   *
-   * @param int $cvterm_id
-   *   The ID of the cvterm.
-   * @param string $synonym
-   *   The synonym.
-   * @return object
-   *   The newly inserted cvtermsynonym object.
-   */
-  private function insertChadoCvtermSynonym($cvterm_id, $synonym) {
-    $chado = $this->getChadoConnection();
-
-    $query = $chado->insert('1:cvtermsynonym');
-    $query->fields([
-      'cvterm_id' => $cvterm_id,
-      'synonym' => $synonym,
-    ]);
-    $success = $query->execute();
-    if (!$success) {
-      $message = t('Could not add cvtermsynonym: @synonym', ['@synonym', $synonym]);
-      throw new \Exception($message);
-    }
-  }
-
-  /**
-   * Inserts a new record into the chadoprop table.
-   *
-   * @param int $cvterm_id
-   *   The ID of the cvterm this property belongs to.
-   * @param int $type_id
-   *   The CVterm Id of the type.
-   * @param string $value
-   *   The property value to add.
-   * @param int $rank
-   *   The rank of the property value
-   */
-  private function insertChadoCvtermProp($cvterm_id, $type_id, $value, $rank = 0) {
-    $chado = $this->getChadoConnection();
-
-    $query = $chado->insert('1:cvtermprop');
-    $query->fields([
-      'cvterm_id' => $cvterm_id,
-      'type_id' => $type_id,
-      'value' => $value,
-      'rank' => $rank,
-    ]);
-    $success = $query->execute();
-    if (!$success) {
-      $message = t('Could not add cvtermprop: @value', ['@value' => $value]);
-      throw new \Exception($message);
-    }
-  }
-
-  /**
-   * Inserts a record into the cvterm_relationship table.
-   *
-   * @param int $subject_id
-   *   The cvterm ID for the subject.
-   * @param int $type_id
-   *   The cvterm ID for the relationship type.
-   * @param int $object_id
-   *   The cvterm ID for the object.
-   */
-  private function insertChadoCvtermRelationship($subject_id, $type_id, $object_id) {
-    $chado = $this->getChadoConnection();
-
-    $query = $chado->insert('1:cvterm_relationship');
-    $query->fields([
-      'subject_id' => $subject_id,
-      'type_id' => $type_id,
-      'object_id' => $object_id,
-    ]);
-    $success = $query->execute();
-    if (!$success) {
-      $message = t('Could not add cvterm_relationship');
-      throw new \Exception($message);
-    }
-  }
-
-  /**
-   * Inserts a vocabulary to Chado if it doesn't exist.
-   *
-   * @param string $cvname
-   *   The name of the vocabulary to add.
-   *
-   * @return object|NULL
-   *   The newly inserted CV object..
-   */
-  private function insertChadoCv($cvname) {
-    $chado = $this->getChadoConnection();
-
-    // Add the CV record if it doesn't exist.
-    if (array_key_exists($cvname, $this->all_cvs)) {
-      return $this->all_cvs[$cvname];
-    }
-
-    $query = $chado->insert('1:cv');
-    $query->fields(['name' => $cvname]);
-    $success = $query->execute();
-    if (!$success) {
-      $message = t('Could not add vocabulary: @cv', ['@cv' => $cvname]);
-      throw new \Exception($message);
-    }
-    $cv = $this->getChadoCvByName($cvname);
-    $this->all_cvs[$cvname] = $cv;
-    $this->obo_namespaces[$cvname] = $cv->cv_id;
-
-    return $cv;
-  }
-
-  /**
-   * Indicates if the term belongs to this OBO or if it was borrowed
-   * .
-   *
-   * @param $stanza
-   */
-  private function isTermBorrowed($stanza) {
-    $namespace = $stanza['namespace'][0];
-    if (array_key_exists($namespace, $this->obo_namespaces)) {
-      return FALSE;
-    }
-    return TRUE;
-  }
-
-  /**
-   * Adds an alternative ID
-   *
-   * @param string $id
-   *   The Term ID (e.g. SO:0000704).
-   * @param int $cvterm_id
-   *   The cvterm_id of the term to which the synonym will be added.
-   * @param int $alt_id
-   *   The cross reference.  It should be of the form from the OBO specification
-   *
-   * @ingroup tripal_obo_loader
-   */
-  private function addAltID($id, $cvterm_id, $alt_id) {
-
-    $dbname = '';
-    $accession = '';
-    $matches = [];
-    if (preg_match('/^(.+?):(.*)$/', $alt_id, $matches)) {
-      $dbname = $matches[1];
-      $accession = $matches[2];
-    }
-
-    if (!$accession) {
-      $this->logMessage("Cannot add an Alt ID without an accession: '@alt_id'", ['@alt_id' => $alt_id]);
-      return;
-    }
-
-    $db = $this->insertChadoDb($dbname);
-    $dbxref = $this->insertChadoDbxref($db->db_id, $accession);
-    $this->insertChadoCvtermDbxref($cvterm_id, $dbxref->dbxref_id);
-  }
-
-  /**
-   * Adds a database reference to a cvterm
-   *
-   * @param string $id
-   *   The Term ID (e.g. SO:0000704).
-   * @param int $cvterm_id
-   *   The cvterm_id of the term to which the synonym will be added.
-   * @param string $xref
-   *   The cross reference.  It should be of the form from the OBO specification
-   *
-   * @ingroup tripal_obo_loader
-   */
-  private function addXref($id, $cvterm_id, $xref) {
-
-    $dbname = preg_replace('/^(.+?):.*$/', '$1', $xref);
-    $accession = preg_replace('/^.+?:\s*(.*?)(\{.+$|\[.+$|\s.+$|\".+$|$)/', '$1', $xref);
-    //$description = preg_replace('/^.+?\"(.+?)\".*?$/', '$1', $xref);
-    //$dbxrefs = preg_replace('/^.+?\[(.+?)\].*?$/', '$1', $xref);
-
-    if (!$accession) {
-      throw new \Exception("Cannot add an xref without an accession: '$xref'");
-    }
-
-    // If the xref is a database link then skip those for now.
-    if (strcmp($dbname, 'http') == 0) {
-      return;
-    }
-
-    $db = $this->insertChadoDb($dbname);
-    $dbxref = $this->insertChadoDbxref($db->db_id, $accession);
-    $this->insertChadoCvtermDbxref($cvterm_id, $dbxref->dbxref_id);
-  }
-
-  /**
-   * Adds a comment to a cvterm.
-   *
-   * @param string $id
-   *   The Term ID (e.g. SO:0000704).
-   * @param int $cvterm_id
-   *   A cvterm_id of the term to which properties will be added
-   * @param string $comment
-   *   The comment to add to the cvterm.
-   * @param int $rank
-   *   The rank of the comment
-   *
-   * @ingroup tripal_obo_loader
-   */
-  private function addComment($id, $cvterm_id, $comment, $rank) {
-
-    $comment_type_id = $this->used_terms['rdfs:comment'];
-    $this->insertChadoCvtermProp($cvterm_id, $comment_type_id, $comment, $rank);
-  }
-
-  /**
-   * API call to Ontology Lookup Service provided by
-   * https://www.ebi.ac.uk/ols/docs/api#resources-terms
-   *
-   * @param accession
-   *   Accession term for query
-   * @param type_of_search
-   *   Either ontology, term, query, or query-non-local
-   *
-   * @ingroup tripal_obo_loader
-   */
-  private function oboEbiLookup($accession, $type_of_search, $found_iri = NULL, $found_ontology = NULL) {
-    // Grab just the ontology from the $accession.
-    $parts = explode(':', $accession);
-    $ontology = strtolower($parts[0]);
-    $ontology = preg_replace('/\s+/', '', $ontology);
-    if ($found_iri) {
-      // When we cannot grab the ontology from the accession or the IRI cannot
-      // be automatically formed we need to use the ontology and the IRI
-      // found in the previous query.
-      $ontology = $found_ontology;
-      $type = '';
-      if ($type_of_search == 'property') {
-        $type = 'properties';
-      }
-      elseif ( $type_of_search == 'class') {
-        $type = 'terms';
-      }
-      $full_url = 'http://www.ebi.ac.uk/ols/api/ontologies/' . $ontology . '/' . $type . '/' . $found_iri;
-      $options = [];
-      $response = drupal_http_request($full_url, $options);
-      if (!empty($response)) {
-        $response = drupal_json_decode($response->data);
-      }
-    }
-    elseif ($type_of_search == 'ontology') {
-      $options = [];
-      $full_url = 'http://www.ebi.ac.uk/ols/api/ontologies/' . $ontology;
-      $response = drupal_http_request($full_url, $options);
-      if (!empty($response)) {
-        $response = drupal_json_decode($response->data);
-      }
-    }
-    elseif ($type_of_search == 'term') {
-      // The IRI of the terms, this value must be double URL encoded
-      $iri = urlencode(urlencode("http://purl.obolibrary.org/obo/" . str_replace(':', '_', $accession)));
-      $options = [];
-      $full_url = 'http://www.ebi.ac.uk/ols/api/ontologies/' . $ontology . '/' . 'terms/' . $iri;
-      $response = drupal_http_request($full_url, $options);
-      if (!empty($response)) {
-        $response = drupal_json_decode($response->data);
-      }
-    }
-    elseif ($type_of_search == 'property') {
-      // The IRI of the terms, this value must be double URL encoded
-      $iri = urlencode(urlencode("http://purl.obolibrary.org/obo/" . str_replace(':', '_', $accession)));
-      $options = [];
-      $full_url = 'http://www.ebi.ac.uk/ols/api/ontologies/' . $ontology . '/' . 'properties/' . $iri;
-      $response = drupal_http_request($full_url, $options);
-      if (!empty($response)) {
-        $response = drupal_json_decode($response->data);
-      }
-    }
-    elseif ($type_of_search == 'query') {
-      $options = [];
-      $full_url = 'http://www.ebi.ac.uk/ols/api/search?q=' . $accession . '&queryFields=obo_id&local=true';
-      $response = drupal_http_request($full_url, $options);
-      if (!empty($response)) {
-        $response = drupal_json_decode($response->data);
-      }
-    }
-    elseif ($type_of_search == 'query-non-local') {
-      $options = [];
-      $full_url = 'http://www.ebi.ac.uk/ols/api/search?q=' . $accession . '&queryFields=obo_id';
-      $response = drupal_http_request($full_url, $options);
-      if (!empty($response)) {
-        $response = drupal_json_decode($response->data);
-      }
-    }
-    return $response;
-  }
-}
->>>>>>> 40555822
+}