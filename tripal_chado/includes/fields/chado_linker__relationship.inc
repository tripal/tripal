--- conflicted
+++ resolved
@@ -853,13 +853,15 @@
 
     return $verb;
   }
-<<<<<<< HEAD
-  
+
+  /**
+   *
+   * @param unknown $field
+   * @param unknown $instance
+   * @param unknown $has_data
+   */
   public static function settingsForm($field, $instance, $has_data) {
-  
-    $settings = $field['settings'];
-  
-    $element = array();
+    $element = parent::settingsForm($field, $instance, $has_data);
     $element['instructions'] = array(
       '#type' => 'item',
       '#markup' => 'You may provide a list of terms that will be available in a select box
@@ -878,30 +880,18 @@
     // Add in the semantic web fields.
     $parent_elements = parent::settingsForm($field, $instance, $has_data);
     $element = array_merge($element, $parent_elements);
-  dpm($instance);
+
     return $element;
-=======
-
+
+  }
   /**
    *
    * @param unknown $field
    * @param unknown $instance
    * @param unknown $has_data
    */
-  public static function settingsForm($field, $instance, $has_data) {
-    $element = parent::settingsForm($field, $instance, $has_data);
-
-    // Rest of the code goes here.
-  }
-  /**
-   *
-   * @param unknown $field
-   * @param unknown $instance
-   * @param unknown $has_data
-   */
-  public static function settingsFormValidate($field, $instance, $has_data) {
-
->>>>>>> f2084464
+  public static function settingsFormValidate($form, &$form_state) {
+
   }
 }
 
