<?php
/**
 * @file
 * Management of importers
 */

require_once('tripal_chado.pub_importer_AGL.inc');
require_once('tripal_chado.pub_importer_PMID.inc');


/**
 * A function to generate a table containing the list of publication importers
 *
 * @ingroup tripal_pub
 */
function tripal_pub_importers_list() {

  // Check to make sure that the tripal_pub vocabulary is loaded. If not, then
  // warn the user that they should load it before continuing.
  $pub_cv = chado_select_record('cv', array('cv_id'), array('name' => 'tripal_pub'));
  if (count($pub_cv) == 0) {
    drupal_set_message(t('The Tripal Pub vocabulary is currently not loaded. ' .
        'This vocabulary is required to be loaded before importing of ' .
        'publications.  <br>Please !import',
        array('!import' => l('load the Tripal Publication vocabulary', 'aadmin/tripal/loaders/chado_vocabs/obo_loader'))), 'warning');
  }

  // clear out the session variable when we view the list.
  unset($_SESSION['tripal_pub_import']);

  $headers = array('', 'Importer Name', 'Database', 'Search String', 'Disabled', 'Create Contact', '');
  $rows = array();
  $importers = db_query("SELECT * FROM {tripal_pub_import} ORDER BY name");

  while ($importer = $importers->fetchObject()) {
    $criteria = unserialize($importer->criteria);
    $num_criteria = $criteria['num_criteria'];
    $criteria_str = '';
    for ($i = 1; $i <= $num_criteria; $i++) {
      $search_terms = $criteria['criteria'][$i]['search_terms'];
      $scope = $criteria['criteria'][$i]['scope'];
      $is_phrase = $criteria['criteria'][$i]['is_phrase'];
      $operation = $criteria['criteria'][$i]['operation'];
      $criteria_str .= "$operation ($scope: $search_terms) ";
    }

    $rows[] = array(
      array(
        'data' => l(t('Edit/Test'), "admin/tripal/loaders/pub/edit/$importer->pub_import_id") . '<br>' .
                  l(t('Import Pubs'), "admin/tripal/loaders/pub/submit/$importer->pub_import_id"),
        'nowrap' => 'nowrap'
      ),
      $importer->name,
      $criteria['remote_db'],
      $criteria_str,
      $importer->disabled ? 'Yes' : 'No',
      $importer->do_contact ? 'Yes' : 'No',
      l(t('Delete'), "admin/tripal/loaders/pub/delete/$importer->pub_import_id"),
    );
  }


  $page  = "<ul class='action-links'>";
  $page .= '  <li>' . l('New Importer', 'admin/tripal/loaders/pub/new') . '</li>';
  $page .= '</ul>';

  $page .= '<p>' . t(
    "A publication importer is used to create a set of search criteria that can be used
     to query a remote database, find publications that match the specified criteria
     and then import those publications into the Chado database. An example use case would
     be to peridocially add new publications to this Tripal site that have appeared in PubMed
     in the last 30 days.  You can import publications in one of two ways:
     <ol>
      <li>Create a new importer by clicking the 'New Importer' link above, and after saving it should appear in the list below.  Click the
          link labeled 'Import Pubs' to schedule a job to import the publications</li>
      <li>The first method only performs the import once.  However, you can schedule the
          importer to run peridically by adding a cron job. </li> 
     </ol><br>");


  $table = array(
    'header' => $headers,
    'rows' => $rows,
    'attributes' => array(
    ),
    'caption' => '',
    'sticky' => TRUE,
    'colgroups' => array(),
    'empty' => 'There are no currently importers',
  );

  $page .= theme_table($table);

  return $page;
}

/**
 * Creates the page that contains the publication importer setup form and
 * test results.
 *
 * @param $action
 *   The action to perform
 * @param $pub_import_id
 *   The importer ID
 *
 * @return
 *   The HTML for the importer setup page
 *
 * @ingroup tripal_pub
 */
function tripal_pub_importer_setup_page($action = 'new', $pub_import_id = NULL) {
  global $base_path;

  // make sure the tripal_pub and tripal_contact ontologies are loaded
  $values = array('name' => 'tripal_pub');
  $tpub_cv = chado_select_record('cv', array('cv_id'), $values);
  if (count($tpub_cv) == 0) {
    drupal_set_message(t('Before importing publications you must first ') . l(t('load the Tripal Pub Ontology'), 'admin/tripal/loaders/chado_vocabs/obo_loader'), 'error');
  }
  $values = array('name' => 'tripal_contact');
  $tpub_cv = chado_select_record('cv', array('cv_id'), $values);
  if (count($tpub_cv) == 0) {
    drupal_set_message(t('If you want to create contact pages for authors, you must first ') . l(t('load the Tripal Contact Ontology'), 'admin/tripal/loaders/chado_vocabs/obo_loader'), 'error');
  }

  /**
   * Commenting the AGL message out until we get AGL working again.
   * spf 6/22/2018
  if(!extension_loaded ('yaz')){
    drupal_set_message(t('<b>Note:</b> In order to create an importer using the USDA National Agricultural Library (AGL) you must install the yaz libraries. See the ') . l(t('Pub Module help page'), 'admin/tripal/legacy/tripal_pub/help') . ' for assistance.  If you do not want to use AGL you can ignore this warning.', 'warning');
  }
  */

  // generate the search form
  $form = drupal_get_form('tripal_pub_importer_setup_form',  $pub_import_id, $action);

  $output = l("Return to publication importers list", "admin/tripal/loaders/pub");
  $output .= drupal_render($form);

  // retrieve any results
  if (array_key_exists('tripal_pub_import', $_SESSION)) {
    $remote_db = array_key_exists('remote_db', $_SESSION['tripal_pub_import']) ? $_SESSION['tripal_pub_import']['remote_db'] : '';
    $num_criteria = array_key_exists('num_criteria', $_SESSION['tripal_pub_import']) ? $_SESSION['tripal_pub_import']['num_criteria'] : '';
    $days = array_key_exists('days', $_SESSION['tripal_pub_import']) ? $_SESSION['tripal_pub_import']['days'] : '';

    $search_array = array();
    $search_array['remote_db'] = $remote_db;
    $search_array['num_criteria'] = $num_criteria;
    $search_array['days'] = $days;
    for ($i = 1; $i <= $num_criteria; $i++) {
      $search_array['criteria'][$i]['search_terms'] = $_SESSION['tripal_pub_import']['criteria'][$i]['search_terms'];
      $search_array['criteria'][$i]['scope']        = $_SESSION['tripal_pub_import']['criteria'][$i]['scope'];
      $search_array['criteria'][$i]['is_phrase']    = $_SESSION['tripal_pub_import']['criteria'][$i]['is_phrase'];
      $search_array['criteria'][$i]['operation']    = $_SESSION['tripal_pub_import']['criteria'][$i]['operation'];
    }

    // if the form has been submitted with the 'test' button then get the results
    if ($_SESSION['tripal_pub_import']['perform_search']) {

      $limit = 25;

      // get the list of publications from the remote database using the search criteria.
      $page = isset($_GET['page']) ? $_GET['page'] : '0';
      $results = tripal_get_remote_pubs($remote_db, $search_array, $limit, $page);
      $total_records = $results['total_records'];
      $search_str    = $results['search_str'];
      $pubs          = $results['pubs'];

      // iterate through the results and construct the table displaying the publications
      $rows = array();
      $i = $page * $limit + 1;
      if (count($pubs) > 0) {
        foreach ($pubs as $pub) {
          $citation = array_key_exists('Citation', $pub) ? htmlspecialchars($pub['Citation']) : 'Unable to generate citation';
          $raw_link = '';
          if(array_key_exists('Publication Dbxref', $pub) and $pub['Publication Dbxref']) {
            $raw_link = l('raw', 'admin/tripal/loaders/pub/raw/' . $pub['Publication Dbxref'], array('attributes' => array('target' => '_blank')));
          }
          $rows[] = array(
            number_format($i),
            $citation,
            $raw_link,
          );
          $i++;
        }
      }

      if (count($rows) == 0) {
        $rows[] = array(
          array(
            'data' => 'No results found',
            'colspan' => 3,
          ),
        );
      }

      $headers = array('', 'Publication', 'Raw Results');
      $table = array(
        'header' => $headers,
        'rows' => $rows,
        'attributes' => array(
          'id' => 'tripal_pub-importer-test',
          'class' => 'tripal-data-table'
        ),
        'sticky' => FALSE,
        'caption' => '',
        'colgroups' => array(),
        'empty' => '',
      );
      // once we have our table array structure defined, we call Drupal's theme_table()
      // function to generate the table.
      $table = theme_table($table);

      // generate the pager
      pager_default_initialize($total_records, $limit);
      $pager = array(
        'tags' => array(),
        'element' => 0,
        'parameters' => array(),
        'quantity' => $limit,
      );
      $pager = theme_pager($pager);

      // because this is an ajax callback, the theme_pager will set the URL to be
      // "system/ajax", so we need to reset that
      $pager = str_replace($base_path . "system/ajax", "", $pager) ;

      // join all to form the results
      $total_pages = (int) ($total_records / $limit) + 1;
      $page = isset($_GET['page']) ? $_GET['page'] : '0';
      $output .= "$pager<br><b>Found " . number_format($total_records) . " publications. Page " . ($page + 1) . " of $total_pages.</b> " .
      "<br>$remote_db Search String: $search_str $table<br>$pager";
    }
  }
  return $output;
}

/**
 * The form used for creating publication importers.
 *
 * @param $form
 *   The Drupal form
 * @param $form_state
 *   The form state
 * @param $pub_import_id
 *   The publication importer ID
 * @param $action
 *   The action to perform
 *
 * @return
 *   A form array
 *
 * @ingroup tripal_pub
 */
function tripal_pub_importer_setup_form($form, &$form_state = NULL, $pub_import_id = NULL, $action = 'new') {

  // Default values can come in the following ways:
  //
  // 1) as elements of the $pub_importer object.  This occurs when editing an existing importer
  // 2) in the $form_state['values'] array which occurs on a failed validation or
  //    ajax callbacks from non submit form elements
  // 3) in the $form_state['input'] array which occurs on ajax callbacks from submit
  //    form elements and the form is being rebuilt
  //
  // set form field defaults

  // Set the default values. If the pub_import_id isn't already defined by the form values
  // and one is provided then look it up in the database
  $criteria = NULL;
  $remote_db = '';
  $days = '';
  $disabled = '';
  $do_contact = '';
  $num_criteria = 1;
  $loader_name = '';

  // if this is an edit the we are pulling an import object from the database
  if ($action == "edit") {
    $sql = "SELECT * FROM {tripal_pub_import} WHERE pub_import_id = :pub_import_id";
    $importer = db_query($sql, array(':pub_import_id' => $pub_import_id))->fetchObject();

    $criteria       = unserialize($importer->criteria);
    $remote_db      = $criteria['remote_db'];
    $days           = $criteria['days'];
    $disabled       = $criteria['disabled'];
    $do_contact     = $criteria['do_contact'];
    $num_criteria   = $criteria['num_criteria'];
    $loader_name    = $criteria['loader_name'];
  }

  // if there are any session variables then use those
  if (array_key_exists('tripal_pub_import', $_SESSION)) {
    $remote_db    = $_SESSION['tripal_pub_import']['remote_db'];
    $days         = $_SESSION['tripal_pub_import']['days'];
    $disabled     = $_SESSION['tripal_pub_import']['disabled'];
    $do_contact   = $_SESSION['tripal_pub_import']['do_contact'];
    $num_criteria = $_SESSION['tripal_pub_import']['num_criteria'];
    $loader_name  = $_SESSION['tripal_pub_import']['loader_name'];

    // check if the pub_import_id in the session variable is not the same as the one we've been provided
    // if so, then clear the session variable
    if ($pub_import_id and $pub_import_id != $_SESSION['tripal_pub_import']['pub_import_id']) {
      unset($_SESSION['tripal_pub_import']);
    }
  }

  // if we are re constructing the form from a failed validation or ajax callback
  // then use the $form_state['values'] values
  if (array_key_exists('values', $form_state)) {
    $remote_db    = $form_state['values']['remote_db'];
    $days         = $form_state['values']['days'];
    $disabled     = $form_state['values']['disabled'];
    $do_contact   = $form_state['values']['do_contact'];
    $num_criteria = $form_state['values']['num_criteria'];
    $loader_name  = $form_state['values']['loader_name'];
  }
  // if we are re building the form from after submission (from ajax call) then
  // the values are in the $form_state['input'] array
  if (array_key_exists('input', $form_state) and !empty($form_state['input'])) {
    $remote_db    = $form_state['input']['remote_db'];
    $days         = $form_state['input']['days'];
    $disabled     = $form_state['input']['disabled'];
    $do_contact   = $form_state['input']['do_contact'];
    $loader_name  = $form_state['input']['loader_name'];

    // because the num_criteria is a value and not a visible or hidden form
    // element it is not part of the ['input'] array, so we need to get it from the form
    $num_criteria = $form_state['complete form']['num_criteria']['#value'];
  }

  if (array_key_exists('triggering_element', $form_state) and
      $form_state['triggering_element']['#name'] == 'add') {
    $num_criteria++;
  }
  if (array_key_exists('triggering_element', $form_state) and
      $form_state['triggering_element']['#name'] == 'remove') {
    $num_criteria--;
  }

  // set the values we need for later but that should not be shown on the form
  $form['num_criteria']= array(
    '#type'  => 'value',
    '#value' => $num_criteria,
  );
  $form['pub_import_id'] = array(
    '#type'  => 'value',
    '#value' => $pub_import_id,
  );
  $form['action'] = array(
    '#type'  => 'value',
    '#value' => $action,
  );

  // add in the elements that will be organized via a theme function
  $form['themed_element']['loader_name'] = array(
    '#type'          => 'textfield',
    '#title'         => t('Loader Name'),
    '#description'   => t('Please provide a name for this loader setup.'),
    '#default_value' => $loader_name,
    '#required'      => TRUE,
  );

  $supported_dbs = variable_get('tripal_pub_supported_dbs', array('PMID'));
  $remote_dbs = array();
  $values = array(
    'name' => $supported_dbs,
  );
  $dbs = chado_select_record('db', array('*'), $values);
  foreach ($dbs as $index => $db) {
    $remote_dbs[$db->name] = $db->description ? $db->description : $db->name;
  };
  // use PubMed as the default
  if (!$remote_db) {
    $remote_db = 'PMID';
  }
  /**
   * Removing AGL option until we get it fixed
   * spf 6/22/2018
   */
  unset($remote_dbs['AGL']);
  $form['themed_element']['remote_db'] = array(
    '#title' => t('Source'),
    '#type' => 'select',
    '#options' => $remote_dbs,
    '#default_value' => $remote_db,
    '#ajax' => array(
      'callback' => "tripal_pubs_setup_form_ajax_update",
      'wrapper'  => 'tripal-pubs-importer-setup',
      'effect'   => 'fade',
      'method'   => 'replace',
    ),
  );
  $form['themed_element']['days'] = array(
    '#type'          => 'textfield',
    '#title'         => t('Days since record modified'),
    '#description'   => t('Limit the search to include pubs that have been added no more than this many days before today.'),
    '#default_value' => $days,
    '#size'          => 5,
  );
  $form['themed_element']['disabled'] = array(
    '#type'          => 'checkbox',
    '#title'         => t('Disabled'),
    '#description'   => t('Check to disable this importer.'),
    '#default_value' => $disabled,
  );
  $form['themed_element']['do_contact'] = array(
    '#type'          => 'checkbox',
    '#title'         => t('Create Contact'),
    '#description'   => t('Check to create an entry in the contact table for each author of a matching publication during import. This allows storage of
       additional information such as affilation, etc. Otherwise, only authors names are retrieved.'),
    '#default_value' => $do_contact,
  );

  // add in the form for the criteria
  tripal_pub_importer_setup_add_criteria_fields($form, $form_state, $num_criteria, $criteria);

  // add in the buttons
  $form['save'] = array(
    '#type'         => 'submit',
    '#value'        => t('Save Importer'),
  );
  $form['test'] = array(
    '#type'         => 'submit',
    '#value'        => t('Test Importer'),
  );
  $form['delete'] = array(
    '#type'         => 'submit',
    '#value'        => t('Delete Importer'),
    '#attributes'  => array('style' => 'float: right;')
  );

  // add in the section where the test results will appear
  $form['results'] = array(
    '#markup' => '<div id="tripal-pub-importer-test-section"></div>',
  );

  // allow the selected remote database to make changes to the form if needed
  $callback = "tripal_pub_remote_alter_form_$remote_db";
  $form = call_user_func($callback, $form, $form_state, $num_criteria);

  $form['themed_element']['#theme'] = 'tripal_pub_importer_setup_form_elements';

  return $form;
}

/**
 * A helper function for the importer setup form that adds the criteria to
 * the form that belong to the importer.
 *
 * @param $form
 *   The form
 * @param $form_state
 *   The form state
 * @param $num_criteria
 *   The number of criteria that exist for the importer
 * @param $criteria
 *   An array containing the criteria
 *
 *@return
 *  A form array
 *
 * @ingroup tripal_pub
 */
function tripal_pub_importer_setup_add_criteria_fields(&$form, &$form_state, $num_criteria, $criteria){

  // choices array
  $scope_choices = array(
    'any'      => 'Any Field',
    'abstract' => 'Abstract',
    'author'   => 'Author',
    'id'       => 'Accession',
    'title'    => 'Title',
    'journal'   => 'Journal Name'
  );

  $first_op_choices = array(
    ''    => '',
    'NOT' => 'NOT'
  );
  $op_choices = array(
    'AND' => 'AND',
    'OR'  => 'OR',
    'NOT' => 'NOT'
  );

  for($i = 1; $i <= $num_criteria; $i++) {
    $is_phrase = 1;

    $search_terms = '';
    $scope = '';
    $is_phrase = '';
    $operation = '';

    // if we have criteria supplied from the database then use that as the initial defaults
    if ($criteria) {
      $search_terms = $criteria['criteria'][$i]['search_terms'];
      $scope        = $criteria['criteria'][$i]['scope'];
      $is_phrase    = $criteria['criteria'][$i]['is_phrase'];
      $operation    = $criteria['criteria'][$i]['operation'];
    }

    // if the criteria comes the session
    if (array_key_exists('tripal_pub_import', $_SESSION)) {
      $search_terms = isset($_SESSION['tripal_pub_import']['criteria'][$i]['search_terms']) ? $_SESSION['tripal_pub_import']['criteria'][$i]['search_terms'] : $search_terms;
      $scope        = isset($_SESSION['tripal_pub_import']['criteria'][$i]['scope'])        ? $_SESSION['tripal_pub_import']['criteria'][$i]['scope']        : $scope;
      $is_phrase    = isset($_SESSION['tripal_pub_import']['criteria'][$i]['is_phrase'])    ? $_SESSION['tripal_pub_import']['criteria'][$i]['is_phrase']    : $is_phrase;
      $operation    = isset($_SESSION['tripal_pub_import']['criteria'][$i]['operation'])    ? $_SESSION['tripal_pub_import']['criteria'][$i]['operation']    : $operation;
    }

    // If the form_state has variables then use those.  This happens when an error occurs on the form or the
    // form is resbumitted using AJAX
    if (array_key_exists('values', $form_state)) {
      $search_terms = $form_state['values']["search_terms-$i"];
      $scope        = $form_state['values']["scope-$i"];
      $is_phrase    = $form_state['values']["is_phrase-$i"];
      $operation    = $form_state['values']["operation-$i"];
    }
    $form['themed_element']['criteria'][$i]["scope-$i"] = array(
      '#type'          => 'select',
      '#description'   => t('Please select the fields to search for this term.'),
      '#options'       => $scope_choices,
      '#default_value' => $scope,
    );
    $form['themed_element']['criteria'][$i]["search_terms-$i"] = array(
      '#type'          => 'textfield',
      '#description'   => t('<span style="white-space: normal">Please provide a list of words for searching. You may use
        conjunctions such as "AND" or "OR" to separate words if they are expected in
        the same scope, but do not mix ANDs and ORs.  Check the "Is Phrase" checkbox to use conjunctions as part of the text to search</span>'),
      '#default_value' => $search_terms,
      '#required'      => TRUE,
      '#maxlength' => 2048,
    );
    $form['themed_element']['criteria'][$i]["is_phrase-$i"] = array(
      '#type'    => 'checkbox',
      '#title'   => t('Is Phrase?'),
      '#default_value' => $is_phrase,
    );

    if ($i == 1) {
      /*
       $form['criteria'][$i]["operation-$i"] = array(
         '#type'          => 'select',
         '#options'       => $first_op_choices,
         '#default_value' => $operation,
       );*/
    }
    if ($i > 1) {
      $form['themed_element']['criteria'][$i]["operation-$i"] = array(
        '#type'          => 'select',
        '#options'       => $op_choices,
        '#default_value' => $operation,
      );
    }
    if ($i == $num_criteria) {
      if($i > 1) {
        $form['themed_element']['criteria'][$i]["remove-$i"] = array(
          '#type'         => 'button',
          '#name'         => 'remove',
          '#value'        => t('Remove'),
          '#ajax' => array(
            'callback' => "tripal_pubs_setup_form_ajax_update",
            'wrapper'  => 'tripal-pubs-importer-setup',
            'effect'   => 'fade',
            'method'   => 'replace',
            'prevent'  => 'click'
          ),
          // When this button is clicked, the form will be validated and submitted.
          // Therefore, we set custom submit and validate functions to override the
          // default form submit.  In the validate function we set the form_state
          // to rebuild the form so the submit function never actually gets called,
          // but we need it or Drupal will run the default validate anyway.
          // we also set #limit_validation_errors to empty so fields that
          // are required that don't have values won't generate warnings.
          '#submit'   => array('tripal_pub_setup_form_ajax_button_submit'),
          '#validate' => array('tripal_pub_setup_form_ajax_button_validate'),
          '#limit_validation_errors' => array(),
        );
      }
      $form['themed_element']['criteria'][$i]["add-$i"] = array(
        '#type'  => 'button',
        '#name'  => 'add',
        '#value' => t('Add'),
        '#ajax'  => array(
          'callback' => "tripal_pubs_setup_form_ajax_update",
          'wrapper'  => 'tripal-pubs-importer-setup',
          'effect'   => 'fade',
          'method'   => 'replace',
          'prevent'  => 'click'
        ),
        // When this button is clicked, the form will be validated and submitted.
        // Therefore, we set custom submit and validate functions to override the
        // default form submit.  In the validate function we set the form_state
        // to rebuild the form so the submit function never actually gets called,
        // but we need it or Drupal will run the default validate anyway.
        // we also set #limit_validation_errors to empty so fields that
        // are required that don't have values won't generate warnings.
        '#submit'   => array('tripal_pub_setup_form_ajax_button_submit'),
        '#validate' => array('tripal_pub_setup_form_ajax_button_validate'),
        '#limit_validation_errors' => array(),
      );
    }
  }
}

/**
 * This function is used to rebuild the form if an ajax call is made vai a button.
 * The button causes the form to be submitted. We don't want this so we override
 * the validate and submit routines on the form button. Therefore, this function
 * only needs to tell Drupal to rebuild the form
 *
 * @ingroup tripal_pub
 */
function  tripal_pub_setup_form_ajax_button_validate($form, &$form_state){
  $form_state['rebuild'] = TRUE;
}

/**
 * This function is just a dummy to override the default form submit on ajax calls for buttons
 *
 * @ingroup tripal_pub
 */
function tripal_pub_setup_form_ajax_button_submit($form, &$form_state){
  // do nothing
}

/**
 * Validate the tripal_pub_importer_setup_form form
 *
 * @ingroup tripal_pub
 */
function tripal_pub_importer_setup_form_validate($form, &$form_state) {
  $num_criteria = $form_state['values']['num_criteria'];
  $remote_db =  $form_state['values']["remote_db"];
  $days =  trim($form_state['values']["days"]);
  $disabled =  $form_state['values']["disabled"];
  $do_contact =  $form_state['values']["do_contact"];
  $loader_name =  trim($form_state['values']["loader_name"]);

  for ($i = 1; $i <= $num_criteria; $i++) {
    $search_terms =  trim($form_state['values']["search_terms-$i"]);
    $scope =  $form_state['values']["scope-$i"];
    $is_phrase =  $form_state['values']["is_phrase-$i"];
    $operation = '';
    if($i > 1) {
      $operation =  $form_state['values']["operation-$i"];
    }

    if (!$is_phrase) {
      if (preg_match('/\sand\s/i', $search_terms) and preg_match('/\sor\s/i', $search_terms)) {
        form_set_error("search_terms-$i", "You may use 'AND' or 'OR' but cannot use both. Add a new entry below with the same scope for the other conunction.");
        $_SESSION['tripal_pub_import']['perform_search'] = 0;
      }
    }
  }

  if ($days and !is_numeric($days) or preg_match('/\./', $days)) {
    form_set_error("days", "Please enter a numeric, non decimal value, for the number of days.");
    $_SESSION['tripal_pub_import']['perform_search'] = 0;
  }
  // allow the selected remote database to validate any changes to the form if needed
  $callback = "tripal_pub_remote_validate_form_$remote_db";
  $form = call_user_func($callback, $form, $form_state);
}

/**
 * Submit the tripal_pub_importer_setup_form form
 *
 * @ingroup tripal_pub
 */
function tripal_pub_importer_setup_form_submit($form, &$form_state) {

  $pub_import_id = $form_state['values']['pub_import_id'];
  $num_criteria = $form_state['values']['num_criteria'];
  $remote_db =  $form_state['values']["remote_db"];
  $days =  trim($form_state['values']["days"]);
  $loader_name =  trim($form_state['values']["loader_name"]);
  $disabled =  $form_state['values']["disabled"];
  $do_contact =  $form_state['values']["do_contact"];

  // set the session variables
  $_SESSION['tripal_pub_import']['remote_db'] = $remote_db;
  $_SESSION['tripal_pub_import']['days'] = $days;
  $_SESSION['tripal_pub_import']['num_criteria'] = $num_criteria;
  $_SESSION['tripal_pub_import']['loader_name'] = $loader_name;
  $_SESSION['tripal_pub_import']['disabled'] = $disabled;
  $_SESSION['tripal_pub_import']['do_contact'] = $do_contact;
  $_SESSION['tripal_pub_import']['pub_import_id'] = $pub_import_id;
  unset($_SESSION['tripal_pub_import']['criteria']);
  for ($i = 1; $i <= $num_criteria; $i++) {
    $search_terms =  trim($form_state['values']["search_terms-$i"]);
    $scope =  $form_state['values']["scope-$i"];
    $is_phrase =  $form_state['values']["is_phrase-$i"];
    $operation = '';
    if ($i > 1) {
      $operation =  $form_state['values']["operation-$i"];
    }

    $_SESSION['tripal_pub_import']['criteria'][$i] = array(
      'search_terms' => $search_terms,
      'scope' => $scope,
      'is_phrase' => $is_phrase,
      'operation' => $operation
    );
  }

  // now perform the appropriate action for the button clicked
  if ($form_state['values']['op'] == 'Test Importer') {
    $_SESSION['tripal_pub_import']['perform_search'] = 1;
  }
  if ($form_state['values']['op'] == 'Save Importer' or
  $form_state['values']['op'] == 'Save & Import Now') {
    $record = array(
      'name' => $loader_name,
      'criteria' => serialize($_SESSION['tripal_pub_import']),
      'disabled' => $disabled,
      'do_contact' => $do_contact
    );
    // first check to see if this pub_import_id is already present. If so,
    // do an update rather than an insert
    $sql = "SELECT * FROM {tripal_pub_import} WHERE pub_import_id = :pub_import_id";
    $importer = db_query($sql, array(':pub_import_id' => $pub_import_id))->fetchObject();
    if($importer) {
      // do the update
      $record['pub_import_id'] = $pub_import_id;
      if(drupal_write_record('tripal_pub_import', $record, 'pub_import_id')){
        unset($_SESSION['tripal_pub_import']);
        drupal_set_message('Publication import settings updated.');
        drupal_goto('admin/tripal/loaders/pub');
      }
      else {
        drupal_set_message('Could not update publication import settings.', 'error');
      }
    }
    else {
      // do the insert
      if(drupal_write_record('tripal_pub_import', $record)){
        unset($_SESSION['tripal_pub_import']);
        drupal_set_message('Publication import settings saved.');
        // if the user wants to do the import now then do it (may time out
        // for long jobs)
        if ($form_state['values']['op'] == 'Save & Import Now') {
          chado_execute_pub_importer($record['pub_import_id']);
        }
        drupal_goto('admin/tripal/loaders/pub');
      }
      else {
        drupal_set_message('Could not save publication import settings.', 'error');
      }
    }
  }
  if ($form_state['values']['op'] == 'Delete Importer') {
    $sql = "DELETE FROM {tripal_pub_import} WHERE pub_import_id = :pub_import_id";
    $success = db_query($sql, array(':pub_import_id' => $pub_import_id));
    if ($success) {
      drupal_set_message('Publication importer deleted.');
      drupal_goto('admin/tripal/loaders/pub');
    }
    else {
      drupal_set_message('Could not delete publication importer.', 'error');
    }
  }
}

/**
 * AJAX callback for updating the form.
 *
 * @ingroup tripal_pub
 */
function tripal_pubs_setup_form_ajax_update($form, $form_state) {
  return $form['themed_element'];
}

/**
 * Theme the tripal_pub_importer_setup_form form.
 *
 * @ingroup tripal_pub
 */
function theme_tripal_pub_importer_setup_form_elements($variables) {
  $form = $variables['form'];

  // first render the fields at the top of the form
  $markup  = '';
  $markup .= '<div id="pub-search-form-row0">';
  $markup .= '  <div id="pub-search-form-row0-col1" style="float: left">' . drupal_render($form['remote_db']) . '</div>';
  $markup .= '  <div id="pub-search-form-row0-col2" style="float: left; margin-left: 10px">' . drupal_render($form['loader_name']) . '</div>';
  $markup .= '</div>';
  $markup .= '<div id="pub-search-form-row1" style="clear:both">';
  $markup .= '  <div id="pub-search-form-row1-col1">' . drupal_render($form['days']) . '</div>';
  $markup .= '</div>';
  $markup .= '<div id="pub-search-form-row2">' . drupal_render($form['disabled']) . '</div>';
  $markup .= '<div id="pub-search-form-row3">' . drupal_render($form['do_contact']) . '</div>';

  // next render the criteria fields into a table format
  $rows = array();
  foreach ($form['criteria'] as $i => $element) {
    if(is_numeric($i)) {
      $rows[] = array(
        drupal_render($element["operation-$i"]),
        drupal_render($element["scope-$i"]),
        drupal_render($element["search_terms-$i"]),
        drupal_render($element["is_phrase-$i"]),
        drupal_render($element["add-$i"]) . drupal_render($element["remove-$i"]),
      );
    }
  }

  $headers = array('Operation','Scope', 'Search Terms', '','');
  $table = array(
    'header' => $headers,
    'rows' => $rows,
    'attributes' => array(
      'class' => array('tripal-data-table')
    ),
    'sticky' => TRUE,
    'caption' => '',
    'colgroups' => array(),
    'empty' => '',
  );
  $criteria_table = theme_table($table);
  $markup .= $criteria_table;

  // add the rendered form
  $form = array(
    '#markup' => $markup,
    '#prefix' => '<div id="tripal-pubs-importer-setup">',
    '#suffix' => '</div>',
  );

  return drupal_render($form);
}

/**
 * Add a job to import publications
 *
 * @param $pub_importer_id
 *   The id of the importer to submit a job to update
 *
 * @ingroup tripal_pub
 */
function tripal_pub_importer_submit_job($import_id) {
  global $user;
  // get all of the loaders
  $args = array(':import_id' => $import_id);
  $sql = "SELECT * FROM {tripal_pub_import} WHERE pub_import_id = :import_id ";
  $import = db_query($sql, $args)->fetchObject();

  $args = array($import_id, TRUE, FALSE);
  $includes = array();
  $includes[] = module_load_include('inc', 'tripal_chado', 'includes/loaders/tripal_chado.pub_importers');
  tripal_add_job("Import publications $import->name", 'tripal_chado',
    'chado_execute_pub_importer', $args, $user->uid, 10, $includes);

  drupal_goto('admin/tripal/loaders/pub');
}
/**
 * Deletes a publication importer.
 *
 */
function tripal_pub_importer_delete($import_id) {

  $args = array(':import_id' => $import_id);
  $sql = "DELETE FROM {tripal_pub_import} WHERE pub_import_id = :import_id";
  $success = db_query($sql, $args);

  if ($success) {
    drupal_set_message('Publication importer deleted.');
    drupal_goto('admin/tripal/loaders/pub');
  }
  else {
    drupal_set_message('Could not delete publication importer.', 'error');
  }
}
/**
 * Adds publications that have been retrieved from a remote database and
 * consolidated into an array of details.
 *
 * @param $pubs
 *   An array containing a list of publications to add to Chado.  The
 *   array contains a set of details for the publication. 
 * @param $do_contact
 *   Set to TRUE if authors should automatically have a contact record added
 *   to Chado.
 * @param $update
 *   If set to TRUE then publications that already exist in the Chado database
 *   will be updated, whereas if FALSE only new publications will be added
 * @param $job
 *   The jobs management object for the job if this function is run as a job. 
 *   This argument is added by Tripal during a job run and is not needed if
 *   this function is run directly.
 *
 * @return
 *   Returns an array containing the number of publications that were
 *   inserted, updated, skipped and which had an error during import.
 *
 * @ingroup tripal_pub
 */
function tripal_pub_add_publications($pubs, $do_contact, $update = FALSE, $job = NULL) {
  
  // These are options for the tripal_report_error function. We do not
  // want to log messages to the watchdog but we do for the job and to
  // the terminal
  $message_type = 'pub_import';
  $message_opts = [
    'watchdog' == TRUE,
    'job' => $job,
    'print' => TRUE,
  ];
  
<<<<<<< HEAD
  $report = [];
  $report['error'] = [];
  $report['inserted'] = [];
  $report['skipped'] = [];
  $report['updated'] = [];
=======
  $report = array();
  $report['error'] = 0;
  $report['inserted'] = array();
  $report['skipped'] = array();
>>>>>>> e77f6f0d
  $total_pubs = count($pubs);

  // iterate through the publications and add each one
  $i = 1;
  foreach ($pubs as $pub) {
    $memory = number_format(memory_get_usage()) . " bytes";
    print "Processing $i of $total_pubs. Memory usage: $memory.\r";

    // add the publication to Chado
    $action = '';
    $pub_id = tripal_pub_add_publication($pub, $action, $do_contact, $update, $job);
    if ($pub_id){
      // add the publication cross reference (e.g. to PubMed)
      if ($pub_id and $pub['Publication Dbxref']) {
        $dbxref = array();
        if (preg_match('/^(.*?):(.*?)$/', trim($pub['Publication Dbxref']), $matches)) {
          $dbxref['db_name']   = $matches[1];
          $dbxref['accession'] = $matches[2];
        }
        else {
          tripal_report_error($message_type, TRIPAL_ERROR,
            'Unable to extract the dbxref to be associated with the publication (pub ID=@pub_id) from @dbxref. This reference should be [database-name]:[accession]',
            array('@pub_id' => $pub_id, '@dbxref' => $pub['Publication Dbxref'], $message_opts)
          );
        }
        $pub_dbxref = tripal_associate_dbxref('pub', $pub_id, $dbxref);
      }
      $pub['pub_id'] = $pub_id;
    }

    switch ($action) {
      case 'error':
        $report['error'][] = $pub['Citation'];
        break;
      case 'inserted':
        $report['inserted'][] = $pub['Citation'];
        break;
      case 'updated':
        $report['updated'][] = $pub['Citation'];
        break;
      case 'skipped':
        $report['skipped'][] = $pub['Citation'];
        break;
    }
    $i++;
  }
  return $report;
}

/**
 * Adds a new publication to Chado.
 * 
 * In addition, all properties and
 * database cross-references. If the publication does not already exist
 * in Chado then it is added.  If it does exist nothing is done.  If
 * the $update parameter is TRUE then the publication is updated if it exists.
 *
 * @param $pub_details
 *   An associative array containing all of the details about the publication.
 * @param $action
 *   This variable will get set to a text value indicating the action that was
 *   performed. The values include 'skipped', 'inserted', 'updated' or 'error'.
 * @param $do_contact
 *   Optional. Set to TRUE if a contact entry should be added to the Chado 
 *   contact table for authors of the publication.
 * @param $update_if_exists
<<<<<<< HEAD
 *   Optional.  If the publication already exists then this function will return
 *   without adding a new publication.  However, set this value to TRUE to force
 *   the function to pudate the publication using the $pub_details that are 
 *   provided.
=======
 *   Optional.  If the publication already exists then this function will 
 *   return without adding a new publication.  However, set this value to 
 *   TRUE to force the function to pudate the publication using the 
 *   $pub_details that are provided.   
>>>>>>> e77f6f0d
 * @param $job
 *   The jobs management object for the job if this function is run as a job. 
 *   This argument is added by Tripal during a job run and is not needed if
 *   this function is run directly.
 * @return
 *   If the publication already exists, is inserted or updated then the 
<<<<<<< HEAD
 *   publication ID is returned, otherwise FALSE is returned. If the publication
 *   already exists and $update_if_exists is not TRUE then the $action variable 
 *   is set to 'skipped'. If the publication already exists and 
 *   $update_if_exists is TRUE and if the update was successful then $action 
 *   is set to 'updated'.  Otherwise on successful insert the $action variable 
 *   is set to 'inserted'.  If the function failes then the $action variable 
 *   is set to 'error'
=======
 *   publication ID is returned, otherwise FALSE is returned. If the 
 *   publication already exists and $update_if_exists is not TRUE then the 
 *   $action variable is set to 'skipped'. If the publication already exists 
 *   and $update_if_exists is TRUE and if the update was successful then 
 *   $action is set to 'updated'.  Otherwise on successful insert the 
 *   $action variable is set to 'inserted'.  If the function failes then the
 *   $action variable is set to 'error'
>>>>>>> e77f6f0d
 *
 * @ingroup tripal_pub
 */
function tripal_pub_add_publication($pub_details, &$action, $do_contact = FALSE, $update_if_exists = FALSE, $job = NULL) {
  $pub_id = 0;
  
  // These are options for the tripal_report_error function. We do not
  // want to log messages to the watchdog except for errors and to the job and 
  // to the terminal
  $message_type = 'pub_import';
  $message_opts = [
    'watchdog' == FALSE,
    'job' => $job,
    'print' => TRUE,
  ];
  $error_opts = [
    'watchdog' == TRUE,
    'job' => $job,
    'print' => TRUE,
  ];

  if (!is_array($pub_details)) {
    return FALSE;
  }

  // Before proceeding check to see if the publication already exists. If there 
  // is only one match and the $update_if_exists is NOT set then return FALSE.
  $pub_ids = chado_publication_exists($pub_details);

  if(count($pub_ids) == 1 and !$update_if_exists) {
    tripal_report_error($message_type, TRIPAL_NOTICE,
      "The following publication already exists on this site:  %title %dbxref (Matching Pub id: %ids). Skipping.",
      ['%title' => $pub_details['Citation'],
       '%dbxref' => $pub_details['Publication Dbxref'],
       '%ids' => implode(",", $pub_ids)],
      $message_opts
    );
    $action = 'skipped';
    return FALSE;
  }
  
  // If we have more than one matching pub then return an error as we don't 
  // know which to update even if update_if_exists is set to TRUE.
  if(count($pub_ids) > 1) {
    tripal_report_error($message_type, TRIPAL_NOTICE,
      "The following publication exists %num times on this site:  %title %dbxref (Matching Pub id: %ids). Skipping.",
       ['%num' => count($pub_ids),
        '%title' => $pub_details['Citation'],
        '%dbxref' => $pub_details['Publication Dbxref'],
        '%ids' => implode(",", $pub_ids)],
      $message_opts
    );
    $action = 'skipped';
    return FALSE;
  }
  if(count($pub_ids) == 1 and $update_if_exists) {
    $pub_id = $pub_ids[0];
  }

  // Get the publication type (use the first publication type).
  if (array_key_exists('Publication Type', $pub_details)) {
    $pub_type = '';
    if(is_array($pub_details['Publication Type'])) {
      $pub_type = $pub_details['Publication Type'][0];
    }
    else {
      $pub_type = $pub_details['Publication Type'];
    }
    $identifiers = array(
      'name' => $pub_type,
      'cv_id' => array(
        'name' => 'tripal_pub'
      ),
    );
    $pub_type = chado_get_cvterm($identifiers);
  }
  else {
    tripal_report_error($message_type, TRIPAL_ERROR,
      "The Publication Type is a required property but is missing", [], $error_opts);
    $action = 'error';
    return FALSE;
  }
  if (!$pub_type) {
    tripal_report_error($message_type, TRIPAL_ERROR, 
      "Cannot find publication type: '%type'",
      ['%type' => $pub_details['Publication Type'][0]], $error_opts);
    $action = 'error';
    return FALSE;
  }

  // The series name field in the pub table is only 255 characters, so we 
  // should trim just in case.
  $series_name = '';
  if (array_key_exists('Series_Name', $pub_details)) {
    $series_name = substr($pub_details['Series Name'], 0, 255);
  }
  if (array_key_exists('Journal Name', $pub_details)) {
    $series_name = substr($pub_details['Journal Name'], 0, 255);
  }

  // Build the values array for inserting or updating.
  $values = array(
    'title'       => $pub_details['Title'],
    'volume'      => (isset($pub_details['Volume'])) ? $pub_details['Volume'] : '',
    'series_name' => $series_name,
    'issue'       => (isset($pub_details['Issue'])) ? $pub_details['Issue'] : '',
    'pyear'       => (isset($pub_details['Year'])) ? $pub_details['Year'] : '',
    'pages'       => (isset($pub_details['Pages'])) ? $pub_details['Pages'] : '',
    'uniquename'  => $pub_details['Citation'],
    'type_id'     => $pub_type->cvterm_id,
  );

  // If there is no pub_id then we need to do an insert.
  if (!$pub_id) {
    $options = array('statement_name' => 'ins_pub_tivoseispypaunty');
    $pub = chado_insert_record('pub', $values, $options);
    if (!$pub) {
      tripal_report_error($message_type, TRIPAL_ERROR, 
        "Cannot insert the publication with title: %title",
        ['%title' => $pub_details['Title']], $error_opts);
      $action = 'error';
      return FALSE;
    }
    $pub_id = $pub['pub_id'];
    $action = 'inserted';
  }

  // If there is a pub_id and we've been told to update, then do the update.
<<<<<<< HEAD
  else if ($pub_id and $update_if_exists) {
=======
  if ($pub_id and $update_if_exists) {
>>>>>>> e77f6f0d
    $match = array('pub_id' => $pub_id);
    $options = array('statement_name' => 'up_pub_tivoseispypaunty');
    $success = chado_update_record('pub', $match, $values, $options);
    if (!$success) {
      tripal_report_error($message_type, TRIPAL_ERROR, 
        "Cannot update the publication with title: %title",
        ['%title' => $pub_details['Title']], $error_opts);
      $action = 'error';
      return FALSE;
    }
    $action = 'updated';
  }

  // Before we add any new properties we need to remove those that are there 
  // if this is an update.  The only thing we don't want to remove are the 
  // 'Publication Dbxref'.
  if ($update_if_exists) {
    $sql = "
      DELETE FROM {pubprop}
      WHERE
        pub_id = :pub_id AND
        NOT type_id in (
          SELECT cvterm_id
          FROM {cvterm}
          WHERE name = 'Publication Dbxref'
        )
    ";
    chado_query($sql, array(':pub_id' => $pub_id));
  }

  // Iterate through the properties and add them.
  foreach ($pub_details as $key => $value) {
    
    // The pub_details may have the raw search data (e.g. in XML from PubMed. 
    // We'll irgnore this for now.
    if($key == 'raw') {
      continue;
    }
    
    // Since we're not updating the 'Publication Dbxref' on an update
    // skip this property.
    if ($update_if_exists and $key == 'Publication Dbxref') {
      continue;
    }

    // Get the cvterm by name.
    $identifiers = array(
      'name' => $key,
      'cv_id' => array(
        'name' => 'tripal_pub'
      ),
    );
    $cvterm = chado_get_cvterm($identifiers);

    // If we could not find the cvterm by name then try by synonym.
    if (!$cvterm) {
      $identifiers = array(
        'synonym' => array(
          'name' => $key,
          'cv_name' => 'tripal_pub'
        )
      );
      $cvterm = chado_get_cvterm($identifiers);
    }
    if (!$cvterm) {
      tripal_report_error($message_type, TRIPAL_ERROR, 
        "Cannot find term: '%prop'. Skipping.", ['%prop' => $key], $error_opts);
      continue;
    }

    // Skip details that won't be stored as properties.
    if ($key == 'Author List') {
      tripal_pub_add_authors($pub_id, $value, $do_contact);
      continue;
    }
    if ($key == 'Title' or $key == 'Volume' or $key == 'Journal Name' or $key == 'Issue' or
    $key == 'Year' or $key == 'Pages') {
      continue;
    }

    $success = 0;
    if (is_array($value)) {
      foreach ($value as $subkey => $subvalue) {
        
        // If the key is an integer then this array is a simple list and
        // we will insert using the primary key. Otheriwse, use the new key.
        if(is_int($subkey)) {
          $success = chado_insert_property(
            array('table' => 'pub', 'id' => $pub_id),
            array('type_name' => $key, 'cv_name' => 'tripal_pub', 'value' => $subvalue)
          );
        }
        else {
          $success = chado_insert_property(
            array('table' => 'pub', 'id' => $pub_id),
            array('type_name' => $subkey, 'cv_name' => 'tripal_pub', 'value' => $subvalue)
          );
        }
      }
    }
    else {
      $success = chado_insert_property(
        array('table' => 'pub', 'id' => $pub_id),
        array('type_name' => $key, 'cv_name' => 'tripal_pub', 'value' => $value),
        array('update_if_present' => TRUE)
      );
    }
    if (!$success) {
      tripal_report_error($message_type, TRIPAL_ERROR, 
<<<<<<< HEAD
        "Cannot add property '%prop' to publication. Skipping.",
=======
        "Cannot add property '%prop' to pubprop table. Skipping.",
>>>>>>> e77f6f0d
        ['%prop' => $key], $error_opts);
      continue;
    }
  }

  return $pub_id;
}



/**
 * Add one or more authors to a publication
 *
 * @param $pub_id
 *   The publication ID of the pub in Chado.
 * @param $authors
 *   An array of authors.  Each author should have a set of keys/value pairs
 *   describing the author.
 * @param $do_contact
 *   Optional. Set to TRUE if a contact entry should be added to the Chado contact table
 *   for authors of the publication.
 * @ingroup tripal_pub
 */
function tripal_pub_add_authors($pub_id, $authors, $do_contact) {
  $rank = 0;

  // First remove any of the existing pubauthor entires.
  $sql = "DELETE FROM {pubauthor} WHERE pub_id = :pub_id";
  chado_query($sql, array(':pub_id' => $pub_id));

  // Iterate through the authors and add them to the pubauthors and contact
  // tables of chado, then link them through the custom pubauthors_contact
  // table.
  foreach ($authors as $author) {
    // Skip invalid author entires.
    if (isset($author['valid']) AND $author['valid'] == 'N') {
      continue;
    }
    // remove the 'valid' property as we don't have a CV term for it
    unset($author['valid']);

    $values = array(
      'pub_id' => $pub_id,
      'rank' => $rank,
    );

    // construct the contact.name field using the author information
    $name = '';
    $type = 'Person';
    if (isset($author['Given Name'])) {
      $name .= $author['Given Name'];
      $values['givennames'] = $author['Given Name'];
    }
    if (isset($author['Surname'])) {
      $name .= ' ' . $author['Surname'];
      $values['surname'] = substr($author['Surname'], 0, 100);
    }
    if (isset($author['Suffix'])) {
      $name .= ' ' . $author['Suffix'];
      $values['suffix'] = $author['Suffix'];
    }
    if (isset($author['Collective'])) {
      $name = $author['Collective'];
      $type = 'Collective';
      if (!isset($author['Surname']))
        $values['surname'] = substr($author['Collective'], 0, 100);
    }
    $name = trim($name);

    // add an entry to the pubauthors table
    $options = array('statement_name' => 'ins_pubauthor_idrasugisu');
    $pubauthor = chado_insert_record('pubauthor', $values, $options);

    // if the user wants us to create a contact for each author then do it.
    if ($do_contact) {
      // Add the contact
      $contact = chado_insert_contact(array(
        'name' => $name,
        'description' => '',
        'type_name' => $type,
        'properties' => $author
      ));

      // if we have succesfully added the contact and the pubauthor entries then we want to
      // link them together
      if ($contact and $pubauthor) {

        // link the pubauthor entry to the contact
        $values = array(
          'pubauthor_id' => $pubauthor['pubauthor_id'],
          'contact_id' => $contact['contact_id'],
        );
        $options = array('statement_name' => 'ins_pubauthorcontact_puco');
        $pubauthor_contact = chado_insert_record('pubauthor_contact', $values, $options);
        if (!$pubauthor_contact) {
          tripal_report_error('tripal_pub', TRIPAL_ERROR, "Cannot link pub authro and contact.", array());
        }
      }
    }
    $rank++;
  }
}

/**
 * This function generates an array suitable for use with the
 * tripal_pub_create_citation function for any publication
 * already stored in the Chado tables.
 *
 * @param $pub_id
 *   The publication ID
 * @param $skip_existing
 *   Set to TRUE to skip publications that already have a citation
 *   in the pubprop table.  Set to FALSE to generate a citation
 *   regardless if the citation already exists.
 *
 * @return
 *   An array suitable for the trpial_pub_create_citation function. On
 *   failure returns FALSE.
 *
 * @ingroup tripal_pub
 */
function tripal_pub_get_publication_array($pub_id, $skip_existing = TRUE) {

  $options = array('return_array' => 1);

  // ---------------------------------
  // get the publication
  // ---------------------------------
  $values = array('pub_id' => $pub_id);
  $pub = chado_generate_var('pub', $values);

  // expand the title
  $pub = chado_expand_var($pub, 'field', 'pub.title');
  $pub = chado_expand_var($pub, 'field', 'pub.volumetitle');
  $pub = chado_expand_var($pub, 'field', 'pub.uniquename');
  $pub_array = array();
  if (trim($pub->title)) {
    $pub_array['Title'] = $pub->title;
  }
  if (trim($pub->volumetitle)) {
    $pub_array['Volume Title'] = $pub->volumetitle;
  }
  if (trim($pub->volume)) {
    $pub_array['Volume'] = $pub->volume;
  }
  if (trim($pub->series_name)) {
    $pub_array['Series Name'] = $pub->series_name;
  }
  if (trim($pub->issue)) {
    $pub_array['Issue'] = $pub->issue;
  }
  if (trim($pub->pyear)) {
    $pub_array['Year'] = $pub->pyear;
  }
  if (trim($pub->pages)) {
    $pub_array['Pages'] = $pub->pages;
  }
  if (trim($pub->miniref)) {
    $pub_array['Mini Ref'] = $pub->miniref;
  }
  if (trim($pub->uniquename)) {
    $pub_array['Uniquename'] = $pub->uniquename;
  }
  $pub_array['Publication Type'][] = $pub->type_id->name;

  // ---------------------------------
  // get the citation
  // ---------------------------------
  $values = array(
    'pub_id' => $pub->pub_id,
    'type_id' => array(
      'name' => 'Citation',
    ),
  );
  $citation = chado_generate_var('pubprop', $values);
  if ($citation) {
    $citation = chado_expand_var($citation, 'field', 'pubprop.value', $options);
    if (count($citation) > 1) {
      tripal_report_error('tripal_pub', TRIPAL_ERROR, "Publication has multiple citations already: %pub_id",
      array('%pub_id' => $pubid));
      return FALSE;
    }
    elseif (count($citation) == 1 and $skip_existing == TRUE) {
      // skip this publication, it already has a citation
      return FALSE;
    }
  }

  // ---------------------------------
  // get the publication types
  // ---------------------------------
  $values = array(
    'pub_id' => $pub->pub_id,
    'type_id' => array(
      'name' => 'Publication Type',
    ),
  );
  $ptypes = chado_generate_var('pubprop', $values, $options);
  if ($ptypes) {
    $ptypes = chado_expand_var($ptypes, 'field', 'pubprop.value', $options);
    foreach ($ptypes as $ptype) {
      $pub_array['Publication Type'][] = $ptype->value;
    }
  }

  // ---------------------------------
  // get the authors list
  // ---------------------------------
  $values = array(
    'pub_id' => $pub->pub_id,
    'type_id' => array(
      'name' => 'Authors',
    ),
  );
  $authors = chado_generate_var('pubprop', $values);
  $authors = chado_expand_var($authors, 'field', 'pubprop.value', $options);
  if (count($authors) > 1) {
    tripal_report_error('tripal_pub', TRIPAL_ERROR, "Publication has multiple author lists. It should have only one list: %pub_id",
    array('%pub_id' => $pubid));
    return FALSE;
  }
  else if (trim($authors->value)) {
    $pub_array['Authors'] = $authors->value;
  }
  // if there is no 'Author's property then try to retreive authors from the pubauthor table
  else {
    $sql = "
      SELECT string_agg(surname || ' ' || givennames, ', ')
      FROM {pubauthor}
      WHERE pub_id = :pub_id
      GROUP BY pub_id
    ";
    $au = chado_query($sql, array(':pub_id' => $pub_id))->fetchField();
    if ($au) {
      $pub_array['Authors'] = $au;
    }
  }

  //Get other props
  $props = array(
    'Journal Abbreviation',
    'Elocation',
    'Media Code',
    'Conference Name',
    'Keywords',
    'Series Name',
    'pISSN',
    'Publication Date',
    'Journal Code',
    'Journal Alias',
    'Journal Country',
    'Published Location',
    'Publication Model',
    'Language Abbr',
    'Alias',
    'Publication Dbxref',
    'Copyright',
    'Abstract',
    'Notes',
    'Citation',
    'Language',
    'URL',
    'eISSN',
    'DOI',
    'ISSN',
    'Publication Code',
    'Comments',
    'Publisher',
    'Media Alias',
    'Original Title'
  );
  foreach ($props AS $prop) {
    $sql =
      "SELECT value FROM {pubprop}
       WHERE type_id =
         (SELECT cvterm_id
          FROM {cvterm}
          WHERE name = :cvtname AND cv_id =
            (SELECT cv_id
             FROM {cv}
             WHERE name = 'tripal_pub'
            )
         )
       AND pub_id = :pub_id
    ";
    $val = trim(chado_query($sql, array(':cvtname' => $prop, ':pub_id' => $pub->pub_id))->fetchField());
    if ($val) {
      $pub_array[$prop] =$val;
    }
  }
  return $pub_array;
}





/**
 * This function is used to perfom a query using one of the supported databases
 * and return the raw query results. This may be XML or some other format
 * as provided by the database.
 *
 * @param $dbxref
 *   The unique database ID for the record to retrieve.  This value must
 *   be of the format DB_NAME:ACCESSION where DB_NAME is the name of the
 *   database (e.g. PMID or AGL) and the ACCESSION is the unique identifier
 *   for the record in the database.
 *
 * @return
 *   Returns the publication array or FALSE if a problem occurs
 *
 * @ingroup tripal_pub
 */
function tripal_get_remote_pub($dbxref) {

  if(preg_match('/^(.*?):(.*?)$/', $dbxref, $matches)) {
    $remote_db = $matches[1];
    $accession = $matches[2];

    // check that the database is supported
    $supported_dbs = variable_get('tripal_pub_supported_dbs', array('PMID'));
    if(!in_array($remote_db, $supported_dbs)) {
      return FALSE;
    }

    $search = array(
      'num_criteria' => 1,
      'remote_db' => $remote_db,
      'criteria' => array(
        '1' => array(
          'search_terms' => "$remote_db:$accession",
          'scope' => 'id',
          'operation' => '',
          'is_phrase' => 0,
        ),
      ),
    );
    $pubs = tripal_get_remote_pubs($remote_db, $search, 1, 0);

    return $pubs['pubs'][0];
  }
  return FALSE;
}

/**
 * Retrieves a list of publications as an associated array where
 *  keys correspond directly with Tripal Pub CV terms.
 *
 * @param remote_db
 *    The name of the remote publication database to query. These names should
 *    match the name of the databases in the Chado 'db' table. Currently
 *    supported databass include
 *      'PMID':  PubMed
 *
 * @param search_array
 *    An associate array containing the search criteria. The following key
 *    are expected
 *      'remote_db':     Specifies the name of the remote publication database
 *      'num_criteria':  Specifies the number of criteria present in the search array
 *      'days':          The number of days to include in the search starting from today
 *      'criteria':      An associate array containing the search critiera. There should
 *                       be no less than 'num_criteria' elements in this array.
 *
 *    The following keys are expected in the 'criteria' array
 *      'search_terms':  A list of terms to search on, separated by spaces.
 *      'scope':         The fields to search in the remote database. Valid values
 *                       include: 'title', 'abstract', 'author' and 'any'
 *      'operation':     The logical operation to use for this criteria. Valid
 *                       values include: 'AND', 'OR' and 'NOT'.
 * @param $num_to_retrieve
 *    The number of records to retrieve.  In cases with large numbers of
 *    records to retrieve, the remote database may limit the size of each
 *    retrieval.
 * @param $page
 *    Optional.  If this function is called where the
 *    page for the pager cannot be set using the $_GET variable, use this
 *    argument to specify the page to retrieve.
 *
 * @return
 *   Returns an array of pubs where each element is
 *   an associative array where the keys are Tripal Pub CV terms.
 *
 * @ingroup tripal_pub
 */
function tripal_get_remote_pubs($remote_db, $search_array, $num_to_retrieve, $page = 0) {

  // now call the callback function to get the results
  $callback = "tripal_pub_remote_search_$remote_db";
  $pubs =  array(
    'total_records' => 0,
    'search_str'    => '',
    'pubs'          => array(),
  );
  if (function_exists($callback)) {
    $pubs = call_user_func($callback, $search_array, $num_to_retrieve, $page);
  }
  return $pubs;
}

/**
 * The admin form for submitting job to create citations
 *
 * @param $form_state
 *
 * @ingroup tripal_pub
 */
function tripal_pub_citation_form($form, &$form_state) {

  $form['instructions'] = array(
    '#markup' => '<p>Use this form to unify publication citations. Citations are created automtically when
      importing publications but citations are set by the user when publications are added manually.
      Or publications added to the Chado database by tools other than the Tripal Publication Importer may
      not have citations set. If you are certain that all necessary information for all publications is present (e.g.
      authors, volume, issue, page numbers, etc.) but citations are not consistent, then you can
      choose to update all citations for all publications using the form below. Alternatively, you
      can update citations only for publication that do not already have one.</p>'
  );

  $form['options'] = array(
    '#type' => 'radios',
    '#options' => array(
      'all' => 'Create citation for all publications. Replace the existing citation if it exists.',
      'new' => 'Create citation for publication only if it does not already have one.'),
    '#default_value' => 'all'
  );

  $form['submit'] = array(
    '#type' => 'submit',
    '#value' => t('Submit')
  );

  return $form;
}

/**
 * Submit form. Create Tripal job for citations
 *
 * @param $form_state
 *
 * @ingroup tripal_pub
 */
function tripal_pub_citation_form_submit(&$form_state) {
  $options [0] = $form_state['options']['#value'];
  tripal_add_job("Create citations ($options[0])", 'tripal_pub', 'chado_pub_create_citations', $options, $user->uid);
}<|MERGE_RESOLUTION|>--- conflicted
+++ resolved
@@ -876,7 +876,7 @@
  *
  * @param $pubs
  *   An array containing a list of publications to add to Chado.  The
- *   array contains a set of details for the publication. 
+ *   array contains a set of details for the publication.
  * @param $do_contact
  *   Set to TRUE if authors should automatically have a contact record added
  *   to Chado.
@@ -906,18 +906,11 @@
     'print' => TRUE,
   ];
   
-<<<<<<< HEAD
   $report = [];
   $report['error'] = [];
   $report['inserted'] = [];
   $report['skipped'] = [];
   $report['updated'] = [];
-=======
-  $report = array();
-  $report['error'] = 0;
-  $report['inserted'] = array();
-  $report['skipped'] = array();
->>>>>>> e77f6f0d
   $total_pubs = count($pubs);
 
   // iterate through the publications and add each one
@@ -984,32 +977,16 @@
  *   Optional. Set to TRUE if a contact entry should be added to the Chado 
  *   contact table for authors of the publication.
  * @param $update_if_exists
-<<<<<<< HEAD
- *   Optional.  If the publication already exists then this function will return
- *   without adding a new publication.  However, set this value to TRUE to force
- *   the function to pudate the publication using the $pub_details that are 
- *   provided.
-=======
  *   Optional.  If the publication already exists then this function will 
  *   return without adding a new publication.  However, set this value to 
  *   TRUE to force the function to pudate the publication using the 
  *   $pub_details that are provided.   
->>>>>>> e77f6f0d
  * @param $job
  *   The jobs management object for the job if this function is run as a job. 
  *   This argument is added by Tripal during a job run and is not needed if
  *   this function is run directly.
  * @return
  *   If the publication already exists, is inserted or updated then the 
-<<<<<<< HEAD
- *   publication ID is returned, otherwise FALSE is returned. If the publication
- *   already exists and $update_if_exists is not TRUE then the $action variable 
- *   is set to 'skipped'. If the publication already exists and 
- *   $update_if_exists is TRUE and if the update was successful then $action 
- *   is set to 'updated'.  Otherwise on successful insert the $action variable 
- *   is set to 'inserted'.  If the function failes then the $action variable 
- *   is set to 'error'
-=======
  *   publication ID is returned, otherwise FALSE is returned. If the 
  *   publication already exists and $update_if_exists is not TRUE then the 
  *   $action variable is set to 'skipped'. If the publication already exists 
@@ -1017,7 +994,6 @@
  *   $action is set to 'updated'.  Otherwise on successful insert the 
  *   $action variable is set to 'inserted'.  If the function failes then the
  *   $action variable is set to 'error'
->>>>>>> e77f6f0d
  *
  * @ingroup tripal_pub
  */
@@ -1146,11 +1122,7 @@
   }
 
   // If there is a pub_id and we've been told to update, then do the update.
-<<<<<<< HEAD
   else if ($pub_id and $update_if_exists) {
-=======
-  if ($pub_id and $update_if_exists) {
->>>>>>> e77f6f0d
     $match = array('pub_id' => $pub_id);
     $options = array('statement_name' => 'up_pub_tivoseispypaunty');
     $success = chado_update_record('pub', $match, $values, $options);
@@ -1260,11 +1232,7 @@
     }
     if (!$success) {
       tripal_report_error($message_type, TRIPAL_ERROR, 
-<<<<<<< HEAD
-        "Cannot add property '%prop' to publication. Skipping.",
-=======
         "Cannot add property '%prop' to pubprop table. Skipping.",
->>>>>>> e77f6f0d
         ['%prop' => $key], $error_opts);
       continue;
     }
