--- conflicted
+++ resolved
@@ -510,11 +510,8 @@
  */
 function tripal_chado_load_obo_v1_2($file, $jobid = NULL, &$newcvs) {
 
-<<<<<<< HEAD
   //$transaction = db_transaction();
-=======
-  #$transaction = db_transaction();
->>>>>>> 2a29ef5a
+
   print "\nNOTE: Loading of this OBO file is performed using a database transaction. \n" .
       "If the load fails or is terminated prematurely then the entire set of \n" .
       "insertions/updates is rolled back and will not be found in the database\n\n";
@@ -913,7 +910,7 @@
       // sequence ontology that uses has_part as primary relationship between
       // terms. So, when loading the GO, we'll not include has_part
       // relationships.
-      if ($rel == 'has_part' and $cvterm->dbxref_id->db_id->name = 'GO') {
+      if ($rel == 'has_part' and $cvterm->dbxref_id->db_id->name == 'GO') {
         continue;
       }
       if (!tripal_cv_obo_add_relationship($cvterm, $defaultcv, $rel, $object, $is_relationship, $default_db)) {
