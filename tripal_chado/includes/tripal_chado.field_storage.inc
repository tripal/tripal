<?php

/**
 * Implements hook_field_storage_info().
 */
function tripal_chado_field_storage_info() {
  return array(
    'field_chado_storage' => array(
      'label' => t('Chado'),
      'description' => t('Stores fields in the local Chado database.'),
      'settings' => array(),
      // The logo_url key is supported by Tripal. It's not a Drupal key. It's
      // used for adding a logo or picture for the data store to help make it
      // more easily recognized on the  field_ui_field_overview_form. Ideally
      // the URL should point to a relative path on the local Drupal site.
      'logo_url' => url(drupal_get_path('module', 'tripal') . '/theme/images/250px-ChadoLogo.png'),
    ),
  );
}

/**
 * Implements hook_field_storage_write().
 */
function tripal_chado_field_storage_write($entity_type, $entity, $op, $fields) {

  // Get the bundle and the term for this entity.
  $bundle = tripal_load_bundle_entity(array('name' => $entity->bundle));
  $term = entity_load('TripalTerm', array('id' => $entity->term_id));
  $term = reset($term);

  // Convert the Tripal term entity into the appropriate record in Chado.
  $dbxref = tripal_get_dbxref(array('accession' => $term->accession, 'db_id' => array('name' => $term->vocab->vocabulary)));
  $cvterm = tripal_get_cvterm(array('dbxref_id' => $dbxref->dbxref_id));

  // Get the base table, type field and record_id from the entity.
  $base_table = $entity->chado_table;
  $type_field = $entity->chado_column;
  $record     = $entity->chado_record;
  $record_id  = $entity->chado_record_id;
  $base_schema = chado_get_schema($base_table);
  $base_pkey = $base_schema['primary key'][0];

  // Convert the fields into a key/value list of fields and their values.
  $field_vals = tripal_chado_field_storage_write_merge_fields($fields, $entity_type, $entity);
<<<<<<< HEAD

=======
//dpm($field_vals);
>>>>>>> 51efe536

  // First, write the record for the base table.  If we have a record id then
  // this is an update and we need to set the primary key.  If not, then this
  // is an insert and we need to set the type_id if the table supports it.
  $values = $field_vals[$base_table];
  if ($record_id) {
    $values[$base_pkey] = $record_id;
  }
  elseif ($type_field) {
    $values[$type_field] = $cvterm->cvterm_id;
  }
  $base_record_id = tripal_chado_field_storage_write_table($base_table, $values);

  // If this is an insert then add the chado_entity record.
  if ($op == FIELD_STORAGE_INSERT) {
    // Add the record to the proper chado entity table
    $chado_entity_table = chado_get_bundle_entity_table($bundle);
    $record = array(
      'entity_id' => $entity->id,
      'record_id' => $base_record_id,
    );
    $success = drupal_write_record($chado_entity_table, $record);
    if (!$success) {
      drupal_set_message('Unable to insert new Chado entity.', 'error');
    }
  }

  // Now that we have handled the base table, we need to handle linking tables.
  foreach ($field_vals as $table_name => $details) {
    // Skip the base table as we've already dealt with it.
    if ($table_name == $base_table) {
      continue;
    }
    foreach ($details as $delta => $values) {
      $record_id = tripal_chado_field_storage_write_table($table_name, $values);
    }
  }
}

/**
 * Write (inserts/updates/deletes) values for a Chado table.
 *
 * The $values array is of the same format used by chado_insert_record() and
 * chado_update_record().  However, both of those methods will use any nested
 * arrays (i.e. representing foreign keys) to select an appropriate record ID
 * that can be substituted as the value.  Here, the nested arrays are
 * either inserted or updated as well, but the choice is determined if the
 * primary key value is present.  If present an update occurs, if not present
 * then an insert occurs.
 *
 * This function is recursive and nested arrays from the lowest point of the
 * "tree" are dealt with first.
 *
 * @param $table_name
 *   The name of the table on which the insertion/update is performed.
 * @param $values
 *   The values array for the insertion.
 *
 * @throws Exception
 *
 * @return
 *   The unique record ID.
 */
function tripal_chado_field_storage_write_table($table_name, $values) {
  $schema = chado_get_schema($table_name);
  $fkeys = $schema['foreign keys'];
  $pkey = $schema['primary key'][0];


  // Fields with a cardinality greater than 1 will often submit an
  // empty form.  We want to remove these empty submissions.  We can detect
  // them if all of the fields are empty.
  $num_empty = 0;
  foreach ($values as $column => $value) {
    if (!$value) {
      $num_empty++;
    }
  }
  if ($num_empty == count(array_keys($values))) {
    return '';
  }

  // If the primary key column has a value but all other values are empty then
  // this is a delete.
  if (array_key_exists($pkey, $values) and $values[$pkey]) {
    $num_vals = 0;
    foreach ($values as $value) {
      if ($value) {
        $num_vals++;
      }
    }
    if ($num_vals == 1) {
      $new_vals[$pkey] = $values[$pkey];
      if (!chado_delete_record($table_name, $new_vals)) {
        throw new Exception('Could not delete record from table: "' . $table_name . '".');
      }
      return '';
    }
  }

  // If the primary key column does not have a value then this is an insert.
  if (!array_key_exists($pkey, $values) or !$values[$pkey] or !isset($values[$pkey])) {
    // Before inserting, we want to make sure the record does not
    // already exist.  Using the unique constraint check for a matching record.
    $options = array('is_duplicate' => TRUE);
    $is_duplicate = chado_select_record($table_name, array('*'), $values, $options);
    if($is_duplicate) {
      $record = chado_select_record($table_name, array('*'), $values);
      return $record[0]->$pkey;
    }

    // Insert the values array as a new record in the table but remove the
    // pkey as it should be set.
    $new_vals = $values;
    unset($new_vals[$pkey]);
    $record = chado_insert_record($table_name, $new_vals);
    if ($record === FALSE) {
      throw new Exception('Could not insert Chado record into table: "' . $table_name . '".');
    }
    return $record[$pkey];
  }

  // If we've made it to this point then this is an update.
  // TODO: what if the unique constraint matches another record?  That is
  // not being tested for here.
  $match[$pkey] = $values[$pkey];
  if (!chado_update_record($table_name, $match, $values)) {
    drupal_set_message("Could not update Chado record in table: $table_name.", 'error');
  }
  return $values[$pkey];
}

/**
 * Implements hook_field_storage_pre_load().
 *
 * Adds a 'chado_record' object containing the base record for the
 * entity.
 */
function tripal_chado_field_storage_pre_load($entity_type, $entities, $age,
    $fields, $options) {


  // Itereate through the entities and add in the Chado record.
  foreach ($entities as $id => $entity) {

    // Only deal with Tripal Entities.
    if ($entity_type != 'TripalEntity') {
      continue;
    }

    $record_id = NULL;
    if (property_exists($entity, 'chado_table')) {
      // Get the base table and record id for the fields of this entity.
      $base_table = $entity->chado_table;
      $type_field = $entity->chado_column;
      $record_id  = $entity->chado_record_id;
    }
    else {
      $bundle = tripal_load_bundle_entity(array('name' => $entity->bundle));
      $base_table = $bundle->data_table;
      $type_field = $bundle->type_column;

      // Get the record id for the fields of this entity.
      $chado_entity_table = chado_get_bundle_entity_table($bundle);
      $details = db_select($chado_entity_table, 'ce')
        ->fields('ce')
        ->condition('entity_id', $entity->id)
        ->execute()
        ->fetchObject();
      if ($details) {
        $record_id  = isset($details->record_id) ? $details->record_id : '';
      }
      $entity->chado_table = $base_table;
      $entity->chado_record_id = $record_id;
      $entity->chado_column = $type_field;
    }
    if ($record_id) {
      // Get this table's schema.
      $schema = chado_get_schema($base_table);
      $pkey_field = $schema['primary key'][0];

      // Get the base record if one exists
      $columns = array('*');
      $match = array($pkey_field => $record_id);
      $record = chado_generate_var($base_table, $match);
      $entity->chado_record = $record;
    }
  }
}

/**
 * Implements hook_field_storage_load().
 *
 * Responsible for loading the fields from the Chado database and adding
 * their values to the entity.
 */
function tripal_chado_field_storage_load($entity_type, $entities, $age,
    $fields, $options) {

  $load_current = $age == FIELD_LOAD_CURRENT;
  global $language;
  $langcode = $language->language;

  foreach ($entities as $id => $entity) {
    $base_table = $entity->chado_table;
    $type_field = $entity->chado_column;
    $record_id  = $entity->chado_record_id;
    $record = $entity->chado_record;
    $schema = chado_get_schema($base_table);

    // Iterate through the entity's fields so we can get the column names
    // that need to be selected from each of the tables represented.
    $tables = array();
    foreach ($fields as $field_id => $ids) {

      // By the time this hook runs, the relevant field definitions have been
      // populated and cached in FieldInfo, so calling field_info_field_by_id()
      // on each field individually is more efficient than loading all fields in
      // memory upfront with field_info_field_by_ids().
      $field = field_info_field_by_id($field_id);
      $field_name = $field['field_name'];
      $field_type = $field['type'];
      $field_module = $field['module'];

      // Get the instance for this field.  If no instance exists then skip
      // loading of this field. This can happen when a field is deleted from
      // a bundle using the user UI form.
      // TODO: how to deal with deleted fields?
      $instance = field_info_instance($entity_type, $field_name, $entity->bundle);

      if (!$instance) {
        continue;
      }

      // Skip fields that don't map to a Chado table.
      if (!array_key_exists('settings', $instance) or
          !array_key_exists('chado_table', $instance['settings'])) {
        continue;
      }

      // Get the Chado table and column for this field.
      $field_table = $instance['settings']['chado_table'];
      $field_column = $instance['settings']['chado_column'];

      // There are only two types of fields: 1) fields that represent a single
      // column of the base table, or 2) fields that represent a linked record
      // in a many-to-one relationship with the base table.

      // Type 1: fields from base tables.
      if ($field_table == $base_table) {
        // Set an empty value by default, and if there is a record, then update.
        $entity->{$field_name}['und'][0]['value'] = '';
        if ($record and property_exists($record, $field_column)) {
          // If the field column is an object then it's a FK to another table.
          // and because $record object is created by the chado_generate_var()
          // function we must go one more level deeper to get the value
          if (is_object($record->$field_column)) {
            $fkey_column = $field_column;
            foreach($schema['foreign keys'] as $table => $fk_details) {
              foreach($fk_details['columns'] as $lfkey => $rfkey) {
                if ($lfkey == $field_column) {
                  $fkey_column = $rfkey;
                }
              }
            }
            $entity->{$field_name}['und'][0]['chado-' . $field_table . '__' . $field_column] = $record->$field_column->$fkey_column;
          }
          else {
            // For non FK fields we'll make the field value be the same
            // as the column value.
            $entity->{$field_name}['und'][0]['value'] = $record->$field_column;
            $entity->{$field_name}['und'][0]['chado-' . $field_table . '__' . $field_column] = $record->$field_column;
          }
        }

        // Allow the creating module to alter the value if desired.  The
        // module should do this if the field has any other form elements
        // that need populationg besides the value which was set above.
        tripal_load_include_field_class($field_type);
        if (class_exists($field_type) and is_subclass_of($field_type, 'TripalField')) {
          $tfield = new $field_type($field, $instance);
          $tfield->load($entity, array('record' => $record));
        }
        // For text fields that were not handled by a TripalField class we
        // want to automatically expand those fields.
        else {
          if ($schema['fields'][$field_column]['type'] == 'text') {
            $record = chado_expand_var($record, 'field', "$field_table.$field_column");
            $entity->{$field_name}['und'][0]['value'] = $record->$field_column;
            // Text fields that have a text_processing == 1 setting need a
            // special 'format' element too:
            if (array(key_exists('text_processing', $instance['settings']) and
                $instance['settings']['text_processing'] == 1)) {
              // TODO: we need a way to write the format back to the
              // instance settings if the user changes it when using the form.
              $entity->{$field_name}['und'][0]['format'] = array_key_exists('format', $instance['settings']) ? $instance['settings']['format'] : 'full_html';
            }
          }
        }
      }

      // Type 2: fields for linked records.  These fields will have any number
      // of form elements that might need populating so we'll offload the
      // loading of these fields to the field itself.
      if ($field_table != $base_table) {

        // Set an empty value by default, and let the hook function update it.
        $entity->{$field_name}['und'][0]['value'] = '';
        tripal_load_include_field_class($field_type);
        if (class_exists($field_type) && method_exists($field_type, 'load')) {
          $tfield = new $field_type($field, $instance);
          $tfield->load($entity, array('record' => $record));
        }
      }

    } // end: foreach ($fields as $field_id => $ids) {
  } // end: foreach ($entities as $id => $entity) {
}
/**
 * Merges the values of all fields into a single array keyed by table name.
 */
function tripal_chado_field_storage_write_merge_fields($fields, $entity_type, $entity) {
  $all_fields = array();
  $base_fields = array();

  // Iterate through all of the fields and organize them into a
  // new fields array keyed by the table name
  foreach ($fields as $field_id => $ids) {

    // Get the field name and information about it.
    $field = field_info_field_by_id($field_id);
    $field_name = $field['field_name'];
    $instance = field_info_instance('TripalEntity', $field['field_name'], $entity->bundle);
    // Some fields (e.g. chado_linker_cvterm_adder) don't add data to
    // Chado so they don't have a table, but they are still attached to the
    // entity. Just skip these.
    if (!array_key_exists('chado_table', $instance['settings'])) {
      continue;
    }
    $chado_table = $instance['settings']['chado_table'];
    $chado_column = $instance['settings']['chado_column'];
    $base_table = $instance['settings']['base_table'];

    // Iterate through the field's items. Fields with cardinality ($delta) > 1
    // are multi-valued.
    $items = field_get_items($entity_type, $entity, $field_name);
    $temp = array();
    foreach ($items as $delta => $item) {

      // A field may have multiple items. The field can use items
      // indexed with "chado-" to represent values that should map directly
      // to chado tables and fields.
      $value_set = FALSE;
      foreach ($item as $item_name => $value) {
        $matches = array();
        if (preg_match('/^chado-(.*?)__(.*?)$/', $item_name, $matches)) {
          $table_name = $matches[1];
          $column_name = $matches[2];
          // If this field belongs to the base table then we just add
          // those values in... there's no delta.
          if ($table_name == $base_table) {
            $base_fields[$table_name][$column_name] = $value;
          }
          else {
            $temp[$table_name][$delta][$column_name] = $value;
          }
          $value_set = TRUE;
        }
      }

      // If there is no value set for the field using the
      // chado-[table_name]__[field name] naming schema then check if a 'value'
      // item is present and if so use that for the table column value.
      if (!$value_set and array_key_exists('value', $items[$delta]) and
          !is_array($items[$delta]['value'])) {
        // If this field belongs to the base table then we just add
        // those values in... there's no delta.
        if ($base_table == $chado_table) {
          $base_fields[$chado_table][$chado_column] = $item['value'];
        }
        else {
          $temp[$chado_table][$delta][$chado_column] = $item['value'];
        }
      }
    }

    // Now merge the records for this field with the $new_fields array
    foreach ($temp as $table_name => $details) {
      foreach ($details as $delta => $list) {
        $all_fields[$table_name][] = $list;
      }
    }
  }

  $all_fields = array_merge($base_fields, $all_fields);
  return $all_fields;
}

/**
 * Implements hook_field_storage_query().
 */
function tripal_chado_field_storage_query($query) {

  // Initialize the result array.
  $result = array(
    'TripalEntity' => array()
  );

  // There must always be an entity filter that includes the bundle. Otherwise
  // it would be too overwhelming to search every table of every content type
  // for a matching field.
  if (!array_key_exists('bundle', $query->entityConditions)) {
    return $result;
  }
  $bundle = tripal_load_bundle_entity(array('name' => $query->entityConditions['bundle']));
  if (!$bundle) {
    return;
  }
  $data_table = $bundle->data_table;
  $type_column = $bundle->type_column;
  $type_id = $bundle->type_id;
  $schema = chado_get_schema($data_table);
  $pkey = $schema['primary key'][0];


  // Initialize the Query object.
  $cquery = chado_db_select($data_table, 'base');
  $cquery->fields('base', array($pkey));

  // Iterate through all the conditions and add to the filters array
  // a chado_select_record compatible set of filters.
  foreach ($query->fieldConditions as $index => $condition) {
    $field = $condition['field'];
    $field_name = $field['field_name'];
    $field_type = $field['type'];

    // Skip conditions that don't belong to this storage type.
    if ($field['storage']['type'] != 'field_chado_storage') {
      continue;
    }

    // The Chado settings for a field are part of the instance and each bundle
    // can have the same field but with different Chado mappings. Therefore,
    // we need to iterate through the bundles to get the field instances.
    foreach ($field['bundles']['TripalEntity'] as $bundle_name) {

      // If there is a bundle filter for the entity and if the field is not
      // associated with the bundle then skip it.
      if (array_key_exists('bundle', $query->entityConditions)) {
        if (strtolower($query->entityConditions['bundle']['operator']) == 'in' and
            !array_key_exists($bundle_name, $query->entityConditions['bundle']['value'])) {
          continue;
        }
        else if ($query->entityConditions['bundle']['value'] != $bundle_name) {
          continue;
        }
      }

      // Allow the field to update the query object.
      $instance = field_info_instance('TripalEntity', $field['field_name'], $bundle_name);
      if (tripal_load_include_field_class($field_type)) {
        $field_obj = new $field_type($field, $instance);
        $field_obj->query($cquery, $condition);
      }
      // If there is no ChadoField class for this field then add the
      // condition as is.
      else {
        $alias = $field['field_name'];
        $chado_table = $instance['settings']['chado_table'];
        $base_table = $instance['settings']['base_table'];
        $bschema = chado_get_schema($base_table);
        $bpkey = $bschema['primary key'][0];

        if ($chado_table == $base_table) {
          // Get the base table column that is associated with the term
          // passed as $condition['column'].
          $base_field = tripal_get_chado_semweb_column($chado_table, $condition['column']);
          $cquery->condition('base.' . $base_field , $condition['value'], $condition['operator']);
        }
        if ($chado_table != $base_table) {
          // TODO: I don't think we'll get here because linker fields will
          // always have a custom field that should implement a query()
          // function. But just in case here's a note to handle it.
        }
      }
    }
  } // end foreach ($query->fieldConditions as $index => $condition) {

  // Now join with the chado entity table to get published records only.
  $chado_entity_table = chado_get_bundle_entity_table($bundle);
  $cquery->join($chado_entity_table, 'CE', "CE.record_id = base.$pkey");
  $cquery->join('tripal_entity', 'TE', "CE.entity_id = TE.id");
  $cquery->fields('CE', array('entity_id'));
  $cquery->fields('TE', array('bundle'));
  if (array_key_exists('start', $query->range)) {
    $cquery->range($query->range['start'], $query->range['length']);
  }
  // Make sure we only get records of the correct entity type
  $cquery->condition('TE.bundle', $query->entityConditions['bundle']['value']);

  // Now set any ordering.
  foreach ($query->order as $index => $sort) {
    // Add in property ordering.
    if ($order['type'] == 'property') {

    }
    // Add in filter ordering
    if ($sort['type'] == 'field') {

      $field = $sort['specifier']['field'];
      $field_type = $field['type'];
      $field_name = $field['field_name'];

      // Skip sorts that don't belong to this storage type.
      if ($field['storage']['type'] != 'field_chado_storage') {
        continue;
      }
      $column = $sort['specifier']['column'];
      $direction = $sort['direction'];

      // The Chado settings for a field are part of the instance and each bundle
      // can have the same field but with different Chado mappings. Therefore,
      // we need to iterate through the bundles to get the field instances.
      foreach ($field['bundles']['TripalEntity'] as $bundle_name) {

        // If there is a bundle filter for the entity and if the field is not
        // associated with the bundle then skip it.
        if (array_key_exists('bundle', $query->entityConditions)) {
          if (strtolower($query->entityConditions['bundle']['operator']) == 'in' and
              !array_key_exists($bundle_name, $query->entityConditions['bundle']['value'])) {
            continue;
          }
          else if ($query->entityConditions['bundle']['value'] != $bundle_name) {
            continue;
          }
        }

        // See if there is a ChadoField class for this instance. If not then do
        // our best to order the field.
        $instance = field_info_instance('TripalEntity', $field_name, $bundle_name);
        if (tripal_load_include_field_class($field_type)) {
          $field_obj = new $field_type($field, $instance);
          $field_obj->queryOrder($cquery, array('column' => $column, 'direction' => $direction));
        }
        // There is no class so do our best to order the data by this field
        else {
          $base_table = $instance['settings']['base_table'];
          $chado_table = $instance['settings']['chado_table'];
          $table_column = tripal_get_chado_semweb_column($chado_table, $column);
          if ($table_column) {
             if ($chado_table == $base_table) {
               $cquery->orderBy('base.' . $table_column, $direction);
             }
             else {
               // TODO: how do we handle a field that doesn't map to the base table.
               // We would expect that all of these would be custom field and
               // the ChadoField::queryOrder() function would be implemented.
             }
          }
          else {
            // TODO: handle when the name can't be matched to a table column.
          }
        }
      } // end foreach ($field['bundles']['TripalEntity'] as $bundle_name) {
    } // end if ($sort['type'] == 'field') {
  } // end foreach ($query->order as $index => $sort) {

  //print_r($cquery->__toString());
  //print_r($cquery->getArguments());

  $records = $cquery->execute();

  $result = array();
  while ($record = $records->fetchObject()) {
    $ids = array($record->entity_id, 0, $record->bundle);
    $result['TripalEntity'][$record->entity_id] = entity_create_stub_entity('TripalEntity', $ids);
  }
  return $result;
}


/**
 * Implements hook_field_storage_bundle_mapping_form().
 *
 * This is a Tripal added hook to the field storage API.
 */
function tripal_chado_field_storage_bundle_mapping_form($form, &$form_state,
    $term, &$submit_disabled) {

  $selected_term_id = $term->cvterm_id;

  // Initialize the form.
  $form = array();

  // Get the form default values.
  $default = array(
    'table' => '',
    'has_all' => 'No',
    'use_cvterm' => 'cv',
    'cv_id' => '',
    'use_linker' => 'Yes',
    'use_prop' => 'Yes',
    'type_column' => '',
    'prop_term_name' => '',
    'prop_term_value' => '',
  );
  if (array_key_exists('base_chado_table', $form_state['values'])
      and $form_state['values']['base_chado_table']) {
    $default['table'] = $form_state['values']['base_chado_table'];
  }
  else {
    $mapped_table = chado_get_cvterm_mapping(array('cvterm_id' => $selected_term_id));
    if ($mapped_table) {
      $default['table'] = $mapped_table->chado_table;
    }
  }
  if (array_key_exists('chado_table_has_all', $form_state['values'])
      and $form_state['values']['chado_table_has_all']) {
    $default['has_all'] = $form_state['values']['chado_table_has_all'];
  }
  if (array_key_exists('chado_type_use_linker', $form_state['values'])
      and $form_state['values']['chado_type_use_linker']) {
    $default['use_linker'] = $form_state['values']['chado_type_use_linker'];
  }
  if (array_key_exists('chado_type_use_prop', $form_state['values'])
      and $form_state['values']['chado_type_use_prop']) {
    $default['use_prop'] = $form_state['values']['chado_type_use_prop'];
  }
  if (array_key_exists('type_column', $form_state['values'])
      and $form_state['values']['type_column']) {
    $default['type_column'] = $form_state['values']['type_column'];
  }
  if (array_key_exists('prop_term_name', $form_state['values'])
      and $form_state['values']['prop_term_name']) {
    $default['prop_term_name'] = $form_state['values']['prop_term_name'];
  }
  if (array_key_exists('prop_term_value', $form_state['values'])
      and $form_state['values']['prop_term_value']) {
    $default['prop_term_value'] = $form_state['values']['prop_term_value'];
  }
  if (array_key_exists('chado_type_use_cv', $form_state['values'])
      and $form_state['values']['chado_type_use_cv']) {
    $default['use_cvterm'] = $form_state['values']['chado_type_use_cv'];
  }
  if (array_key_exists('chado_type_cv_id', $form_state['values'])
      and $form_state['values']['chado_type_cv_id']) {
    $default['cv_id'] = $form_state['values']['chado_type_cv_id'];
  }

  $form['selected_cvterm_id'] = array(
    '#type' => 'value',
    '#value' => $selected_term_id,
  );

  $base_tables = chado_get_base_tables();
  $options = array(0 => '-- Select table --');
  foreach ($base_tables AS $tablename) {
    $options[$tablename] = $tablename;
  }
  $form['base_chado_table'] = array(
    '#type' => 'select',
    '#title' => 'Chado table',
    '#options' => $options,
    '#description' => 'Select the Chado table into which the primary records for this content type will be stored.',
    '#default_value' => $default['table'],
    '#ajax' => array(
      'callback' => "tripal_admin_add_type_form_ajax_callback",
      'wrapper' => "tripal-vocab-select-form",
      'effect' => 'fade',
      'method' => 'replace'
    ),
  );
  $form_state['input']['base_chado_table'] = $default['table'];

  // Return now if the user hasn't provided a table.
  if (!$default['table']) {
    return $form;
  }

  // Get the schema for this table.
  $schema = chado_get_schema($default['table']);

  // If the selected base table is 'cvterm' then handle it specially.
  if ($default['table'] == 'cvterm') {
    tripal_chado_field_storage_bundle_mapping_form_add_cvterm($form,
        $form_state, $term, $default);
    if ($default['use_cvterm'] == 'cv' and $default['cv_id']) {
      $submit_disabled = FALSE;
    }
    if ($default['use_cvterm'] == 'parent') {
      $submit_disabled = FALSE;
    }
    return $form;
  }

  // Ask the user if all of the records in the default table are of one type.
  tripal_chado_field_storage_bundle_mapping_form_add_allrecs($form,
      $form_state, $term, $default);

  // If all the records in the table are of this type then we're done.
  if ($default['has_all'] == 'Yes') {
    $submit_disabled = FALSE;
    return $form;
  }

  // If this table has a field that maps to a cvterm record then we want
  // to ask if the user wants to use that field.
  tripal_chado_field_storage_bundle_mapping_form_add_type($form,
      $form_state, $term, $default);

  // If the type_column is set then we're done!  We know the deafult table
  // and column to map this data type.
  if (!empty($default['type_column'])) {
    $submit_disabled = FALSE;
    return $form;
  }

  // Let's set the names of the linker and prop table for use below.
  $linker_table = $default['table'] . '_cvterm';
  $prop_table = $default['table']. 'prop';
  $linker_exists = chado_table_exists($linker_table);
  $prop_exists = chado_table_exists($prop_table);

  // Ask the user if they want to use a linker table if it exists.
  if($prop_exists) {

    tripal_chado_field_storage_bundle_mapping_form_add_prop($form,
        $form_state, $term, $prop_table, $default);

    // If the user wants to use the property table then we're done!
    if ($default['use_prop'] == 'Yes') {
      $submit_disabled = FALSE;
      return $form;
    }

    // Ask if the user wants to use the linker table if it exists.
    if ($linker_exists) {
      tripal_chado_field_storage_bundle_mapping_form_add_linker($form,
          $form_state, $term, $linker_table, $default);

      // If the user wants to use the linker table then we're done!
      if ($default['use_linker'] == 'Yes') {
        $submit_disabled = FALSE;
        return $form;
      }
    }

  }
  // A prop table doesn't exist then ask the user if they want
  // to use the linker table to associate records.
  else if ($linker_exists) {
    tripal_chado_field_storage_bundle_mapping_form_add_prop($form,
        $form_state, $term, $prop_table, $default);

    // If the user wants to use the linker table then we're done!
    if ($default['use_linker'] == 'Yes') {
      $submit_disabled = FALSE;
      return $form;
    }
  }

  $form['notice'] = array(
    '#type' => 'item',
    '#markup' => '<font color="red">Unfortunately, the options selected above do not allow for mapping of this content type to records in Chado.</font>'
  );
  return $form;
}

/**
 *
 */
function tripal_chado_field_storage_bundle_mapping_form_add_type(&$form,
    &$form_state, $term, &$default){

  $term_name = $term->name;

  // Get the list of columns in the default table.
  $schema = chado_get_schema($default['table']);
  $column_options = array('none' => '--None--');
  $cvt_fkeys = array_keys($schema['foreign keys']['cvterm']['columns']);
  foreach ($schema['fields'] as $column_name => $column_details) {
    if (in_array($column_name, $cvt_fkeys)) {
      $column_options[$column_name] = $column_name;
    }
  }

  // If this table has no types then just return.
  if (count($column_options) == 1) {
    $default['type_column'] = '';
    return;
  }

  $default_column = !empty($default['type_column']) ? $default['type_column'] : 'type_id';
  $form['type_column'] = array(
    '#type' => 'select',
    '#title' => 'Type Column',
    '#options' => $column_options,
    '#description' => 'Please select the column in the "' .
      $default['table'] . '" table that will identify a record as being of type "' .
      $term_name . '". If you select "--None--" then you will be asked
      if you the type can be identified using a property or linker table.
      Only fields that have a foreign key to the cvterm table will be listed.',
    '#default_value' => $default_column,
    '#ajax' => array(
      'callback' => "tripal_admin_add_type_form_ajax_callback",
      'wrapper' => "tripal-vocab-select-form",
      'effect' => 'fade',
      'method' => 'replace'
    ),
  );

  // Set the default value so we can short circuit the form.
  $default['type_column'] = $default_column;
  if ($default['type_column'] == 'none') {
    $default['type_column'] = '';
  }
}

/**
 *
 */
function tripal_chado_field_storage_bundle_mapping_form_add_allrecs(&$form,
    &$form_state, $term, $default) {

  $term_name = $term->name;

  // Form elements to determine if all records in base table are of this type.
  $form['chado_table_has_all'] = array(
    '#type' => 'radios',
    '#options' => array(
      'Yes' => 'Yes',
      'No' => 'No'
    ),
    '#title' => 'Are all records in the "' . $default['table'] .
      '" table of type "'. $term_name . '"?',
    '#description' => 'Select "No" if the "' .
      $default['table'] . '" table houses more that just data of type "' .
      $term_name . '".',
    '#default_value' => $default['has_all'],
    '#ajax' => array(
      'callback' => "tripal_admin_add_type_form_ajax_callback",
      'wrapper' => "tripal-vocab-select-form",
      'effect' => 'fade',
      'method' => 'replace'
    ),
  );
}

/**
 *
 */
function tripal_chado_field_storage_bundle_mapping_form_add_linker(&$form,
    &$form_state, $term, $linker_table, $default){

  $form['chado_type_use_linker'] = array(
    '#type' => 'radios',
    '#title' => 'Do you want to use the "' . $linker_table . '" table
      to distinguish between content types?',
    '#options' => array(
      'Yes' => 'Yes',
      'No' => 'No'
    ),
    '#description' => t('Sometimes records can be distringuished
      using a linker table, especially if there is no column
      in the specified Chado table to identify the
      record type. In these cases the linker table can be used.'),
    '#default_value' => $default['use_linker'],
    '#ajax' => array(
      'callback' => "tripal_admin_add_type_form_ajax_callback",
      'wrapper' => "tripal-vocab-select-form",
      'effect' => 'fade',
      'method' => 'replace'
    ),
  );
}
/**
 *
 */
function tripal_chado_field_storage_bundle_mapping_form_add_prop(&$form,
    &$form_state, $term, $prop_table, $default){

  $form['chado_type_use_prop'] = array(
    '#type' => 'radios',
    '#title' => 'Do you want to use the "' . $prop_table . '" table
      to distinguish between content types?',
    '#options' => array(
      'Yes' => 'Yes',
      'No' => 'No'
    ),
    '#description' => t('Sometimes records can be distringuished
      using a value in property table, especially if there is no column
      in the specified Chado table to identify the
      record type. In these cases the property table can be used.'),
    '#default_value' => $default['use_prop'],
    '#ajax' => array(
      'callback' => "tripal_admin_add_type_form_ajax_callback",
      'wrapper' => "tripal-vocab-select-form",
      'effect' => 'fade',
      'method' => 'replace'
    ),
  );

  if ($default['use_prop'] == 'Yes') {
    $prop_term_name = $default['prop_term_name'];
    $prop_term_value = $default['prop_term_value'];

    $form['prop_term_name'] = array(
      '#title'       => t('Property Type'),
      '#type'        => 'textfield',
      '#description' => t('The content type "' . $term->name . '" must be
          associated with a property type.  The property type must be the
          name of a term in a controlled vocabulary and the controlled
          vocabulary should already be loaded into Tripal. Please select
          the property type that will be used to identify records of this
          type'),
      '#required'    => TRUE,
      '#default_value' => $prop_term_name,
      '#autocomplete_path' => "admin/tripal/storage/chado/auto_name/cvterm/",
    );
    $form['prop_term_select_button'] = array(
      '#type' => 'submit',
      '#value' => t('Lookup Term'),
      '#name' => 'select_prop_cvterm',
      '#ajax' => array(
        'callback' => "tripal_admin_add_type_form_ajax_callback",
        'wrapper' => "tripal-vocab-select-form",
        'effect' => 'fade',
        'method' => 'replace'
      ),
    );
    // If the term has been provided by the user then we want to search for
    // matching terms in the database and let them select among any matches.
    if ($prop_term_name) {
      $form['prop_terms_list'] = array(
        '#type' => 'fieldset',
        '#title' => t('Matching Terms'),
        '#description' => t('Please select the term the best matches the
          property type.')
      );
      $match = array(
        'name' => $prop_term_name,
      );
      $pterms = chado_generate_var('cvterm', $match, array('return_array' => TRUE));
      $pterms = chado_expand_var($pterms, 'field', 'cvterm.definition');
      $num_terms = 0;

      // Let the user select from any matching terms. Sometimes there may be
      // more than one that match.
      foreach ($pterms as $pterm) {
        // Save the user a click by setting the default value as 1 if there's
        // only one matching term.
        $default = FALSE;
        $attrs = array();
        if ($num_terms == 0 and count($pterms) == 1) {
          $default = TRUE;
          $attrs = array('checked' => 'checked');
        }
        $term_element_name = 'prop_term-' . $pterm->cvterm_id;
        $form['prop_terms_list'][$term_element_name] = array(
          '#type' => 'checkbox',
          '#title' =>  $pterm->name,
          '#default_value' => $default,
          '#attributes' => $attrs,
          '#description' => '<b>Vocabulary:</b> ' . $pterm->cv_id->name . ' (' . $pterm->dbxref_id->db_id->name . ') ' . $pterm->cv_id->definition .
            '<br><b>Term: </b> ' . $pterm->dbxref_id->db_id->name . ':' . $pterm->dbxref_id->accession . '.  ' .
            '<br><b>Definition:</b>  ' . $pterm->definition,
          '#ajax' => array(
            'callback' => "tripal_admin_add_type_form_ajax_callback",
            'wrapper' => "tripal-vocab-select-form",
            'effect' => 'fade',
            'method' => 'replace'
          ),
        );
        $num_terms++;
      }

      $form['prop_term_value'] = array(
        '#type' => 'textfield',
        '#title' => 'Property Value',
        '#description' => t('All properties have a type and a value.  Above you
            indicated the type of property. Now you must specify the value
            that this properly must have in order to be considered of
            type "' . $term->name . '".'),
        '#default_value' => $prop_term_value,
        '#required' => TRUE,
      );
    }
  }
}

/**
 *
 */
function tripal_chado_field_storage_bundle_mapping_form_add_cvterm(&$form,
    &$form_state, $term, &$default){

  $form['chado_type_use_cv'] = array(
    '#type' => 'radios',
    '#title' => 'How do you want to distinguish the "' . $term->name . '" records
      within the cvterm table?',
    '#options' => array(
      'cv' => 'All records that belong to a single controlled vocabulary?',
      'parent' => 'All child records of the specified term?'
    ),
    '#description' => t('Records in the cvterm table are often not used for content
        types. The records in the cvterm table are meant to be vocabulary terms.
        However, there are times when records in the cvterm table can be
        used for a content type. One example is for trait "pages" that
        use phenotype values stored in the phenotype table.  Because records in
        the cvterm table are vocabulary terms they do not have "types" so the
        only ways to distinguish them are 1) to use the controlled vocabulary to
        distinguish the records or 2) to use all children records of the
        selected term.  Please select the appropriate value for this case.'),
    '#default_value' => $default['use_cvterm'],
    '#ajax' => array(
      'callback' => "tripal_admin_add_type_form_ajax_callback",
      'wrapper' => "tripal-vocab-select-form",
      'effect' => 'fade',
      'method' => 'replace'
    ),
  );
  if ($default['use_cvterm'] == 'cv') {
    $cvs = tripal_get_cv_select_options();
    $form['chado_type_cv_id'] = array(
      '#type' => select,
      '#options' => $cvs,
      '#title' => t('Select a controlled vocabulary'),
      '#default_value' => $default['cv_id'],
      '#ajax' => array(
        'callback' => "tripal_admin_add_type_form_ajax_callback",
        'wrapper' => "tripal-vocab-select-form",
        'effect' => 'fade',
        'method' => 'replace'
      ),
    );
  }

}
/**
 * Implements hook_field_stoage_bundle_mapping_form_validate().
 */
function tripal_chado_field_storage_bundle_mapping_form_validate($form, &$form_state) {
  // Get the form values
  $default = array(
    'table' => '',
    'has_all' => 'No',
    'use_cvterm' => 'cv',
    'cv_id' => '',
    'use_linker' => 'Yes',
    'use_prop' => 'Yes',
    'type_column' => '',
    'prop_term_name' => '',
    'prop_term_value' => '',
  );
  if (array_key_exists('base_chado_table', $form_state['values'])
      and $form_state['values']['base_chado_table']) {
    $default['table'] = $form_state['values']['base_chado_table'];
  }
  if (array_key_exists('chado_table_has_all', $form_state['values'])
      and $form_state['values']['chado_table_has_all']) {
    $default['has_all'] = $form_state['values']['chado_table_has_all'];
  }
  if (array_key_exists('chado_type_use_linker', $form_state['values'])
      and $form_state['values']['chado_type_use_linker']) {
    $default['use_linker'] = $form_state['values']['chado_type_use_linker'];
  }
  if (array_key_exists('chado_type_use_prop', $form_state['values'])
      and $form_state['values']['chado_type_use_prop']) {
    $default['use_prop'] = $form_state['values']['chado_type_use_prop'];
  }
  if (array_key_exists('type_column', $form_state['values'])
      and $form_state['values']['type_column']) {
    $default['type_column'] = $form_state['values']['type_column'];
  }
  if (array_key_exists('prop_term_name', $form_state['values'])
      and $form_state['values']['prop_term_name']) {
    $default['prop_term_name'] = $form_state['values']['prop_term_name'];

    // Make sure we have only one property cvterm selected
    $num_selected = 0;
    foreach ($form_state['values'] as $key => $value) {
      $matches = array();
      if (preg_match("/^prop_term-(\d+)$/", $key, $matches) and
          $form_state['values']['prop_term-' . $matches[1]]) {
        $cvterm_id = $matches[1];
        $term = chado_generate_var('cvterm', array('cvterm_id' => $cvterm_id));
        $num_selected++;
      }
    }
    if ($num_selected == 0) {
      form_set_error('', 'Please select at least one property term.');
    }
    else if ($num_selected > 1) {
      form_set_error('prop_term-' . $cvterm_id, 'Please select only one property term from the list below.');
    }
    $form_state['prop_term'] = $term;
  }
  if (array_key_exists('prop_term_value', $form_state['values'])
      and $form_state['values']['prop_term_value']) {
    $default['prop_term_value'] = $form_state['values']['prop_term_value'];
  }
  if (array_key_exists('chado_type_use_cv', $form_state['values'])
      and $form_state['values']['chado_type_use_cv']) {
    $default['use_cvterm'] = $form_state['values']['chado_type_use_cv'];
  }
  if (array_key_exists('chado_type_cv_id', $form_state['values'])
      and $form_state['values']['chado_type_cv_id']) {
    $default['cv_id'] = $form_state['values']['chado_type_cv_id'];
  }

  // Make sure a default table is selected
  if (!$default['table']) {
    form_set_error('base_chado_table', 'Please select a default table.');
  }
}
/**
 * Implements hook_field_stoage_bundle_mapping_form_submit().
 *
 * Here we do no action on submit other than set the storage_args
 * variable that is passed by reference.
 */
function tripal_chado_field_storage_bundle_mapping_form_submit($form,
    &$form_state, $term, &$storage_args) {

  // Get the form values
  $default = array(
    'table' => '',
    'has_all' => 'No',
    'use_cvterm' => 'cv',
    'cv_id' => '',
    'use_linker' => 'No',
    'use_prop' => 'No',
    'type_column' => '',
    'prop_term_name' => '',
    'prop_term_value' => '',
  );
  if (array_key_exists('base_chado_table', $form_state['values'])
      and $form_state['values']['base_chado_table']) {
    $default['table'] = $form_state['values']['base_chado_table'];
  }
  if (array_key_exists('chado_table_has_all', $form_state['values'])
      and $form_state['values']['chado_table_has_all']) {
    $default['has_all'] = $form_state['values']['chado_table_has_all'];
  }
  if (array_key_exists('chado_type_use_linker', $form_state['values'])
      and $form_state['values']['chado_type_use_linker']) {
    $default['use_linker'] = $form_state['values']['chado_type_use_linker'];
  }
  if (array_key_exists('chado_type_use_prop', $form_state['values'])
      and $form_state['values']['chado_type_use_prop']) {
    $default['use_prop'] = $form_state['values']['chado_type_use_prop'];
  }
  if (array_key_exists('type_column', $form_state['values'])
      and $form_state['values']['type_column']) {
    $default['type_column'] = $form_state['values']['type_column'];
  }
  if (array_key_exists('prop_term_name', $form_state['values'])
      and $form_state['values']['prop_term_name']) {
    $default['prop_term_name'] = $form_state['values']['prop_term_name'];
  }
  if (array_key_exists('prop_term_value', $form_state['values'])
      and $form_state['values']['prop_term_value']) {
    $default['prop_term_value'] = $form_state['values']['prop_term_value'];
  }
  if (array_key_exists('chado_type_use_cv', $form_state['values'])
      and $form_state['values']['chado_type_use_cv']) {
    $default['use_cvterm'] = $form_state['values']['chado_type_use_cv'];
  }
  if (array_key_exists('chado_type_cv_id', $form_state['values'])
      and $form_state['values']['chado_type_cv_id']) {
    $default['cv_id'] = $form_state['values']['chado_type_cv_id'];
  }

  // If the user selected to use the cvterm table then we have to
  // handle it specially.
  if ($default['use_cvterm']) {
    $storage_args['data_table'] = $default['table'];
    $storage_args['type_id'] = $form_state['values']['selected_cvterm_id'];
    $storage_args['type_value'] = '';
    if ($default['cv_id']) {
      $storage_args['type_value'] = $default['cv_id'];
    }
    $storage_args['type_column'] = '';

    return;
  }

  // If we have a type_column then we know this type uses a column in the
  // base table, so we can set the storage args and return.
  if ($default['type_column']) {
    $storage_args['data_table'] = $default['table'];
    $storage_args['type_column'] = $default['type_column'];
    return;
  }

  // If the user indicated that all the records in a table are of this type.
  if ($default['has_all'] == 'Yes') {
    $storage_args['data_table'] = $default['table'];
    $storage_args['type_id'] = $form_state['values']['selected_cvterm_id'];
    $storage_args['type_linker_table'] = '';
    $storage_args['type_column'] = '';
    $storage_args['type_value'] = '';
  }

  // If the user indicated they wanted to use the prop table then we'll
  // set the storage args and return.
  else if ($default['use_prop'] == 'Yes') {
    $storage_args['data_table'] = $default['table'];
    $storage_args['type_linker_table'] = $default['table'] . 'prop';
    $storage_args['type_column'] = 'type_id';
    $storage_args['type_id'] = $form_state['prop_term']->cvterm_id;
    $storage_args['type_value'] = $default['prop_term_value'];
  }

  // If the user indicated they wanted to use the linker tables then we'll
  // set the storage args and return.
  else if ($default['use_linker'] == 'Yes') {
    $storage_args['data_table'] = $default['table'];
    $storage_args['type_id'] = $form_state['values']['selected_cvterm_id'];
    $storage_args['type_linker_table'] = $default['table'] . '_cvterm';
    $storage_args['type_column'] = 'cvterm_id';
  }
}

<|MERGE_RESOLUTION|>--- conflicted
+++ resolved
@@ -42,11 +42,7 @@
 
   // Convert the fields into a key/value list of fields and their values.
   $field_vals = tripal_chado_field_storage_write_merge_fields($fields, $entity_type, $entity);
-<<<<<<< HEAD
-
-=======
-//dpm($field_vals);
->>>>>>> 51efe536
+
 
   // First, write the record for the base table.  If we have a record id then
   // this is an update and we need to set the primary key.  If not, then this
