<?php

/**
 * Implements hook_field_storage_info().
 */
function tripal_chado_field_storage_info() {
  return array(
    'field_chado_storage' => array(
      'label' => t('Chado'),
      'description' => t('Stores fields in the local Chado database.'),
      'settings' => array(),
      // The logo_url key is supported by Tripal. It's not a Drupal key. It's
      // used for adding a logo or picture for the data store to help make it
      // more easily recognized on the  field_ui_field_overview_form. Ideally
      // the URL should point to a relative path on the local Drupal site.
      'logo_url' => url(drupal_get_path('module', 'tripal') . '/theme/images/250px-ChadoLogo.png'),
    ),
  );
}

/**
 * Implements hook_field_storage_write().
 */
function tripal_chado_field_storage_write($entity_type, $entity, $op, $fields) {

  // Get the bundle and the term for this entity.
  $bundle = tripal_load_bundle_entity(array('name' => $entity->bundle));
  $term = entity_load('TripalTerm', array('id' => $entity->term_id));
  $term = reset($term);

  // Convert the Tripal term entity into the appropriate record in Chado.
  $dbxref = tripal_get_dbxref(array('accession' => $term->accession, 'db_id' => array('name' => $term->vocab->vocabulary)));
  $cvterm = tripal_get_cvterm(array('dbxref_id' => $dbxref->dbxref_id));

  // Get the base table, type field and record_id from the entity.
  $base_table = $entity->chado_table;
  $type_field = $entity->chado_column;
  $record     = $entity->chado_record;
  $record_id  = $entity->chado_record_id;
  $linker     = property_exists($entity, 'chado_linker') ? $entity->chado_linker : '';
  $base_schema = chado_get_schema($base_table);
  $base_pkey = $base_schema['primary key'][0];

  // Convert the fields into a key/value list of fields and their values.
  $field_vals = tripal_chado_field_storage_write_merge_fields($fields, $entity_type, $entity);
//dpm($field_vals);

  // First, write the record for the base table.  If we have a record id then
  // this is an update and we need to set the primary key.  If not, then this
  // is an insert and we need to set the type_id if the table supports it.
  $values = $field_vals[$base_table];
  if ($record_id) {
    $values[$base_pkey] = $record_id;
  }
  elseif ($type_field and !$linker) {
    $values[$type_field] = $cvterm->cvterm_id;
  }
  $base_record_id = tripal_chado_field_storage_write_table($base_table, $values, $base_table);

  // If this is an insert then add the chado_entity record.
  if ($op == FIELD_STORAGE_INSERT) {
    // Add the record to the proper chado entity table
    $chado_entity_table = chado_get_bundle_entity_table($bundle);
    $record_id = db_insert($chado_entity_table)
      ->fields(array(
        'entity_id' => $entity->id,
        'record_id' => $base_record_id
      ))
      ->execute();
    if (!$record_id) {
      throw new Exception('Unable to insert new Chado entity.');
    }
  }

  // Now that we have handled the base table, we need to handle linking tables.
  foreach ($field_vals as $table_name => $details) {
    // Skip the base table as we've already dealt with it.
    if ($table_name == $base_table) {
      continue;
    }
    foreach ($details as $delta => $values) {
      $record_id = tripal_chado_field_storage_write_table($table_name, $values, $base_table, $base_pkey, $base_record_id);
    }
  }
}

/**
 * Write (inserts/updates/deletes) values for a Chado table.
 *
 * The $values array is of the same format used by chado_insert_record() and
 * chado_update_record().  However, both of those methods will use any nested
 * arrays (i.e. representing foreign keys) to select an appropriate record ID
 * that can be substituted as the value.  Here, the nested arrays are
 * either inserted or updated as well, but the choice is determined if the
 * primary key value is present.  If present an update occurs, if not present
 * then an insert occurs.
 *
 * This function is recursive and nested arrays from the lowest point of the
 * "tree" are dealt with first.
 *
 * @param $table_name
 *   The name of the table on which the insertion/update is performed.
 * @param $values
 *   The values array for the insertion.
 *
 * @throws Exception
 *
 * @return
 *   The unique record ID.
 */
function tripal_chado_field_storage_write_table($table_name, $values, $base_table, $base_pkey = NULL, $base_record_id= NULL) {
  $schema = chado_get_schema($table_name);
  $fkeys = $schema['foreign keys'];
  $pkey = $schema['primary key'][0];

  // Fields with a cardinality greater than 1 will often submit an
  // empty form.  We want to remove these empty submissions.  We can detect
  // them if all of the fields are empty.
  $num_empty = 0;
  foreach ($values as $column => $value) {
    if (!$value) {
      $num_empty++;
    }
  }
  if ($num_empty == count(array_keys($values))) {
    return '';
  }

  // If the primary key column has a value but all other values are empty then
  // this is a delete.
  if (array_key_exists($pkey, $values) and $values[$pkey]) {
    $num_vals = 0;
    foreach ($values as $value) {
      if ($value) {
        $num_vals++;
      }
    }
    if ($num_vals == 1) {
      $new_vals[$pkey] = $values[$pkey];
      if (!chado_delete_record($table_name, $new_vals)) {
        throw new Exception('Could not delete record from table: "' . $table_name . '".');
      }
      return '';
    }
  }

  // If the primary key column does not have a value then this is an insert.
  if (!array_key_exists($pkey, $values) or !$values[$pkey] or !isset($values[$pkey])) {
    // Before inserting, we want to make sure the record does not
    // already exist.  Using the unique constraint check for a matching record.
    $options = array('is_duplicate' => TRUE);
    $is_duplicate = chado_select_record($table_name, array('*'), $values, $options);
    if($is_duplicate) {
      $record = chado_select_record($table_name, array('*'), $values);
      return $record[0]->$pkey;
    }

    // If this table_name is a linker table then we want to be sure to add in
    // the value for the $base_record_id it it isn't set.  This would only
    // occur on an insert.
    if (array_key_exists($base_table, $fkeys) and $base_table != $table_name) {
      foreach ($fkeys[$base_table]['columns'] as $lkey => $rkey) {
        if ($rkey == $base_pkey and !array_key_exists($lkey, $values) or empty($values[$lkey])) {
          $values[$lkey] = $base_record_id;
        }
      }
    }

    // Insert the values array as a new record in the table but remove the
    // pkey as it should be set.
    $new_vals = $values;
    unset($new_vals[$pkey]);
    $record = chado_insert_record($table_name, $new_vals);
    if ($record === FALSE) {
      throw new Exception('Could not insert Chado record into table: "' . $table_name . '": ' . print_r($new_vals, TRUE));
    }
    return $record[$pkey];
  }

  // If we've made it to this point then this is an update.
  // TODO: what if the unique constraint matches another record?  That is
  // not being tested for here.
  $match[$pkey] = $values[$pkey];
  if (!chado_update_record($table_name, $match, $values)) {
    drupal_set_message("Could not update Chado record in table: $table_name.", 'error');
  }
  return $values[$pkey];
}

/**
 * Implements hook_field_storage_pre_load().
 *
 * Adds a 'chado_record' object containing the base record for the
 * entity.
 */
function tripal_chado_field_storage_pre_load($entity_type, $entities, $age,
    $fields, $options) {


  // Itereate through the entities and add in the Chado record.
  foreach ($entities as $id => $entity) {

    // Only deal with Tripal Entities.
    if ($entity_type != 'TripalEntity') {
      continue;
    }

    $record_id = NULL;
    if (property_exists($entity, 'chado_table')) {
      // Get the base table and record id for the fields of this entity.
      $base_table = $entity->chado_table;
      $type_field = $entity->chado_column;
      $record_id  = $entity->chado_record_id;
    }
    else {
      $bundle = tripal_load_bundle_entity(array('name' => $entity->bundle));
      $base_table = $bundle->data_table;
      $type_field = $bundle->type_column;

      // Get the record id for the fields of this entity.
      $chado_entity_table = chado_get_bundle_entity_table($bundle);
      $details = db_select($chado_entity_table, 'ce')
        ->fields('ce')
        ->condition('entity_id', $entity->id)
        ->execute()
        ->fetchObject();
      if ($details) {
        $record_id  = isset($details->record_id) ? $details->record_id : '';
      }
      $entity->chado_table = $base_table;
      $entity->chado_record_id = $record_id;
      $entity->chado_column = $type_field;
    }
    if ($record_id) {
      // Get this table's schema.
      $schema = chado_get_schema($base_table);
      $pkey_field = $schema['primary key'][0];

      // Get the base record if one exists
      $columns = array('*');
      $match = array($pkey_field => $record_id);
      $record = chado_generate_var($base_table, $match);
      $entity->chado_record = $record;
    }
  }
}

/**
 * Implements hook_field_storage_load().
 *
 * Responsible for loading the fields from the Chado database and adding
 * their values to the entity.
 */
function tripal_chado_field_storage_load($entity_type, $entities, $age,
    $fields, $options) {

  $load_current = $age == FIELD_LOAD_CURRENT;
  global $language;
  $langcode = $language->language;

  foreach ($entities as $id => $entity) {
    $base_table = $entity->chado_table;
    $type_field = $entity->chado_column;
    $record_id  = $entity->chado_record_id;
    $record = $entity->chado_record;
    $schema = chado_get_schema($base_table);

    // Iterate through the entity's fields so we can get the column names
    // that need to be selected from each of the tables represented.
    $tables = array();
    foreach ($fields as $field_id => $ids) {

      // By the time this hook runs, the relevant field definitions have been
      // populated and cached in FieldInfo, so calling field_info_field_by_id()
      // on each field individually is more efficient than loading all fields in
      // memory upfront with field_info_field_by_ids().
      $field = field_info_field_by_id($field_id);
      $field_name = $field['field_name'];
      $field_type = $field['type'];
      $field_module = $field['module'];

      // Get the instance for this field.  If no instance exists then skip
      // loading of this field. This can happen when a field is deleted from
      // a bundle using the user UI form.
      // TODO: how to deal with deleted fields?
      $instance = field_info_instance($entity_type, $field_name, $entity->bundle);

      if (!$instance) {
        continue;
      }

      // Skip fields that don't map to a Chado table.
      if (!array_key_exists('settings', $instance) or
          !array_key_exists('chado_table', $instance['settings'])) {
        continue;
      }

      // Get the Chado table and column for this field.
      $field_table = $instance['settings']['chado_table'];
      $field_column = $instance['settings']['chado_column'];

      // There are only two types of fields: 1) fields that represent a single
      // column of the base table, or 2) fields that represent a linked record
      // in a many-to-one relationship with the base table.

      // Type 1: fields from base tables.
      if ($field_table == $base_table) {
        // Set an empty value by default, and if there is a record, then update.
        $entity->{$field_name}['und'][0]['value'] = '';
        if ($record and property_exists($record, $field_column)) {
          // If the field column is an object then it's a FK to another table.
          // and because $record object is created by the chado_generate_var()
          // function we must go one more level deeper to get the value
          if (is_object($record->$field_column)) {
            $fkey_column = $field_column;
            foreach($schema['foreign keys'] as $table => $fk_details) {
              foreach($fk_details['columns'] as $lfkey => $rfkey) {
                if ($lfkey == $field_column) {
                  $fkey_column = $rfkey;
                }
              }
            }
            $entity->{$field_name}['und'][0]['chado-' . $field_table . '__' . $field_column] = $record->$field_column->$fkey_column;
          }
          else {
            // For non FK fields we'll make the field value be the same
            // as the column value.
            $entity->{$field_name}['und'][0]['value'] = $record->$field_column;
            $entity->{$field_name}['und'][0]['chado-' . $field_table . '__' . $field_column] = $record->$field_column;
          }
        }

        // Allow the creating module to alter the value if desired.  The
        // module should do this if the field has any other form elements
        // that need populationg besides the value which was set above.
        tripal_load_include_field_class($field_type);
        if (class_exists($field_type) and is_subclass_of($field_type, 'TripalField')) {
          $tfield = new $field_type($field, $instance);
          $tfield->load($entity, array('record' => $record));
        }
        // For text fields that were not handled by a TripalField class we
        // want to automatically expand those fields.
        else {
          if ($schema['fields'][$field_column]['type'] == 'text') {
            $record = chado_expand_var($record, 'field', "$field_table.$field_column");
            $entity->{$field_name}['und'][0]['value'] = $record->$field_column;
            // Text fields that have a text_processing == 1 setting need a
            // special 'format' element too:
            if (array(key_exists('text_processing', $instance['settings']) and
                $instance['settings']['text_processing'] == 1)) {
              // TODO: we need a way to write the format back to the
              // instance settings if the user changes it when using the form.
              $entity->{$field_name}['und'][0]['format'] = array_key_exists('format', $instance['settings']) ? $instance['settings']['format'] : 'full_html';
            }
          }
        }
      }

      // Type 2: fields for linked records.  These fields will have any number
      // of form elements that might need populating so we'll offload the
      // loading of these fields to the field itself.
      if ($field_table != $base_table) {

        // Set an empty value by default, and let the hook function update it.
        $entity->{$field_name}['und'][0]['value'] = '';
        tripal_load_include_field_class($field_type);
        if (class_exists($field_type) && method_exists($field_type, 'load')) {
          $tfield = new $field_type($field, $instance);
          $tfield->load($entity, array('record' => $record));
        }
      }

    } // end: foreach ($fields as $field_id => $ids) {
  } // end: foreach ($entities as $id => $entity) {
}
/**
 * Merges the values of all fields into a single array keyed by table name.
 */
function tripal_chado_field_storage_write_merge_fields($fields, $entity_type, $entity) {
  $all_fields = array();
  $base_fields = array();

  // Iterate through all of the fields and organize them into a
  // new fields array keyed by the table name
  foreach ($fields as $field_id => $ids) {

    // Get the field name and information about it.
    $field = field_info_field_by_id($field_id);
    $field_name = $field['field_name'];
    $instance = field_info_instance('TripalEntity', $field['field_name'], $entity->bundle);

    // Some fields don't add data to
    // Chado so they don't have a table, but they are still attached to the
    // entity. Just skip these.
    if (!array_key_exists('chado_table', $instance['settings'])) {
      continue;
    }
    $chado_table = $instance['settings']['chado_table'];
    $chado_column = $instance['settings']['chado_column'];
    $base_table = $instance['settings']['base_table'];

    // Iterate through the field's items. Fields with cardinality ($delta) > 1
    // are multi-valued.
    $items = field_get_items($entity_type, $entity, $field_name);
    $temp = array();
    foreach ($items as $delta => $item) {

      // A field may have multiple items. The field can use items
      // indexed with "chado-" to represent values that should map directly
      // to chado tables and fields.
      $value_set = FALSE;
      foreach ($item as $item_name => $value) {
        $matches = array();
        if (preg_match('/^chado-(.*?)__(.*?)$/', $item_name, $matches)) {
          $table_name = $matches[1];
          $column_name = $matches[2];
          // If this field belongs to the base table then we just add
          // those values in... there's no delta.
          if ($table_name == $base_table) {
            $base_fields[$table_name][$column_name] = $value;
          }
          else {
            $temp[$table_name][$delta][$column_name] = $value;
          }
          $value_set = TRUE;
        }
      }

      // If there is no value set for the field using the
      // chado-[table_name]__[field name] naming schema then check if a 'value'
      // item is present and if so use that for the table column value.
      if (!$value_set and array_key_exists('value', $items[$delta]) and
          !is_array($items[$delta]['value'])) {
        // If this field belongs to the base table then we just add
        // those values in... there's no delta.
        if ($base_table == $chado_table) {
          $base_fields[$chado_table][$chado_column] = $item['value'];
        }
        else {
          $temp[$chado_table][$delta][$chado_column] = $item['value'];
        }
      }
    }

    // Now merge the records for this field with the $new_fields array
    foreach ($temp as $table_name => $details) {
      foreach ($details as $delta => $list) {
        $all_fields[$table_name][] = $list;
      }
    }
  }

  $all_fields = array_merge($base_fields, $all_fields);
  return $all_fields;
}

/**
 * Implements hook_field_storage_query().
 */
function tripal_chado_field_storage_query($query) {

  // Initialize the result array.
  $result = array(
    'TripalEntity' => array()
  );

  // There must always be an entity filter that includes the bundle. Otherwise
  // it would be too overwhelming to search every table of every content type
  // for a matching field.
  if (!array_key_exists('bundle', $query->entityConditions)) {
    return $result;
  }
  $bundle = tripal_load_bundle_entity(array('name' => $query->entityConditions['bundle']));
  if (!$bundle) {
    return;
  }
  $data_table = $bundle->data_table;
  $type_column = $bundle->type_column;
  $type_id = $bundle->type_id;
  $schema = chado_get_schema($data_table);
  $pkey = $schema['primary key'][0];

  // Initialize the Query object.
  $cquery = chado_db_select($data_table, 'base');
  $cquery->fields('base', array($pkey));

  // Iterate through all the conditions and add to the filters array
  // a chado_select_record compatible set of filters.
  foreach ($query->fieldConditions as $index => $condition) {
    $field = $condition['field'];
    $field_name = $field['field_name'];
    $field_type = $field['type'];

    // Skip conditions that don't belong to this storage type.
    if ($field['storage']['type'] != 'field_chado_storage') {
      continue;
    }

    // The Chado settings for a field are part of the instance and each bundle
    // can have the same field but with different Chado mappings. Therefore,
    // we need to iterate through the bundles to get the field instances.
    foreach ($field['bundles']['TripalEntity'] as $bundle_name) {

      // If there is a bundle filter for the entity and if the field is not
      // associated with the bundle then skip it.
      if (array_key_exists('bundle', $query->entityConditions)) {
        if (strtolower($query->entityConditions['bundle']['operator']) == 'in' and
            !array_key_exists($bundle_name, $query->entityConditions['bundle']['value'])) {
          continue;
        }
        else if ($query->entityConditions['bundle']['value'] != $bundle_name) {
          continue;
        }
      }

      // Allow the field to update the query object.
      $instance = field_info_instance('TripalEntity', $field['field_name'], $bundle_name);
      if (tripal_load_include_field_class($field_type)) {
        $field_obj = new $field_type($field, $instance);
        $field_obj->query($cquery, $condition);
      }
      // If there is no ChadoField class for this field then add the
      // condition as is.
      else {
        $alias = $field['field_name'];
        $chado_table = $instance['settings']['chado_table'];
        $base_table = $instance['settings']['base_table'];
        $bschema = chado_get_schema($base_table);
        $bpkey = $bschema['primary key'][0];

        if ($chado_table == $base_table) {
          // Get the base table column that is associated with the term
          // passed as $condition['column'].
          $base_field = tripal_get_chado_semweb_column($chado_table, $condition['column']);
          $cquery->condition('base.' . $base_field , $condition['value'], $condition['operator']);
        }
        if ($chado_table != $base_table) {
          // TODO: I don't think we'll get here because linker fields will
          // always have a custom field that should implement a query()
          // function. But just in case here's a note to handle it.
        }
      }
    }
  } // end foreach ($query->fieldConditions as $index => $condition) {

  // Now join with the chado entity table to get published records only.
  $chado_entity_table = chado_get_bundle_entity_table($bundle);
  $cquery->join($chado_entity_table, 'CE', "CE.record_id = base.$pkey");
  $cquery->join('tripal_entity', 'TE', "CE.entity_id = TE.id");
  $cquery->fields('CE', array('entity_id'));
  $cquery->fields('TE', array('bundle'));
  if (array_key_exists('start', $query->range)) {
    $cquery->range($query->range['start'], $query->range['length']);
  }
  // Make sure we only get records of the correct entity type
  $cquery->condition('TE.bundle', $query->entityConditions['bundle']['value']);

  // Iterate through all the property conditions. These will be filters
  // on the tripal_entity table.
  foreach ($query->propertyConditions as $index => $condition) {
    $cquery->condition('TE.' . $condition['column'], $condition['value']);
  }

  // Now set any ordering.
  foreach ($query->order as $index => $sort) {
    // Add in property ordering.
    if ($sort['type'] == 'property') {
       // TODO: support ordering by bundle properties.
    }
    // Add in filter ordering
    if ($sort['type'] == 'field') {

      $field = $sort['specifier']['field'];
      $field_type = $field['type'];
      $field_name = $field['field_name'];

      // Skip sorts that don't belong to this storage type.
      if ($field['storage']['type'] != 'field_chado_storage') {
        continue;
      }
      $column = $sort['specifier']['column'];
      $direction = $sort['direction'];

      // The Chado settings for a field are part of the instance and each bundle
      // can have the same field but with different Chado mappings. Therefore,
      // we need to iterate through the bundles to get the field instances.
      foreach ($field['bundles']['TripalEntity'] as $bundle_name) {

        // If there is a bundle filter for the entity and if the field is not
        // associated with the bundle then skip it.
        if (array_key_exists('bundle', $query->entityConditions)) {
          if (strtolower($query->entityConditions['bundle']['operator']) == 'in' and
              !array_key_exists($bundle_name, $query->entityConditions['bundle']['value'])) {
            continue;
          }
          else if ($query->entityConditions['bundle']['value'] != $bundle_name) {
            continue;
          }
        }

        // See if there is a ChadoField class for this instance. If not then do
        // our best to order the field.
        $instance = field_info_instance('TripalEntity', $field_name, $bundle_name);
        if (tripal_load_include_field_class($field_type)) {
          $field_obj = new $field_type($field, $instance);
          $field_obj->queryOrder($cquery, array('column' => $column, 'direction' => $direction));
        }
        // There is no class so do our best to order the data by this field
        else {
          $base_table = $instance['settings']['base_table'];
          $chado_table = $instance['settings']['chado_table'];
          $table_column = tripal_get_chado_semweb_column($chado_table, $column);
          if ($table_column) {
             if ($chado_table == $base_table) {
               $cquery->orderBy('base.' . $table_column, $direction);
             }
             else {
               // TODO: how do we handle a field that doesn't map to the base table.
               // We would expect that all of these would be custom field and
               // the ChadoField::queryOrder() function would be implemented.
             }
          }
          else {
            // TODO: handle when the name can't be matched to a table column.
          }
        }
      } // end foreach ($field['bundles']['TripalEntity'] as $bundle_name) {
    } // end if ($sort['type'] == 'field') {
  } // end foreach ($query->order as $index => $sort) {

<<<<<<< HEAD
       dpm($cquery->__toString());
       dpm($cquery->getArguments());
=======
     $cquery->__toString();
     $cquery->getArguments();
>>>>>>> 5b3aab51

  $records = $cquery->execute();

  // If the query is a count query then just return the  total count.
  if ($query->count) {
    return $records->rowCount();
  }

  // If this is not a count query then return the results.
  $result = array();
  while ($record = $records->fetchObject()) {
    $ids = array($record->entity_id, 0, $record->bundle);
    $result['TripalEntity'][$record->entity_id] = entity_create_stub_entity('TripalEntity', $ids);
  }
  return $result;
}


/**
 * Implements hook_field_storage_bundle_mapping_form().
 *
 * This is a Tripal added hook to the field storage API.
 */
function tripal_chado_field_storage_bundle_mapping_form($form, &$form_state,
    $term, &$submit_disabled) {

  $selected_term_id = $term->cvterm_id;

  // Initialize the form.
  $form = array();

  // Get the form default values.
  $default = array(
    'table' => '',
    'has_all' => 'No',
    'use_cvterm' => 'cv',
    'cv_id' => '',
    'use_linker' => 'Yes',
    'use_prop' => 'Yes',
    'type_column' => '',
    'prop_term_name' => '',
    'prop_term_value' => '',
  );
  if (array_key_exists('base_chado_table', $form_state['values'])
      and $form_state['values']['base_chado_table']) {
    $default['table'] = $form_state['values']['base_chado_table'];
  }
  else {
    $mapped_table = chado_get_cvterm_mapping(array('cvterm_id' => $selected_term_id));
    if ($mapped_table) {
      $default['table'] = $mapped_table->chado_table;
    }
  }
  if (array_key_exists('chado_table_has_all', $form_state['values'])
      and $form_state['values']['chado_table_has_all']) {
    $default['has_all'] = $form_state['values']['chado_table_has_all'];
  }
  if (array_key_exists('chado_type_use_linker', $form_state['values'])
      and $form_state['values']['chado_type_use_linker']) {
    $default['use_linker'] = $form_state['values']['chado_type_use_linker'];
  }
  if (array_key_exists('chado_type_use_prop', $form_state['values'])
      and $form_state['values']['chado_type_use_prop']) {
    $default['use_prop'] = $form_state['values']['chado_type_use_prop'];
  }
  if (array_key_exists('type_column', $form_state['values'])
      and $form_state['values']['type_column']) {
    $default['type_column'] = $form_state['values']['type_column'];
  }
  if (array_key_exists('prop_term_name', $form_state['values'])
      and $form_state['values']['prop_term_name']) {
    $default['prop_term_name'] = $form_state['values']['prop_term_name'];
  }
  if (array_key_exists('prop_term_value', $form_state['values'])
      and $form_state['values']['prop_term_value']) {
    $default['prop_term_value'] = $form_state['values']['prop_term_value'];
  }
  if (array_key_exists('chado_type_use_cv', $form_state['values'])
      and $form_state['values']['chado_type_use_cv']) {
    $default['use_cvterm'] = $form_state['values']['chado_type_use_cv'];
  }
  if (array_key_exists('chado_type_cv_id', $form_state['values'])
      and $form_state['values']['chado_type_cv_id']) {
    $default['cv_id'] = $form_state['values']['chado_type_cv_id'];
  }

  $form['selected_cvterm_id'] = array(
    '#type' => 'value',
    '#value' => $selected_term_id,
  );

  $base_tables = chado_get_base_tables();
  $options = array(0 => '-- Select table --');
  foreach ($base_tables AS $tablename) {
    $options[$tablename] = $tablename;
  }
  $form['base_chado_table'] = array(
    '#type' => 'select',
    '#title' => 'Chado table',
    '#options' => $options,
    '#description' => 'Select the Chado table into which the primary records for this content type will be stored.',
    '#default_value' => $default['table'],
    '#ajax' => array(
      'callback' => "tripal_admin_add_type_form_ajax_callback",
      'wrapper' => "tripal-vocab-select-form",
      'effect' => 'fade',
      'method' => 'replace'
    ),
  );
  $form_state['input']['base_chado_table'] = $default['table'];

  // Return now if the user hasn't provided a table.
  if (!$default['table']) {
    return $form;
  }

  // Get the schema for this table.
  $schema = chado_get_schema($default['table']);

  // If the selected base table is 'cvterm' then handle it specially.
  if ($default['table'] == 'cvterm') {
    tripal_chado_field_storage_bundle_mapping_form_add_cvterm($form,
        $form_state, $term, $default);
    if ($default['use_cvterm'] == 'cv' and $default['cv_id']) {
      $submit_disabled = FALSE;
    }
    if ($default['use_cvterm'] == 'parent') {
      $submit_disabled = FALSE;
    }
    return $form;
  }

  // Ask the user if all of the records in the default table are of one type.
  tripal_chado_field_storage_bundle_mapping_form_add_allrecs($form,
      $form_state, $term, $default);

  // If all the records in the table are of this type then we're done.
  if ($default['has_all'] == 'Yes') {
    $submit_disabled = FALSE;
    return $form;
  }

  // If this table has a field that maps to a cvterm record then we want
  // to ask if the user wants to use that field.
  tripal_chado_field_storage_bundle_mapping_form_add_type($form,
      $form_state, $term, $default);

  // If the type_column is set then we're done!  We know the deafult table
  // and column to map this data type.
  if (!empty($default['type_column'])) {
    $submit_disabled = FALSE;
    return $form;
  }

  // Let's set the names of the linker and prop table for use below.
  $linker_table = $default['table'] . '_cvterm';
  $prop_table = $default['table']. 'prop';
  $linker_exists = chado_table_exists($linker_table);
  $prop_exists = chado_table_exists($prop_table);

  // Ask the user if they want to use a linker table if it exists.
  if($prop_exists) {

    tripal_chado_field_storage_bundle_mapping_form_add_prop($form,
        $form_state, $term, $prop_table, $default);

    // If the user wants to use the property table then we're done!
    if ($default['use_prop'] == 'Yes') {
      $submit_disabled = FALSE;
      return $form;
    }

    // Ask if the user wants to use the linker table if it exists.
    if ($linker_exists) {
      tripal_chado_field_storage_bundle_mapping_form_add_linker($form,
          $form_state, $term, $linker_table, $default);

      // If the user wants to use the linker table then we're done!
      if ($default['use_linker'] == 'Yes') {
        $submit_disabled = FALSE;
        return $form;
      }
    }

  }
  // A prop table doesn't exist then ask the user if they want
  // to use the linker table to associate records.
  else if ($linker_exists) {
    tripal_chado_field_storage_bundle_mapping_form_add_prop($form,
        $form_state, $term, $prop_table, $default);

    // If the user wants to use the linker table then we're done!
    if ($default['use_linker'] == 'Yes') {
      $submit_disabled = FALSE;
      return $form;
    }
  }

  $form['notice'] = array(
    '#type' => 'item',
    '#markup' => '<font color="red">Unfortunately, the options selected above do not allow for mapping of this content type to records in Chado.</font>'
  );
  return $form;
}

/**
 *
 */
function tripal_chado_field_storage_bundle_mapping_form_add_type(&$form,
    &$form_state, $term, &$default){

  $term_name = $term->name;

  // Get the list of columns in the default table.
  $schema = chado_get_schema($default['table']);
  $column_options = array('none' => '--None--');
  $cvt_fkeys = array_keys($schema['foreign keys']['cvterm']['columns']);
  foreach ($schema['fields'] as $column_name => $column_details) {
    if (in_array($column_name, $cvt_fkeys)) {
      $column_options[$column_name] = $column_name;
    }
  }

  // If this table has no types then just return.
  if (count($column_options) == 1) {
    $default['type_column'] = '';
    return;
  }

  $default_column = !empty($default['type_column']) ? $default['type_column'] : 'type_id';
  $form['type_column'] = array(
    '#type' => 'select',
    '#title' => 'Type Column',
    '#options' => $column_options,
    '#description' => 'Please select the column in the "' .
      $default['table'] . '" table that will identify a record as being of type "' .
      $term_name . '". If you select "--None--" then you will be asked
      if you the type can be identified using a property or linker table.
      Only fields that have a foreign key to the cvterm table will be listed.',
    '#default_value' => $default_column,
    '#ajax' => array(
      'callback' => "tripal_admin_add_type_form_ajax_callback",
      'wrapper' => "tripal-vocab-select-form",
      'effect' => 'fade',
      'method' => 'replace'
    ),
  );

  // Set the default value so we can short circuit the form.
  $default['type_column'] = $default_column;
  if ($default['type_column'] == 'none') {
    $default['type_column'] = '';
  }
}

/**
 *
 */
function tripal_chado_field_storage_bundle_mapping_form_add_allrecs(&$form,
    &$form_state, $term, $default) {

  $term_name = $term->name;

  // Form elements to determine if all records in base table are of this type.
  $form['chado_table_has_all'] = array(
    '#type' => 'radios',
    '#options' => array(
      'Yes' => 'Yes',
      'No' => 'No'
    ),
    '#title' => 'Are all records in the "' . $default['table'] .
      '" table of type "'. $term_name . '"?',
    '#description' => 'Select "No" if the "' .
      $default['table'] . '" table houses more than just data of type "' .
      $term_name . '".',
    '#default_value' => $default['has_all'],
    '#ajax' => array(
      'callback' => "tripal_admin_add_type_form_ajax_callback",
      'wrapper' => "tripal-vocab-select-form",
      'effect' => 'fade',
      'method' => 'replace'
    ),
  );
}

/**
 *
 */
function tripal_chado_field_storage_bundle_mapping_form_add_linker(&$form,
    &$form_state, $term, $linker_table, $default){

  $form['chado_type_use_linker'] = array(
    '#type' => 'radios',
    '#title' => 'Do you want to use the "' . $linker_table . '" table
      to distinguish between content types?',
    '#options' => array(
      'Yes' => 'Yes',
      'No' => 'No'
    ),
    '#description' => t('Sometimes records can be distringuished
      using a linker table, especially if there is no column
      in the specified Chado table to identify the
      record type. In these cases the linker table can be used.'),
    '#default_value' => $default['use_linker'],
    '#ajax' => array(
      'callback' => "tripal_admin_add_type_form_ajax_callback",
      'wrapper' => "tripal-vocab-select-form",
      'effect' => 'fade',
      'method' => 'replace'
    ),
  );
}
/**
 *
 */
function tripal_chado_field_storage_bundle_mapping_form_add_prop(&$form,
    &$form_state, $term, $prop_table, $default){

  $form['chado_type_use_prop'] = array(
    '#type' => 'radios',
    '#title' => 'Do you want to use the "' . $prop_table . '" table
      to distinguish between content types?',
    '#options' => array(
      'Yes' => 'Yes',
      'No' => 'No'
    ),
    '#description' => t('Sometimes records can be distringuished
      using a value in property table, especially if there is no column
      in the specified Chado table to identify the
      record type. In these cases the property table can be used.'),
    '#default_value' => $default['use_prop'],
    '#ajax' => array(
      'callback' => "tripal_admin_add_type_form_ajax_callback",
      'wrapper' => "tripal-vocab-select-form",
      'effect' => 'fade',
      'method' => 'replace'
    ),
  );

  if ($default['use_prop'] == 'Yes') {
    $prop_term_name = $default['prop_term_name'];
    $prop_term_value = $default['prop_term_value'];

    $form['prop_term_name'] = array(
      '#title'       => t('Property Type'),
      '#type'        => 'textfield',
      '#description' => t('The content type "' . $term->name . '" must be
          associated with a property type.  The property type must be the
          name of a term in a controlled vocabulary and the controlled
          vocabulary should already be loaded into Tripal. Please select
          the property type that will be used to identify records of this
          type'),
      '#required'    => TRUE,
      '#default_value' => $prop_term_name,
      '#autocomplete_path' => "admin/tripal/storage/chado/auto_name/cvterm/",
    );
    $form['prop_term_select_button'] = array(
      '#type' => 'submit',
      '#value' => t('Lookup Term'),
      '#name' => 'select_prop_cvterm',
      '#ajax' => array(
        'callback' => "tripal_admin_add_type_form_ajax_callback",
        'wrapper' => "tripal-vocab-select-form",
        'effect' => 'fade',
        'method' => 'replace'
      ),
    );
    // If the term has been provided by the user then we want to search for
    // matching terms in the database and let them select among any matches.
    if ($prop_term_name) {
      $form['prop_terms_list'] = array(
        '#type' => 'fieldset',
        '#title' => t('Matching Terms'),
        '#description' => t('Please select the term the best matches the
          property type.')
      );
      $match = array(
        'name' => $prop_term_name,
      );
      $pterms = chado_generate_var('cvterm', $match, array('return_array' => TRUE));
      $pterms = chado_expand_var($pterms, 'field', 'cvterm.definition');
      $num_terms = 0;

      // Let the user select from any matching terms. Sometimes there may be
      // more than one that match.
      foreach ($pterms as $pterm) {
        // Save the user a click by setting the default value as 1 if there's
        // only one matching term.
        $default = FALSE;
        $attrs = array();
        if ($num_terms == 0 and count($pterms) == 1) {
          $default = TRUE;
          $attrs = array('checked' => 'checked');
        }
        $term_element_name = 'prop_term-' . $pterm->cvterm_id;
        $form['prop_terms_list'][$term_element_name] = array(
          '#type' => 'checkbox',
          '#title' =>  $pterm->name,
          '#default_value' => $default,
          '#attributes' => $attrs,
          '#description' => '<b>Vocabulary:</b> ' . $pterm->cv_id->name . ' (' . $pterm->dbxref_id->db_id->name . ') ' . $pterm->cv_id->definition .
            '<br><b>Term: </b> ' . $pterm->dbxref_id->db_id->name . ':' . $pterm->dbxref_id->accession . '.  ' .
            '<br><b>Definition:</b>  ' . $pterm->definition,
          '#ajax' => array(
            'callback' => "tripal_admin_add_type_form_ajax_callback",
            'wrapper' => "tripal-vocab-select-form",
            'effect' => 'fade',
            'method' => 'replace'
          ),
        );
        $num_terms++;
      }

      $form['prop_term_value'] = array(
        '#type' => 'textfield',
        '#title' => 'Property Value',
        '#description' => t('All properties have a type and a value.  Above you
            indicated the type of property. Now you must specify the value
            that this properly must have in order to be considered of
            type "' . $term->name . '".'),
        '#default_value' => $prop_term_value,
        '#required' => TRUE,
      );
    }
  }
}

/**
 *
 */
function tripal_chado_field_storage_bundle_mapping_form_add_cvterm(&$form,
    &$form_state, $term, &$default){

  $form['chado_type_use_cv'] = array(
    '#type' => 'radios',
    '#title' => 'How do you want to distinguish the "' . $term->name . '" records
      within the cvterm table?',
    '#options' => array(
      'cv' => 'All records that belong to a single controlled vocabulary?',
      'parent' => 'All child records of the specified term?'
    ),
    '#description' => t('Records in the cvterm table are often not used for content
        types. The records in the cvterm table are meant to be vocabulary terms.
        However, there are times when records in the cvterm table can be
        used for a content type. One example is for trait "pages" that
        use phenotype values stored in the phenotype table.  Because records in
        the cvterm table are vocabulary terms they do not have "types" so the
        only ways to distinguish them are 1) to use the controlled vocabulary to
        distinguish the records or 2) to use all children records of the
        selected term.  Please select the appropriate value for this case.'),
    '#default_value' => $default['use_cvterm'],
    '#ajax' => array(
      'callback' => "tripal_admin_add_type_form_ajax_callback",
      'wrapper' => "tripal-vocab-select-form",
      'effect' => 'fade',
      'method' => 'replace'
    ),
  );
  if ($default['use_cvterm'] == 'cv') {
    $cvs = tripal_get_cv_select_options();
    $form['chado_type_cv_id'] = array(
      '#type' => select,
      '#options' => $cvs,
      '#title' => t('Select a controlled vocabulary'),
      '#default_value' => $default['cv_id'],
      '#ajax' => array(
        'callback' => "tripal_admin_add_type_form_ajax_callback",
        'wrapper' => "tripal-vocab-select-form",
        'effect' => 'fade',
        'method' => 'replace'
      ),
    );
  }

}
/**
 * Implements hook_field_stoage_bundle_mapping_form_validate().
 */
function tripal_chado_field_storage_bundle_mapping_form_validate($form, &$form_state) {
  // Get the form values
  $default = array(
    'table' => '',
    'has_all' => 'No',
    'use_cvterm' => 'cv',
    'cv_id' => '',
    'use_linker' => 'Yes',
    'use_prop' => 'Yes',
    'type_column' => '',
    'prop_term_name' => '',
    'prop_term_value' => '',
  );
  if (array_key_exists('base_chado_table', $form_state['values'])
      and $form_state['values']['base_chado_table']) {
    $default['table'] = $form_state['values']['base_chado_table'];
  }
  if (array_key_exists('chado_table_has_all', $form_state['values'])
      and $form_state['values']['chado_table_has_all']) {
    $default['has_all'] = $form_state['values']['chado_table_has_all'];
  }
  if (array_key_exists('chado_type_use_linker', $form_state['values'])
      and $form_state['values']['chado_type_use_linker']) {
    $default['use_linker'] = $form_state['values']['chado_type_use_linker'];
  }
  if (array_key_exists('chado_type_use_prop', $form_state['values'])
      and $form_state['values']['chado_type_use_prop']) {
    $default['use_prop'] = $form_state['values']['chado_type_use_prop'];
  }
  if (array_key_exists('type_column', $form_state['values'])
      and $form_state['values']['type_column']) {
    $default['type_column'] = $form_state['values']['type_column'];
  }
  if (array_key_exists('prop_term_name', $form_state['values'])
      and $form_state['values']['prop_term_name']) {
    $default['prop_term_name'] = $form_state['values']['prop_term_name'];

    // Make sure we have only one property cvterm selected
    $num_selected = 0;
    foreach ($form_state['values'] as $key => $value) {
      $matches = array();
      if (preg_match("/^prop_term-(\d+)$/", $key, $matches) and
          $form_state['values']['prop_term-' . $matches[1]]) {
        $cvterm_id = $matches[1];
        $term = chado_generate_var('cvterm', array('cvterm_id' => $cvterm_id));
        $num_selected++;
      }
    }
    if ($num_selected == 0) {
      form_set_error('', 'Please select at least one property term.');
    }
    else if ($num_selected > 1) {
      form_set_error('prop_term-' . $cvterm_id, 'Please select only one property term from the list below.');
    }
    $form_state['prop_term'] = $term;
  }
  if (array_key_exists('prop_term_value', $form_state['values'])
      and $form_state['values']['prop_term_value']) {
    $default['prop_term_value'] = $form_state['values']['prop_term_value'];
  }
  if (array_key_exists('chado_type_use_cv', $form_state['values'])
      and $form_state['values']['chado_type_use_cv']) {
    $default['use_cvterm'] = $form_state['values']['chado_type_use_cv'];
  }
  if (array_key_exists('chado_type_cv_id', $form_state['values'])
      and $form_state['values']['chado_type_cv_id']) {
    $default['cv_id'] = $form_state['values']['chado_type_cv_id'];
  }

  // Make sure a default table is selected
  if (!$default['table']) {
    form_set_error('base_chado_table', 'Please select a default table.');
  }
}
/**
 * Implements hook_field_stoage_bundle_mapping_form_submit().
 *
 * Here we do no action on submit other than set the storage_args
 * variable that is passed by reference.
 */
function tripal_chado_field_storage_bundle_mapping_form_submit($form,
    &$form_state, $term, &$storage_args) {

  // Get the form values
  $default = array(
    'table' => '',
    'has_all' => 'No',
    'use_cvterm' => '',
    'cv_id' => '',
    'use_linker' => 'No',
    'use_prop' => 'No',
    'type_column' => '',
    'prop_term_name' => '',
    'prop_term_value' => '',
  );
  if (array_key_exists('base_chado_table', $form_state['values'])
      and $form_state['values']['base_chado_table']) {
    $default['table'] = $form_state['values']['base_chado_table'];
  }
  if (array_key_exists('chado_table_has_all', $form_state['values'])
      and $form_state['values']['chado_table_has_all']) {
    $default['has_all'] = $form_state['values']['chado_table_has_all'];
  }
  if (array_key_exists('chado_type_use_linker', $form_state['values'])
      and $form_state['values']['chado_type_use_linker']) {
    $default['use_linker'] = $form_state['values']['chado_type_use_linker'];
  }
  if (array_key_exists('chado_type_use_prop', $form_state['values'])
      and $form_state['values']['chado_type_use_prop']) {
    $default['use_prop'] = $form_state['values']['chado_type_use_prop'];
  }
  if (array_key_exists('type_column', $form_state['values'])
      and $form_state['values']['type_column']) {
    $default['type_column'] = $form_state['values']['type_column'];
  }
  if (array_key_exists('prop_term_name', $form_state['values'])
      and $form_state['values']['prop_term_name']) {
    $default['prop_term_name'] = $form_state['values']['prop_term_name'];
  }
  if (array_key_exists('prop_term_value', $form_state['values'])
      and $form_state['values']['prop_term_value']) {
    $default['prop_term_value'] = $form_state['values']['prop_term_value'];
  }
  if (array_key_exists('chado_type_use_cv', $form_state['values'])
      and $form_state['values']['chado_type_use_cv']) {
    $default['use_cvterm'] = $form_state['values']['chado_type_use_cv'];
  }
  if (array_key_exists('chado_type_cv_id', $form_state['values'])
      and $form_state['values']['chado_type_cv_id']) {
    $default['cv_id'] = $form_state['values']['chado_type_cv_id'];
  }

  // If the user selected to use the cvterm table then we have to
  // handle it specially.
  if ($default['use_cvterm'] == 'cv' and !empty($default['cv_id'])) {
    $storage_args['data_table'] = $default['table'];
    $storage_args['type_id'] = $form_state['values']['selected_cvterm_id'];
    $storage_args['type_value'] = '';
    if ($default['cv_id']) {
      $storage_args['type_value'] = $default['cv_id'];
    }
    $storage_args['type_column'] = '';
    return;
  }

  // If we have a type_column then we know this type uses a column in the
  // base table, so we can set the storage args and return.
  if ($default['type_column'] and $default['type_column'] != 'none') {
    $storage_args['data_table'] = $default['table'];
    $storage_args['type_column'] = $default['type_column'];
    return;
  }

  // If the user indicated that all the records in a table are of this type.
  if ($default['has_all'] == 'Yes') {
    $storage_args['data_table'] = $default['table'];
    $storage_args['type_id'] = $form_state['values']['selected_cvterm_id'];
    $storage_args['type_linker_table'] = '';
    $storage_args['type_column'] = '';
    $storage_args['type_value'] = '';
  }

  // If the user indicated they wanted to use the prop table then we'll
  // set the storage args and return.
  else if ($default['use_prop'] == 'Yes') {
    $storage_args['data_table'] = $default['table'];
    $storage_args['type_linker_table'] = $default['table'] . 'prop';
    $storage_args['type_column'] = 'type_id';
    $storage_args['type_id'] = $form_state['prop_term']->cvterm_id;
    $storage_args['type_value'] = $default['prop_term_value'];
  }

  // If the user indicated they wanted to use the linker tables then we'll
  // set the storage args and return.
  else if ($default['use_linker'] == 'Yes') {
    $storage_args['data_table'] = $default['table'];
    $storage_args['type_id'] = $form_state['values']['selected_cvterm_id'];
    $storage_args['type_linker_table'] = $default['table'] . '_cvterm';
    $storage_args['type_column'] = 'cvterm_id';
  }
}

<|MERGE_RESOLUTION|>--- conflicted
+++ resolved
@@ -628,13 +628,8 @@
     } // end if ($sort['type'] == 'field') {
   } // end foreach ($query->order as $index => $sort) {
 
-<<<<<<< HEAD
-       dpm($cquery->__toString());
-       dpm($cquery->getArguments());
-=======
-     $cquery->__toString();
-     $cquery->getArguments();
->>>>>>> 5b3aab51
+//      dpm($cquery->__toString());
+//      dpm($cquery->getArguments());
 
   $records = $cquery->execute();
 
