<?php

class GFF3Importer extends TripalImporter {

  /**
   * The name of this loader.  This name will be presented to the site
   * user.
   */
  public static $name = 'Chado GFF3 File Loader';

  /**
   * The machine name for this loader. This name will be used to construct
   * the URL for the loader.
   */
  public static $machine_name = 'chado_gff3_loader';

  /**
   * A brief description for this loader.  This description will be
   * presented to the site user.
   */
  public static $description = 'Import a GFF3 file into Chado';

  /**
   * An array containing the extensions of allowed file types.
   */
  public static $file_types = ['gff', 'gff3'];


  /**
   * Provides information to the user about the file upload.  Typically this
   * may include a description of the file types allowed.
   */
  public static $upload_description = 'Please provide the GFF3 file.';

  /**
   * The title that should appear above the upload button.
   */
  public static $upload_title = 'GFF3 File';

  /**
   * Text that should appear on the button at the bottom of the importer
   * form.
   */
  public static $button_text = 'Import GFF3 file';

  /**
   * A handle to a temporary file for caching the GFF features. This allows for
   * quick lookup of parsed features without having to store it in RAM.
   */
  private $gff_cache_file = NULL;

  /**
   * The name of the temporary cache file.
   */
  private $gff_cache_file_name = NULL;

  /**
   * The lines from the ##sequence-region at the top of the GFF
   */
  private $seq_region_headers = [];

  /**
   * The path to the GFF3 file.
   */
  private $gff_file = NULL;

  /**
   * The file handle for the GFF3 file.
   */
  private $gff_file_h = NULL;

  /**
   * The organism ID for this GFF file.
   */
  private $organism_id = NULL;

  /**
   * The organism ChadoRecord object that corresponds to the $organism_id value.
   */
  private $organism = NULL;


  /**
   * An array of organism records for quick lookup.
   */
  private $organism_lookup = [];

  /**
   * The analysis ID for this GFF file
   */
  private $analysis_id = NULL;

  /**
   * The analysis ChadoRecord object that corresponds to the $analysis_id value.
   */
  private $analysis = NULL;

  /**
   * A flag indicating if only new items should be added (no updates)
   */
  private $add_only = NULL;

  /**
   * A flag indicting if only existing items should be updated.
   */
  private $update = TRUE;

  /**
   * If the GFF file contains a 'Target' attribute then the feature and the
   * target will have an alignment created, but to find the proper target
   * feature the target organism must also be known.  If different from the
   * organism specified for the GFF file, then use  this argument to specify
   * the target organism.  Only use this argument if all target sequences
   * belong to the same species. If the targets in the GFF file belong to
   * multiple different species then the organism must be specified using the
   * 'target_organism=genus:species' attribute in the GFF file. Default is
   * NULL.
   */
  private $target_organism_id = NULL;

  /**
   * If the GFF file contains a 'Target' attribute then the feature and the
   * target will have an alignment created, but to find the proper target
   * feature the target organism must also be known.  This can be used to
   * specify the target feature type to help with identification of the
   * target feature.  Only use this argument if all target sequences types are
   * the same. If the targets are of different types then the type must be
   * specified using the 'target_type=type' attribute in the GFF file. This
   * must be a valid Sequence Ontology (SO) term. Default is NULL
   */
  private $target_type = NULL;
  private $target_type_id = NULL;

  /**
   * A flag indicating if the target feature should be created. If FALSE
   * then it should already exist.
   */
  private $create_target = FALSE;

  /**
   * Set this to the line in the GFF file where importing should start. This
   * is useful for testing and debugging GFF files that may have problems and
   * you want to start at a particular line to speed testing.  Default = 1
   */
  private $start_line = 1;

  /**
   * During parsing of the GFF file this keeps track of the current line
   * number.
   */
  private $current_line = 0;

  /**
   * A Sequence Ontology term name for the landmark sequences in the GFF
   * file (e.g. 'chromosome'), if the GFF file contains a '##sequence-region'
   * line that describes the landmark sequences. Default = ''
   */
  private $landmark_type = '';

  /**
   * The ChadoRecord object for the landmark type cvterm.
   */
  private $landmark_cvterm = NULL;


  /**
   * Regular expression to pull out the mRNA name.
   */
  private $re_mrna = '';

  /**
   * Regular expression to pull out the protein name.
   */
  private $re_protein = '';

  /**
   * A flag that indicates if a protein record should be created.
   * @var integer
   */
  private $skip_protein = 0;

  /**
   * Sometimes lines in the GFF file are missing the required ID attribute
   * that specifies the unique name of the feature. If so, you may specify
   * the name of an existing attribute to use for the ID.
   */
  private $alt_id_attr = '';

  /**
   * The Tripal GFF loader supports the "organism" attribute. This allows
   * features of a different organism to be aligned to the landmark sequence
   * of another species. The format of the attribute is
   * "organism=[genus]:[species]", where [genus] is the organism's genus and
   * [species] is the species name. Check this box to automatically add the
   * organism to the database if it does not already exists. Otherwise lines
   * with an oraganism attribute where the organism is not present in the
   * database will be skipped.
   */
  private $create_organism = FALSE;

  /**
   * Holds mapping of DB names to DB ids.
   */
  private $db_lookup = [];

  /**
   * Holds a mapping of Dbxref names to ids.
   */
  private $dbxref_lookup = [];

  /**
   * Holds a mapping of Dbxref names to cvterm ids.
   */
  private $cvterm_lookup = [];

  /**
   * Holds a mapping of synonymns to ids.
   */
  private $synonym_lookup = [];

  /**
   * Maps parents to their children and contains the ranks of the children.
   */
  private $parent_lookup = [];

  /**
   * An array that stores CVterms that have been looked up so we don't have
   * to do the database query every time.
   */
  private $feature_cvterm_lookup = [];

  /**
   * An array that stores CVterms that have been looked up so we don't have
   * to do the database query every time.
   */
  private $featureprop_cvterm_lookup = [];

  /**
   * Holds the CV term for the "exact" synonym.
   */
  private $exact_syn = NULL;

  /**
   * Holds the object for the null publication record.
   */
  private $null_pub = NULL;

  /**
   * The list of features from the GFF3 file.  Each element is an
   * associative array of the columns from the GFF3 file, with the attribute
   * field being an associative array of key/value pairs.
   */
  private $features = [];

  /**
   * An associatiave array containing the pointers to the FASTA sequences
   * in the GFF file. We don't want to load these into memory as they
   * may be too big!
   */
  private $residue_index = [];

  /**
   * An array that stores landmarks objects.  Landmarks should be inserted
   * first if they don't already exist.
   */
  private $landmarks = [];


  /**
   * A controlled vocabulary ChadoRecord object. This is the CV that will be
   * used to for feature properties.
   */
  private $feature_prop_cv = NULL;


  /**
   * A controlled vocabulary ChadoRecord object. This is the CV that will be
   * used to for feature properties.
   */
  private $feature_cv = NULL;

  /**
   * Stores proteins
   */
  private $proteins = [];


  /**
   * @see TripalImporter::form()
   */
  public function form($form, &$form_state) {

    // get the list of organisms
    $sql = "SELECT * FROM {organism} ORDER BY genus, species";
    $org_rset = chado_query($sql);
    $organisms = [];
    $organisms[''] = '';
    while ($organism = $org_rset->fetchObject()) {
      $organisms[$organism->organism_id] = "$organism->genus $organism->species ($organism->common_name)";
    }

    $form['organism_id'] = [
      '#title' => t('Existing Organism'),
      '#type' => 'select',
      '#description' => t("Choose an existing organism to which the entries in the GFF file will be associated."),
      '#required' => TRUE,
      '#options' => $organisms,
    ];
    $form['create_organism'] = [
      '#type' => 'checkbox',
      '#title' => t('Create organism'),
      '#required' => FALSE,
      '#description' => t('The Tripal GFF loader supports the "organism" attribute. This allows features of a
       different organism to be aligned to the landmark sequence.  The format of the
       attribute is "organism=[genus]:[species]", where [genus] is the organism\'s genus and [species] is the
       species name. Check this box to automatically add the organism to the database if it does not already exists.
       Otherwise lines with an organism attribute where the organism is not present in the database will be skipped.'),
    ];

    $form['landmark_type'] = [
      '#title' => t('Landmark Type'),
      '#type' => 'textfield',
      '#description' => t("Optional. Use this field to specify a Sequence Ontology type
       for the landmark sequences in the GFF fie (e.g. 'chromosome'). This is only needed if
       the landmark features (first column of the GFF3 file) are not already in the database.."),
    ];

    $form['proteins'] = [
      '#type' => 'fieldset',
      '#title' => t('Proteins'),
      '#collapsible' => TRUE,
      '#collapsed' => FALSE,
    ];
    $form['proteins']['skip_protein'] = [
      '#type' => 'checkbox',
      '#title' => t('Skip automatic protein creation'),
      '#required' => FALSE,
      '#description' => t('The GFF loader will automatically create a protein feature for each transcript in the GFF file if a protein feature is missing in the GFF file. Check this box to disable this functionality. Protein features that are specifically present in the GFF will always be created.'),
      '#default_value' => 0,
    ];
    $form['proteins']['re_mrna'] = [
      '#type' => 'textfield',
      '#title' => t('Optional. Regular expression for the mRNA name'),
      '#required' => FALSE,
      '#description' => t('If automatic protein creation is enabled, then by default the loader will give each protein a name based on the name of the corresponding mRNA followed by the "-protein" suffix.
       If you want to customize the name of the created protein, you can enter a regular expression that will extract portions of
       the mRNA unique name. For example, for a
       mRNA with a unique name finishing by -RX (e.g. SPECIES0000001-RA),
       the regular expression would be, "^(.*?)-R([A-Z]+)$". Elements surrounded by parentheses are captured as backreferences and can be used for replacement.' ),
    ];
    $form['proteins']['re_protein'] = [
      '#type' => 'textfield',
      '#title' => t('Optional. Replacement string for the protein name'),
      '#required' => FALSE,
      '#description' => t('If a regular expression is used to specify a protein name you can use the backreference tokens to extract the portion of the mRNA name that you want to use for a protein.
       You use a dollar sign followed by a number to indicate the backreferences. For example: "$1-P$2".'),
    ];

    $form['targets'] = [
      '#type' => 'fieldset',
      '#title' => t('Targets'),
      '#collapsible' => TRUE,
      '#collapsed' => FALSE,
    ];
    $form['targets']['adesc'] = [
      '#markup' => t("When alignments are represented in the GFF file (e.g. such as
       alignments of cDNA sequences to a whole genome, or blast matches), they are
       represented using two feature types: 'match' (or cDNA_match, EST_match, etc.)
       and 'match_part'.  These features may also have a 'Target' attribute to
       specify the sequence that is being aligned.
       However, the organism to which the aligned sequence belongs may not be present in the
       GFF file.  Here you can specify the organism and feature type of the target sequences.
       The options here will apply to all targets unless the organism and type are explicity
       set in the GFF file using the 'target_organism' and 'target_type' attributes."),
    ];
    $form['targets']['target_organism_id'] = [
      '#title' => t('Target Organism'),
      '#type' => t('select'),
      '#description' => t("Optional. Choose the organism to which target sequences belong.
        Select this only if target sequences belong to a different organism than the
        one specified above. And only choose an organism here if all of the target sequences
        belong to the same species.  If the targets in the GFF file belong to multiple
        different species then the organism must be specified using the 'target_organism=genus:species'
        attribute in the GFF file."),
      '#options' => $organisms,
    ];
    $form['targets']['target_type'] = [
      '#title' => t('Target Type'),
      '#type' => t('textfield'),
      '#description' => t("Optional. If the unique name for a target sequence is not unique (e.g. a protein
       and an mRNA have the same name) then you must specify the type for all targets in the GFF file. If
       the targets are of different types then the type must be specified using the 'target_type=type' attribute
       in the GFF file. This must be a valid Sequence Ontology (SO) term."),
    ];
    $form['targets']['create_target'] = [
      '#type' => 'checkbox',
      '#title' => t('Create Target'),
      '#required' => FALSE,
      '#description' => t("If the target feature cannot be found, create one using the organism and type specified above, or
       using the 'target_organism' and 'target_type' fields specified in the GFF file.  Values specified in the
       GFF file take precedence over those specified above."),
    ];

    // Advanced Options
    $form['advanced'] = [
      '#type' => 'fieldset',
      '#title' => t('Additional Options'),
      '#collapsible' => TRUE,
      '#collapsed' => FALSE,
    ];


    $form['advanced']['line_number'] = [
      '#type' => 'textfield',
      '#title' => t('Start Line Number'),
      '#description' => t('Enter the line number in the GFF file where you would like to begin processing.  The
      first line is line number 1.  This option is useful for examining loading problems with large GFF files.'),
      '#size' => 10,
    ];

    $form['advanced']['alt_id_attr'] = [
      '#title' => t('ID Attribute'),
      '#type' => t('textfield'),
      '#description' => t("Optional. Sometimes lines in the GFF file are missing the
      required ID attribute that specifies the unique name of the feature, but there
      may be another attribute that can uniquely identify the feature.  If so,
      you may specify the name of the attribute to use for the name."),
    ];




    return $form;
  }

  /**
   * @see TripalImporter::formValidate()
   */
  public function formValidate($form, &$form_state) {

    $organism_id = $form_state['values']['organism_id'];
    $target_organism_id = $form_state['values']['target_organism_id'];
    $target_type = trim($form_state['values']['target_type']);
    $create_target = $form_state['values']['create_target'];
    $create_organism = $form_state['values']['create_organism'];
    $refresh = 0; //$form_state['values']['refresh'];
    $remove = 0; //$form_state['values']['remove'];
    $line_number = trim($form_state['values']['line_number']);
    $landmark_type = trim($form_state['values']['landmark_type']);
    $alt_id_attr = trim($form_state['values']['alt_id_attr']);
    $re_mrna = trim($form_state['values']['re_mrna']);
    $re_protein = trim($form_state['values']['re_protein']);


    if ($line_number and !is_numeric($line_number) or $line_number < 0) {
      form_set_error('line_number', t("Please provide an integer line number greater than zero."));
    }

    if (!($re_mrna and $re_protein) and ($re_mrna or $re_protein)) {
      form_set_error('re_uname', t("You must provide both a regular expression for mRNA and a replacement string for protein"));
    }

    // check the regular expression to make sure it is valid
    set_error_handler(function () {
    }, E_WARNING);
    $result_re = preg_match("/" . $re_mrna . "/", NULL);
    $result = preg_replace("/" . $re_mrna . "/", $re_protein, NULL);
    restore_error_handler();
    if ($result_re === FALSE) {
      form_set_error('re_mrna', 'Invalid regular expression.');
    }
    else {
      if ($result === FALSE) {
        form_set_error('re_protein', 'Invalid replacement string.');
      }
    }
  }

  /**
   * @see TripalImporter::run()
   */
  public function run() {

    $arguments = $this->arguments['run_args'];
    $this->gff_file = $this->arguments['files'][0]['file_path'];

    // Set the private member variables of this class using the loader inputs.
    $this->organism_id = $arguments['organism_id'];
    $this->analysis_id = $arguments['analysis_id'];
    $this->add_only = $arguments['add_only'];
    $this->update = $arguments['update'];
    $this->target_organism_id = $arguments['target_organism_id'];
    $this->target_type = $arguments['target_type'];
    $this->create_target = $arguments['create_target'];
    $this->start_line = $arguments['line_number'];
    $this->landmark_type = $arguments['landmark_type'];
    $this->alt_id_attr = $arguments['alt_id_attr'];
    $this->create_organism = $arguments['create_organism'];
    $this->re_mrna = $arguments['re_mrna'];
    $this->re_protein = $arguments['re_protein'];
    $this->skip_protein = $arguments['skip_protein'];

    // Check to see if the file is located local to Drupal
    $dfile = $_SERVER['DOCUMENT_ROOT'] . base_path() . $this->gff_file;
    if (!file_exists($dfile)) {
      $this->gff_file = $dfile;
    }
    // If the file is not local to Drupal check if it exists on the system.
    else if (!file_exists($this->gff_file)) {
      throw new Exception(t("Cannot find the file: !file", ['!file' => $this->gff_file]));
    }

    // Open the GFF3 file.
    $this->logMessage("Opening !gff_file", ['!gff_file' => $this->gff_file]);
    $this->gff_file_h = fopen($this->gff_file, 'r');
    if (!$this->gff_file_h) {
      throw new Exception(t("Cannot open file: !file", ['!file' => $this->gff_file]));
    }

    // Get the feature property CV object
    $this->feature_prop_cv = new ChadoRecord('cv');
    $this->feature_prop_cv->setValues(['name' => 'feature_property']);
    $num_found = $this->feature_prop_cv->find();
    if ($num_found == 0) {
      throw new Exception(t("Cannot find the 'feature_property' ontology'", []));
    }

    // Get the sequence CV object.
    $this->feature_cv = new ChadoRecord('cv');
    $this->feature_cv->setValues(['name' => 'sequence']);
    $num_found = $this->feature_cv->find();
    if ($num_found == 0) {
      throw new Exception(t("Cannot find the 'sequence' ontology'", []));
    }

    // Get the organism object.
    $this->organism = new ChadoRecord('organism');
    $this->organism->setValues(['organism_id' => $this->organism_id]);
    $num_found = $this->organism->find();
    if ($num_found == 0) {
      throw new Exception(t("Cannot find the specified organism for this GFF3 file."));
    }

    // Get the analysis object.
    $this->analysis = new ChadoRecord('analysis');
    $this->analysis->setValues(['analysis_id' => $this->analysis_id]);
    $num_found = $this->analysis->find();
    if ($num_found == 0) {
      throw new Exception(t("Cannot find the specified organism for this GFF3 file."));
    }

    // If a landmark type was provided then get that object.
    if ($this->landmark_type) {
      $this->landmark_cvterm = new ChadoRecord('cvterm');
      $this->landmark_cvterm->setValues([
          'cv_id' => $this->feature_cv->getValue('cv_id'),
          'name' => $this->landmark_type,
      ]);
      $num_found = $this->landmark_cvterm->find();
      if ($num_found == 0) {
        throw new Exception(t('Cannot find landmark feature type \'%landmark_type\'.', ['%landmark_type' => $this->landmark_type]));
      }
    }

    // If a target type is provided then get the ID.
    if ($this->target_type) {
      $target_type = new ChadoRecord('cvterm');
      $target_type->setValues([
        'name' => $this->target_type,
        'cv_id' => $this->feature_cv->getID()
      ]);
      $num_found = $target_type->find();
      if ($num_found == 0) {
        throw new Exception(t("Cannot find the specified target type, !type.", ['!type' => $this->target_type]));
      }
      $this->target_type_id = $target_type->getID();
    }

    // Create the cache file for storing parsed GFF entries.
    $this->openCacheFile();

    // Load the GFF3.
    try {
      $this->logMessage("Step  1 of 26: Caching GFF3 file...                             ");
      $this->parseGFF3();

      // Prep the database for necessary records.
      $this->prepSynonms();
      $this->prepNullPub();
      $this->prepDBs();

      $this->logMessage("Step  2 of 26: Find existing landmarks...                         ");
      $this->findLandmarks();

      $this->logMessage("Step  3 of 26: Insert new landmarks (if needed)...                ");
      $this->insertLandmarks();

      if (!$this->skip_protein) {
        $this->logMessage("Step  4 of 26: Find missing proteins...                           ");
        $this->findMissingProteins();

        $this->logMessage("Step  5 of 26: Add missing proteins to list of features...        ");
        $this->addMissingProteins();
      }
      else {
        $this->logMessage("Step  4 of 26: Find missing proteins (Skipped)...                ");
        $this->logMessage("Step  5 of 26: Add missing proteins to list of features (Skipped)...");
      }

      $this->logMessage("Step  6 of 26: Find existing features...                          ");
      $this->findFeatures();

      $this->logMessage("Step  7 of 26: Clear attributes of existing features...            ");
      $this->deleteFeatureData();

      $this->logMessage("Step  8 of 26: Processing !num_features features...               ",
          ['!num_features' => number_format(count(array_keys($this->features)))]);
      $this->insertFeatures();

      $this->logMessage("Step  9 of 26: Get new feature IDs...                             ");
      $this->findFeatures();

      $this->logMessage("Step 10 of 26: Insert locations...                               ");
      $this->insertFeatureLocs();

      $this->logMessage("Step 11 of 26: Associate parents and children...                 ");
      $this->associateChildren();

      $this->logMessage("Step 12 of 26: Calculate child ranks...                          ");
      $this->calculateChildRanks();

      $this->logMessage("Step 13 of 26: Add child-parent relationships...                 ");
      $this->insertFeatureParents();

      $this->logMessage("Step 14 of 26: Insert properties...                               ");
      $this->insertFeatureProps();

      $this->logMessage("Step 15 of 26: Find synonyms (aliases)...                         ");
      $this->findSynonyms();

      $this->logMessage("Step 16 of 26: Insert new synonyms (aliases)...                  ");
      $this->insertSynonyms();

      $this->logMessage("Step 17 of 26: Insert feature synonyms (aliases)...              ");
      $this->insertFeatureSynonyms();

      $this->logMessage("Step 18 of 26: Find cross references...                          ");
      $this->findDbxrefs();

      $this->logMessage("Step 19 of 26: Insert new cross references...                    ");
      $this->insertDbxrefs();

      $this->logMessage("Step 20 of 26: Get new cross references IDs...                   ");
      $this->findDbxrefs();

      $this->logMessage("Step 21 of 26: Insert feature cross references...                ");
      $this->insertFeatureDbxrefs();

      $this->logMessage("Step 22 of 26: Insert feature ontology terms...                  ");
      $this->insertFeatureCVterms();

      $this->logMessage("Step 23 of 26: Insert 'derives_from' relationships...            ");
      $this->insertFeatureDerivesFrom();

      $this->logMessage("Step 24 of 26: Insert Targets...                                 ");
      $this->insertFeatureTargets();

      $this->logMessage("Step 25 of 26: Associate features with analysis....              ");
      $this->insertFeatureAnalysis();

      if (!empty($this->residue_index)) {
        $this->logMessage("Step 26 of 26: Adding sequences data...                        ");
        $this->insertFeatureSeqs();
      }
      $this->logMessage("Step 26 of 26: Adding sequences data (Skipped: none available)...");
    }
    // On exception, catch the error, clean up the cache file and rethrow
    catch (Exception $e) {
      $this->closeCacheFile();
      throw $e;
    }

  }


  /**
   * Load a controlled vocabulary term.
   *
   * This method first checks if the term has already been loaded in the
   * feature_cvterm_lookup array, which helps a lot with performance.
   *
   * @param $type
   * @param $cv_id
   *
   * @ingroup gff3_loader
   */
  private function getTypeID($type, $is_prop_type) {

    $cv = $this->feature_cv;
    if ($is_prop_type) {
      $cv = $this->feature_prop_cv;
    }

    if ($is_prop_type) {
      if(array_key_exists(strtolower($type), $this->featureprop_cvterm_lookup)) {
        return $this->featureprop_cvterm_lookup[strtolower($type)];
      }
    }
    elseif (array_key_exists(strtolower($type), $this->feature_cvterm_lookup)) {
      return $this->feature_cvterm_lookup[strtolower($type)];
    }

    $sel_cvterm_sql = "
      SELECT CVT.cvterm_id
      FROM {cvterm} CVT
        LEFT JOIN {cvtermsynonym} CVTS on CVTS.cvterm_id = CVT.cvterm_id
      WHERE CVT.cv_id = :cv_id and
       (lower(CVT.name) = lower(:name) or lower(CVTS.synonym) = lower(:synonym))
    ";
    $result = chado_query($sel_cvterm_sql, [
      ':cv_id' => $cv->getValue('cv_id'),
      ':name' => $type,
      ':synonym' => $type,
    ]);
    $cvterm_id = $result->fetchField();

    // If the term couldn't be found and it's a property term then insert it
    // as a local term.
    if (!$cvterm_id) {
      $term = [
        'id' => "local:$type",
        'name' => $type,
        'is_obsolete' => 0,
        'cv_name' => $cv->getValue('name'),
        'db_name' => 'local',
        'is_relationship' => FALSE,
      ];
      $cvterm = (object) chado_insert_cvterm($term, ['update_existing' => FALSE]);
      $cvterm_id = $cvterm->cvterm_id;
    }

    if ($is_prop_type) {
      $this->featureprop_cvterm_lookup[strtolower($cvterm->name)] = $cvterm_id;
      $this->featureprop_cvterm_lookup[strtolower($type)] = $cvterm_id;
    }
    else {
      $this->feature_cvterm_lookup[strtolower($cvterm->name)] = $cvterm_id;
      $this->feature_cvterm_lookup[strtolower($type)] = $cvterm_id;
    }
    return $cvterm_id;
  }

  /**
   * Makes sure Chado is ready with the necessary synonym type records.
   */
  private function prepSynonms() {
    // make sure we have a 'synonym_type' vocabulary
    $select = ['name' => 'synonym_type'];
    $results = chado_select_record('cv', ['*'], $select);

    if (count($results) == 0) {
      // insert the 'synonym_type' vocabulary
      $values = [
          'name' => 'synonym_type',
          'definition' => 'vocabulary for synonym types',
      ];
      $success = chado_insert_record('cv', $values, array(
          'skip_validation' => TRUE,
      ));
      if (!$success) {
        $this->logMessage("Failed to add the synonyms type vocabulary.", [], TRIPAL_WARNING);
        return 0;
      }
      // now that we've added the cv we need to get the record
      $results = chado_select_record('cv', ['*'], $select);
      if (count($results) > 0) {
        $syncv = $results[0];
      }
    }
    else {
      $syncv = $results[0];
    }

    // get the 'exact' cvterm, which is the type of synonym we're adding
    $select = [
        'name' => 'exact',
        'cv_id' => [
            'name' => 'synonym_type',
        ],
    ];
    $result = chado_select_record('cvterm', ['*'], $select);
    if (count($result) == 0) {
      $term = [
          'name' => 'exact',
          'id' => "synonym_type:exact",
          'definition' => '',
          'is_obsolete' => 0,
          'cv_name' => $syncv->name,
          'is_relationship' => FALSE,
      ];
      $syntype = chado_insert_cvterm($term, ['update_existing' => TRUE]);
      if (!$syntype) {
        $this->logMessage("Cannot add synonym type: internal:$type.", [], TRIPAL_WARNING);
        return 0;
      }
    }
    else {
      $syntype = $result[0];
    }
    $this->exact_syn = $syntype;
  }

  /**
   * Makes sure there is a null publication in the database.
   */
  private function prepNullPub(){

    // Check to see if we have a NULL publication in the pub table.  If not,
    // then add one.
    $select = ['uniquename' => 'null'];
    $result = chado_select_record('pub', ['*'], $select);
    if (count($result) == 0) {
      $pub_sql = "
        INSERT INTO {pub} (uniquename,type_id)
        VALUES (:uname,
          (SELECT cvterm_id
           FROM {cvterm} CVT
             INNER JOIN {dbxref} DBX ON DBX.dbxref_id = CVT.dbxref_id
             INNER JOIN {db} DB      ON DB.db_id      = DBX.db_id
           WHERE CVT.name = :type_id))
      ";
      $status = chado_query($psql);
      if (!$status) {
        $this->logMessage("Cannot prepare statement 'ins_pub_uniquename_typeid.", [], TRIPAL_WARNING);
        return 0;
      }

      // Insert the null pub.
      $result = chado_query($pub_sql, [
          ':uname' => 'null',
          ':type_id' => 'null',
      ])->fetchObject();
      if (!$result) {
        $this->logMessage("Cannot add null publication needed for setup of alias.", [], TRIPAL_WARNING);
        return 0;
      }
      $result = chado_select_record('pub', ['*'], $select);
      $pub = $result[0];
    }
    else {
      $pub = $result[0];
    }
    $this->null_pub = $pub;
  }

  /**
   * Makes sure Chado is ready with the necessary DB records.
   */
  private function prepDBs() {

    // Get the list of database records that are needed by this GFF file. If
    // they do not exist then add them.
    $sql = "
      SELECT db_id
      FROM {db}
      WHERE name = :dbname";

    foreach (array_keys($this->db_lookup) as $dbname) {
      // First look for the database name if it doesn't exist then create one.
      // first check for the fully qualified URI (e.g. DB:<dbname>. If that
      // can't be found then look for the name as is.  If it still can't be found
      // the create the database
      $values = ['name' => "DB:$dbname"];
      $db = chado_select_record('db', ['db_id'], $values);
      if (count($db) == 0) {
        $values = ['name' => "$dbname"];
        $db = chado_select_record('db', ['db_id'], $values);
      }
      if (count($db) == 0) {
        $values = [
          'name' => $dbname,
          'description' => 'Added automatically by the Triapl GFF loader.',
        ];
        $success = chado_insert_record('db', $values, array(
          'skip_validation' => TRUE,
        ));
        if ($success) {
          $values = ['name' => "$dbname"];
          $db = chado_select_record('db', ['db_id'], $values);
        }
        else {
          $this->logMessage("Cannot find or add the database $dbname.", [], TRIPAL_WARNING);
          return 0;
        }
      }

      $this->db_lookup[$dbname] = $db[0]->db_id;
    }
  }

  /**
   * Parses the current line of the GFF3 file for a feature.
   *
   * @return array
   *  An associative array containing the 9 elements othe GFF3 file. The
   *  9th element is an associative array of the attributes.
   */
  private function parseFeature($line) {
    $date = getdate();

    // get the columns
    $cols = explode("\t", $line);
    if (sizeof($cols) != 9) {
      throw new Exception(t('Improper number of columns on line %line_num: %line', ['%line_num' => $this->current_line, '%line' => $line]));
    }

    $ret = [
      'line' => $this->current_line,
      'landmark' => $cols[0],
      'source' => $cols[1],
      'type' => strtolower($cols[2]),
      'start' => $cols[3],
      'stop' => $cols[4],
      'score' => $cols[5],
      'strand' => $cols[6],
      'phase' => $cols[7],
      'attrs' => [],
    ];

    // Ready the start and stop for chado.  Chado expects these positions
    // to be zero-based, so we substract 1 from the fmin. Also, in case
    // they are backwards, put them in the right order.
    $fmin = $ret['start'] - 1;
    $fmax = $ret['stop'];
    if ($ret['stop'] < $ret['start']) {
      $fmin = $ret['stop'] - 1;
      $fmax = $ret['start'];
    }
    $ret['start'] = $fmin;
    $ret['stop'] = $fmax;

    // Landmark (seqid) validation checks based on GFF3 specifications 
    preg_match('/[a-zA-Z0-9\.:\^\*\$@!\+_\?-\|]*/', $ret['landmark'], $matches);
    if ($matches[0] != $ret['landmark']) {
      throw new Exception(t("Landmark/seqid !landmark contains invalid 
        characters. Only characters included in this regular expression is 
        allowed [a-zA-Z0-9.:^*$@!+_?-|]", 
        ['!landmark' => $ret['landmark']]));
    }

    // Check to make sure strand has a valid character
    if (preg_match('/[\+-\?\.]/',$ret['strand']) == false) {
      throw new Exception(t('Invalid strand detected on line !line,
        strand can only be +-?.',['!line' => $line]));
    }

    // Format the strand for chado
    if (strcmp($ret['strand'], '.') == 0) {
      $ret['strand'] = 0;
    }
    elseif (strcmp($ret['strand'], '?') == 0) {
      $ret['strand'] = 0;
    }
    elseif (strcmp($ret['strand'], '+') == 0) {
      $ret['strand'] = 1;
    }
    elseif (strcmp($ret['strand'], '-') == 0) {
      $ret['strand'] = -1;
    }


    if (preg_match('/[012\.]/',$ret['phase']) == false) {
      throw new Exception(t('Invalid phase detected on line !line,
        phase can only be 0,1,2 or . (period)',['!line' => $line]));
    }


    if (strcmp($ret['phase'], '.') == 0) {
      if ($ret['type'] == 'cds') {
        $ret['phase'] = '0';
      }
      else {
        $ret['phase'] = '';
      }
    }

    $tags = [];
    $attr_name = '';
    $attr_uniquename = '';
    $attrs = explode(";", $cols[8]);
    $attr_organism = $this->organism_id;
    $attr_parent = '';
    $attr_others = [];
    $attr_aliases = [];
    $attr_dbxref = [];
    $attr_derives = [];
    $attr_terms = [];
    $attr_target = [];
    foreach ($attrs as $attr) {
      $attr = rtrim($attr);
      $attr = ltrim($attr);
      if (strcmp($attr, '') == 0) {
        continue;
      }
      if (!preg_match('/^[^\=]+\=.+$/', $attr)) {
        throw new Exception(t('Attribute is not correctly formatted on line !line_num: !attr',
            ['!line_num' => $this->current_line, '!attr' => $attr]));
      }

      // Break apart each attribute into key/value pairs.
      $tag = preg_split("/=/", $attr, 2);

      // Tag name validation checks based on GFF3 specifications 
      preg_match('/.+[,=;].+/', $tag[0], $matches);
      if (count($matches) > 0) {
        throw new Exception(t('Attribute tag name !tagname contains invalid / 
        unescaped characters', ['!tagname' => $tag[0]])
        );
      }

      // Value validation checks based on GFF3 specifications
      preg_match('/.+[,=;].+/', $tag[1], $matches);
      if (count($matches) > 0) {
        throw new Exception(t('Attribute value name !value contains invalid / 
        unescaped characters', ['!value' => $tag[1]])
        );
      }

      // Let us convert escaped characters back to original 
      // Is this too general?\
      $tag[0] = urldecode($tag[0]);
      $tag[1] = urldecode($tag[1]);


      // Multiple values of an attribute are separated by commas
      $tag_name = $tag[0];
      if (!array_key_exists($tag_name, $tags)) {
        $tags[$tag_name] = [];
      }
      $tags[$tag_name] = array_merge($tags[$tag_name], explode(",", $tag[1]));

      // Replace the URL escape codes for each tag
      for ($i = 0; $i < count($tags[$tag_name]); $i++) {
        $tags[$tag_name][$i] = urldecode($tags[$tag_name][$i]);
      }

      if (strcmp($tag_name, 'Alias') == 0) {
        $attr_aliases = array_merge($attr_aliases, $tags[$tag_name]);
      }
      elseif (strcmp($tag_name, 'Parent') == 0) {
        $attr_parent = urldecode($tag[1]);
      }
      elseif (strcmp($tag_name, 'Dbxref') == 0) {
        $attr_dbxref = array_merge($attr_dbxref, $tags[$tag_name]);
      }
      elseif (strcmp($tag_name, 'Derives_from') == 0) {
        $attr_derives = array_merge($attr_derives, $tags[$tag_name]);
      }
      elseif (strcmp($tag_name, 'Ontology_term') == 0) {
        $attr_terms = array_merge($attr_terms, $tags[$tag_name]);
      }
      elseif (strcmp($tag_name, 'organism') == 0) {
        if (count($tags[$tag_name]) > 1) {
          throw new Exception(t('Each feature can only have one "organism" attribute. The feature %uniquename has more than one: %organism',
            ['%uniquename' => $ret['uniquename'], '%organism' => $ret['organism']]));
        }
        $attr_organism = $this->findOrganism($tags[$tag_name][0], $this->current_line);
      }
      elseif (strcmp($tag_name, 'Target') == 0) {
        $matches = [];
        if (count($tags[$tag_name]) > 1) {
          throw new Exception(t('Each feature can only have one "Target" attribute. The feature %uniquename has more than one.',
              ['%uniquename' => $ret['uniquename']]));
        }
        if (preg_match('/^(.*?)\s+(\d+)\s+(\d+)(\s+[\+|\-])*$/', trim($tags[$tag_name][0]), $matches)) {
          $attr_target['name'] = $matches[1];
          $attr_target['start'] = $matches[2];
          $attr_target['stop'] = $matches[3];
          $tfmin = $attr_target['start'] - 1;
          $tfmax = $attr_target['stop'];
          if ($attr_target['stop'] < $attr_target['start']) {
            $tfmin = $attr_target['stop'] - 1;
            $tfmax = $attr_target['start'];
          }
          $attr_target['start'] = $tfmin;
          $attr_target['stop'] = $tfmax;

          $attr_target['phase'] = '';
          $attr_target['strand'] = 0;
          if (!empty($matches[4])) {
            if (preg_match('/^\+$/', trim($matches[4]))) {
              $attr_target['strand'] = 1;
            }
            elseif (preg_match('/^\-$/', trim($matches[4]))) {
              $attr_target['strand'] = -1;
            }
          }
          $attr_target['organism_id'] = $this->target_organism_id ? $this->target_organism_id : $this->organism_id;
          $attr_target['type_id'] = $this->target_type_id ? $this->target_type_id : NULL;
        }
      }
      elseif (strcmp($tag_name, 'target_organism') == 0) {
        $attr_target['organism_id'] = $this->findOrganism($tags[$tag_name][0], $this->current_line);
      }
      elseif (strcmp($tag_name, 'target_type') == 0) {
        $attr_target['type'] = $tags[$tag_name][0];
      }
      // Get the list of non-reserved attributes these will get added
      // as properties to the featureprop table.  The 'Note', 'Gap', 'Is_Circular',
      // attributes will go in as a property so those are not in the list
      // checked below.
      elseif (strcmp($tag_name, 'Name') !=0 and strcmp($tag_name, 'ID') !=0 and
              strcmp($tag_name, 'Alias') != 0 and strcmp($tag_name, 'Parent') != 0 and
              strcmp($tag_name, 'Target') != 0 and strcmp($tag_name, 'Derives_from') != 0 and
              strcmp($tag_name, 'Dbxref') != 0 and strcmp($tag_name, 'Ontology_term') != 0 and
              strcmp($tag_name, 'target_organism') != 0 and strcmp($tag_name, 'target_type') != 0 and
              strcmp($tag_name, 'organism' != 0)) {
        foreach ($tags[$tag_name] as $value) {
          if (!array_key_exists($tag_name, $attr_others)) {
            $attr_others[$tag_name] = [];
          }
          $attr_others[$tag_name][] = $value;
        }
      }
    }

    // A feature may get ignored. But let's default this to FALSE.
    $ret['skipped'] = FALSE;

    // If neither name nor uniquename are provided then generate one.
    $names = $this->getFeatureNames($tags, $ret['type'], $ret['landmark'], $ret['start'], $ret['stop']);
    $attr_uniquename = $names['uniquename'];
    $attr_name = $names['name'];

    $ret['name'] = $attr_name;
    $ret['uniquename'] = $attr_uniquename;
    $ret['synonyms'] = $attr_aliases;

    // Add in the dbxref record.
    $ret['dbxrefs'] = [];
    foreach ($attr_dbxref as $key => $dbx) {
      $parts = explode(':', $dbx, 2);
      $ret['dbxrefs']["{$parts[0]}:{$parts[1]}"] = array(
        'db' => $parts[0],
        'accession' => $parts[1],
      );
    }

    // Add in the GFF source dbxref. This is needed for GBrowse.
    $ret['dbxrefs']["GFF_source:{$ret['source']}"] = array(
      'db' => 'GFF_source',
      'accession' => $ret['source'],
    );

    // Add in the ontology terms
    $ret['terms'] = [];
    foreach ($attr_terms as $key => $dbx) {
      $parts = explode(':', $dbx, 2);
      $ret['terms']["{$parts[0]}:{$parts[1]}"] = array(
        'db' => $parts[0],
        'accession' => $parts[1],
      );
    }

    // Add the derives from entry.
    $ret['derives_from'] = '';
    if (count($attr_derives) == 1) {
      $ret['derives_from'] = $attr_derives[0];
    }
    if (count($attr_derives) > 1) {
      throw new Exception(t('Each feature can only have one "Derives_from" attribute. The feature %uniquename has more than one: %derives',
        [
          '%uniquename' => $ret['uniquename'],
          '%derives' => $ret['derives_from'],
        ]));
    }

    // Now add all of the attributes into the return array.
    foreach ($tags as $key => $value) {
      $ret['attrs'][$key] = $value;
    }

    // Add the organism  entry.
    $ret['organism'] = $attr_organism;
    if (!$ret['organism']) {
      $ret['skipped'] = TRUE;
    }

    // Add the target. If the type_id is missing then remove it and we'll
    // skip it.
    $ret['target'] = $attr_target;
    if (!array_key_exists('type', $ret['target']) or empty($ret['target'])) {
      $ret['target'] = [];
    }

    // Make sure we only have one Gap if it exists
    if (array_key_exists('Gap', $attr_others) and count($attr_others['Gap']) > 1) {
      throw new Exception(t('Each feature can only have one "Gap" attribute. The feature %uniquename has more than one.',
          [
            '%uniquename' => $ret['uniquename'],
          ]));
    }


    // Add the properties and parent.
    $ret['properties'] = $attr_others;
    $ret['parent'] = $attr_parent;

    return $ret;
  }

  /**
   * Indexes the FASTA section of the file for quick lookup.
   */
  private function indexFASTA() {

    // Iterate through the remaining lines of the file
    while ($line = fgets($this->gff_file_h)) {

      $this->current_line++;
      $this->addItemsHandled(drupal_strlen($line));

      // Get the ID and the current file pointer and store that for later.
      if (preg_match('/^>/', $line)) {
        $id = preg_replace('/^>([^\s]+).*$/', '\1', $line);
        $this->residue_index[trim($id)] = ftell($this->gff_file_h);
      }
    }
  }

  /**
   * Loads the actual residue information from the FASTA section of the file.
   */
  private function insertFeatureSeqs() {

    $num_residues = count(array_keys($this->residue_index));

    $this->setItemsHandled(0);
    $this->setTotalItems($num_residues);

    $count = 0;

    foreach ($this->residue_index as $uniquename => $offset) {

      // Skip this sequence if we can't match the name with a known feature
      // or landmark name.
      if (!(array_key_exists($uniquename, $this->features) and $this->features[$uniquename]) and
          !(array_key_exists($uniquename, $this->landmarks) and $this->landmarks[$uniquename])) {
        $this->logMessage('Assigning Sequence: cannot find a feature with a unique name of: "!uname". Please ensure the sequence names in the ##FASTA section use the same name as the ID in the feature in the GFF file. ',
          ['!uname' => $uniquename], TRIPAL_WARNING);
        $count++;
        continue;
      }

      // Get the feature that this sequence belongs.
      $feature_id = NULL;
      if (array_key_exists($uniquename, $this->features)) {
        $findex = $this->features[$uniquename]['findex'];
        $feature = $this->getCachedFeature($findex);
        $feature_id = $feature['feature_id'];
      }
      else {
        $feature_id = $this->landmarks[$uniquename];
      }


      // Seek to the position in the GFF file where this sequence is housed.
      // iterate through the lines and get store the value.
      $residues = [];
      fseek($this->gff_file_h, $offset);
      while ($line = fgets($this->gff_file_h)) {
        if (preg_match('/^>/', $line)) {
          break;
        }
        $residues[] = trim($line);
      }
      $residues = implode('', $residues);

      $values = [
        'residues' => $residues,
        'seqlen' => strlen($residues),
        'md5checksum' => md5($residues),
      ];
      chado_update_record('feature', ['feature_id' => $feature_id], $values);
      $count++;
      $this->setItemsHandled($count);
    }
  }

  /**
   * Retrieves a ChadoRecord object for the landmark feature.
   *
   * @param $landmark_name
   *   The name of the landmark to get
   *
   * @return
   *   A feature ChadoRecord object or NULL if the landmark is missing and
   *   $skip_on_missing is TRUE.
   */
  private function findLandmark($landmark_name) {

    // Before performing a database query check to see if
    // this landmark is already in our lookup list.
    if (array_key_exists($landmark_name, $this->landmarks)) {
      return $this->landmarks[$landmark_name];
    }

    $landmark = new ChadoRecord('feature');
    $landmark->setValues([
      'organism_id' => $this->organism_id,
      'uniquename' => $landmark_name,
    ]);
    if ($landmark_type) {
      $landmark->setValue('type_id', $landmark_type->getValue('cvterm_id'));
    }
    $num_found = $landmark->find();
    if ($num_found == 0) {
      return NULL;
    }
    if ($num_found > 1) {
      throw new Exception(t("The landmark '%landmark' has more than one entry for this organism (%species). Did you provide a landmark type? If not, try resubmitting and providing a type." .
        "Cannot continue", [
          '%landmark' => $landmark_name,
          '%species' => $this->organism->getValues('genus') . " " . $this->organism->getValues('species'),
        ]));
    }

    // The landmark was found, remember it
    $this->landmarks[$landmark_name] = $landmark->getID();
    return $landmark;
  }
  /**
   * Loads into the database any landmark sequences.
   *
   * @param $line
   *   The line from the GFF file that is the ##sequence-region comment.
   */
  private function insertHeaderLandmark($line) {

    $region_matches = [];
    if (preg_match('/^##sequence-region\s+(\w*?)\s+(\d+)\s+(\d+)$/i', $line, $region_matches)) {
      $rid = $region_matches[1];
      $landmark = $this->findLandmark($rid);
      if (!$landmark) {
        $rstart = $region_matches[2];
        $rend = $region_matches[3];
        if (!$this->landmark_type) {
          throw new Exception(t('The landmark, !landmark, cannot be added becuase no landmark type was provided. Please redo the importer job and specify a landmark type.',
              ['!landmark' => $rid]));
        }
        $this->insertLandmark($rid);
      }
    }
  }

  /**
   * Loads a single landmark by name.
   */
  private function insertLandmark($name) {
    $feature = new ChadoRecord('feature');
    $residues = '';
    $feature->setValues([
      'organism_id' => $this->organism->getValue('organism_id'),
      'uniquename' => $name,
      'name' => $name,
      'type_id' => $this->landmark_cvterm->getValue('cvterm_id'),
      'md5checksum' => md5($residues),
      'is_analysis' => FALSE,
      'is_obsolete' => FALSE,
    ]);
    $feature->insert();
    $this->landmarks[$name] = $feature->getID();
  }

  /**
   *
   */
  private function parseGFF3() {

    $filesize = filesize($this->gff_file);
    $this->setTotalItems($filesize);


    // Holds a unique list of cvterms for later lookup.
    $feature_cvterms = [];
    $featureprop_cvterms = [];

    while ($line = fgets($this->gff_file_h)) {
      $this->current_line++;
      $this->addItemsHandled(drupal_strlen($line));

      $line = trim($line);

      if ($this->current_line < $this->start_line) {
        continue;
      }

      // If we're in the FASTA file we're at the end of the features so return.
      if (preg_match('/^##FASTA/i', $line)) {
        $this->indexFASTA();
        continue;
      }

      // if at the ##sequence-region line handle it.
      $matches = [];
      if (preg_match('/^##sequence-region\s+(\w*?)\s+(\d+)\s+(\d+)$/i', $line, $matches)) {
        $this->seq_region_headers[$matches[1]] = $line;
        continue;
      }

      // skip comments
      if (preg_match('/^#/', $line)) {
        continue;
      }

      // skip empty lines
      if (preg_match('/^\s*$/', $line)) {
        continue;
      }

      // Parse this feature from this line of the GFF3 file.
      $gff_feature = $this->parseFeature($line);

      // Add the landmark if it doesn't exist in the landmark list.
      if (!array_key_exists($gff_feature['landmark'], $this->landmarks)) {
        $this->landmarks[$gff_feature['landmark']] = FALSE;
      }

      // Organize DBs and DBXrefs for faster access later on.
      foreach ($gff_feature['dbxrefs'] as $index => $info) {
        if (!array_key_exists($info['db'], $this->db_lookup)) {
          $this->db_lookup[$info['db']] = FALSE;
        }
        if (!array_key_exists($index, $this->dbxref_lookup)) {
          $this->dbxref_lookup[$index] = $info;
        }
      }

      // We want to make sure the Ontology_term attribute dbxrefs are
      // also easily looked up... but we do not want to create them
      // if they do not exist the precense of the 'cvterm' key will
      // tell the loadDbxrefs() function to not create the term.
      foreach ($gff_feature['terms'] as $index => $info) {
        if (!array_key_exists($info['db'], $this->db_lookup)) {
          $this->db_lookup[$info['db']] = FALSE;
        }

        if (!array_key_exists($index, $this->dbxref_lookup)) {
          $this->dbxref_lookup[$index] = $info;
          $this->dbxref_lookup[$index]['cvterm_id'] = NULL;
        }
      }

      // Organize the CVterms for faster access later on.
      if (!array_key_exists($gff_feature['type'], $feature_cvterms)) {
        $feature_cvterms[$gff_feature['type']] = 0;
      }
      $feature_cvterms[$gff_feature['type']]++;

      // Add any target feature types to the list as well.
      if (array_key_exists('name', $gff_feature['target'])) {
        if (!array_key_exists($gff_feature['target']['type'], $feature_cvterms)) {
          $feature_cvterms[$gff_feature['target']['type']] = 0;
        }
        $feature_cvterms[$gff_feature['target']['type']]++;
      }

      // Organize the feature property types for faster access later on.
      foreach ($gff_feature['properties'] as $prop_name => $value) {
        if (!array_key_exists($prop_name, $featureprop_cvterms)) {
          $featureprop_cvterms[$prop_name] = NULL;
        }
        $featureprop_cvterms[$prop_name]++;
      }

      // Cache the GFF feature details for later lookup.
      if (strcmp($gff_feature['uniquename'], $gff_feature['landmark']) != 0) {
        $this->cacheFeature($gff_feature);
      }

      // If this feature has a target then we need to add the target as
      // new feature for insertion.
      if (array_key_exists('name', $gff_feature['target'])) {
        $this->addTargetFeature($gff_feature);
      }
    }

    // Make sure we have the protein term in our list.
    if (!array_key_exists('protein', $feature_cvterms) and
        !array_key_exists('polypeptide', $feature_cvterms)) {
      $feature_cvterms['polypeptide'] = 0;
    }

    // Iterate through the feature type terms and get a chado object for each.
    foreach (array_keys($feature_cvterms) as $name) {
      $this->getTypeID($name, FALSE);
    }

    // Iterate through the featureprop type terms and get a cvterm_id for
    // each. If it doesn't exist then add a new record.
    foreach (array_keys($featureprop_cvterms) as $name) {
      $this->getTypeID($name, TRUE);
    }

  }

  /**
   *
   */
  private function findMissingProteins() {
    $this->setItemsHandled(0);
    $this->setTotalItems(count(array_keys($this->features)));

    // Don't do anything if the user wants to skip creation of non listed
    // proteins. Proteins that have actual lines in the GFF will still be
    // created.
    if ($this->skip_protein) {
      $this->logMessage('  Skipping creation of non-specified proteins...            ');
      return;
    }

    // First, store records for which proteins need to exist. These
    // will be for any parent that has a 'CDS' or 'protein' child.
    $i = 0;
    foreach ($this->features as $info) {
      $i++;
      $this->setItemsHandled($i);
      $findex = $info['findex'];
      $feature = $this->getCachedFeature($findex);
      $type = $feature['type'];
      if ($type == 'cds' or $type == 'protein' or $type == 'polypeptide') {
        $parent_name = $feature['parent'];
        if ($parent_name) {
          if (!array_key_exists($parent_name, $this->proteins)) {
            $this->proteins[$parent_name] = [];
          }
          if ($type == 'cds') {
            $this->proteins[$parent_name]['cds'][] = $findex;
          }
          if ($type == 'protein' or $type == 'polypeptide') {
            $this->proteins[$parent_name]['protein'] = $findex;
          }
        }
      }
    }
  }

  /**
   * Checks the features and finds those that need proteins added.
   */
  private function addMissingProteins() {
    $this->setItemsHandled(0);
    $this->setTotalItems(count(array_keys($this->proteins)));


    // Second, iterate through the protein list and for any parents that
    // don't already have a protein we need to create one.
    $i = 0;
    foreach ($this->proteins as $parent_name => $info) {
      $i++;
      $this->setItemsHandled($i);

      // Skip addition of any proteins that are already in the GFF file.
      if (array_key_exists('protein', $info)) {
        continue;
      }

      // If we don't have a protein
      if (array_key_exists('cds', $info)) {
        $start = INF;
        $stop = -INF;
        $start_phase = 0;
        $stop_phase = 0;
        // Find the starting and end CDS.
        foreach ($info['cds'] as $findex) {
          $cds = $this->getCachedFeature($findex);
          if ($cds['start'] < $start) {
            $start = $cds['start'];
            $start_phase = $cds['phase'];
          }
          if ($cds['stop'] > $stop) {
            $stop = $cds['stop'];
            $stop_phase = $cds['phase'];
          }
        }

        // Set the start of the protein to be the start of the coding
        // sequence minus the phase.
        if ($cds['strand'] == '-1') {
          $stop -= $stop_phase;
        }
        else {
          $start += $start_phase;
        }

        // Get the name for the protein
        $name = $parent_name;
        $uname = $parent_name . '-protein';
        // If regexes are provdied then use those to create the protein name.
        if ($this->re_mrna and $this->re_protein) {
          $uname = preg_replace("/" . $this->re_mrna . "/", $this->re_protein, $parent_name);
        }

        // Now create the protein feature.
        $feature = [
          'line' => $cds['line'],
          'landmark' => $cds['landmark'],
          'source' => $cds['source'],
          'type' => 'polypeptide',
          'start' => $start,
          'stop' => $stop,
          'strand' => $cds['strand'],
          'phase' => '',
          'attr' => [],
          'skipped' => FALSE,
          'name' => $name,
          'uniquename' => $uname,
          'synonyms' => [],
          'dbxrefs' => [],
          'terms' => [],
          'derives_from' => NULL,
          'organism' => $cds['organism_id'],
          'target' => [],
          'properties' => [],
          'parent' => $cds['parent'],
        ];
        $this->cacheFeature($feature);
      }
    }
  }

  /**
   * Adds a new target feature to the feature list.
   *
   * @param $gff_feature
   *   The feature array created by the parseFeature function.
   */
  private function addTargetFeature($gff_feature) {
    if (!array_key_exists($gff_feature['target']['name'], $this->features)) {
      $feature = [
        'is_target' => TRUE,
        'line' => $this->current_line,
        'landmark' => $gff_feature['landmark'],
        'source' => $gff_feature['source'],
        'type' => $gff_feature['target']['type'],
        'start' => $gff_feature['target']['start'],
        'stop' => $gff_feature['target']['stop'],
        'strand' => $gff_feature['target']['strand'],
        'phase' => $gff_feature['target']['phase'],
        'attr' => [],
        'skipped' => FALSE,
        'name' => $gff_feature['target']['name'],
        'uniquename' => $gff_feature['target']['name'],
        'synonyms' => [],
        'dbxrefs' => [],
        'terms' => [],
        'derives_from' => NULL,
        'organism' => $gff_feature['target']['organism_id'],
        'target' => [],
        'properties' => [],
        'parent' => '',
      ];
      $this->cacheFeature($feature);
    }
  }

  /**
   * Opens the cache file for read/write access.
   */
  private function openCacheFile() {
    $temp_file = drupal_tempnam('temporary://', "TripalGFF3Import_");
    $this->gff_cache_file_name = drupal_realpath($temp_file);
    $this->logMessage("Opening temporary cache file: !cfile",
        ['!cfile' => $this->gff_cache_file_name]);
    $this->gff_cache_file = fopen($this->gff_cache_file_name, "r+");
  }

  /**
   * Closes and cleans up the cache file.
   */
  private function closeCacheFile() {
    fclose($this->gff_cache_file);
    $this->logMessage("Removing temporary cache file: !cfile",
        ['!cfile' => $this->gff_cache_file_name]);
    unlink($this->gff_cache_file_name);
  }

  /**
   * Caches the processed feature from a GFF3 file
   */
  private function cacheFeature($gff_feature) {
    // Make sure we're at the end of the file.
    fseek($this->gff_cache_file, 0, SEEK_END);

    // Get the index of this location
    $findex = ftell($this->gff_cache_file);

    // Write the serialied array for this feature to the cache file
    // and save the index into the member variable.
    fwrite($this->gff_cache_file, serialize($gff_feature) . "\n");
    $this->features[$gff_feature['uniquename']]['findex'] = $findex;
    $this->features[$gff_feature['uniquename']]['feature_id'] = NULL;
  }

  /**
   * Retrieves a feature using its index from the cache file.
   */
  private function getCachedFeature($findex) {
    $retval = fseek($this->gff_cache_file, $findex);
    if ($retval == -1) {
      throw new Exception(t('Cannot seek to file location, !findex, in cache file !file.',
          ['!findex' => $findex, '!file' -> $this->gff_cache_file]));
    }
    $feature = fgets($this->gff_cache_file);
    $feature = unserialize($feature);
    return $feature;
  }

  /**
   * Imports the landmark features into Chado.
   */
  private function insertLandmarks() {
    foreach ($this->landmarks as $uniquename => $feature_id) {
      // If the landmark does not have an entry in the GFF lines, try to
      // find or add it.
      if ($feature_id === FALSE) {
        // First see if there is a definition in the headers region.
        if (array_key_exists($uniquename, $this->seq_region_headers)) {
          $this->insertHeaderLandmark($this->seq_region_headers[$uniquename]);
        }
        // Second, if a landmark_type is provided then just add the landmark feature.
        else if ($this->landmark_type) {
          $this->insertLandmark($uniquename);
        }
        else {
          throw new Exception(t('The landmark (reference) sequence, !landmark, is not in the database and not specified in the GFF3 file. Please either pre-load the landmark sequences or set a "Landmark Type" in the GFF importer.',
              ['!landmark' => $uniquename]));
        }
      }
    }
  }

  /**
   * Imports the feature records into Chado.
   */
  private function insertFeatures() {
    $batch_size = 1000;
    $num_features = count(array_keys($this->features));
    $num_batches = (int) ($num_features / $batch_size) + 1;

    $this->setItemsHandled(0);
    $this->setTotalItems($num_batches);

    $init_sql = "
      INSERT INTO {feature}
        (uniquename, name, type_id, organism_id, residues, md5checksum,
         seqlen, is_analysis, is_obsolete)
      VALUES\n";
    $i = 0;
    $total = 0;
    $batch_num = 1;
    $sql = '';
    $args = [];
    foreach ($this->features as $uniquename => $info) {
      $findex = $info['findex'];
      $feature_id = $info['feature_id'];
      $feature = $this->getCachedFeature($findex);

      $total++;
      $i++;

      // Only do an insert if this feature doesn't already exist in the databse.
      if (!$feature_id and !$feature['skipped']) {
        $residues = '';
        $type_id = $this->feature_cvterm_lookup[$feature['type']];
        $sql .= "(:uniquename_$i, :name_$i, :type_id_$i, :organism_id_$i, :residues_$i, " .
               " :md5checksum_$i, :seqlen_$i, FALSE, FALSE),\n";
        $args[":uniquename_$i"] = $uniquename;
        $args[":name_$i"] = $feature['name'];
        $args[":type_id_$i"] = $type_id;
        $args[":organism_id_$i"] = $feature['organism'] ? $feature['organism'] : $this->organism->getID();
        $args[":residues_$i"] = $residues;
        $args[":md5checksum_$i"] = $residues ? md5($residues) : '';
        $args[":seqlen_$i"] = strlen($residues);
      }

      // If we've reached the size of the batch then let's do the insert.
      if ($i == $batch_size or $total == $num_features) {
        if (count($args) > 0) {
          $sql = rtrim($sql, ",\n");
          $sql = $init_sql . $sql;
          chado_query($sql, $args);
        }
        $this->setItemsHandled($batch_num);
        $batch_num++;

        // Now reset all of the varables for the next batch.
        $sql = '';
        $i = 0;
        $args = [];
      }
    }
  }

  /**
   * Check if the features exist in the database.
   */
  private function findFeatures() {
    $batch_size = 1000;
    $num_features = count(array_keys($this->features));
    $num_batches = (int) ($num_features / $batch_size) + 1;

    $this->setItemsHandled(0);
    $this->setTotalItems($num_batches);

    $sql = "SELECT uniquename, type_id, organism_id, feature_id FROM {feature} WHERE uniquename in (:uniquenames)";
    $i = 0;
    $total = 0;
    $batch_num = 1;
    $names = [];
    foreach ($this->features as $uniquename => $info) {
      $feature_id = $info['feature_id'];
      $total++;

      if (!$feature_id) {
        $i++;
        $names[] = $uniquename;
      }

      // If we've reached the size of the batch then let's do the select.
      if ($i == $batch_size or $total == $num_features) {
        if (count($names) > 0) {
          $args = [':uniquenames' => $names];
          $results = chado_query($sql, $args);
          while ($f = $results->fetchObject()) {
            if (array_key_exists($f->uniquename, $this->features)) {
              $matched_findex = $this->features[$f->uniquename]['findex'];
              $matched_feature = $this->getCachedFeature($matched_findex);
              $matched_type_id = $this->feature_cvterm_lookup[$matched_feature['type']];
              $matched_organism_id = $this->organism->getID();
              if ($matched_feature['organism']) {
                $matched_organism_id = $matched_feature['organism'];
              }
              if ($matched_type_id == $f->type_id and $matched_organism_id == $f->organism_id) {
                $this->features[$f->uniquename]['feature_id'] = $f->feature_id;
              }
            }
          }
        }
        $this->setItemsHandled($batch_num);
        $batch_num++;

        // Now reset all of the varables for the next batch.
        $i = 0;
        $names = [];
      }
    }
  }
  /**
   * Deletes all anciallary data about a feature so we can re-insert it.
   */
  private function deleteFeatureData() {
    $batch_size = 1000;
    $num_features = count(array_keys($this->features));
    $num_batches = (int) ($num_features / $batch_size) + 1;

    $this->setItemsHandled(0);
    $this->setTotalItems($num_batches);

    $sql1 = "DELETE from {featureprop} WHERE feature_id IN (:feature_ids)";
    $sql2 = "DELETE from {featureloc} WHERE feature_id IN (:feature_ids)";
    $sql3 = "DELETE from {feature_cvterm} WHERE feature_id IN (:feature_ids)";
    $sql4 = "DELETE from {feature_dbxref} WHERE feature_id IN (:feature_ids)";
    $sql5 = "DELETE from {feature_synonym} WHERE feature_id IN (:feature_ids)";
    $sql6 = "DELETE from {feature_relationship} WHERE subject_id IN (:feature_ids)";
    $sql7 = "DELETE from {analysisfeature} WHERE feature_id IN (:feature_ids)";
    $i = 0;
    $total = 0;
    $batch_num = 1;
    $feature_ids = [];
    foreach ($this->features as $info) {
      $findex = $info['findex'];
      $feature_id = $info['feature_id'];
      $feature = $this->getCachedFeature($findex);

      $total++;
      $i++;

      if ($feature_id and !$feature['skipped']) {
        $feature_ids[] = $feature_id;
      }

      // If we've reached the size of the batch then let's do the insert.
      if ($i == $batch_size or $total == $num_features) {
        if (count($feature_ids) > 0) {
          $args = [':feature_ids' => $feature_ids];
          chado_query($sql1, $args);
          chado_query($sql2, $args);
          chado_query($sql3, $args);
          chado_query($sql4, $args);
          chado_query($sql5, $args);
          chado_query($sql6, $args);
          chado_query($sql7, $args);
        }
        $this->setItemsHandled($batch_num);
        $batch_num++;

        // Now reset all of the varables for the next batch.
        $i = 0;
        $feature_ids = [];
      }
    }
  }

  /**
   *
   */
  private function insertFeatureProps(){
    $batch_size = 100;
    $num_features = count(array_keys($this->features));
    $num_batches = (int) ($num_features / $batch_size) + 1;

    $this->setItemsHandled(0);
    $this->setTotalItems($num_batches);

    $init_sql = "INSERT INTO {featureprop} (feature_id, type_id, value, rank) VALUES\n";
    $i = 0;
    $j = 0;
    $total = 0;
    $batch_num = 1;
    $sql = '';
    $args = [];
    foreach ($this->features as $uniquename => $info) {
      $findex = $info['findex'];
      $feature_id = $info['feature_id'];
      $feature = $this->getCachedFeature($findex);

      $total++;

      // If the feature is not skipped
      if (!$feature['skipped']) {
        $i++;

        // Iterate through all of the properties of this feature.
        foreach ($feature['properties'] as $prop_name => $values) {
          foreach ($values as $rank => $value) {
            $j++;
            $type_id = $this->featureprop_cvterm_lookup[strtolower($prop_name)];
            $sql .= "(:feature_id_$j, :type_id_$j, :value_$j, :rank_$j),\n";
            $args[":feature_id_$j"] = $feature_id;
            $args[":type_id_$j"] = $type_id;
            $args[":value_$j"] = $value;
            $args[":rank_$j"] = $rank;
          }
        }
      }
      // If we've reached the size of the batch then let's do the insert.
      if ($i == $batch_size or $total == $num_features) {
        if (count($args) > 0) {
          $sql = rtrim($sql, ",\n");
          $sql = $init_sql . $sql;
          chado_query($sql, $args);
        }
        $this->setItemsHandled($batch_num);
        $batch_num++;

        // Now reset all of the varables for the next batch.
        $sql = '';
        $i = 0;
        $j = 0;
        $args = [];
      }
    }
  }
  /**
   *
   */
  private function insertFeatureParents(){
    $batch_size = 100;
    $num_parents = count(array_keys($this->parent_lookup));
    $num_batches = (int) ($num_parents / $batch_size) + 1;

    $this->setItemsHandled(0);
    $this->setTotalItems($num_batches);

    // Get the 'part_of' and 'derives_from cvterm.
    $part_of = $this->getTypeID('part_of', FALSE);
    $derives_from = $this->getTypeID('derives_from', FALSE);

    $init_sql = "INSERT INTO {feature_relationship} (subject_id, object_id, type_id, rank) VALUES\n";
    $i = 0;
    $j = 0;
    $total = 0;
    $batch_num = 1;
    $sql = '';
    $args = [];
    foreach ($this->parent_lookup as $parent => $children) {
      $total++;
      $i++;

      $parent_feature = $this->getCachedFeature($this->features[$parent]['findex']);
      $parent_uniquename = $parent_feature['uniquename'];
      $parent_feature_id = $this->features[$parent_uniquename]['feature_id'];
      if (!$parent_feature['skipped']) {

        foreach ($children as $child_findex) {
          $j++;
          $child_feature = $this->getCachedFeature($child_findex);
          $child_uniquename = $child_feature['uniquename'];
          $child_feature_id = $this->features[$child_uniquename]['feature_id'];
          $type_id = $part_of;
          if ($child_feature['type'] == 'polypeptide' or $child_feature['type'] == 'protein') {
            $type_id = $derives_from;
          }
          $sql .= "(:subject_id_$j, :object_id_$j, :type_id_$j, :rank_$j),\n";
          $args[":subject_id_$j"] = $child_feature_id;
          $args[":object_id_$j"] = $parent_feature_id;
          $args[":type_id_$j"] = $type_id;
          $args[":rank_$j"] = $this->features[$child_uniquename]['rank'];
        }
      }

      // If we've reached the size of the batch then let's do the insert.
      if ($i == $batch_size or $total == $num_parents) {
        if (count($args) > 0) {
          $sql = rtrim($sql, ",\n");
          $sql = $init_sql . $sql;
          chado_query($sql, $args);
        }
        $this->setItemsHandled($batch_num);
        $batch_num++;

        // Now reset all of the varables for the next batch.
        $sql = '';
        $i = 0;
        $j = 0;
        $args = [];
      }
    }
  }

  /**
   *
   */
  private function findDbxrefs() {
    $batch_size = 1000;
    $num_dbxrefs = count(array_keys($this->dbxref_lookup));
    $num_batches = (int) ($num_dbxrefs / $batch_size) + 1;

    $this->setItemsHandled(0);
    $this->setTotalItems($num_batches);

    // DBXrefs may be already present so we'll do an initial round of
    // looking for them and then insert those that don't exist.
    $init_sql = "
      SELECT DB.name, DBX.db_id, DBX.accession, DBX.dbxref_id, CVT.cvterm_id
      FROM {dbxref} DBX
        INNER JOIN {db} DB on DB.db_id = DBX.db_id
        LEFT JOIN {cvterm} CVT on DBX.dbxref_id = CVT.dbxref_id
      WHERE
    ";
    $i = 0;
    $total = 0;
    $batch_num = 1;
    $sql = '';
    $args = [];
    foreach ($this->dbxref_lookup as $xref => $info) {
      $i++;
      $total++;
      $sql .= "(DBX.accession = :accession_$i and DBX.db_id = :db_id_$i) OR\n";
      $args[":accession_$i"] = $info['accession'];
      $args[":db_id_$i"] = $this->db_lookup[$info['db']];

      // If we've reached the size of the batch then let's do the select.
      if ($i == $batch_size or $total == $num_dbxrefs) {
        $sql = rtrim($sql, " OR\n");
        $sql = $init_sql . $sql;
        $results = chado_query($sql, $args);
        while ($dbxref = $results->fetchObject()) {
          $index = $dbxref->name . ':' . $dbxref->accession;
          $this->dbxref_lookup[$index]['dbxref_id'] = $dbxref->dbxref_id;
          if ($dbxref->cvterm_id) {
            $this->cvterm_lookup[$index] = $dbxref->cvterm_id;
            $this->dbxref_lookup[$index]['cvterm_id'] = $dbxref->cvterm_id;
          }
        }
        $this->setItemsHandled($batch_num);
        $batch_num++;

        // Now reset all of the varables for the next batch.
        $sql = '';
        $i = 0;
        $j = 0;
        $args = [];
      }
    }
  }

  /**
   *
   */
  private function associateChildren() {
    $this->setItemsHandled(0);
    $this->setTotalItems(count(array_keys($this->features)));

    // Iterate through parent-child relationships and set the ranks.
    $i = 0;
    foreach ($this->features as $info) {
      $i++;
      $feature = $this->getCachedFeature($info['findex']);
      if ($feature['parent']) {
        // Place features in order that they appear by their start coordinates.
        $parent = $feature['parent'];
        $start = $feature['start'];
        $this->parent_lookup[$parent][$start] = $info['findex'];
      }
      $this->setItemsHandled($i);
    }
  }

  /**
   * Calculates ranks for all of the children of each feature.
   *
   * This function should not be executed until after features are loaded
   * into the database and we have feature_ids for all of them.
   */
  private function calculateChildRanks() {

    $this->setItemsHandled(0);
    $this->setTotalItems(count(array_keys($this->parent_lookup)));
    $i = 0;
    foreach ($this->parent_lookup as $parent => $children) {
      $starts = array_keys($children);
      sort($starts);
      $j = 0;
      foreach ($starts as $start) {
        $child_findex = $children[$start];
        $child = $this->getCachedFeature($child_findex);
        $this->features[$child['uniquename']]['rank'] = $j;
        $j++;
      }
      $this->setItemsHandled($j);
    }
  }
  /**
   *
   */
  private function findLandmarks() {
    $batch_size = 1000;
    $num_landmarks = count(array_keys($this->landmarks));
    $num_batches = (int) ($num_landmarks / $batch_size) + 1;

    $this->setItemsHandled(0);
    $this->setTotalItems($num_batches);

    $sql = "SELECT name, uniquename, feature_id FROM {feature} WHERE uniquename in (:landmarks)";
    $i = 0;
    $total = 0;
    $batch_num = 1;
    $names = [];
    foreach ($this->landmarks as $landmark_name => $feature_id) {
      $i++;
      $total++;

      // Only do an insert if this dbxref doesn't already exist in the databse.
      // and this dbxref is from a Dbxref attribute not an Ontology_term attr.
      if (!$feature_id) {
        $names[] = $landmark_name;
      }

      // If we've reached the size of the batch then let's do the select.
      if ($i == $batch_size or $total == $num_landmarks) {
        if (count($names) > 0) {
          $args = [':landmarks' => $names];
          $results = chado_query($sql, $args);
          while ($f = $results->fetchObject()) {
            $this->landmarks[$f->uniquename] = $f->feature_id;
          }
        }
        $this->setItemsHandled($batch_num);
        $batch_num++;

        // Now reset all of the varables for the next batch.
        $i = 0;
        $j = 0;
        $names = [];
      }
    }
  }

  /**
   *
   */
  private function insertDbxrefs() {
    $batch_size = 1000;
    $num_dbxrefs = count(array_keys($this->dbxref_lookup));
    $num_batches = (int) ($num_dbxrefs / $batch_size) + 1;

    $this->setItemsHandled(0);
    $this->setTotalItems($num_batches);

    $init_sql = "INSERT INTO {dbxref} (db_id, accession) VALUES\n";
    $i = 0;
    $total = 0;
    $batch_num = 1;
    $sql = '';
    $args = [];
    foreach ($this->dbxref_lookup as $info) {
      $i++;
      $total++;

      // Only do an insert if this dbxref doesn't already exist in the databse.
      // and this dbxref is from a Dbxref attribute not an Ontology_term attr.
      if (!array_key_exists('dbxref_id', $info) and
          !array_key_exists('cvterm_id', $info)) {
        $sql .= "(:db_id_$i, :accession_$i),\n";
        $args[":db_id_$i"] = $this->db_lookup[$info['db']];
        $args[":accession_$i"] = $info['accession'];
      }

      // If we've reached the size of the batch then let's do the insert.
      if ($i == $batch_size or $total == $num_dbxrefs) {
        if (count($args) > 0) {
          $sql = rtrim($sql, ",\n");
          $sql = $init_sql . $sql;
          chado_query($sql, $args);
        }
        $this->setItemsHandled($batch_num);
        $batch_num++;

        // Now reset all of the varables for the next batch.
        $sql = '';
        $i = 0;
        $j = 0;
        $args = [];
      }
    }
  }

  /**
   *
   */
  private function insertFeatureDbxrefs() {
    $batch_size = 100;
    $num_features = count(array_keys($this->features));
    $num_batches = (int) ($num_features / $batch_size) + 1;

    $this->setItemsHandled(0);
    $this->setTotalItems($num_batches);

    // Don't need to use placeholders for this insert since we are only using integers.
    $init_sql = "INSERT INTO {feature_dbxref} (feature_id, dbxref_id) VALUES \n";
    $i = 0;
    $j = 0;
    $total = 0;
    $batch_num = 1;
    $sql = '';
    $args = [];
    foreach ($this->features as $uniquename => $info) {
      $findex = $info['findex'];
      $feature_id = $info['feature_id'];
      $feature = $this->getCachedFeature($findex);
      $total++;

      // If the feature is not skipped
      if (!$feature['skipped']) {
        $i++;

        // Iterate through all of the dbxrefs of this feature.
        foreach ($feature['dbxrefs'] as $index => $details) {
          $j++;
          $sql .= "(:feature_id_$j, :dbxref_id_$j),\n";
          $args[":feature_id_$j"] = $feature_id;
          $args[":dbxref_id_$j"] = $this->dbxref_lookup[$index]['dbxref_id'];
        }
      }

      // If we've reached the size of the batch then let's do the insert.
      if ($i == $batch_size or $total == $num_features) {
        if (count($args) > 0) {
          $sql = rtrim($sql, ",\n");
          $sql = $init_sql . $sql;
          chado_query($sql, $args);
        }
        $this->setItemsHandled($batch_num);
        $batch_num++;

        // Now reset all of the varables for the next batch.
        $sql = '';
        $i = 0;
        $j = 0;
        $args = [];
      }
    }
  }

  /**
   *
   */
  private function insertFeatureCVterms() {
    $batch_size = 100;
    $num_features = count(array_keys($this->features));
    $num_batches = (int) ($num_features / $batch_size) + 1;

    $this->setItemsHandled(0);
    $this->setTotalItems($num_batches);

    // Don't need to use placeholders for this insert since we are only using integers.

    $init_sql = "INSERT INTO {feature_cvterm} (feature_id, cvterm_id, pub_id) VALUES \n";
    $i = 0;
    $j = 0;
    $total = 0;
    $batch_num = 1;
    $sql = '';
    $args = [];
    foreach ($this->features as $uniquename => $info) {
      $findex = $info['findex'];
      $feature_id = $info['feature_id'];
      $feature = $this->getCachedFeature($findex);

      $total++;

      // If the feature is not skipped
      if (!$feature['skipped']) {
        $i++;

        // Iterate through all of the dbxrefs of this feature.
        foreach ($feature['terms'] as $index => $info) {
          $j++;
          $sql .= "(:feature_id_$j, :cvterm_id_$j, :pub_id_$j),\n";
          $args[":feature_id_$j"] = $feature_id;
          $args[":cvterm_id_$j"] = $this->cvterm_lookup[$index];
          $args[":pub_id_$j"] = $this->null_pub->pub_id;
        }
      }

      // If we've reached the size of the batch then let's do the insert.
      if ($i == $batch_size or $total == $num_features) {
        if (count($args) > 0) {
          $sql = rtrim($sql, ",\n");
          $sql = $init_sql . $sql;
          chado_query($sql, $args);
        }
        $this->setItemsHandled($batch_num);
        $batch_num++;

        // Now reset all of the varables for the next batch.
        $sql = '';
        $i = 0;
        $j = 0;
        $args = [];
      }
    }
  }

  /**
   *
   */
  private function insertFeatureTargets() {
    $batch_size = 1000;
    $num_features = count(array_keys($this->features));
    $num_batches = (int) ($num_features / $batch_size) + 1;

    $this->setItemsHandled(0);
    $this->setTotalItems($num_batches);

    $init_sql = "
      INSERT INTO {featureloc}
        (srcfeature_id, feature_id, fmin, fmax, strand, phase, rank)
      VALUES\n";
    $i = 0;
    $total = 0;
    $batch_num = 1;
    $sql = '';
    $args = [];
    foreach ($this->features as $info) {
      $findex = $info['findex'];
      $feature_id = $info['feature_id'];
      $feature = $this->getCachedFeature($findex);

      $total++;
      $i++;

      // If the feature is not skipped and has a target then insert the
      // target alignment.
      if (!$feature['skipped'] and array_key_exists('name', $feature['target'])) {
        $tname = $feature['target']['name'];
        $tfindex = $this->features[$tname]['findex'];
        $tfeature_id = $this->features[$tname]['feature_id'];
        $target = $this->getCachedFeature($tfindex);

        // According to the Chado instructions for rank, the feature aligned
        // to the landmark will have a rank of 0.  The feature aligned to the
        // target match will have a rank of 1.
        $rank = 1;

        $sql .= "(:srcfeature_id_$i, :feature_id_$i, :fmin_$i, :fmax_$i," .
          " :strand_$i, :phase_$i, :rank_$i),\n";
        $args[":srcfeature_id_$i"] = $tfeature_id;
        $args[":feature_id_$i"] = $feature_id;
        $args[":fmin_$i"] = $target['start'];
        $args[":fmax_$i"] = $target['stop'];
        $args[":strand_$i"] = $target['strand'];
        $args[":phase_$i"] = $target['phase'] ? $target['phase'] : NULL;
        $args[":rank_$i"] = $rank;
      }

      // If we've reached the size of the batch then let's do the insert.
      if ($i == $batch_size or $total == $num_features) {
        if (count($args) > 0) {
          $sql = rtrim($sql, ",\n");
          $sql = $init_sql . $sql;
          chado_query($sql, $args);
        }
        $this->setItemsHandled($batch_num);
        $batch_num++;

        // Now reset all of the varables for the next batch.
        $sql = '';
        $i = 0;
        $args = [];
      }
    }
  }

  /**
   *
   */
  private function insertFeatureDerivesFrom() {
    $batch_size = 100;
    $num_features = count(array_keys($this->features));
    $num_batches = (int) ($num_features / $batch_size) + 1;

    $this->setItemsHandled(0);
    $this->setTotalItems($num_batches);

    // Get the 'derives_from' cvterm
    $type_id = $this->getTypeID('derives_from', FALSE);

    $init_sql = "INSERT INTO {feature_relationship} (subject_id, object_id, type_id, rank) VALUES\n";
    $i = 0;
    $j = 0;
    $total = 0;
    $batch_num = 1;
    $sql = '';
    $args = [];
    foreach ($this->features as $uniquename => $info) {
      $findex = $info['findex'];
      $feature_id = $info['feature_id'];
      $feature = $this->getCachedFeature($findex);

      $total++;
      $i++;

      // If the feature is not skipped
      if (!$feature['skipped'] and $feature['derives_from']) {
        $object_id = $this->features[$feature['derives_from']]['feature_id'];
        $sql .= "(:subject_id_$i, :object_id_$i, :type_id_$i, 0),\n";
        $args[":subject_id_$i"] = $feature_id;
        $args[":object_id_$i"] = $object_id;
        $args[":type_id_$i"] = $type_id;
      }

      // If we've reached the size of the batch then let's do the insert.
      if ($i == $batch_size or $total == $num_features) {
        if (count($args) > 0) {
          $sql = rtrim($sql, ",\n");
          $sql = $init_sql . $sql;
          chado_query($sql, $args);
        }
        $this->setItemsHandled($batch_num);
        $batch_num++;

        // Now reset all of the varables for the next batch.
        $sql = '';
        $i = 0;
        $j = 0;
        $args = [];
      }
    }
  }

  /**
   *
   */
  private function insertFeatureLocs() {
    $batch_size = 1000;
    $num_features = count(array_keys($this->features));
    $num_batches = (int) ($num_features / $batch_size) + 1;

    $this->setItemsHandled(0);
    $this->setTotalItems($num_batches);

    $init_sql = "
      INSERT INTO {featureloc}
        (srcfeature_id, feature_id, fmin, fmax, strand, phase, rank)
      VALUES\n";
    $i = 0;
    $total = 0;
    $batch_num = 1;
    $sql = '';
    $args = [];
    foreach ($this->features as $info) {
      $findex = $info['findex'];
      $feature_id = $info['feature_id'];
      $feature = $this->getCachedFeature($findex);

      $total++;
      $i++;

      // If the feature is not skipped and is not a match "target".
      if (!$feature['skipped'] and !array_key_exists('is_target', $feature)) {

        $sql .= "(:srcfeature_id_$i, :feature_id_$i, :fmin_$i, :fmax_$i," .
                " :strand_$i, :phase_$i, :rank_$i),\n";
        $args[":srcfeature_id_$i"] = $this->landmarks[$feature['landmark']];
        $args[":feature_id_$i"] = $feature_id;
        $args[":fmin_$i"] = $feature['start'];
        $args[":fmax_$i"] = $feature['stop'];
        $args[":strand_$i"] = $feature['strand'];
        $args[":phase_$i"] = $feature['phase'] ? $feature['phase'] : NULL;
        $args[":rank_$i"] = 0;
      }

      // If we've reached the size of the batch then let's do the insert.
      if ($i == $batch_size or $total == $num_features) {
        if (count($args) > 0) {
          $sql = rtrim($sql, ",\n");
          $sql = $init_sql . $sql;
          chado_query($sql, $args);
        }
        $this->setItemsHandled($batch_num);
        $batch_num++;

        // Now reset all of the varables for the next batch.
        $sql = '';
        $i = 0;
        $args = [];
      }
    }
  }

  /**
   * Finds an organism from an organism attribute value.
   */
  private function findOrganism($organism_attr, $line_num) {

    if (array_key_exists($organism_attr, $this->organism_lookup)) {
      return $this->organism_lookup[$organism_attr];
    }

    // Get the organism object.
    [$genus, $species] = explode(':', $organism_attr, 2);
    $organism = new ChadoRecord('organism');
    $organism->setValues([
      'genus' => $genus,
      'species' => $species
    ]);
    $num_found = $organism->find();

    if ($num_found == 1){
      $this->organism_lookup[$organism_attr] = $organism->getID();
      return $organism->getID();
    }

    if ($num_found > 1) {
      throw new Exception(t('Multiple organisms were found for the "organism" attribute, %organism, on line %line_num',
          ['%organism' => $organism_attr, '%line_num' => $line_num]));
    }

    if ($this->create_organism) {
      $organism->insert();
      $this->organism_lookup[$organism_attr] = $organism->getID();
      $gff_feature['organism'] = $organism->getID();
      return $organism->getID();
    }
    return NULL;
  }

  /**
   *
   */
  private function findSynonyms() {
    $batch_size = 1000;
    $num_features = count(array_keys($this->features));
    $num_batches = (int) ($num_features / $batch_size) + 1;

    $this->setItemsHandled(0);
    $this->setTotalItems($num_batches);

    $init_sql = "SELECT synonym_id, name FROM {synonym} WHERE \n";
    $i = 0;
    $j = 0;
    $total = 0;
    $batch_num = 1;
    $sql = '';
    $args = [];
    $batch_synonyms = [];
    foreach ($this->features as $uniquename => $info) {
      $findex = $info['findex'];
      $feature = $this->getCachedFeature($findex);

      $i++;
      $total++;

      // Get all of the synonyms for this batch.
      if (array_key_exists('synonyms', $feature)) {
        foreach ($feature['synonyms'] as $index => $synonym) {
          $batch_synonyms[] = $synonym;
        }
      }

      // If we've reached the size of the batch then let's do the select
      if ($i == $batch_size or $total == $num_features) {

        $batch_synonyms = array_unique($batch_synonyms);
        foreach ($batch_synonyms as $synonym) {
          $j++;
          if (!array_key_exists($synonym, $this->synonym_lookup)) {
            $this->synonym_lookup[$synonym] = NULL;
          }
          if (!$this->synonym_lookup[$synonym]) {
            $sql .= "(type_id = :type_id_$j AND name = :name_$j) OR\n";
            $args[":type_id_$j"] = $this->exact_syn->cvterm_id;
            $args[":name_$j"] = $synonym;
          }
        }
        if (count($args) > 0) {
          $sql = rtrim($sql, " OR\n");
          $sql = $init_sql . $sql;
          $results = chado_query($sql, $args);
          while ($synonym = $results->fetchObject()) {
            $this->synonym_lookup[$synonym->name] = $synonym->synonym_id;
          }
        }
        $this->setItemsHandled($batch_num);
        $batch_num++;

        // Now reset all of the varables for the next batch.
        $sql = '';
        $i = 0;
        $j = 0;
        $args = [];
        $batch_synonyms = [];
      }
    }
  }

  /**
   *
   */
  private function insertSynonyms() {
    $batch_size = 1000;
    $num_synonyms = count(array_keys($this->synonym_lookup));
    $num_batches = (int) ($num_synonyms / $batch_size) + 1;

    $this->setItemsHandled(0);
    $this->setTotalItems($num_batches);

    $init_sql = "INSERT INTO {synonym} (type_id, name, synonym_sgml) VALUES\n";
    $i = 0;
    $total = 0;
    $batch_num = 1;
    $sql = '';
    $args = [];
    foreach ($this->synonym_lookup as $synonym => $synonym_id) {
      $i++;
      $total++;

      // Only do an insert if this dbxref doesn't already exist in the databse.
      if (!$synonym_id) {
        $sql .= "(:type_id_$i,:name_$i, ''),\n";
        $args[":type_id_$i"] = $this->exact_syn->cvterm_id;
        $args[":name_$i"] = $synonym;
      }

      // If we've reached the size of the batch then let's do the insert.
      if ($i == $batch_size or $total == $num_synonyms) {
        if (count($args) > 0) {
          $sql = rtrim($sql, ",\n");
          $sql = $init_sql . $sql;
          chado_query($sql, $args);
        }
        $this->setItemsHandled($batch_num);
        $batch_num++;

        // Now reset all of the varables for the next batch.
        $sql = '';
        $i = 0;
        $args = [];
      }
    }

    // Now we need to retrieve the synonyms IDs.
    $this->findSynonyms();
  }

  /**
   *
   */
  private function insertFeatureSynonyms(){
    $batch_size = 1000;
    $num_features = count(array_keys($this->features));
    $num_batches = (int) ($num_features / $batch_size) + 1;

    $this->setItemsHandled(0);
    $this->setTotalItems($num_batches);

    $init_sql = "INSERT INTO {feature_synonym} (synonym_id, feature_id, pub_id) VALUES \n";
    $i = 0;
    $j = 0;
    $total = 0;
    $batch_num = 1;
    $args = [];
    foreach ($this->features as $uniquename => $info) {
      $findex = $info['findex'];
      $feature_id = $info['feature_id'];
      $feature = $this->getCachedFeature($findex);

      $total++;

      // If the feature is not skipped
      if (!$feature['skipped']) {
        $i++;

        // Handle all of the synonyms for this feature.
        foreach (array_unique($feature['synonyms']) as $synonym) {
          $j++;
          $sql .= "(:synonym_id_$j, :feature_id_$j, :pub_id_$j),\n";
          $args[":synonym_id_$j"] = $this->synonym_lookup[$synonym];
          $args[":feature_id_$j"] = $feature_id;
          $args[":pub_id_$j"] = $this->null_pub->pub_id;
        }
      }

      // If we've reached the size of the batch then let's do the insert.
      if ($i == $batch_size or $total == $num_features) {
        if (count($args) > 0) {
          $sql = rtrim($sql, ",\n");
          $sql = $init_sql . $sql;
          chado_query($sql, $args);
        }
        $this->setItemsHandled($batch_num);
        $batch_num++;

        // Now reset all of the varables for the next batch.
        $sql = '';
        $i = 0;
        $j = 0;
        $args = [];
      }
    }
  }

  /**
   * Determines the names for a feature using the ID and name attributes.
   *
   * @param $feature_attrs
   *   The associative array of attributes for the feature.
   *
   * @param $type
   *   The type of feature.
   *
   * @return array
   *   An associative array with 'uniquename' and 'name' keys.
   */
  private function getFeatureNames($attrs, $type, $landmark_name, $fmin, $fmax) {
    $uniquename = '';
    $name = '';

    // If there is no ID or name then try to create a name and ID.
    if (!array_key_exists('ID', $attrs) and !array_key_exists('name', $attrs)) {

      // Check if an alternate ID field is suggested, if so, then use
      // that for the name.
      if (array_key_exists($this->alt_id_attr, $attrs)) {
        $uniquename = $attrs[$this->alt_id_attr][0];
        $name = $uniquename;
      }

      // If the row has a parent then generate a unqiue ID
      elseif (array_key_exists('Parent', $attrs)) {
        $uniquename = $attrs['Parent'][0] . "-" . $type . "-" .
          $landmark_name . ":" . ($fmin + 1) . ".." . $fmax;
        $name = $attrs['Parent'][0] . "-" . $type;
      }

      // Generate a unique name based on the type and location
      // and set the name to simply be the type.
      else {
        $uniquename = $type . "-" . $landmark_name . ":" . ($fmin + 1) . ".." . $fmax;
        $name = $type . "-" . $landmark_name;
      }
    }
    elseif (!array_key_exists('Name', $attrs)) {
      $uniquename = $attrs['ID'][0];
      $name = $attrs['ID'][0];
    }
    elseif (!array_key_exists('ID', $attrs)) {
      $uniquename = $attrs['Name'][0];
      $name = $attrs['Name'][0];
    }
    else {
      $uniquename = $attrs['ID'][0];

<<<<<<< HEAD
=======
      // Run ID validation checks based on GFF3 specifications
      preg_match('/[a-zA-Z0-9\.:\^\*\$@!\+_\?-\|]*/', $uniquename, $matches);
      if($matches[0] != $uniquename) {
        throw new Exception(t("ID !uniquename contains invalid characters. Only
          characters included in this regular expression is allowed
          [a-zA-Z0-9.:^*$@!+_?-|]", ['!uniquename' => $uniquename]));
      }

>>>>>>> bf8a978b
      $name = $attrs['Name'][0];
    }

    // Does this uniquename already exist?
    if (array_key_exists($uniquename, $this->features)) {
      $prev_feature = $this->getCachedFeature($this->features[$uniquename]['findex']);
      // A name can be duplicated for subfeatures (e.g. CDS features)
      // that have the same parent but are really all the same thing.
      if (array_key_exists('Parent', $attrs)) {
        // Iterate through the list of similar IDs and see how many we have
        // then add a numeric suffix.
        $i = 2;
        while (array_key_exists($uniquename . "_" . $i, $this->features)) {
          $i++;
        }
        $uniquename = $uniquename . "_" . $i;
      }
      // A name can be duplicated if there is a target match alignment and
      // the feature appears first in the GFF as a target before it appears
      // on it's own independent line of the gff file.
      elseif ($prev_feature['is_target'] == TRUE) {
        // Do nothing, the previous feature is a target so we'll overwrite
        // it with this record.
      }
      else {
        throw new Exception(t("A feature with the same ID exists multiple times: !uname", ['!uname' => $uniquename]));
      }
    }

    return [
      'name' => $name,
      'uniquename' => $uniquename,
    ];
  }

  /**
   *
   */
  private function insertFeatureAnalysis() {
    $batch_size = 1000;
    $num_features = count(array_keys($this->features));
    $num_batches = (int) ($num_features / $batch_size) + 1;

    $this->setItemsHandled(0);
    $this->setTotalItems($num_batches);

    $init_sql = "INSERT INTO {analysisfeature} (feature_id, analysis_id, significance) VALUES \n";
    $i = 0;
    $total = 0;
    $batch_num = 1;
    $args = [];
    foreach ($this->features as $info) {
      $findex = $info['findex'];
      $feature_id = $info['feature_id'];
      $feature = $this->getCachedFeature($findex);

      $i++;
      $total++;

      // If the feature is not skipped then add it to the table
      if (!$feature['skipped']) {
        $sql .= "(:feature_id_$i, :analysis_id_$i, :significance_$i),\n";
        $args[":feature_id_$i"] = $feature_id;
        $args[":analysis_id_$i"] = $this->analysis->getID();
        if (strcmp($feature['score'], '.') != 0) {
          $args[":significance_$i"] = $feature['score'];
        }
        else {
          $args[":significance_$i"] = NULL;
        }
      }

      // If we've reached the size of the batch then let's do the insert.
      if ($i == $batch_size or $total == $num_features) {
        if (count($args) > 0) {
          $sql = rtrim($sql, ",\n");
          $sql = $init_sql . $sql;
          chado_query($sql, $args);
        }
        $this->setItemsHandled($batch_num);
        $batch_num++;

        // Now reset all of the varables for the next batch.
        $sql = '';
        $i = 0;
        $args = [];
      }
    }
  }
}<|MERGE_RESOLUTION|>--- conflicted
+++ resolved
@@ -2803,18 +2803,6 @@
     }
     else {
       $uniquename = $attrs['ID'][0];
-
-<<<<<<< HEAD
-=======
-      // Run ID validation checks based on GFF3 specifications
-      preg_match('/[a-zA-Z0-9\.:\^\*\$@!\+_\?-\|]*/', $uniquename, $matches);
-      if($matches[0] != $uniquename) {
-        throw new Exception(t("ID !uniquename contains invalid characters. Only
-          characters included in this regular expression is allowed
-          [a-zA-Z0-9.:^*$@!+_?-|]", ['!uniquename' => $uniquename]));
-      }
-
->>>>>>> bf8a978b
       $name = $attrs['Name'][0];
     }
 
