<?php

class OBOImporter extends TripalImporter {

  // --------------------------------------------------------------------------
  //                     EDITABLE STATIC CONSTANTS
  //
  // The following constants SHOULD be set for each descendent class.  They are
  // used by the static functions to provide information to Drupal about
  // the field and it's default widget and formatter.
  // --------------------------------------------------------------------------

  /**
   * The name of this loader.  This name will be presented to the site
   * user.
   */
  public static $name = 'OBO Vocabulary Loader';

  /**
   * The machine name for this loader. This name will be used to construct
   * the URL for the loader.
   */
  public static $machine_name = 'chado_obo_loader';

  /**
   * A brief description for this loader.  This description will be
   * presented to the site user.
   */
  public static $description = 'Import vocabularies and terms in OBO format.';

  /**
   * An array containing the extensions of allowed file types.
   */
  public static $file_types = ['obo'];


  /**
   * Provides information to the user about the file upload.  Typically this
   * may include a description of the file types allowed.
   */
  public static $upload_description = 'Please provide the details for importing a new OBO file. The file must have a .obo extension.';

  /**
   * The title that should appear above the upload button.
   */
  public static $upload_title = 'New OBO File';

  /**
   * If the loader should require an analysis record.  To maintain provenance
   * we should always indicate where the data we are uploading comes from.
   * The method that Tripal attempts to use for this by associating upload files
   * with an analysis record.  The analysis record provides the details for
   * how the file was created or obtained. Set this to FALSE if the loader
   * should not require an analysis when loading. if $use_analysis is set to
   * true then the form values will have an 'analysis_id' key in the $form_state
   * array on submitted forms.
   */
  public static $use_analysis = FALSE;

  /**
   * If the $use_analysis value is set above then this value indicates if the
   * analysis should be required.
   */
  public static $require_analysis = TRUE;

  /**
   * Text that should appear on the button at the bottom of the importer
   * form.
   */
  public static $button_text = 'Import OBO File';

  /**
   * Indicates the methods that the file uploader will support.
   */
  public static $methods = [
    // Allow the user to upload a file to the server.
    'file_upload' => FALSE,
    // Allow the user to provide the path on the Tripal server for the file.
    'file_local' => FALSE,
    // Allow the user to provide a remote URL for the file.
    'file_remote' => FALSE,
  ];

  /**
   * Be default, all loaders are automaticlly added to the Admin >
   * Tripal > Data Loaders menu.  However, if this loader should be
   * made available via a different menu path, then set it here.  If the
   * value is empty then the path will be the default.
   */
  public static $menu_path = 'admin/tripal/loaders/chado_vocabs/obo_loader';

  public static $file_required = FALSE;


  /**
   * Keep track of vocabularies that have been added.
   *
   * @var array
   */
  private $obo_namespaces = [];


  /**
   * Holds the list of all CVs on this site. By storing them here it saves
   * us query time later.
   */
  private $all_cvs = [];

  /**
   * Holds the list of all DBs on this site.  By storing them here it saves
   * us query time later.
   *
   * @var array
   */
  private $all_dbs = [];

  /**
   * When adding synonyms we need to know the cvterm_ids of the synonym types.
   * This array holds those.
   *
   * @var array
   */
  private $syn_types = [
    'exact' => NULL,
    'broad' => NULL,
    'narrow' => NULL,
    'related' => NULL,
  ];


  // An alternative cache to the temp_obo table.
  private $termStanzaCache = [
    'ids' => [],
    'count' => [
      'Typedef' => 0,
      'Term' => 0,
      'Instance' => 0,
    ],
    'types' => [
      'Typedef' => [],
      'Term' => [],
      'Instance' => [],
    ],
  ];

  /**
   * Indicates how terms are cached. Values can be 'memory' or 'table'. If
   * 'memory' then the $termStanzaCache variable is used. If 'table', then the
   * tripal_obo_temp table is used.
   *
   * @var string
   */
  private $cache_type = 'memory';

  /**
   * The default namespace for all terms that don't have a 'namespace' in their
   * term stanza.
   *
   * @var string
   */
  private $default_namespace = '';


  /**
   * Holds the idspace elements from the header. These will correspond
   * to the accession prefixes, or short names (e.g. GO) for the terms. For
   * example, the EDAM vocabulary has several id spaces:
   * format, data, operation and topic.
   */
  private $idspaces = [];

  /**
   * The default database prefix for this ontology.
   *
   * @var string
   */
  private $default_db = '';


  /**
   * An array of used cvterm objects so that we don't have to look them
   * up repeatedly.
   */
  private $used_terms = [];


  /**
   * An array of base IRIs returned from the EBI OLS lookup service.  We
   * don't want to continually query OLS for the same ontology base IRIs.
   */
  private $baseIRIs = [];

  /**
   * A flag to keep track if the user was warned about slowness when doing
   * EBI Lookups.
   *
   * @var string
   */
  private $ebi_warned = FALSE;

  /**
   * A flag that indicates if this ontology is just a subset of a much larger
   * one. Examples include the GO slims.
   *
   * @var string
   */
  private $is_subset = FALSE;

  /**
   * Sometimes an OBO can define two terms with the same name but different
   * IDs (e.g. GO:0001404 and GO:0007125). We need to find these and
   * deal with them.  This array keeps track of term names as we see them for
   * easy lookup later.
   *
   * @var array
   */
  private $term_names = [];

  /**
   * @see TripalImporter::form()
   */
  public function form($form, &$form_state) {

    // get a list of db from chado for user to choose
    $sql = "SELECT * FROM {tripal_cv_obo} ORDER BY name";
    $results = db_query($sql);

    $obos = [];
    $obos[] = 'Select a Vocabulary';
    foreach ($results as $obo) {
      $obos[$obo->obo_id] = $obo->name;
    }

    $obo_id = '';
    if (array_key_exists('values', $form_state)) {
      $obo_id = array_key_exists('obo_id', $form_state['values']) ? $form_state['values']['obo_id'] : '';
    }


    $form['instructions']['info'] = [
      '#type' => 'item',
      '#markup' => t('This page allows you to load vocabularies and ontologies
        that are in OBO format. Once loaded, the terms from these
        vocabularies can be used to create content.
        You may use the form below to either reload a vocabulary that is already
        loaded (as when new updates to that vocabulary are available) or load a new
        vocabulary.'),
    ];

    $form['obo_existing'] = [
      '#type' => 'fieldset',
      '#title' => t('Use a Saved Ontology OBO Reference'),
      '#prefix' => '<span id="obo-existing-fieldset">',
      '#suffix' => '</span>',
    ];

    $form['obo_existing']['existing_instructions'] = [
      '#type' => 'item',
      '#markup' => t('The vocabularies listed in the select box below have been pre-populated
        upon installation of Tripal or have been previously loaded. Select one to edit
        its settings or submit for loading. You may reload any vocabulary that has
        already been loaded to retrieve any new updates.'),
    ];

    $form['obo_existing']['obo_id'] = [
      '#title' => t('Ontology OBO File Reference'),
      '#type' => 'select',
      '#options' => $obos,
      '#ajax' => [
        'callback' => 'tripal_cv_obo_form_ajax_callback',
        'wrapper' => 'obo-existing-fieldset',
      ],
      '#description' => t('Select a vocabulary to import.'),
    ];

    // If the user has selected an OBO ID then get the form elements for
    // updating.
    if ($obo_id) {
      $uobo_name = '';
      $uobo_url = '';
      $uobo_file = '';

      $vocab = db_select('tripal_cv_obo', 't')
        ->fields('t', ['name', 'path'])
        ->condition('obo_id', $obo_id)
        ->execute()
        ->fetchObject();

      $uobo_name = $vocab->name;
      if (preg_match('/^http/', $vocab->path)) {
        $uobo_url = $vocab->path;
      }
      else {
        $uobo_file = trim($vocab->path);
        $matches = [];
        if (preg_match('/\{(.*?)\}/', $uobo_file, $matches)) {
          $modpath = drupal_get_path('module', $matches[1]);
          $uobo_file = preg_replace('/\{.*?\}/', $modpath, $uobo_file);
        }
      }
      // We don't want the previous value to remain. We want the new default to
      // show up, so remove the input values
      unset($form_state['input']['uobo_name']);
      unset($form_state['input']['uobo_url']);
      unset($form_state['input']['uobo_file']);

      $form['obo_existing']['uobo_name'] = [
        '#type' => 'textfield',
        '#title' => t('Vocabulary Name'),
        '#description' => t('Please provide a name for this vocabulary. After upload, this name will appear in the drop down
                             list above for use again later.'),
        '#default_value' => $uobo_name,
      ];

      $form['obo_existing']['uobo_url'] = [
        '#type' => 'textfield',
        '#title' => t('Remote URL'),
        '#description' => t('Please enter a URL for the online OBO file. The file will be downloaded and parsed.
                             (e.g. https://raw.githubusercontent.com/oborel/obo-relations/master/ro.obo)'),
        '#default_value' => $uobo_url,
      ];

      $form['obo_existing']['uobo_file'] = [
        '#type' => 'textfield',
        '#title' => t('Local File'),
        '#description' => t('Please enter the file system path for an OBO
          definition file. If entering a path relative to
          the Drupal installation you may use a relative path that excludes the
          Drupal installation directory (e.g. sites/default/files/xyz.obo). Note
          that Drupal relative paths have no preceeding slash.
          Otherwise, please provide the full path on the filesystem. The path
          must be accessible to the web server on which this Drupal instance is running.'),
        '#default_value' => $uobo_file,
      ];
      $form['obo_existing']['update_obo_details'] = [
        '#type' => 'submit',
        '#value' => 'Update Ontology Details',
        '#name' => 'update_obo_details',
      ];
    }

    $form['obo_new'] = [
      '#type' => 'fieldset',
      '#title' => t('Add a New Ontology OBO Reference'),
      '#collapsible' => TRUE,
      '#collapsed' => TRUE,
    ];

    $form['obo_new']['path_instructions'] = [
      '#value' => t('Provide the name and path for the OBO file. If the vocabulary OBO file
                     is stored local to the server provide a file name. If the vocabulary is stored remotely,
                     provide a URL. Only provide a URL or a local file, not both.'),
    ];

    $form['obo_new']['obo_name'] = [
      '#type' => 'textfield',
      '#title' => t('New Vocabulary Name'),
      '#description' => t('Please provide a name for this vocabulary. After upload, this name will appear in the drop down
                           list above for use again later. Additionally, if a default namespace is not provided in the OBO
                           header this name will be used as the default_namespace.'),
    ];

    $form['obo_new']['obo_url'] = [
      '#type' => 'textfield',
      '#title' => t('Remote URL'),
      '#description' => t('Please enter a URL for the online OBO file.  The file will be downloaded and parsed.
                           (e.g. https://raw.githubusercontent.com/oborel/obo-relations/master/ro.obo)'),
    ];

    $form['obo_new']['obo_file'] = [
      '#type' => 'textfield',
      '#title' => t('Local File'),
      '#description' => t('Please enter the file system path for an OBO
          definition file. If entering a path relative to
          the Drupal installation you may use a relative path that excludes the
          Drupal installation directory (e.g. sites/default/files/xyz.obo). Note
          that Drupal relative paths have no preceeding slash.
          Otherwise, please provide the full path on the filesystem.  The path
          must be accessible to the web server on which this Drupal instance is running.'),
    ];

    return $form;
  }

  /**
   * @see TripalImporter::formSubmit()
   */
  public function formSubmit($form, &$form_state) {
    $obo_id = $form_state['values']['obo_id'];
    $obo_name = trim($form_state['values']['obo_name']);
    $obo_url = trim($form_state['values']['obo_url']);
    $obo_file = trim($form_state['values']['obo_file']);
    $uobo_name = array_key_exists('uobo_name', $form_state['values']) ? trim($form_state['values']['uobo_name']) : '';
    $uobo_url = array_key_exists('uobo_url', $form_state['values']) ? trim($form_state['values']['uobo_url']) : '';
    $uobo_file = array_key_exists('uobo_file', $form_state['values']) ? trim($form_state['values']['uobo_file']) : '';

    // If the user requested to alter the details then do that.
    if ($form_state['clicked_button']['#name'] == 'update_obo_details') {
      $form_state['rebuild'] = TRUE;
      $success = db_update('tripal_cv_obo')
        ->fields([
          'name' => $uobo_name,
          'path' => $uobo_url ? $uobo_url : $uobo_file,
        ])
        ->condition('obo_id', $obo_id)
        ->execute();
      if ($success) {
        drupal_set_message(t("The vocabulary !vocab has been updated.", ['!vocab' => $uobo_name]));
      }
      else {
        drupal_set_message(t("The vocabulary !vocab could not be updated.", ['!vocab' => $uobo_name]), 'error');
      }

    }
    elseif (!empty($obo_name)) {
      $obo_id = db_insert('tripal_cv_obo')
        ->fields([
          'name' => $obo_name,
          'path' => $obo_url ? $obo_url : $obo_file,
        ])
        ->execute();

      // Add the obo_id to the form_state values.
      $form_state['values']['obo_id'] = $obo_id;

      if ($obo_id) {
        drupal_set_message(t("The vocabulary !vocab has been added.", ['!vocab' => $obo_name]));
      }
      else {
        $form_state['rebuild'] = TRUE;
        drupal_set_message(t("The vocabulary !vocab could not be added.", ['!vocab' => $obo_name]), 'error');
      }
    }
  }

  /**
   * @see TripalImporter::formValidate()
   */
  public function formValidate($form, &$form_state) {
    $obo_id = $form_state['values']['obo_id'];
    $obo_name = trim($form_state['values']['obo_name']);
    $obo_url = trim($form_state['values']['obo_url']);
    $obo_file = trim($form_state['values']['obo_file']);
    $uobo_name = array_key_exists('uobo_name', $form_state['values']) ? trim($form_state['values']['uobo_name']) : '';
    $uobo_url = array_key_exists('uobo_url', $form_state['values']) ? trim($form_state['values']['uobo_url']) : '';
    $uobo_file = array_key_exists('uobo_file', $form_state['values']) ? trim($form_state['values']['uobo_file']) : '';

    // Make sure if the name is changed it doesn't conflict with another OBO.
    if ($form_state['clicked_button']['#name'] == 'update_obo_details' or
      $form_state['clicked_button']['#name'] == 'update_load_obo') {
      // Get the current record
      $vocab = db_select('tripal_cv_obo', 't')
        ->fields('t', ['obo_id', 'name', 'path'])
        ->condition('name', $uobo_name)
        ->execute()
        ->fetchObject();
      if ($vocab and $vocab->obo_id != $obo_id) {
        form_set_error('uobo_name', 'The vocabulary name must be different from existing vocabularies');
      }
      // Make sure the file exists. First check if it is a relative path
      $dfile = $_SERVER['DOCUMENT_ROOT'] . base_path() . $uobo_file;
      if (!file_exists($dfile)) {
        if (!file_exists($uobo_file)) {
          form_set_error('uobo_file', t('The specified path, !path, does not exist or cannot be read.'), ['!path' => $dfile]);
        }
      }
      if (!$uobo_url and !$uobo_file) {
        form_set_error('uobo_url', 'Please provide a URL or a path for the vocabulary.');
      }
      if ($uobo_url and $uobo_file) {
        form_set_error('uobo_url', 'Please provide only a URL or a path for the vocabulary, but not both.');
      }
    }
    if ($form_state['clicked_button']['#name'] == 'add_new_obo') {
      // Get the current record
      $vocab = db_select('tripal_cv_obo', 't')
        ->fields('t', ['obo_id', 'name', 'path'])
        ->condition('name', $obo_name)
        ->execute()
        ->fetchObject();
      if ($vocab) {
        form_set_error('obo_name', 'The vocabulary name must be different from existing vocabularies');
      }
      // Make sure the file exists. First check if it is a relative path
      $dfile = $_SERVER['DOCUMENT_ROOT'] . base_path() . $obo_file;
      if (!file_exists($dfile)) {
        if (!file_exists($obo_file)) {
          form_set_error('obo_file', t('The specified path, !path, does not exist or cannot be read.'), ['!path' => $dfile]);
        }
      }
      if (!$obo_url and !$obo_file) {
        form_set_error('obo_url', 'Please provide a URL or a path for the vocabulary.');
      }
      if ($obo_url and $obo_file) {
        form_set_error('obo_url', 'Please provide only a URL or a path for the vocabulary, but not both.');
      }
    }
  }

  /**
   * @see TripalImporter::run()
   *
   * @param $details
   *   The following arguments are supported:
   *     - obo_id:  (required) The ID of the ontology to be imported.
   */
  public function run() {

    $arguments = $this->arguments['run_args'];
    $obo_id = $arguments['obo_id'];

    // Make sure the $obo_id is valid
    $obo = db_select('tripal_cv_obo', 'tco')
      ->fields('tco')
      ->condition('obo_id', $obo_id)
      ->execute()
      ->fetchObject();
    if (!$obo) {
      throw new Exception("Invalid OBO ID provided: '$obo_id'.");
    }

    // Get the list of all CVs so we can save on lookups later
    $sql = "SELECT * FROM {cv} CV";
    $cvs = chado_query($sql);
    while ($cv = $cvs->fetchObject()) {
      $this->all_cvs[$cv->name] = $cv;
    }

    // Get the list of all DBs so we can save on lookups later
    $sql = "SELECT * FROM {db} DB";
    $dbs = chado_query($sql);
    while ($db = $dbs->fetchObject()) {
      $this->all_dbs[$db->name] = $db;
    }

    // Get the 'Subgroup' term that we will use for adding subsets.
    $term = chado_get_cvterm(['id' => 'NCIT:C25693']);
    $this->used_terms['NCIT:C25693'] = $term->cvterm_id;

    // Get the 'Comment' term that we will use for adding comments.
    $term = chado_get_cvterm(['id' => 'rdfs:comment']);
    $this->used_terms['rdfs:comment'] = $term->cvterm_id;

    // Make sure we have a 'synonym_type' vocabulary.
    $syn_cv = new ChadoRecord('cv');
    $syn_cv->setValues(['name' => 'synonym_type']);
    $syn_cv->save();
    $this->all_cvs['synonym_type'] = (object) $syn_cv->getValues();

    // Make sure we have a 'synonym_type' database.
    $syn_db = new ChadoRecord('db');
    $syn_db->setValues(['name' => 'synonym_type']);
    $syn_db->save();
    $this->all_dbs['synonym_type'] = (object) $syn_db->getValues();

    // Make sure the synonym types exists in the 'synonym_type' vocabulary.
    foreach (array_keys($this->syn_types) as $syn_type) {
      $syn_dbxref = new ChadoRecord('dbxref');
      $syn_dbxref->setValues([
        'accession' => $syn_type,
        'db_id' => $syn_db->getID(),
      ]);
      $syn_dbxref->save();

      $syn_term = new ChadoRecord('cvterm');
      $syn_term->setValues([
        'name' => $syn_type,
        'cv_id' => $syn_cv->getID(),
      ]);
      if (!$syn_term->find()) {
        $syn_term->setValues([
          'name' => $syn_type,
          'definition' => '',
          'is_obsolete' => 0,
          'cv_id' => $syn_cv->getID(),
          'is_relationshiptype' => 0,
          'dbxref_id' => $syn_dbxref->getID(),
        ]);
        $syn_term->insert();
      }
      $this->syn_types[$syn_type] = (object) $syn_term->getValues();
    }

    // Run the importer!
    $this->loadOBO_v1_2_id($obo);
  }

  /**
   * @see TripalImporter::postRun()
   *
   */
  public function postRun() {

    // Clear the cached terms
    cache_clear_all('tripal_chado:term:*', 'cache', TRUE);

    // Update the cv_root_mview materialized view.
    $this->logMessage("Updating the cv_root_mview materialized view...");
    $mview_id = tripal_get_mview_id('cv_root_mview');
    tripal_populate_mview($mview_id);

    $this->logMessage("Updating the db2cv_mview materialized view...");
    $mview_id = tripal_get_mview_id('db2cv_mview');
    tripal_populate_mview($mview_id);

    // Update the cvtermpath table for each newly added CV.
    $this->logMessage("Updating cvtermpath table. This may take a while...");
    foreach ($this->obo_namespaces as $namespace => $cv_id) {
      $this->logMessage("- Loading paths for vocabulary: @vocab", ['@vocab' => $namespace]);
      chado_update_cvtermpath($cv_id, $this->job);
    }
  }

  /**
   * A wrapper function for importing the user specified OBO file into Chado by
   * specifying the obo_id of the OBO. It requires that the file be in OBO v1.2
   * compatible format. This function is typically executed via the Tripal
   * jobs
   * management after a user submits a job via the Load Ontologies form.
   *
   * @param $obo_id
   *   An obo_id from the tripal_cv_obo file that specifies which OBO file to
   *   import
   *
   * @ingroup tripal_obo_loader
   */
  private function loadOBO_v1_2_id($obo) {

    // Convert the module name to the real path if present
    if (preg_match("/\{(.*?)\}/", $obo->path, $matches)) {
      $module = $matches[1];
      $path = drupal_realpath(drupal_get_path('module', $module));
      $obo->path = preg_replace("/\{.*?\}/", $path, $obo->path);
    }

    // if the reference is for a remote URL then run the URL processing function
    if (preg_match("/^https:\/\//", $obo->path) or
      preg_match("/^http:\/\//", $obo->path) or
      preg_match("/^ftp:\/\//", $obo->path)) {
      $this->loadOBO_v1_2_url($obo->name, $obo->path, 0);
    }
    // if the reference is for a local file then run the file processing function
    else {
      // check to see if the file is located local to Drupal
      $dfile = $_SERVER['DOCUMENT_ROOT'] . base_path() . $obo->path;
      if (file_exists($dfile)) {
        $this->loadOBO_v1_2_file($obo->name, $dfile, 0);
      }
      // if not local to Drupal, the file must be someplace else, just use
      // the full path provided
      else {
        if (file_exists($obo->path)) {
          $this->loadOBO_v1_2_file($obo->name, $obo->path, 0);
        }
        else {
          print "ERROR: could not find OBO file: '$obo->path'\n";
        }
      }
    }
  }

  /**
   * A wrapper function for importing the user specified OBO file into Chado by
   * specifying the filename and path of the OBO. It requires that the file be
   * in OBO v1.2 compatible format. This function is typically executed via
   * the Tripal jobs management after a user submits a job via the Load
   * Ontologies form.
   *
   * @param $obo_name
   *   The name of the OBO (typically the ontology or controlled vocabulary
   *   name)
   * @param $file
   *   The path on the file system where the ontology can be found
   * @param $is_new
   *   Set to TRUE if this is a new ontology that does not yet exist in the
   *   tripal_cv_obo table. If TRUE the OBO will be added to the table.
   *
   * @ingroup tripal_obo_loader
   */
  private function loadOBO_v1_2_file($obo_name, $file, $is_new = TRUE) {
    if ($is_new) {
      tripal_insert_obo($obo_name, $file);
    }

    $success = $this->loadOBO_v1_2($file, $obo_name);
  }

  /**
   * A wrapper function for importing the user specified OBO file into Chado by
   * specifying the remote URL of the OBO. It requires that the file be in OBO
   * v1.2 compatible format.  This function is typically executed via the
   * Tripal jobs management after a user submits a job via the Load Ontologies
   * form.
   *
   * @param $obo_name
   *   The name of the OBO (typically the ontology or controlled vocabulary
   *   name)
   * @param $url
   *   The remote URL of the OBO file.
   * @param $is_new
   *   Set to TRUE if this is a new ontology that does not yet exist in the
   *   tripal_cv_obo table.  If TRUE the OBO will be added to the table.
   *
   * @ingroup tripal_obo_loader
   */
  private function loadOBO_v1_2_url($obo_name, $url, $is_new = TRUE) {

    // first download the OBO
    $temp = tempnam(sys_get_temp_dir(), 'obo_');
    print "Downloading URL $url, saving to $temp\n";
    $url_fh = fopen($url, "r");
    $obo_fh = fopen($temp, "w");
    if (!$url_fh) {
      throw new Exception("Unable to download the remote OBO file at $url. Could a firewall be blocking outgoing connections? " .
        " if you are unable to download the file you may manually download the OBO file and use the web interface to " .
        " specify the location of the file on your server.");

    }
    while (!feof($url_fh)) {
      fwrite($obo_fh, fread($url_fh, 255), 255);
    }
    fclose($url_fh);
    fclose($obo_fh);

    if ($is_new) {
      tripal_insert_obo($obo_name, $url);
    }

    // second, parse the OBO
    $this->loadOBO_v1_2($temp, $obo_name);

    // now remove the temp file
    unlink($temp);
  }

  /**
   * Imports a given OBO file into Chado.  This function is usually called by
   * one of three wrapper functions:  loadOBO_v1_2_id,
   * loadOBO_v1_2_file or tripal_cv_load_obo_v1_2_url. But, it can
   * be called directly if the full path to an OBO file is available on the
   * file system.
   *
   * @param $file
   *   The full path to the OBO file on the file system
   *
   * @ingroup tripal_obo_loader
   */
  private function loadOBO_v1_2($file, $obo_name) {
    $header = [];
    $ret = [];

    // Empty the temp table.
    $this->clearTermStanzaCache();

    // Parse the obo file.
    $this->logMessage("Step 1: Preloading File $file...");
    $this->parse($file, $header);

    // Cache the relationships of terms.
    $this->logMessage("Step 2: Examining relationships...");
    $this->cacheRelationships();

    // Add any typedefs to the vocabulary first.
    $this->logMessage("Step 3: Loading type defs...");
    $this->processTypeDefs();

    // Next add terms to the vocabulary.
    $this->logMessage("Step 4: Loading terms...");
    $this->processTerms();

    // Empty the term cache.
    $this->logMessage("Step 5: Cleanup...");
    $this->clearTermStanzaCache();
  }

  /**
   * OBO files are divided into a typedefs terms section and vocabulary terms
   * section. This function loads the typedef terms from the OBO.
   *
   * @ingroup tripal_obo_loader
   */
  private function processTypeDefs() {

    $typedefs = $this->getCachedTermStanzas('Typedef');
    $count = $this->getCacheSize('Typedef');
    $this->setTotalItems($count);
    $this->setItemsHandled(0);
    $this->setInterval(5);

    $i = 1;
    foreach ($typedefs as $t) {

      // TODO: it would be better if we had a term iterator so that we
      // don't have to distinguish here between the table vs memory cache type.
      if ($this->cache_type == 'table') {
        $stanza = unserialize(base64_decode($t->stanza));
      }
      else {
        $stanza = $this->termStanzaCache['ids'][$t];
      }
      $this->setItemsHandled($i++);
      $this->processTerm($stanza, TRUE);
    }

    $this->setItemsHandled($i);
    return 1;
  }

  /**
   * This function loads all of the [Term] terms from the OBO.
   */
  private function processTerms() {
    $i = 0;
    $external = FALSE;

    $terms = $this->getCachedTermStanzas('Term');
    $count = $this->getCacheSize('Term');
    $this->setTotalItems($count);
    $this->setItemsHandled(0);
    $this->setInterval(1);

    // Iterate through the terms.
    foreach ($terms as $t) {
      // TODO: it would be better if we had a term iterator so that we
      // don't have to distinguish here between the table vs memory cache type.
      if ($this->cache_type == 'table') {
        $term = unserialize(base64_decode($t->stanza));
      }
      else {
        $term = $this->termStanzaCache['ids'][$t];
      }
      $this->setItemsHandled($i);

      // Add/update this term.
      $this->processTerm($term, FALSE);
      $i++;
    }
    $this->setItemsHandled($i);
    return 1;
  }

  /**
   * Sets the default CV and DB for this loader.
   *
   * Unfortunately, not all OBOs include both the 'ontology' and the
   * 'default-namespace' in their headers, so we have to do our best to
   * work out what these two should be.
   *
   */
  private function setDefaults($header) {
    $short_name = '';
    $namespace = '';
    $idspaces = [];

    // Get the 'ontology' and 'default-namespace' headers.  Unfortunately,
    // not all OBO files contain these.
    if (array_key_exists('ontology', $header)) {
      $ontology = strtoupper($header['ontology'][0]);
      // Unfortunately, not all OBO files use the headers in the same way.
      // GO uses 'ontology' correctly to set the default short name (or idspace)
      // of the controlled vocabulary but EDAM uses a URL.
      // So we'll hard code a fix for EDAM.
      if (preg_match('/^\w+$/', $ontology)) {
        $short_name = $ontology;
      }
      if (preg_match('/edamontology\.org/i', $ontology)) {
        $namespace = 'EDAM';
        $short_name = 'EDAM';
      }
    }
    if (array_key_exists('default-namespace', $header)) {
      $namespace = $header['default-namespace'][0];
    }
    if (array_key_exists('idspace', $header)) {
      $matches = [];
      foreach ($header['idspace'] as $idspace) {
        if (preg_match('/^(.+?)\s+(.+?)\s+"(.+)"$/', $idspace, $matches)) {
          $idspaces[$matches[1]]['url'] = $matches[2];
          $idspaces[$matches[1]]['description'] = $matches[3];
        }
        elseif (preg_match('/^(.+?)\s+(.+?)$/', $idspace, $matches)) {
          $idspaces[$matches[1]]['url'] = $matches[2];
          $idspaces[$matches[1]]['description'] = '';
        }
      }
    }
    // The OBO specification allows the 'ontology' header tag to be nested for
    // subsets (e.g. go/subsets/goslim_plant).  We need to simplify that down
    // to the top-level item.
    $matches = [];
    if (preg_match('/^(.+?)\/.*/', $short_name, $matches)) {
      $short_name = $matches[1];
      $this->is_subset = TRUE;
    }

    // If we have the DB short name (or ontology header) but not the default
    // namespace then we may be able to find it via an EBI lookup.
    if (!$namespace and $short_name) {
      $namespace = $this->findEBIOntologyNamespace($short_name);
    }

    // If we have the namespace but not the short name then we have to
    // do a few tricks to try and find it.
    if ($namespace and !$short_name) {

      // First see if we've seen this ontology before and get it's currently
      // loaded database.
      $sql = "SELECT dbname FROM {db2cv_mview} WHERE cvname = :cvname";
      $short_name = chado_query($sql, [':cvname' => $namespace])->fetchField();

      if (!$short_name and array_key_exists('namespace-id-rule', $header)) {
        $matches = [];
        if (preg_match('/^.*\s(.+?):.+$/', $header['namespace-id-rule'][0], $matches)) {
          $short_name = $matches[1];
        }
      }

      // Try the EBI Lookup: still experimental.
      if (!$short_name) {
        //$short_name = $this->findEBIOntologyPrefix($namespace);
      }
    }

    // If we still don't have a namespace defined, use the one from the form
    // in the "New Vocabulary Name" field
    if (!$namespace and array_key_exists('run_args', $this->arguments)
        and array_key_exists('obo_name', $this->arguments['run_args'])) {
      $namespace = $this->arguments['run_args']['obo_name'];
    }
    if (!$namespace and array_key_exists('run_args', $this->arguments)
        and array_key_exists('uobo_name', $this->arguments['run_args'])) {
      $namespace = $this->arguments['run_args']['uobo_name'];
    }

    // If we can't find the namespace or the short_name then bust.
    if (!$namespace and !$short_name) {
      throw new ErrorException('Cannot determine the namespace or ontology prefix from this OBO file. It is missing both the "default-namespace" or a compatible "ontology" header.');
    }

    // Set the defaults.
    $this->default_namespace = $namespace;
    $this->default_db = $short_name;
    $this->addDB($this->default_db);
    $cv = $this->addCV($this->default_namespace);
    $this->obo_namespaces[$namespace] = $cv->cv_id;
    $this->idspaces = $idspaces;

<<<<<<< HEAD
    // Add a new database for each idspace.
    foreach ($idspaces as $shortname => $idspace) {
      $this->addDB($shortname, $idspace['url'], $idspace['description']);
    }
=======
>>>>>>> 66e1e7c8
  }

  /**
   * This function searches EBI to find the ontology details for this OBO.
   *
   * @param $ontology
   *   The ontology name from the OBO headers.
   *
   * @throws Exception
   */
  private function findEBIOntologyNamespace($ontology) {

    // Check if the EBI ontology search has this ontology:
    try {
      $results = $this->oboEbiLookup($ontology, 'ontology');
      if ($results and array_key_exists('config', $results) and array_key_exists('default-namespace', $results['config']['annotations'])) {
        $namespace = $results['config']['annotations']['default-namespace'];
        if (is_array($namespace)) {
          $namespace = $namespace[0];
        }
      }
      elseif ($results and array_key_exists('config', $results) and array_key_exists('namespace', $results['config'])) {
        $namespace = $results['config']['namespace'];
      }
      // If we can't find the namespace at EBI, then just default to using the
      // same namespace as the DB short name.
      else {
        $namespace = $this->default_db;
      }

      return $namespace;
    } catch (Exception $e) {
      watchdog_exception('Cannot find the namespace for this ontology.', $e);
      throw $e;
    }
  }

  /**
   * Finds the ontology prefix (DB short name) using EBI.
   *
   * @param $namespace
   *   The namespace for ontology.
   */
  private function findEBIOntologyPrefix($namespace) {

    // NOTE: this code is not yet completed.. It's not clear it will
    // actually work.

    $options = [];
    $page = 1;
    $size = 25;
    $full_url = 'https://www.ebi.ac.uk/ols/api/ontologies?page=' . $page . '&size=' . $size;
    while ($response = drupal_http_request($full_url, $options)) {
      $response = drupal_json_decode($response->data);
      foreach ($response['_embedded']['ontologies'] as $ontology) {
        $namespace = $ontology['config']['namespace'];
      }
      $page++;
      $full_url = 'https://www.ebi.ac.uk/ols/api/ontologies?page=' . $page . '&size=' . $size;
    }
  }

  /**
   * A helper function to get details about a foreign term.
   *
   * A foreign term is one that does not belong to the ontology.
   *
   * @param $t
   *   A term array that contains these keys at a minimum: id, name,
   *   definition, subset, namespace, is_obsolete.
   */
  private function findEBITerm($id) {

    // Warn the user if we're looking up terms in EBI as this will slow the
    // loader if there are many lookups.
    if ($this->ebi_warned == FALSE) {
      $this->logMessage(
        "A term that belongs to another ontology is used within this " .
        "vocabulary.  Therefore a lookup will be performed with the EBI Ontology " .
        "Lookup Service to retrieve the information for this term. " .
        "Please note, that vocabularies with many non-local terms " .
        "require remote lookups and these lookups can dramatically " .
        "increase loading time. ",
        ['!vocab' => $this->default_namespace], TRIPAL_WARNING);
      $this->ebi_warned = TRUE;

      // This ontology may have multiple remote terms and that takes a while
      // to load so lets change the progress interval down to give
      // updates more often.
      $this->setInterval(1);
    }

    $this->logMessage("Performing EBI OLS Lookup for: !id", ['!id' => $id]);

    // Get the short name and accession for the term.
    $pair = explode(":", $id, 2);
    $short_name = $pair[0];
    $accession = $pair[1];

    // First get the ontology so we can build an IRI for the term
    $base_iri = '';
    $ontologyID = '';
    if (array_key_exists($short_name, $this->baseIRIs)) {
      list($ontologyID, $base_iri) = $this->baseIRIs[$short_name];
    }
    else {
      $full_url = 'http://www.ebi.ac.uk/ols/api/ontologies/' . $short_name;
      $response = drupal_http_request($full_url, []);
      if (!$response) {
        throw new Exception(t('Did not get a response from EBI OLS trying to lookup ontology: !ontology',
          ['!ontology' => $short_name]));
      }
      $ontology_results = drupal_json_decode($response->data);
      if ($ontology_results['error']) {

        $this->logMessage('Cannot find the ontology via an EBI OLS lookup: !short_name. \n' .
          'We tried to access: !url' .
          'EBI Reported: !message. ' .
          'Consider finding the OBO file for this ontology and manually loading it first.',
          [
            '!message' => $ontology_results['message'],
            '!short_name' => $short_name,
            '!url' => $full_url,
          ], TRIPAL_WARNING);
      }
      //What should happen with this stuff?
      $base_iri = $ontology_results['config']['baseUris'][0];
      $ontologyID = $ontology_results['ontologyId'];
      $this->baseIRIs[$short_name] = [$ontologyID, $base_iri];
    }

    // Next get the term.
    $iri = urlencode(urlencode($base_iri . $accession));
    $full_url = 'http://www.ebi.ac.uk/ols/api/ontologies/' . $ontologyID . '/terms/' . $iri;
    $response = drupal_http_request($full_url, []);
    if (!$response) {
      throw new Exception(t('Did not get a response from EBI OLS trying to lookup term: !id',
        ['!id' => $id]));
    }
    $results = drupal_json_decode($response->data);
    if (!$results) {
      $this->logMessage('Error: no data with !url.  The response was: !response', [
        '!url' => $full_url,
        '!response' => $response,
      ]);

      return FALSE;
    }

    // If EBI sent an error message then throw an error.
    if ($results['error']) {
      $this->logMessage('Cannot find the term via an EBI OLS lookup: !term. ' .
        'We tried to access: "!url" ' .
        'EBI Reported: !message. Consider finding the OBO file for this ontology and manually loading it first.',
        [
          '!message' => $results['message'],
          '!term' => $id,
          '!url' => $full_url,
        ], TRIPAL_WARNING);

      return FALSE;
    }

    // TODO: what do we do if the term is not defined by this ontology?
    if ($results['is_defining_ontology'] != 1) {

    }

    // Make an OBO stanza array as if this term were in the OBO file and
    // return it.
    $this->logMessage("Found !term in EBI OLS.", ['!term' => $id]);
    $stanza = [];
    $stanza['id'][0] = $id;
    $stanza['name'][0] = $results['label'];
    $stanza['def'][0] = $results['def'];
    $stanza['namespace'][0] = $results['ontology_name'];
    $stanza['is_obsolete'][0] = $results['is_obsolete'] ? 'true' : '';
    $stanza['is_relationshiptype'][0] = '';
    $stanza['db_name'][0] = $short_name;
    $stanza['comment'][0] = 'Term obtained using the EBI Ontology Lookup Service.';
    if (array_key_exists('in_subset', $results)) {
      if (is_array($results['in_subset'])) {
        $stanza['subset'] = $results['in_subset'];
      }
      elseif ($results['in_subset']) {
        $stanza['subset'][0] = $results['in_subset'];
      }
    }

    // If this term has been replaced then get the new term.
    if (array_key_exists('term_replaced_by', $results) and isset($results['term_replaced_by'])) {
      $replaced_by = $results['term_replaced_by'];
      $replaced_by = preg_replace('/_/', ':', $replaced_by);
      $this->logMessage("The term, !term, is replaced by, !replaced",
        ['!term' => $id, '!replaced' => $replaced_by]);

      // Before we try to look for the replacement term, let's try to find it.
      // in our list of cached terms.
      if (array_key_exists($replaced_by, $this->termStanzaCache['ids'])) {
        $this->logMessage("Found term, !replaced in the term cache.",
          ['!term' => $id, '!replaced' => $replaced_by]);
        return $this->termStanzaCache['ids'][$id];
      }

      // Next look in the database.
      $rpair = explode(":", $replaced_by, 2);
      $found = $this->lookupTerm($rpair[0], $rpair[1]);
      if ($found) {
        $this->logMessage("Found term, !replaced in the local data store.",
          ['!term' => $id, '!replaced' => $replaced_by]);
        return $found;
      }

      // Look for this new term.
      $stanza = $this->findEBITerm($replaced_by);
    }
    return $stanza;
  }

  /**
   * Inserts a new cvterm using the OBO stanza array provided.
   *
   * The stanza passed to this function should always come from the term cache,
   * not directly from the OBO file because the cached terms have been
   * updated to include all necessary values.  This function also removes
   * all properties associated with the term so that those can be added
   * fresh.
   *
   * @param $stanza
   *   An OBO stanza array as returned by getCachedTermStanza().
   * @param $is_relationship
   *   Set to TRUE if this term is a relationship term.
   * @param $update_if_exists
   *   Set to TRUE to update the term if it exists.
   *
   * @return
   *   The cvterm ID.
   */
  private function saveTerm($stanza, $is_relationship = FALSE) {

    // Get the term ID.
    $id = $stanza['id'][0];

    // First check if we've already used this term.
    if (array_key_exists($id, $this->used_terms)) {
      return $this->used_terms[$id];
    }

    // Get the term properties.
    $id = $stanza['id'][0];
    $name = $stanza['name'][0];
    $cvname = $stanza['namespace'][0];
    $dbname = $stanza['db_name'][0];
    $namespace = $stanza['namespace'][0];

    // Does this term ID have both a short name and accession? If so, then
    // separate out these components, otherwise we will use the id as both
    // the id and accession.
    $accession = '';
    $matches = [];
    if (preg_match('/^(.+?):(.*)$/', $id, $matches)) {
      $accession = $matches[2];
    }
    else {
      $accession = $id;
    }

    // Get the definition if there is one.
    $definition = '';
    if (array_key_exists('def', $stanza)) {
      $definition = preg_replace('/^\"(.*)\"/', '\1', $stanza['def'][0]);
    }

    // Set the flag if this term is obsolete.
    $is_obsolete = 0;
    if (array_key_exists('is_obsolete', $stanza)) {
      $is_obsolete = $stanza['is_obsolete'][0] == 'true' ? 1 : 0;
    }

    // Set the flag if this is a relationship type.
    $is_relationshiptype = 0;
    if (array_key_exists('is_relationshiptype', $stanza)) {
      $is_relationshiptype = $stanza['is_relationshiptype'][0] == 'true' ? 1 : 0;
    }

    // Is this term borrowed from another ontology?
    $is_borrowed = $this->isTermBorrowed($stanza);

    // Will hold the cvterm ChadoRecord object.
    $cvterm = NULL;

    // Get the CV and DB objects.
    $cv = $this->all_cvs[$cvname];
    $db = $this->all_dbs[$dbname];

    // If this is set to TRUE then we should insert the term.
    $do_cvterm_insert = TRUE;

    // We need to locate terms using their dbxref. This is because term names
    // can sometimes change, so we don't want to look up the term by it's name.
    // the unique ID which is in the accession will never change.
    $dbxref = new ChadoRecord('dbxref');
    $dbxref->setValues([
      'db_id' => $db->db_id,
      'accession' => $accession,
    ]);
    if ($dbxref->find()) {

      // Does this accession already have a cvterm it's associated with? Then
      // we need to make we will update the name. Names change but accessions
      // always refer to the same term.
      $dbx_cvterm = new ChadoRecord('cvterm');
      $dbx_cvterm->setValues(['dbxref_id' => $dbxref->getID()]);
      if ($dbx_cvterm->find()) {
        $do_cvterm_insert = FALSE;
        $cvterm = $dbx_cvterm;

        // We don't want to do any updates for borrowed terms. Just leave them
        // as they are.
        if (!$is_borrowed) {

          // Let's make sure we don't have a conflict in term naming
          // if we change the name of this term.
          $this->fixTermMismatch($stanza, $dbxref, $cv, $name);

          // Now update this cvterm record.
          $cvterm->setValue('name', $name);
          $cvterm->setValue('definition', $definition);
          $cvterm->setValue('is_obsolete', $is_obsolete);
          $cvterm->setValue('is_relationshiptype', $is_relationshiptype);

          try {
            $cvterm->update();
          } catch (Exception $e) {
            $this->logMessage('Could not update the term, "!term", with name, "!name" for vocabulary, "!vocab". ERROR: !error.',
              [
                '!term' => $id,
                '!name' => $name,
                '!vocab' => $cv->name,
                '!error' => $e->getMessage(),
              ],
              TRIPAL_ERROR);
            throw $e;
          }
        }
      }
    }
    // The dbxref doesn't exist, so let's add it.
    else {
      $dbxref->insert();
    }

    // Add the cvterm if we didn't do an update.
    if ($do_cvterm_insert) {

      // Before updating the term let's check to see if it already exists
      // and make corrections.
      $cvterm = new ChadoRecord('cvterm');
      $cvterm->setValue('cv_id', $cv->cv_id);
      $cvterm->setValue('name', $name);
      if ($cvterm->find()) {
        $fixed = $this->fixTermMismatch($stanza, $dbxref, $cv, $name);
      }

      // The term doesn't exist, so let's just do our insert.
      $cvterm->setValues([
        'cv_id' => $cv->cv_id,
        'name' => $name,
        'definition' => $definition,
        'dbxref_id' => $dbxref->getID(),
        'is_relationshiptype' => $is_relationshiptype,
        'is_obsolete' => $is_obsolete,
        'dbxref_id' => $dbxref->getValue('dbxref_id'),
      ]);

      // If the insert fails lets catch the error so we can
      // give a more informative message.
      try {
        $cvterm->insert();
      } catch (Exception $e) {
        $this->logMessage('Could not insert the term, "!term", with name, "!name" for vocabulary, "!vocab". ERROR: !error.',
          [
            '!term' => $id,
            '!name' => $name,
            '!vocab' => $cv->name,
            '!error' => $e->getMessage(),
          ],
          TRIPAL_ERROR);
        throw $e;
      }
    }

    // Save the cvterm_id for this term so we don't look it up again.
    $cvterm_id = $cvterm->getID();
    $this->used_terms[$id] = $cvterm_id;

    // Return the cvterm_id.
    return $cvterm_id;
  }

  /**
   * Fixes mismatches between two terms with the same name.
   *
   * If it has been determined that a term's name has changed. Before we update
   * or insert it we must check to make sure no other terms have that name. If
   * they do we must make a correction.
   *
   * @param $dbxref
   *   The ChadoRecord object containing the dbxref record for the term
   *   to be inserted/updated.
   * @param $cv
   *   The cvterm object.
   * @param $name
   *   The name of the term that is a potential conflict.
   *
   * @return
   *   Returns TRUE if a conflict was found and corrected.
   */
  public function fixTermMismatch($stanza, $dbxref, $cv, $name) {

    $id = $stanza['id'][0];
    $name = $stanza['name'][0];

    // First get the record for any potential conflicting term.
    $sql = "
      SELECT cvterm_id
      FROM {cvterm}
      WHERE name = :name and cv_id = :cv_id and dbxref_id != :dbxref_id
    ";
    $args = [
      ':name' => $name,
      ':cv_id' => $cv->cv_id,
      ':dbxref_id' => $dbxref->getID(),
    ];
    $results = chado_query($sql, $args);
    while ($conflict_id = $results->fetchField()) {
      $check_cvterm = new ChadoRecord('cvterm', $conflict_id);

      // If the dbxref of this matched term is the same as the current term
      // then it is the same term and there is no conflict.
      if ($dbxref->getID() == $check_cvterm->getValue('dbxref_id')) {
        return FALSE;
      }

      // At this point, we have a cvterm with the same name and vocabulary
      // but with a different dbxref. First let's get that other accession.
      $check_dbxref = new ChadoRecord('dbxref', $check_cvterm->getValue('dbxref_id'));
      $check_db = new ChadoRecord('db', $check_dbxref->getValue('db_id'));
      $check_accession = $check_db->getValue('name') . ':' . $check_dbxref->getValue('accession');

      // Case 1:  The other term that currently has the same name is
      // missing in the OBO file (i.e. no stanza).  So, that means that this
      // term probably got relegated to an alt_id on another term.  We do
      // not want to delete a term because it may be linked to other
      // records. Instead, let's update its name to let folks know
      // what happened to it and so we can get around the unique
      // constraint.  An example of this is the GO:0015881 and
      // GO:1902598 terms where the latter became an alt_id of the
      // first and no longer has its own entry.
      $check_stanza = $this->getCachedTermStanza($check_accession);
      if (!$check_stanza) {
        $new_name = $check_cvterm->getValue('name') . ' (' . $check_accession . ')';
        $check_cvterm->setValue('name', $new_name);
        $check_cvterm->setValue('is_obsolete', '1');
        $check_cvterm->update();
        return TRUE;
      }
      // Case 2:  The conflicting term is in the OBO file (ie. has a stanza) and
      // is obsolete and this one is not. Fix it by adding an (obsolete) suffix
      // to the name to avoid the conflict.
      else {
        if (array_key_exists('is_obsolete', $check_stanza) and ($check_stanza['is_obsolete'][0] == 'true') and (!array_key_exists('is_obsolete', $stanza) or ($stanza['is_obsolete'][0] != 'true'))) {
          $new_name = $check_cvterm->getValue('name') . ' (obsolete)';
          $check_cvterm->setValue('name', $new_name);
          $check_cvterm->update();
          return TRUE;
        }
        // Case 3:  The conflicting term is in the OBO file (ie. has a stanza).
        // That means that there has been some name swapping between
        // terms. We need to temporarily rename the term so that
        // we don't have a unique constraint violation when we update
        // the new one.  An example of this is where GO:000425 and
        // GO:0030242 changed names and one was renamed to the previous
        // name of the other.
        else {
          $new_name = $check_cvterm->getValue('name') . ' (' . $check_accession . ')';
          $check_cvterm->setValue('name', $new_name);
          $check_cvterm->update();
          return TRUE;
        }
      }
    }

    // We have no conflict so it's save to update or insert.
    return FALSE;
  }

  /**
   * Uses the provided term array to add/update information to Chado about the
   * term including the term, dbxref, synonyms, properties, and relationships.
   *
   * @param $term
   *   An array representing the cvterm.
   *
   * @is_relationship
   *   Set to 1 if this term is a relationship term
   *
   * @ingroup tripal_obo_loader
   */
  private function processTerm($stanza, $is_relationship = 0) {

    //
    // First things first--save the term.
    //
    // If the term does not exist it is inserted, if it does exist it just
    // retrieves the cvterm_id.
    //
    $cvterm_id = $this->saveTerm($stanza, FALSE);
    $id = $stanza['id'][0];

    // If this term is borrowed from another ontology? If so then we will
    // not update it.
    if ($this->isTermBorrowed($stanza)) {
      return;
    }

    // If this term belongs to this OBO (not borrowed from another OBO) then
    // remove any relationships, properties, xrefs, and synonyms that this
    // term already has so that they can be re-added.
    $sql = "
      DELETE FROM {cvterm_relationship}
      WHERE subject_id = :cvterm_id
    ";
    chado_query($sql, [':cvterm_id' => $cvterm_id]);

    // If this is an obsolete term then clear out the relationships where
    // this term is the object.
    if (in_array('is_obsolete', $stanza) and $stanza['is_obsolete'] == 'true') {
      $sql = "
        DELETE FROM {cvterm_relationship}
        WHERE object_id = :cvterm_id
      ";
      chado_query($sql, [':cvterm_id' => $cvterm_id]);
    }

    $sql = "
      DELETE FROM {cvtermprop}
      WHERE cvterm_id = :cvterm_id
    ";
    chado_query($sql, [':cvterm_id' => $cvterm_id]);

    $sql = "
      DELETE FROM {cvterm_dbxref}
      WHERE cvterm_id = :cvterm_id
    ";
    chado_query($sql, [':cvterm_id' => $cvterm_id]);

    $sql = "
      DELETE FROM {cvtermsynonym} CVTSYN
      WHERE cvterm_id = :cvterm_id
    ";
    chado_query($sql, [':cvterm_id' => $cvterm_id]);

    // We should never have the problem where we don't have a cvterm_id. The
    // saveTerm() function should always return on.  But if for some unknown
    // reason we don't have one then fail.
    if (!$cvterm_id) {
      throw new Exception(t('Missing cvterm after saving term: !term',
        ['!term' => print_r($stanza, TRUE)]));
    }

    //
    // Handle:  alt_id
    //
    if (array_key_exists('alt_id', $stanza)) {
      foreach ($stanza['alt_id'] as $alt_id) {
        $this->addAltID($id, $cvterm_id, $alt_id);
      }
    }

    //
    // Handle:  synonym
    //
    if (array_key_exists('synonym', $stanza)) {
      foreach ($stanza['synonym'] as $synonym) {
        $this->addSynonym($id, $cvterm_id, $synonym);
      }
    }

    //
    // Handle:  exact_synonym
    //
    if (array_key_exists('exact_synonym', $stanza)) {
      foreach ($stanza['exact_synonym'] as $synonym) {
        $fixed = preg_replace('/^\s*(\".+?\")(.*?)$/', '$1 EXACT $2', $synonym);
        $this->addSynonym($id, $cvterm_id, $fixed);
      }
    }

    //
    // Handle: narrow_synonym
    //
    if (array_key_exists('narrow_synonym', $stanza)) {
      foreach ($stanza['narrow_synonym'] as $synonym) {
        $fixed = preg_replace('/^\s*(\".+?\")(.*?)$/', '$1 NARROW $2', $synonym);
        $this->addSynonym($id, $cvterm_id, $fixed);
      }
    }

    //
    // Handle:  broad_synonym
    //
    if (array_key_exists('broad_synonym', $stanza)) {
      foreach ($stanza['broad_synonym'] as $synonym) {
        $fixed = preg_replace('/^\s*(\".+?\")(.*?)$/', '$1 BROAD $2', $synonym);
        $this->addSynonym($id, $cvterm_id, $fixed);
      }
    }

    //
    // Handle:  comment
    //
    if (array_key_exists('comment', $stanza)) {
      $comments = $stanza['comment'];
      foreach ($comments as $rank => $comment) {
        $this->addComment($id, $cvterm_id, $comment, $rank);
      }
    }

    //
    // Handle:  xref
    //
    if (array_key_exists('xref', $stanza)) {
      foreach ($stanza['xref'] as $xref) {
        $this->addXref($id, $cvterm_id, $xref);
      }
    }

    //
    // Handle:  xref_analog
    //
    if (array_key_exists('xref_analog', $stanza)) {
      foreach ($stanza['xref_analog'] as $xref) {
        $this->addXref($id, $cvterm_id, $xref);
      }
    }

    //
    // Handle:  xref_unk
    //
    if (array_key_exists('xref_unk', $stanza)) {
      foreach ($stanza['xref_unk'] as $xref) {
        $this->addXref($id, $cvterm_id, $xref);
      }
    }

    //
    // Handle:  subset
    //
    if (array_key_exists('subset', $stanza)) {
      foreach ($stanza['subset'] as $subset) {
        $this->addSubset($id, $cvterm_id, $subset);
      }
    }

    //
    // Handle:  is_a
    //
    if (array_key_exists('is_a', $stanza)) {
      foreach ($stanza['is_a'] as $is_a) {
        $this->addRelationship($id, $cvterm_id, 'is_a', $is_a);
      }
    }

    //
    // Handle:  relationship
    //
    if (array_key_exists('relationship', $stanza)) {
      foreach ($stanza['relationship'] as $value) {
        $rel = preg_replace('/^(.+?)\s.+?$/', '\1', $value);
        $object = preg_replace('/^.+?\s(.+?)$/', '\1', $value);
        $this->addRelationship($id, $cvterm_id, $rel, $object);
      }
    }


    /**
     * The following properties are currently unsupported:
     *
     * - intersection_of
     * - union_of
     * - disjoint_from
     * - replaced_by
     * - consider
     * - use_term
     * - builtin
     * - is_anonymous
     *
     */
  }

  /**
   * Adds a cvterm relationship
   *
   * @param $cvterm_id
   *   A cvterm_id of the term to which the relationship will be added.
   * @param $rel_id
   *   The relationship term ID
   * @param $obj_id
   *   The relationship object term ID.
   *
   * @ingroup tripal_obo_loader
   */
  private function addRelationship($id, $cvterm_id, $rel_id, $obj_id) {

    // Get the cached terms for both the relationship and the object. They
    // should be there, but just in case something went wrong, we'll throw
    // an exception if we can't find them.
    $rel_stanza = $this->getCachedTermStanza($rel_id);
    if (!$rel_stanza) {
      throw new Exception(t('Cannot add relationship: "!source !rel !object". ' .
        'The term, !rel, is not in the term cache.',
        ['!source' => $id, '!rel' => $rel_id, '!name' => $obj_id]));
    }
    $rel_cvterm_id = $this->saveTerm($rel_stanza, TRUE);

    // Make sure the object term exists in the cache.
    $obj_stanza = $this->getCachedTermStanza($obj_id);
    if (!$obj_stanza) {
      throw new Exception(t('Cannot add relationship: "!source !rel !object". ' .
        'The term, !object, is not in the term cache.',
        ['!source' => $id, '!rel' => $rel_id, '!object' => $obj_id]));
    }
    $obj_cvterm_id = $this->saveTerm($obj_stanza);

    // Add the cvterm_relationship.
    $cvterm_relationship = new ChadoRecord('cvterm_relationship');
    $cvterm_relationship->setValues([
      'type_id' => $rel_cvterm_id,
      'subject_id' => $cvterm_id,
      'object_id' => $obj_cvterm_id,
    ]);

    // If the insert fails then catch the error and generate a more meaningful
    // message that helps with debugging.
    try {
      $cvterm_relationship->insert();
    } catch (Exception $e) {
      throw new Exception(t('Cannot add relationship: "!source !rel !object". ' .
        'ERROR: !error.',
        [
          '!source' => $id,
          '!rel' => $rel_id,
          '!object' => $obj_id,
          '!error' => $e->getMessage(),
        ]));
    }
  }

  /**
   * Retrieves the term array from the temp loading table for a given term id.
   *
   * @param id
   *   The id of the term to retrieve
   *
   * @ingroup tripal_obo_loader
   */
  private function getCachedTermStanza($id) {
    if ($this->cache_type == 'table') {
      $values = ['id' => $id];
      $result = chado_select_record('tripal_obo_temp', ['stanza'], $values);
      if (count($result) == 0) {
        return FALSE;
      }
      return unserialize(base64_decode($result['stanza']));
    }

    if (array_key_exists($id, $this->termStanzaCache['ids'])) {
      return $this->termStanzaCache['ids'][$id];
    }
    else {
      return FALSE;
    }
  }

  /**
   * Using the term's short-name and accession try to find it in Chado.
   *
   * @param $short_name
   *   The term's ontology prefix (database short name)
   * @param $accession
   *   The term's accession.
   *
   * @return array|NULL
   */
  private function lookupTerm($short_name, $accession) {

    // Does the database already exist?
    if (!array_key_exists($short_name, $this->all_dbs)) {
      return NULL;
    }
    $db = $this->all_dbs[$short_name];

    // Check if the dbxref exists.
    $dbxref = new ChadoRecord('dbxref');
    $dbxref->setValues([
      'db_id' => $db->db_id,
      'accession' => $accession,
    ]);
    if (!$dbxref->find()) {
      return NULL;
    }

    // If the dbxref exists then see if it has a corresponding cvterm.
    $cvterm = new ChadoRecord('cvterm');
    $cvterm->setValues(['dbxref_id' => $dbxref->getID()]);
    if (!$cvterm->find()) {
      return NULL;
    }

    // Get the CV for this term.
    $cv = new ChadoRecord('cv');
    $cv->setValues(['cv_id' => $cvterm->getValue('cv_id')]);
    $cv->find();

    // Create a new stanza using the values of this cvterm.
    $stanza = [];
    $stanza['id'][0] = $short_name . ':' . $accession;
    $stanza['name'][0] = $cvterm->getValue('name');
    $stanza['def'][0] = $cvterm->getValue('definition');
    $stanza['namespace'][0] = $cv->getValue('name');
    $stanza['is_obsolete'][0] = $cvterm->getValue('is_obsolete') == 1 ? 'true' : '';
    $stanza['is_relationshiptype'][0] = '';
    $stanza['db_name'][0] = $db->name;
    $stanza['cv_name'][0] = $cv->getValue('name');
    return $stanza;
  }

  /**
   * Adds a term stanza from the OBO file to the cache for easier lookup.
   *
   * @param $stanza
   *   The stanza from the OBO file for the term.
   *
   * @throws Exception
   */
  private function cacheTermStanza($stanza, $type) {

    // Make sure we have defaults.
    if (!$this->default_namespace) {
      throw new Exception('Cannot cache terms without a default CV.' . print_r($stanza, TRUE));
    }
    if (!$this->default_db) {
      throw new Exception('Cannot cache terms without a default DB.' . print_r($stanza, TRUE));
    }

    $id = $stanza['id'][0];

    // First check if this term is already in the cache, if so then skip it.
    if ($this->getCachedTermStanza($id)) {
      return;
    }

    // Does this term have a database short name prefix in the ID (accession)?
    // If not then we'll add the default CV as the namespace. If it does and
    // the short name is not the default for this vocabulary then we'll look
    // it up.
    $matches = [];
    if (preg_match('/^(.+):(.+)$/', $id, $matches)) {
      $short_name = $matches[1];
      $accession = $matches[2];

      // If the term is borrowed then let's try to deal with it.
      $idspaces = array_keys($this->idspaces);
      if ($short_name != $this->default_db and !in_array($short_name, $idspaces)) {

        // First try to lookup the term and replace the stanza with the updated
        // details.
        $found = $this->lookupTerm($short_name, $accession);

        if ($found) {
          $stanza = $found;
        }
        // If we can't find the term in the database then do an EBI lookup.
        else {
          $stanza = $this->findEBITerm($id);

          if (!$stanza) {
            return FALSE;
          }

          // Make sure the DBs and CVs exist and are added to our cache.
          $this->addDB($stanza['db_name'][0]);
          $this->addCV($stanza['namespace'][0]);
        }
      }
      // If the term belongs to this OBO then let's set the 'db_name'.
      else {
        if (!array_key_exists('namespace', $stanza)) {
          $stanza['namespace'][0] = $this->default_namespace;
        }
        $stanza['db_name'][0] = $short_name;
      }

      // Make sure the db for this term is added to Chado. If it already is
      // then this function won't re-add it.
      $this->addDB($short_name);
    }
    // If there is no DB short name prefix for the id.
    else {
      if (!array_key_exists('namespace', $stanza)) {
        $stanza['namespace'][0] = $this->default_namespace;
      }
      $stanza['db_name'][0] = $this->default_db;
    }

    $stanza['is_relationshiptype'][0] = '';
    if ($type == 'Typedef') {
      $stanza['is_relationshiptype'][0] = 'true';
    }

    // The is_a field can have constructs like this:  {is_inferred="true"}
    // We need to remove those if they exist.
    if (array_key_exists('is_a', $stanza)) {
      foreach ($stanza['is_a'] as $index => $is_a) {
        $stanza['is_a'][$index] = trim(preg_replace('/\{.+?\}/', '', $is_a));
      }
    }
    if (array_key_exists('relationship', $stanza)) {
      foreach ($stanza['relationship'] as $index => $relationship) {
        $stanza['relationship'][$index] = trim(preg_replace('/\{.+?\}/', '', $relationship));
      }
    }

    // Clean up any synonym definitions. We only handle the synonym in
    // quotes and the type.
    if (array_key_exists('synonym', $stanza)) {
      foreach ($stanza['synonym'] as $index => $synonym) {
        if (preg_match('/\"(.*?)\".*(EXACT|NARROW|BROAD|RELATED)/', $synonym, $matches)) {
          $stanza['synonym'][$index] = '"' . $matches[1] . '" ' . $matches[2];
        }
      }
    }

    // Now before saving, remove any duplicates.  Sometimes the OBOs have
    // the same item duplicated in the stanza multiple times. This will
    // result in duplicate constraint violations in the tables. We can either
    // check on every insert if the record exists increasing loading time or
    // remove duplicates here.
    foreach ($stanza as $key => $values) {
      $stanza[$key] = array_unique($values);
    }

    // If we should use the cache_type is to cache in the tripal_obo_temp
    // table then handle that now.
    if ($this->cache_type == 'table') {
      // Add the term to the temp table.
      $values = [
        'id' => $id,
        'stanza' => base64_encode(serialize($stanza)),
        'type' => $type,
      ];
      $success = chado_insert_record('tripal_obo_temp', $values);
      if (!$success) {
        throw new Exception("Cannot insert stanza into temporary table.");
      }
      return;
    }

    // Cache the term stanza
    $this->termStanzaCache['ids'][$id] = $stanza;
    $this->termStanzaCache['count'][$type]++;
    $this->termStanzaCache['types'][$type][] = $id;

    // Cache the term name so we don't have conflicts.
    $name = $stanza['name'][0];
    $this->term_names[$name] = 1;

  }

  /**
   * Returns the size of a given term type from the cache.
   *
   * @param $type
   *   The term type: Typedef, Term, etc.
   */
  private function getCacheSize($type) {
    if ($this->cache_type == 'table') {
      $sql = "
        SELECT count(*) as num_terms
        FROM {tripal_obo_temp}
        WHERE type = :type
      ";
      $result = chado_query($sql, [':type' => $type])->fetchObject();
      return $result->num_terms;
    }
    return $this->termStanzaCache['count'][$type];
  }

  /**
   * Retrieves all term IDs for a given type.
   *
   * If the cache is using the tripal_obo_temp table then it
   * returns an iterable Database handle.
   */
  private function getCachedTermStanzas($type) {
    if ($this->cache_type == 'table') {
      $sql = "SELECT id FROM {tripal_obo_temp} WHERE type = 'Typedef' ";
      $typedefs = chado_query($sql);
      return $typedefs;
    }
    return $this->termStanzaCache['types'][$type];
  }

  /**
   * Clear's the term cache.
   */
  private function clearTermStanzaCache() {
    if ($this->cache_type == 'table') {
      $sql = "DELETE FROM {tripal_obo_temp}";
      chado_query($sql);
      return;
    }
    $this->termStanzaCache = [
      'ids' => [],
      'count' => [
        'Typedef' => 0,
        'Term' => 0,
        'Instance' => 0,
      ],
      'types' => [
        'Typedef' => [],
        'Term' => [],
        'Instance' => [],
      ],
    ];
  }

  /**
   * Adds the synonyms to a term
   *
   * @param $cvterm_id
   *   The cvterm_id of the term to which the synonym will be added.
   * @param $synonym
   *   The value of the 'synonym' line of the term stanza.
   *
   * @ingroup tripal_obo_loader
   */
  private function addSynonym($id, $cvterm_id, $synonym) {
    $def = $synonym;
    $syn_type = '';

    // Separate out the synonym definition and type (e.g. EXACT).
    $matches = [];
    if (preg_match('/\"(.*?)\".*(EXACT|NARROW|BROAD|RELATED)/', $synonym, $matches)) {
      $def = $matches[1];
      $syn_type = strtolower($matches[2]);
    }

    // Get the syn type cvterm.
    if (!$syn_type) {
      $syn_type = 'exact';
    }
    $syn_type_term = $this->syn_types[$syn_type];
    if (!$syn_type_term) {
      throw new Exception(t('Cannot find synonym type: !type', ['!type' => $syn_type]));
    }

    // The synonym can only be 255 chars in the cvtermsynonym table.
    // to prevent failing we have to truncate.
    if (strlen($def) > 255) {
      $def = substr($def, 0, 252) . "...";
    }

    // Now save the new synonym.
    $cvtermsynonym = new ChadoRecord('cvtermsynonym');
    $cvtermsynonym->setValues([
      'cvterm_id' => $cvterm_id,
      'synonym' => $def,
    ]);

    // If the insert fails then catch the error and generate a more meaningful
    // message that helps with debugging.
    try {
      // The unique constraint for the cvterm_synonym table is with the
      // cvterm_id and the synonym. It does not include the type_id.
      // The CHEBI contains terms with the same synonym but with different
      // types. For example:
      // synonym: "2-chloro-N-(2-chloroethyl)-N-methylethanamine hydrochloride" EXACT IUPAC_NAME [IUPAC]
      // synonym: "2-chloro-N-(2-chloroethyl)-N-methylethanamine hydrochloride" RELATED [ChemIDplus]
      // In this case on the first one is added.
      // @todo: This is a deficiency with Chado that should be corrected.
      if (!$cvtermsynonym->find()) {
        $cvtermsynonym->setValue('type_id', $syn_type_term->cvterm_id);
        $cvtermsynonym->insert();
      }
    } catch (Exception $e) {
      throw new Exception(t('Cannot add synonym, "!synonym" to term: !id. ' .
        'ERROR: !error.',
        ['!synonym' => $def, '!id' => $id, '!error' => $e->getMessage()]));
    }
  }

  /**
   * Parse the OBO file and populate the templ loading table
   *
   * @param $file
   *   The path on the file system where the ontology can be found
   * @param $header
   *   An array passed by reference that will be populated with the header
   *   information from the OBO file
   *
   * @ingroup tripal_obo_loader
   */
  private function parse($obo_file, &$header) {
    // Set to 1 if we are in the top header lines of the file.
    $in_header = TRUE;
    // Holds the full stanza for the term.
    $stanza = [];
    // Holds the default database for the term.
    $db_short_name = '';
    $line_num = 0;
    $num_read = 0;
    // The type of term:  Typedef or Term (inside the [] brackets]
    $type = '';

    $filesize = filesize($obo_file);
    $this->setTotalItems($filesize);
    $this->setItemsHandled(0);
    $this->setInterval(5);

    // iterate through the lines in the OBO file and parse the stanzas
    $fh = fopen($obo_file, 'r');
    while ($line = fgets($fh)) {
      $line_num++;
      $size = drupal_strlen($line);
      $num_read += $size;
      $line = trim($line);
      $this->setItemsHandled($num_read);

      // remove newlines
      $line = rtrim($line);

      // remove any special characters that may be hiding
      $line = preg_replace('/[^(\x20-\x7F)]*/', '', $line);

      // skip empty lines
      if (strcmp($line, '') == 0) {
        continue;
      }

      // Remove comments from end of lines.
      $line = preg_replace('/^(.*?)\!.*$/', '\1', $line);


      // At the first stanza we're out of header.
      if (preg_match('/^\s*\[/', $line)) {

        // After parsing the header we need to get information about this OBO.
        if ($in_header == TRUE) {
          $this->setDefaults($header);
          $in_header = FALSE;
        }

        // Store the stanza we just finished reading.
        if (sizeof($stanza) > 0) {

          // If this term has a namespace then we want to keep track of it.
          if (array_key_exists('namespace', $stanza)) {
            // Fix the namespace for EDAM terms so they all use the same
            // namespacke (i.e. cv record).
            if ($this->default_namespace == 'EDAM') {
              $stanza['namespace'][0] = 'EDAM';
            }
            $namespace = $stanza['namespace'][0];
            $cv = $this->all_cvs[$namespace];
            $this->obo_namespaces[$namespace] = $cv->cv_id;
          }

          // Before caching this stanza, check the term's name to
          // make sure it doesn't conflict. If it does we'll just
          // add the ID to the name to ensure it doesn't.
          if (array_key_exists($stanza['name'][0], $this->term_names)) {
            $new_name = $stanza['name'][0] . '(' . $stanza['id'][0] . ')';
            $stanza['name'][0] = $new_name;
          }

          $this->cacheTermStanza($stanza, $type);

        }

        // Get the stanza type:  Term, Typedef or Instance
        $type = preg_replace('/^\s*\[\s*(.+?)\s*\]\s*$/', '\1', $line);

        // start fresh with a new array
        $stanza = [];
        continue;
      }

      // For EDAM, we have to unfortuantely hard-code a fix as the
      // short names of terms are correct.
      $line = preg_replace('/EDAM_(\w+)/', '\1', $line);


      // break apart the line into the tag and value but ignore any escaped colons
      preg_replace("/\\:/", "|-|-|", $line); // temporarily replace escaped colons
      $pair = explode(":", $line, 2);
      $tag = $pair[0];
      $value = ltrim(rtrim($pair[1]));// remove surrounding spaces

      // if this is the ID line then get the database short name from the ID.
      $matches = [];
      if ($tag == 'id' and preg_match('/^(.+?):.*$/', $value, $matches)) {
        $db_short_name = $matches[1];
      }
      $tag = preg_replace("/\|-\|-\|/", "\:", $tag); // return the escaped colon
      $value = preg_replace("/\|-\|-\|/", "\:", $value);
      if ($in_header) {
        if (!array_key_exists($tag, $header)) {
          $header[$tag] = [];
        }
        $header[$tag][] = $value;
      }
      else {
        if (!array_key_exists($tag, $stanza)) {
          $stanza[$tag] = [];
        }
        $stanza[$tag][] = $value;
      }
    }
    // now add the last term in the file
    if (sizeof($stanza) > 0) {
      // If this term has a namespace then we want to keep track of it.
      if (array_key_exists('namespace', $stanza)) {
        $namespace = $stanza['namespace'][0];
        $cv = $this->all_cvs[$namespace];
        $this->obo_namespaces[$namespace] = $cv->cv_id;
      }
      $this->cacheTermStanza($stanza, $type);
      $this->setItemsHandled($num_read);
    }

    // Make sure there are CV records for all namespaces.
    $message = t('Found the following namespaces: !namespaces.',
      ['!namespaces' => implode(', ', array_keys($this->obo_namespaces))]);
    foreach ($this->obo_namespaces as $namespace => $cv_id) {
      $this->addCV($namespace);
    }
    $this->logMessage($message);
  }

  /**
   * Iterates through all of the cached terms and caches any relationships
   */
  private function cacheRelationships() {

    // Now that we have all of the terms parsed and loaded into the cache,
    // lets run through them one more time cache any terms in relationships
    // as well.
    $terms = $this->getCachedTermStanzas('Term');
    $count = $this->getCacheSize('Term');
    $this->setTotalItems($count);
    $this->setItemsHandled(0);
    $this->setInterval(25);

    // Iterate through the terms.
    $i = 1;
    foreach ($terms as $t) {

      // TODO: it would be better if we had a term iterator so that we
      // don't have to distinguish here between the table vs memory cache type.
      if ($this->cache_type == 'table') {
        $stanza = unserialize(base64_decode($t->stanza));
      }
      else {
        $stanza = $this->termStanzaCache['ids'][$t];
      }

      // Check if this stanza has an is_a relationship that needs lookup.
      if (array_key_exists('is_a', $stanza)) {
        foreach ($stanza['is_a'] as $object_term) {
          $rstanza = [];
          $rstanza['id'][] = $object_term;
          $this->cacheTermStanza($rstanza, 'Term');
        }
      }

      // Check if this stanza has any additional relationships for lookup.
      if (array_key_exists('relationship', $stanza)) {
        foreach ($stanza['relationship'] as $value) {

          // Get the relationship term and the object term
          $rel_term = preg_replace('/^(.+?)\s.+?$/', '\1', $value);
          $object_term = preg_replace('/^.+?\s(.+?)$/', '\1', $value);

          $rstanza = [];
          $rstanza['id'][] = $rel_term;
          $this->cacheTermStanza($rstanza, 'Typedef');

          $rstanza = [];
          $rstanza['id'][] = $object_term;
          $this->cacheTermStanza($rstanza, 'Term');
        }
      }
    }
    $this->setItemsHandled($i++);

    // Last of all, we need to add the "is_a" relationship It's part of the
    // OBO specification as a built-in relationship but not all vocabularies
    // include that term.
    if (!$this->getCachedTermStanza('is_a')) {
      $stanza = [];
      $stanza['id'][0] = 'is_a';
      $stanza['name'][0] = 'is_a';
      $stanza['namespace'][0] = $this->default_namespace;
      $stanza['db_name'][0] = $this->default_db;
      $this->cacheTermStanza($stanza, 'Typedef');
    }
  }


  /**
   * Adds a property to the cvterm indicating it belongs to a subset.
   *
   * @param $cvterm_id
   *   The cvterm_id of the term to which the subset will be added.
   * @param $subset
   *   The name of the subset.
   */
  private function addSubset($id, $cvterm_id, $subset) {
    $cvtermprop = new ChadoRecord('cvtermprop');
    $cvtermprop->setValues([
      'cvterm_id' => $cvterm_id,
      'type_id' => $this->used_terms['NCIT:C25693'],
      'value' => $subset,
    ]);

    // If the insert fails then catch the error and generate a more meaningful
    // message that helps with debugging.
    try {
      $cvtermprop->insert();
    } catch (Exception $e) {
      throw new Exception(t('Cannot add subset, "!subset" to term: !id. ' .
        'ERROR: !error.',
        ['!subset' => $subset, '!id' => $id, '!error' => $e->getMessage()]));
    }
  }

  /**
   * Adds a database to Chado if it doesn't exist.
   *
   * @param $dbname
   *   The name of the database to add.
   *
   * @return
   *   A Chado database object.
   */
  private function addDB($dbname, $url = '',  $description = '') {
    // Add the database if it doesn't exist.
    $db = NULL;
    if (array_key_exists($dbname, $this->all_dbs)) {
      $db = $this->all_dbs[$dbname];
    }
    else {
      // If it's not in the cache we can assume it doesn't exist and insert.
      $db = new ChadoRecord('db');
      $values = ['name' => $dbname];
      if ($url) {
        $values['url'] = $url;
      }
      if ($description) {
        $values['description'] = $description;
      }
      $db->setValues($values);
      $db->insert();
      $db = (object) $db->getValues();
      $this->all_dbs[$dbname] = $db;
    }
    return $db;
  }

  /**
   * Adds a vocabulary to Chado if it doesn't exist.
   *
   * @param $cvname
   *   The name of the vocabulary to add.
   *
   * @return
   *   A Chado cv object.
   */
  private function addCV($cvname) {
    // TODO: we need to get the description and title from EBI for these
    // ontology so that we can put something in the proper fields when
    // adding a new CV or DB.

    // Add the CV record if it doesn't exist.
    $cv = NULL;
    if (array_key_exists($cvname, $this->all_cvs)) {
      $cv = $this->all_cvs[$cvname];
    }
    else {
      // If it's not in the cache we can assume it doesn't exist and insert.
      $cv = new ChadoRecord('cv');
      $cv->setValues(['name' => $cvname]);
      $cv->insert();
      $cv = (object) $cv->getValues();
      $this->all_cvs[$cvname] = $cv;
      $this->obo_namespaces[$cvname] = $cv->cv_id;
    }

    return $cv;
  }

  /**
   * Indicates if the term belongs to this OBO or if it was borrowed
   * .
   *
   * @param $stanza
   */
  private function isTermBorrowed($stanza) {
    $namespace = $stanza['namespace'][0];
    if (array_key_exists($namespace, $this->obo_namespaces)) {
      return FALSE;
    }
    return TRUE;
  }

  /**
   * Adds an alternative ID
   *
   * @param $cvterm_id
   *   The cvterm_id of the term to which the synonym will be added.
   * @param $alt_id
   *   The cross reference.  It should be of the form from the OBO specification
   *
   * @ingroup tripal_obo_loader
   */
  private function addAltID($id, $cvterm_id, $alt_id) {

    $dbname = '';
    $accession = '';
    $matches = [];
    if (preg_match('/^(.+?):(.*)$/', $alt_id, $matches)) {
      $dbname = $matches[1];
      $accession = $matches[2];
    }

    if (!$accession) {
      $this->logMessage("Cannot add an Alt ID without an accession: '!alt_id'", ['!alt_id' => $alt_id]);
      return;
      //throw new Exception("Cannot add an Alt ID without an accession: '$alt_id'");
    }

    // Add the database if it doesn't exist.
    $db = $this->addDB($dbname);
    $db_id = $db->db_id;

    // Now add the dbxref if it doesn't already exist
    $dbxref = new ChadoRecord('dbxref');
    $dbxref->setValues([
      'db_id' => $db_id,
      'accession' => $accession,
    ]);
    if (!$dbxref->find()) {
      $dbxref->insert();
    }

    // Now add the cvterm_dbxref record.
    $cvterm_dbxref = new ChadoRecord('cvterm_dbxref');
    $cvterm_dbxref->setValues([
      'cvterm_id' => $cvterm_id,
      'dbxref_id' => $dbxref->getID(),
    ]);
    if (!$cvterm_dbxref->find()) {
      $cvterm_dbxref->insert();
    }
  }

  /**
   * Adds a database reference to a cvterm
   *
   * @param $cvterm_id
   *   The cvterm_id of the term to which the synonym will be added.
   * @param xref
   *   The cross reference.  It should be of the form from the OBO specification
   *
   * @ingroup tripal_obo_loader
   */
  private function addXref($id, $cvterm_id, $xref) {

    $dbname = preg_replace('/^(.+?):.*$/', '$1', $xref);
    $accession = preg_replace('/^.+?:\s*(.*?)(\{.+$|\[.+$|\s.+$|\".+$|$)/', '$1', $xref);
    $description = preg_replace('/^.+?\"(.+?)\".*?$/', '$1', $xref);
    $dbxrefs = preg_replace('/^.+?\[(.+?)\].*?$/', '$1', $xref);

    if (!$accession) {
      throw new Exception("Cannot add an xref without an accession: '$xref'");
    }

    // If the xref is a database link then skip those for now.
    if (strcmp($dbname, 'http') == 0) {
      return;
    }

    // Add the database if it doesn't exist.
    $db = $this->addDB($dbname);
    $db_id = $db->db_id;

    // Now add the dbxref if it doesn't already exist
    $dbxref = new ChadoRecord('dbxref');
    $dbxref->setValues([
      'db_id' => $db_id,
      'accession' => $accession,
    ]);
    if (!$dbxref->find()) {
      $dbxref->insert();
    }

    // Now add the cvterm_dbxref record.
    $cvterm_dbxref = new ChadoRecord('cvterm_dbxref');
    $cvterm_dbxref->setValues([
      'cvterm_id' => $cvterm_id,
      'dbxref_id' => $dbxref->getID(),
    ]);
    if (!$cvterm_dbxref->find()) {
      $cvterm_dbxref->insert();
    }
  }

  /**
   * Adds a comment to a cvterm.
   *
   * @param $cvterm_id
   *   A cvterm_id of the term to which properties will be added
   * @param $comment
   *   The comment to add to the cvterm.
   * @param rank
   *   The rank of the comment
   *
   * @ingroup tripal_obo_loader
   */
  private function addComment($id, $cvterm_id, $comment, $rank) {

    // Get the comment type id.
    $comment_type_id = $this->used_terms['rdfs:comment'];

    // Add the comment as a property of the cvterm.
    $cvtermprop = new ChadoRecord('cvtermprop');
    $cvtermprop->setValues([
      'cvterm_id' => $cvterm_id,
      'type_id' => $comment_type_id,
      'value' => $comment,
      'rank' => $rank,
    ]);

    // If the insert fails then catch the error and generate a more meaningful
    // message that helps with debugging.
    try {
      $cvtermprop->insert();
    } catch (Exception $e) {
      throw new Exception(t('Cannot add comment, "!comment" to term: !id. ' .
        'ERROR: !error.',
        ['!comment' => $comment, '!id' => $id, '!error' => $e->getMessage()]));
    }
  }

  /**
   * API call to Ontology Lookup Service provided by
   * https://www.ebi.ac.uk/ols/docs/api#resources-terms
   *
   * @param accession
   *   Accession term for query
   * @param type_of_search
   *   Either ontology, term, query, or query-non-local
   *
   * @ingroup tripal_obo_loader
   */
  private function oboEbiLookup($accession, $type_of_search) {
    //Grab just the ontology from the $accession.
    $parts = explode(':', $accession);
    $ontology = strtolower($parts[0]);
    $ontology = preg_replace('/\s+/', '', $ontology);
    if ($type_of_search == 'ontology') {
      $options = [];
      $full_url = 'http://www.ebi.ac.uk/ols/api/ontologies/' . $ontology;
      $response = drupal_http_request($full_url, $options);
      if (!empty($response)) {
        $response = drupal_json_decode($response->data);
      }
    }
    elseif ($type_of_search == 'term') {
      //The IRI of the terms, this value must be double URL encoded
      $iri = urlencode(urlencode("http://purl.obolibrary.org/obo/" . str_replace(':', '_', $accession)));
      $options = [];
      $full_url = 'http://www.ebi.ac.uk/ols/api/ontologies/' . $ontology . '/' . 'terms/' . $iri;
      $response = drupal_http_request($full_url, $options);
      if (!empty($response)) {
        $response = drupal_json_decode($response->data);
      }
    }
    elseif ($type_of_search == 'query') {
      $options = [];
      $full_url = 'http://www.ebi.ac.uk/ols/api/search?q=' . $accession . '&queryFields=obo_id&local=true';
      $response = drupal_http_request($full_url, $options);
      if (!empty($response)) {
        $response = drupal_json_decode($response->data);
      }
    }
    elseif ($type_of_search == 'query-non-local') {
      $options = [];
      $full_url = 'http://www.ebi.ac.uk/ols/api/search?q=' . $accession . '&queryFields=obo_id';
      $response = drupal_http_request($full_url, $options);
      if (!empty($response)) {
        $response = drupal_json_decode($response->data);
      }
    }
    return $response;
  }
}

/**
 * Ajax callback for the OBOImporter::form() function.
 */
function tripal_cv_obo_form_ajax_callback($form, $form_state) {
  return $form['obo_existing'];
}<|MERGE_RESOLUTION|>--- conflicted
+++ resolved
@@ -855,18 +855,7 @@
     // Get the 'ontology' and 'default-namespace' headers.  Unfortunately,
     // not all OBO files contain these.
     if (array_key_exists('ontology', $header)) {
-      $ontology = strtoupper($header['ontology'][0]);
-      // Unfortunately, not all OBO files use the headers in the same way.
-      // GO uses 'ontology' correctly to set the default short name (or idspace)
-      // of the controlled vocabulary but EDAM uses a URL.
-      // So we'll hard code a fix for EDAM.
-      if (preg_match('/^\w+$/', $ontology)) {
-        $short_name = $ontology;
-      }
-      if (preg_match('/edamontology\.org/i', $ontology)) {
-        $namespace = 'EDAM';
-        $short_name = 'EDAM';
-      }
+      $short_name = strtoupper($header['ontology'][0]);
     }
     if (array_key_exists('default-namespace', $header)) {
       $namespace = $header['default-namespace'][0];
@@ -945,13 +934,10 @@
     $this->obo_namespaces[$namespace] = $cv->cv_id;
     $this->idspaces = $idspaces;
 
-<<<<<<< HEAD
     // Add a new database for each idspace.
     foreach ($idspaces as $shortname => $idspace) {
       $this->addDB($shortname, $idspace['url'], $idspace['description']);
     }
-=======
->>>>>>> 66e1e7c8
   }
 
   /**
@@ -1067,7 +1053,7 @@
       $ontology_results = drupal_json_decode($response->data);
       if ($ontology_results['error']) {
 
-        $this->logMessage('Cannot find the ontology via an EBI OLS lookup: !short_name. \n' .
+        $this->logMessage(t('Cannot find the ontology via an EBI OLS lookup: !short_name. \n' .
           'We tried to access: !url' .
           'EBI Reported: !message. ' .
           'Consider finding the OBO file for this ontology and manually loading it first.',
@@ -1075,7 +1061,7 @@
             '!message' => $ontology_results['message'],
             '!short_name' => $short_name,
             '!url' => $full_url,
-          ], TRIPAL_WARNING);
+          ]), TRIPAL_WARNING);
       }
       //What should happen with this stuff?
       $base_iri = $ontology_results['config']['baseUris'][0];
@@ -2402,7 +2388,6 @@
     if (!$accession) {
       $this->logMessage("Cannot add an Alt ID without an accession: '!alt_id'", ['!alt_id' => $alt_id]);
       return;
-      //throw new Exception("Cannot add an Alt ID without an accession: '$alt_id'");
     }
 
     // Add the database if it doesn't exist.
