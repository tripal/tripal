<?php

/**
 * Implements hook_bundle_fields_info().
 *
 * This is a Tripal defined hook that supports integration with the
 * TripalEntity field.
 */
function tripal_chado_bundle_fields_info($entity_type, $bundle) {

  $chado_bundle = db_select('chado_bundle', 'cb')
    ->fields('cb')
    ->condition('bundle_id', $bundle->id)
    ->execute()
    ->fetchObject();

  // Get the details about the mapping of this bundle to the Chado table:
  $details = array(
    'chado_cvterm_id' => $chado_bundle->type_id,
    'chado_table' => $chado_bundle->data_table,
    'chado_type_table' => $chado_bundle->type_linker_table,
    'chado_type_column' => $chado_bundle->type_column,
    'chado_type_value' => $chado_bundle->type_value,
  );

  $info = array();

  // Create the fields for each column in the table.
  tripal_chado_bundle_fields_info_base($info, $details, $entity_type, $bundle);

  // Create custom fields.
  tripal_chado_bundle_fields_info_custom($info, $details, $entity_type, $bundle);

  // Create fields for linking tables.
  tripal_chado_bundle_fields_info_linker($info, $details, $entity_type, $bundle);

  return $info;

}
/**
 *
 * @param unknown $details
 */
function tripal_chado_bundle_fields_info_base(&$info, $details, $entity_type, $bundle) {

  $table_name = $details['chado_table'];
  $type_table = $details['chado_type_table'];
  $type_column = $details['chado_type_column'];
  $cvterm_id  = $details['chado_cvterm_id'];
  $type_value = $details['chado_type_value'];

  // Iterate through the columns of the table and see if fields have been
  // created for each one. If not, then create them.
  $schema = chado_get_schema($table_name);
  if (!$schema) {
    return;
  }

  $pkey = $schema['primary key'][0];


  // Get the list of columns for this table and create a new field for each one.
  $columns = $schema['fields'];
  foreach ($columns as $column_name => $details) {

    // Skip the source columns  in the analysis table. We have a custom
    // field for those columns
    if ($table_name == 'analysis' and ($column_name == 'sourceuri' or
        $column_name == 'sourceversion' or $column_name == 'sourcename')) {
      continue;
    }

    // Skip the infraspecific type_id and name from the organism table as we
    // have a special field for those.
    if ($table_name == 'organism' and ($column_name == 'type_id' or
        $column_name == 'infraspecific_name')) {
      continue;
    }

    // Skip the cvterm.is_relationshptype.
    if ($table_name == 'cvterm' and $column_name == 'is_relationshiptype') {
      continue;
    }

    // The biosourceprovider_id and taxon_id are handled by custom fields.
    if ($table_name == 'biomaterial' and (
        $column_name == 'biosourceprovider_id' or $column_name == 'taxon_id')) {
      continue;
    }

    // Don't create base fields for the primary key and the type_id field.
    if ($column_name == $pkey or $column_name == $type_column) {
      continue;
    }
    $cvterm = chado_get_semweb_term($table_name, $column_name, array('return_object' => TRUE));
    if (!$cvterm) {
      tripal_report_error('tripal', TRIPAL_ERROR,
        'Cannot create field for "%table_name.%column_name". Missing an appropriate vocabulary term',
         array('%table_name' => $table_name, '%column_name' => $column_name));
      drupal_set_message(t('Cannot create field for "%table_name.%column_name". Missing an appropriate vocabulary term',
        array('%table_name' => $table_name, '%column_name' => $column_name)), 'error');
      continue;
    }
    $field_name = strtolower($cvterm->dbxref_id->db_id->name . '__' . preg_replace('/[^\w]/', '_', $cvterm->name));
    $field_name = substr($field_name, 0, 32);

    // Skip the primary key field.
    if ($column_name == $schema['primary key'][0]) {
      continue;
    }

    // If the type_id defines the content type and it's part of the
    // base table and this column is the type_id then skip it.
    if (!$type_table and $type_column and $column_name == $type_column) {
      continue;
    }

    // Skip the type ID as it will be handled by a custom field.
    if ($column_name == 'type_id') {
      continue;
    }

    // Set some defaults for the field.
    $base_info = array(
      'field_name' => $field_name,
      'type' => '',
      'cardinality' => 1,
      'locked' => FALSE,
      'storage' => array(
        'type' => 'field_chado_storage',
        'sql' => array(),
      ),
    );

    // Alter the field info array depending on the column details.
    switch($details['type']) {
      case 'char':
        $base_info['type'] = 'text';
        $base_info['settings']['max_length'] = $details['length'];
        break;
      case 'varchar':
        $base_info['type'] = 'text';
        $base_info['settings']['max_length'] = $details['length'];
        break;
      case 'text':
        $base_info['type'] = 'text';
        $base_info['settings']['max_length'] = 17179869184;
        $base_info['settings']['text_processing'] = 1;
        break;
      case 'blob':
        // not sure how to support a blob field.
        continue;
        break;
      case 'int':
        $base_info['type'] = 'number_integer';
        break;
      case 'float':
        $base_info['type'] = 'number_float';
        $base_info['settings']['precision'] = 10;
        $base_info['settings']['scale'] = 2;
        $base_info['settings']['decimal_separator'] = '.';
        break;
      case 'numeric':
        $base_info['type'] = 'number_decimal';
        break;
      case 'serial':
        // Serial fields are most likely not needed as a field.
        break;
      case 'boolean':
        $base_info['type'] = 'list_boolean';
        $base_info['settings']['allowed_values'] = array(0 => "No", 1 => "Yes");
        break;
      case 'datetime':
        // Use the Drupal Date and Date API to create the field/widget
        $base_info['type'] = 'datetime';
        break;
    }

    // Set some defaults for biomaterial table
    if ($table_name == 'biomaterial' and $column_name == 'name') {
      $base_info['type'] = 'text';
      $base_info['settings']['max_length'] = '2048';
      $base_info['settings']['text_processing'] = 0;
    }

    // Set some default semantic web information
    if ($column_name == 'uniquename') {
      $base_info['settings']['text_processing'] = 0;
    }

    // Sometimes the boolean fields are listed as integer.  We need to
    // correct for that.
    if ($column_name == 'is_obsolete' or $column_name == 'is_analysis' or
        $column_name == 'is_relationshiptype' or $column_name == 'is_for_definition' or
        $column_name == 'is_view' or $column_name == 'is_updateable') {
      $base_info['type'] = 'list_boolean';
      $base_info['settings']['allowed_values'] = array(0 => "No", 1 => "Yes");
    }

    //
    // PUB TABLE
    //
    if ($table_name == 'pub' and (
        $column_name == 'uniquename' or $column_name == 'title' or
        $column_name == 'volumetitle')) {
      $base_info['type'] = 'text';
      $base_info['settings']['text_processing'] = 0;
    }
    $info[$field_name] = $base_info;
  }
}

/**
 *
 * @param unknown $details
 */
function tripal_chado_bundle_fields_info_custom(&$info, $details, $entity_type, $bundle) {
  $table_name = $details['chado_table'];
  $type_table = $details['chado_type_table'];
  $type_column = $details['chado_type_column'];
  $cvterm_id  = $details['chado_cvterm_id'];
  $type_value = $details['chado_type_value'];

  $schema = chado_get_schema($table_name);

  // Handle type_id fields that are not the type_column.
  if (array_key_exists('type_id', $schema['fields']) and 'type_id' != $type_column) {
    $field_name = 'schema__additional_type';
    $field_type = 'schema__additional_type';
    $info[$field_name] = array(
      'field_name' => $field_name,
      'type' => $field_type,
      'cardinality' => 1,
      'locked' => FALSE,
      'storage' => array(
        'type' => 'field_chado_storage',
      ),
    );
  }
  
  // BASE ARRAYDESIGN TABLE
  if ($table_name == 'arraydesign') {
    $field_name = 'ncit__technology_platform';
    $field_type = 'schema__additional_type';
    $info[$field_name] = array(
      'field_name' => $field_name,
      'type' => $field_type,
      'cardinality' => 1,
      'locked' => FALSE,
      'storage' => array(
        'type' => 'field_chado_storage',
      ),
    );
    
    $field_name = 'efo__substrate_type';
    $field_type = 'schema__additional_type';
    $info[$field_name] = array(
      'field_name' => $field_name,
      'type' => $field_type,
      'cardinality' => 1,
      'locked' => FALSE,
      'storage' => array(
        'type' => 'field_chado_storage',
      ),
    );
  }

  // BASE ORGANISM_ID
  if ($table_name != 'organism' and
      (array_key_exists('organism_id', $schema['fields']) or
       array_key_exists('taxon_id', $schema['fields']))) {
    $field_name = 'obi__organism';
    $field_type = 'obi__organism';
    $info[$field_name] = array(
      'field_name' => $field_name,
      'type' => $field_type,
      'cardinality' => 1,
      'locked' => FALSE,
      'storage' => array(
        'type' => 'field_chado_storage',
      ),
    );
  }

  if ($table_name == 'biomaterial') {
    $field_name = 'biomaterial__provider_id';
    $field_type = 'local__contact';
    $info[$field_name] = array(
      'field_name' => $field_name,
      'type' => $field_type,
      'cardinality' => 1,
      'locked' => FALSE,
      'storage' => array(
        'type' => 'field_chado_storage',
      ),
    );
  }
  if ($table_name == 'arraydesign') {
    $field_name = 'efo__array_manufacturer';
    $field_type = 'local__contact';
    $info[$field_name] = array(
      'field_name' => $field_name,
      'type' => $field_type,
      'cardinality' => 1,
      'locked' => FALSE,
      'storage' => array(
        'type' => 'field_chado_storage',
      ),
    );
  }

  // BASE ORGANISM_ID
  if ($table_name == 'cvterm') {
    $field_name = 'sio__vocabulary';
    $field_type = 'sio__vocabulary';
    $info[$field_name] = array(
      'field_name' => $field_name,
      'type' => $field_type,
      'cardinality' => 1,
      'locked' => FALSE,
      'storage' => array(
        'type' => 'field_chado_storage',
      ),
    );
  }

  // BASE DBXREF
  if (array_key_exists('dbxref_id', $schema['fields'])) {
    $field_name = 'data__accession';
    $field_type = 'data__accession';
    $info[$field_name] = array(
      'field_name' => $field_name,
      'type' => $field_type,
      'cardinality' => 1,
      'locked' => FALSE,
      'storage' => array(
        'type' => 'field_chado_storage',
      ),
    );
  }

  // FEATURE MD5CHECKSUM
  if ($table_name == 'feature') {
    $field_name = 'data__sequence_checksum';
    $field_type = 'data__sequence_checksum';
    $info[$field_name] = array(
      'field_name' => $field_name,
      'type' => $field_type,
      'cardinality' => 1,
      'locked' => FALSE,
      'storage' => array(
        'type' => 'field_chado_storage',
      ),
    );
  }

  // FEATURE RESIDUES
  if ($table_name == 'feature') {
    $field_name = 'data__sequence';
    $field_type = 'data__sequence';
    $info[$field_name] = array(
      'field_name' => $field_name,
      'type' => $field_type,
      'cardinality' => 1,
      'locked' => FALSE,
      'storage' => array(
        'type' => 'field_chado_storage',
      ),
    );
  }

  // FEATURE SEQLEN
  if ($table_name == 'feature') {
    $field_name = 'data__sequence_length';
    $field_type = 'data__sequence_length';
    $info[$field_name] = array(
      'field_name' => $field_name,
      'type' => $field_type,
      'cardinality' => 1,
      'locked' => FALSE,
      'storage' => array(
        'type' => 'field_chado_storage',
      ),
    );
  }

  // PROTEIN & CDS
  if ($table_name == 'feature' and
      ($bundle->label == 'mRNA' or $bundle->label == 'transcript'))  {
    $field_name = 'data__protein_sequence';
    $field_type = 'data__protein_sequence';
    $info[$field_name] = array(
      'field_name' => $field_name,
      'type' => $field_type,
      'cardinality' => 1,
      'locked' => FALSE,
      'storage' => array(
        'type' => 'field_chado_storage',
      ),
    );

//     $field_name = 'so__cds';
//     $field_type = 'so__cds';
//     $info[$field_name] = array(
//       'field_name' => $field_name,
//       'type' => $field_type,
//       'cardinality' => 1,
//       'locked' => FALSE,
//       'storage' => array(
//         'type' => 'field_chado_storage',
//       ),
//     );
  }

//   // GENE TRANSCRIPTS
//   $rel_table = $table_name . '_relationship';
//   if (chado_table_exists($rel_table) and $bundle->label == 'gene') {
//     $field_name = 'so__transcript';
//     $field_type = 'so__transcript';
//     $info[$field_name] = array(
//       'field_name' => $field_name,
//       'type' => $field_type,
//       'cardinality' => FIELD_CARDINALITY_UNLIMITED,
//       'locked' => FALSE,
//       'storage' => array(
//         'type' => 'field_chado_storage',
//       ),
//     );
//   }

  // ORGANISM TYPE_ID
  if ($table_name == 'organism' and array_key_exists('type_id', $schema['fields'])) {
    $field_name = 'taxrank__infraspecific_taxon';
    $field_type = 'taxrank__infraspecific_taxon';
    $info[$field_name] = array(
      'field_name' => $field_name,
      'type' => $field_type,
      'cardinality' => 1,
      'locked' => FALSE,
      'storage' => array(
        'type' => 'field_chado_storage',
      ),
    );
  }

  // FEATUREMAP UNITTYPE_ID
  if ($table_name == 'featuremap') {
    $field_name = 'uo__unit';
    $field_type = 'uo__unit';
    $info[$field_name] = array(
      'field_name' => $field_name,
      'type' => $field_type,
      'cardinality' => 1,
      'locked' => FALSE,
      'storage' => array(
        'type' => 'field_chado_storage',
      ),
    );
  }

  // Analysis source
  if ($table_name == 'analysis') {
    $field_name = 'local__source_data';
    $field_type = 'local__source_data';
    $info[$field_name] = array(
      'field_name' => $field_name,
      'type' => $field_type,
      'cardinality' => 1,
      'locked' => FALSE,
      'storage' => array(
        'type' => 'field_chado_storage',
      ),
    );
  }

  // Add an image field to the Organism type.  This is a Drupal field and
  // not stored in Chado, but is used for backwards compatibility.
  if ($table_name == 'organism') {
    $field_name = 'data__image';
    $info[$field_name] = array(
      'field_name' => $field_name,
      'type' => 'image',
      'cardinality' => 1,
      'locked' => FALSE,
      'storage' => array(
        'type' => 'field_sql_storage',
      ),
    );
  }

  // Add field for viewing the phylogenetic tree.
  if ($table_name == 'phylotree') {
    $field_name = 'operation__phylotree_vis';
    $field_type = 'operation__phylotree_vis';
    $info[$field_name] = array(
      'field_name' => $field_name,
      'type' => $field_type,
      'cardinality' => 1,
      'locked' => FALSE,
      'storage' => array(
        'type' => 'field_chado_storage',
      ),
    );
  }

  // Protocol.
  if ($table_name != 'protocol' and 
      array_key_exists('protocol_id', $schema['fields'])) {
    $field_name = 'sep__protocol';
    $field_type = 'sep__protocol';
    $info[$field_name] = array(
      'field_name' => $field_name,
      'type' => $field_type,
      'cardinality' => 1,
      'locked' => FALSE,
      'storage' => array(
        'type' => 'field_chado_storage',
      ),
    );
  }
  
  // Assay operator.
  if ($table_name == 'assay') {
      $field_name = 'assay__operator_id';
      $field_type = 'local__contact';
      $info[$field_name] = array(
        'field_name' => $field_name,
        'type' => $field_type,
        'cardinality' => 1,
        'locked' => FALSE,
        'storage' => array(
          'type' => 'field_chado_storage',
        ),
      );
    }
  
  // For the pub_id field in the base table.
  $schema = chado_get_schema($table_name);
  if (array_key_exists('pub_id', $schema['fields'])) {
    
    // Remove the schema__publication added by the
    // tripal_chado_bunde_instnaces_info_base function.
    unset($info['schema__publication']);
    
    $field_name = 'schema__publication_single';
    $field_type = 'schema__publication';
    $info[$field_name] = array(
      'field_name' => $field_name,
      'type' => $field_type,
      'cardinality' => 1,
      'locked' => FALSE,
      'storage' => array(
        'type' => 'field_chado_storage',
      ),
    );
  } 
<<<<<<< HEAD
=======
  
  // Analysis Id
  if (array_key_exists('analysis_id', $schema['fields'])) {
    $field_name = 'operation__analysis';
    $field_type = 'operation__analysis';
    $info[$field_name] = array(
      'field_name' => $field_name,
      'type' => $field_type,
      'cardinality' => 1,
      'locked' => FALSE,
      'storage' => array(
        'type' => 'field_chado_storage',
      ),
    );
  }

>>>>>>> 44ba26f4
}

/**
 *
 * @param $details
 */
function tripal_chado_bundle_fields_info_linker(&$info, $details, $entity_type, $bundle) {

  $table_name = $details['chado_table'];
  $type_table = $details['chado_type_table'];
  $type_column = $details['chado_type_column'];
  $cvterm_id  = $details['chado_cvterm_id'];
  $type_value = $details['chado_type_value'];

  // CONTACTS
  $contact_table = $table_name . '_contact';
  if (chado_table_exists($contact_table)) {
    $schema = chado_get_schema($contact_table);
    $pkey = $schema['primary key'][0];
    $field_name = $table_name . '_contact';
    $field_type = 'chado_linker__contact';
    $info[$field_name] = array(
      'field_name' => $field_name,
      'type' => $field_type,
      'cardinality' => FIELD_CARDINALITY_UNLIMITED,
      'locked' => FALSE,
      'storage' => array(
        'type' => 'field_chado_storage',
      ),
    );
  }

  // DBXREF
  $dbxref_table = $table_name . '_dbxref';
  if (chado_table_exists($dbxref_table)) {
    $field_name = 'sbo__database_cross_reference';
    $field_type = 'sbo__database_cross_reference';
    $info[$field_name] = array(
      'field_name' =>  $field_name,
      'type' => $field_type,
      'cardinality' => FIELD_CARDINALITY_UNLIMITED,
      'locked' => FALSE,
      'storage' => array(
        'type' => 'field_chado_storage',
      ),
    );
  }

  // EXPRESSION
  // TODO: this should only show up on gene or mRNA bunldes, not every feature.
//   $expression_table = $table_name . '_expression';
//   if (chado_table_exists($expression_table)) {
//     $field_name = 'go__gene_expression';
//     $field_type = 'go__gene_expression';
//     $info[$field_name] = array(
//       'field_name' => $field_name,
//       'type' => $field_type,
//       'cardinality' => FIELD_CARDINALITY_UNLIMITED,
//       'locked' => FALSE,
//       'storage' => array(
//         'type' => 'field_chado_storage',
//       ),
//     );
//   }

  // FEATURELOC
  if ($table_name == 'feature') {
    $field_name = 'data__sequence_coordinates';
    $field_type = 'data__sequence_coordinates';
    $info[$field_name] = array(
      'field_name' => $field_name,
      'type' => $field_type,
      'cardinality' => FIELD_CARDINALITY_UNLIMITED,
      'locked' => FALSE,
      'storage' => array(
        'type' => 'field_chado_storage',
      ),
    );
  }

  // FEATUREPOS
  if ($table_name == 'feature') {
    $field_name = 'ogi__location_on_map';
    $field_type = 'ogi__location_on_map';
    $info[$field_name] = array(
      'field_name' => $field_name,
      'type' => $field_type,
      'cardinality' => FIELD_CARDINALITY_UNLIMITED,
      'locked' => FALSE,
      'storage' => array(
        'type' => 'field_chado_storage',
      ),
    );
  }

//   // GENOTYPE
//   $genotype_table = $table_name . '_genotype';
//   if (chado_table_exists($genotype_table)) {
//     $field_name = 'so__genotype';
//     $field_type = 'so__genotype';
//     $info[$field_name] = array(
//       'field_name' => $field_name,
//       'type' => $field_type,
//       'cardinality' => FIELD_CARDINALITY_UNLIMITED,
//       'locked' => FALSE,
//       'storage' => array(
//         'type' => 'field_chado_storage',
//       ),
//     );
//   }

//   // PHENOTYPE
//   $phenotype_table = $table_name . '_phenotype';
//   if (chado_table_exists($phenotype_table)) {
//     $field_name = 'sbo__phenotype';
//     $field_type = 'sbo__phenotype';
//     $info[$field_name] = array(
//       'field_name' => $field_name,
//       'type' => $field_type,
//       'cardinality' => FIELD_CARDINALITY_UNLIMITED,
//       'locked' => FALSE,
//       'storage' => array(
//         'type' => 'field_chado_storage',
//       ),
//     );
//   }

  // PROPERTIES
  $prop_table = $table_name . 'prop';
  if (chado_table_exists($prop_table)) {
    // Get the list of existing property types for this table.
    $sql = 'SELECT DISTINCT type_id FROM {' . $prop_table . '}';
    $props = chado_query($sql);
    while ($prop = $props->fetchObject()) {
      $term = chado_generate_var('cvterm', array('cvterm_id' => $prop->type_id));

      // The tripal_analysis_KEGG, tripal_analysis_blast, and
      // tripal_analysis_interpro modules store results in the analysisprop
      // table which is probably not the best place, but we don't want to
      // create a ton of fields for this, so skip them.
      if ($prop_table == 'analysisprop' and
          ($term->dbxref_id->db_id->name == 'KEGG_BRITE' or
           $term->dbxref_id->db_id->name == 'tripal')) {
        continue;
      }

      $field_name = strtolower(preg_replace('/[^\w]/','_', $term->dbxref_id->db_id->name . '__' . $term->name));

      // The field name can only be 32 chars, but if our name is longer we need
      // to add some random chars to ensure we don't have naming conflicts 
      // with other terms (e.g. mitochondrial_genetic_code and 
      // mitochondrial_genetic_code_name)
      if (strlen($field_name) >= 32) {
        $field_name = substr($field_name, 0, 20) . '_' . $term->cvterm_id;
      }
      $field_type = 'chado_linker__prop';
      
      // Don't try to add a property that uses the same term as another field.
      if (array_key_exists($field_name, $info)) {
        tripal_report_error('chado_fields', TRIPAL_WARNING, 
          'A field of type !type already exists, yet a property wants to use the same term. The property cannot be added.',
         ['!type' => $field_name],
         ['drupal_set_message' => TRUE]);
        continue;
      }
      $info[$field_name] = array(
        'field_name' => $field_name,
        'type' => $field_type,
        'cardinality' => 1,
        'locked' => FALSE,
        'storage' => array(
          'type' => 'field_chado_storage',
        ),
      );
    }
  }

  // CVTERMS
  $term_table = $table_name . '_cvterm';
  if (chado_table_exists($term_table)) {
    $schema = chado_get_schema($term_table);
    $pkey = $schema['primary key'][0];
    $lkey = key($schema['foreign keys'][$table_name]['columns']);
    $rkey = $schema['foreign keys'][$table_name]['columns'][$lkey];

    $field_name = 'sio__annotation';
    $field_type = 'sio__annotation';
    $info[$field_name] = array(
      'field_name' => $field_name,
      'type' => $field_type,
      'cardinality' => FIELD_CARDINALITY_UNLIMITED,
      'locked' => FALSE,
      'storage' => array(
        'type' => 'field_chado_storage',
      ),
    );
  }

  // PUBLICATIONS
  $pub_table = $table_name . '_pub';
  if (chado_table_exists($pub_table)) {
    $field_name = 'schema__publication';
    $field_type = 'schema__publication';
    $info[$field_name] =  array(
      'field_name' => $field_name,
      'type' => $field_type,
      'cardinality' => FIELD_CARDINALITY_UNLIMITED,
      'locked' => FALSE,
      'storage' => array(
        'type' => 'field_chado_storage',
      ),
    );
  }

  // PUBLICATIONS (in reverse)
  // We want to be able to show all of the content that a publication links
  // to. The sio__references field does that.
  if ($table_name == 'pub') {
    $field_name = 'sio__references';
    $field_type = 'sio__references';
    $info[$field_name] =  array(
      'field_name' => $field_name,
      'type' => $field_type,
      'cardinality' => FIELD_CARDINALITY_UNLIMITED,
      'locked' => FALSE,
      'storage' => array(
        'type' => 'field_chado_storage',
      ),
    );
  }

  // RELATIONSHIPS
  // If the linker table does not exists then we don't want to add attach.
  $rel_table = $table_name . '_relationship';
  if (chado_table_exists($rel_table)) {
    $field_name = 'sbo__relationship';
    $field_type = 'sbo__relationship';
    $info[$field_name] =  array(
      'field_name' => $field_name,
      'type' => $field_type,
      'cardinality' => FIELD_CARDINALITY_UNLIMITED,
      'locked' => FALSE,
      'storage' => array(
        'type' => 'field_chado_storage',
      ),
    );
  }

  // SYNONYMS
  $syn_table = $table_name . '_synonym';
  if (chado_table_exists($syn_table)) {
    $field_name = 'schema__alternate_name';
    $field_type = 'schema__alternate_name';
    $info[$field_name] =  array(
      'field_name' => $field_name,
      'type' => $field_type,
      'cardinality' => FIELD_CARDINALITY_UNLIMITED,
      'locked' => FALSE,
      'storage' => array(
        'type' => 'field_chado_storage',
      ),
      'settings' => array(
      ),
    );
  }
}

/**
 * Impelments hook_create_tripalfield_instance().
 *
 * This is a Tripal defined hook that supports integration with the
 * TripalEntity field.
 */
function tripal_chado_bundle_instances_info($entity_type, $bundle) {

  $chado_bundle = db_select('chado_bundle', 'cb')
    ->fields('cb')
    ->condition('bundle_id', $bundle->id)
    ->execute()
    ->fetchObject();

  $details = array(
    'chado_cvterm_id' => $chado_bundle->type_id,
    'chado_table' => $chado_bundle->data_table,
    'chado_type_table' => $chado_bundle->type_linker_table,
    'chado_type_column' => $chado_bundle->type_column,
    'chado_type_value' => $chado_bundle->type_value,
  );

  $info = array();
  tripal_chado_bundle_instances_info_base($info, $entity_type, $bundle, $details);
  tripal_chado_bundle_instances_info_custom($info, $entity_type, $bundle, $details);
  tripal_chado_bundle_instances_info_linker($info, $entity_type, $bundle, $details);
<<<<<<< HEAD
=======

  // dpm($info);

>>>>>>> 44ba26f4
  return $info;

}


/**
 * Helper function for the hook_create_tripalfield_instance().
 *
 * Add the field instances that corresond to the columns of the base table.
 *
 * @param $entity_type
 * @param $bundle
 * @param $details
 */
function tripal_chado_bundle_instances_info_base(&$info, $entity_type, $bundle, $details) {
  $fields = array();

  // Get Chado information
  $table_name = $details['chado_table'];
  $type_table = $details['chado_type_table'];
  $type_column = $details['chado_type_column'];
  $cvterm_id  = $details['chado_cvterm_id'];
  $type_value = $details['chado_type_value'];

  // Iterate through the columns of the table and see if fields have been
  // created for each one. If not, then create them.
  $schema = chado_get_schema($table_name);
  if (!$schema) {
    return;
  }

  $pkey = $schema['primary key'][0];

  $columns = $schema['fields'];
  foreach ($columns as $column_name => $details) {

    // Skip the source columns  in the analysis table. We have a custom
    // field for those columns
    if ($table_name == 'analysis' and ($column_name == 'sourceuri' or
        $column_name == 'sourceversion' or $column_name == 'sourcename')) {
      continue;
    }

    // Skip the infraspecific type_id and name from the organism table as we
    // have a special field for those.
    if ($table_name == 'organism' and ($column_name == 'type_id' or
        $column_name == 'infraspecific_name')) {
      continue;
    }

    // Skip the cvterm.is_relationshptype.
    if ($table_name == 'cvterm' and $column_name == 'is_relationshiptype') {
      continue;
    }

    // The biosourceprovider_id and taxon_id are handled by custom fields.
    if ($table_name == 'biomaterial' and (
        $column_name == 'biosourceprovider_id' or $column_name == 'taxon_id')) {
      continue;
    }

    // Don't create base fields for the primary key and the type_id field.
    if ($column_name == $pkey or $column_name == $type_column) {
      continue;
    }

    $cvterm = chado_get_semweb_term($table_name, $column_name, array('return_object' => TRUE));
    if (!$cvterm) {
      // We already provided an error when creating the base field.  So
      // don't create another one here.
      continue;
    }
    $field_name = strtolower($cvterm->dbxref_id->db_id->name . '__' . preg_replace('/[^\w]/', '_', $cvterm->name));
    $field_name = substr($field_name, 0, 32);

    // Skip the primary key field.
    if ($column_name == $schema['primary key'][0]) {
      continue;
    }

    // If the type_id defines the content type and it's part of the
    // base table and this column is the type_id then skip it.
    if (!$type_table and $type_column and $column_name == $type_column) {
      continue;
    }

    // Skip the type ID as it will be handled by a custom field.
    if ($column_name == 'type_id') {
      continue;
    }

    $base_info =  array(
      'field_name' => $field_name,
      'entity_type' => 'TripalEntity',
      'bundle' => $bundle->name,
      'label' => ucwords(preg_replace('/_/', ' ', $column_name)),
      'description' => '',
      'required' => FALSE,
      'settings' => array(
        'auto_attach' => TRUE,
        'term_vocabulary' => $cvterm->dbxref_id->db_id->name,
        'term_name' => $cvterm->name,
        'term_accession' => $cvterm->dbxref_id->accession,
        'chado_table' => $table_name,
        'chado_column' => $column_name,
        'base_table' => $table_name,
      ),
      'widget' => array(
        'settings' => array(
          'display_label' => 1,
        ),
      ),
      'display' => array(
        'default' => array(
          'label' => 'inline',
          'region' =>'Left',
          'settings' => array(),
        ),
      ),
    );

    // Determine if the field is required.
    if (array_key_exists('not null', $details) and $details['not null'] === TRUE) {
      $base_info['required'] = TRUE;
    }

    // Alter the field info array depending on the column details.
    switch($details['type']) {
      case 'char':
        $base_info['widget']['type'] = 'text_textfield';
        break;
      case 'varchar':
        $base_info['widget']['type'] = 'text_textfield';
        break;
      case 'text':
        $base_info['display']['default']['label'] = 'above';
        $base_info['widget']['type'] = 'text_textarea';
        $base_info['settings']['text_processing'] = '1';
        $base_info['settings']['format'] = 'full_html';
        break;
      case 'blob':
        // not sure how to support a blob field.
        continue;
        break;
      case 'int':
        $base_info['widget']['type'] = 'number';
        break;
      case 'float':
        $base_info['widget']['type'] = 'number';
        break;
      case 'numeric':
        $base_info['widget']['type'] = 'number';
        break;
      case 'serial':
        // Serial fields are most likely not needed as a field.
        break;
      case 'boolean':
        $base_info['widget']['type'] = 'options_onoff';
        $base_info['required'] = FALSE;
        break;
      case 'datetime':
        $base_info['widget']['type'] = 'date_select';
        $base_info['widget']['settings']['increment'] = 1;
        $base_info['widget']['settings']['tz_handling'] = 'none';
        $base_info['widget']['settings']['collapsible'] = TRUE;

        // TODO: Add settings so that the minutes increment by 1.
        // And turn off the timezone, as the Chado field doesn't support it.
        break;
    }

    // Set some default semantic web information
    if ($column_name == 'uniquename') {
      $base_info['label'] = 'Identifier';
      $base_info['widget']['type'] = 'text_textfield';
      if ($details['type'] == 'text') {
        unset($base_info['display']['default']['label']);
        unset($base_info['settings']['text_processing']);
        unset($base_info['settings']['format']);
      }
    }
    if ($base_info['label'] == 'Timeaccessioned') {
      $base_info['label'] = 'Time Accessioned';
      $base_info['description'] = 'The time that this record was first added to the database.';
    }
    if ($base_info['label'] == 'Timelastmodified') {
      $base_info['label'] = 'Time Last Modified';
      $base_info['description'] = 'The time that this record was last modified. The default is the current time.';
    }

    // Sometimes the boolean fields are listed as integer.  We need to
    // correct for that.
    if ($column_name == 'is_obsolete' or $column_name == 'is_analysis' or
        $column_name == 'is_relationshiptype' or $column_name == 'is_for_definition' or
        $column_name == 'is_view' or $column_name == 'is_updateable') {
      $base_info['widget']['type'] = 'options_onoff';
      $base_info['required'] = FALSE;
    }
    //
    // ORGANISM TABLE
    //
    if ($table_name == 'organism' and $column_name == 'comment') {
      $base_info['label'] = 'Description';
    }
    //
    // BIOMATERIAL TABLE
    //
    if ($table_name == 'biomaterial' and $column_name == 'name') {
      $base_info['widget'] = array();
      $base_info['widget']['type'] = 'text_textfield';
      unset($base_info['display']['default']['label']);
      unset($base_info['settings']['text_processing']);
      unset($base_info['settings']['format']);
    }
    //
    // FEATUREMAP TABLE
    //
    if ($table_name == 'featuremap' and $column_name == 'name') {
      $base_info['required'] = TRUE;
    }
    //
    // PUB TABLE
    //
    if ($table_name == 'pub') {
      if ($column_name == 'title' or $column_name == 'type_id') {
        $base_info['required'] = TRUE;
      }
      if($column_name == 'uniquename' or $column_name == 'title' or $column_name == 'volumetitle') {
        $base_info['widget']['type'] = 'text_textfield';
        $base_info['settings']['text_processing'] = '0';
      }
      if($column_name == 'uniquename') {
        $base_info['label'] = 'Unique Local Identifier';
        $base_info['required'] = TRUE;
        $base_info['description'] = 'This publication is housed in Chado whic requires a unique identifer (or name) be provided for every publication. This identifier need not be shown to end-users but it is required. Each site must decide on a format for this unique name.';
      }
      if($column_name == 'title') {
        $base_info['description'] = 'The title of the published work.';
      }
      if($column_name == 'series_name') {
        $base_info['description'] = 'The name media that produces a series of publications (e.g. journal, conference proceedings, etc.).';
      }
      if($column_name == 'issue') {
        $base_info['description'] = 'The issue of the series (e.g. journal) where the publication was printed.';
      }
      if($column_name == 'volume') {
        $base_info['description'] = 'The volume of the series (e.g. journal) where the publication was printed.';
      }
      if($column_name == 'pyear') {
        $base_info['label'] = 'Publication Year';
        $base_info['required'] = TRUE;
      }
      if($column_name == 'pages') {
        $base_info['label'] = 'Page Numbers';
      }
      if($column_name == 'pubplace') {
        $base_info['label'] = 'Publication Location';
      }
      if($column_name == 'volumetitle') {
        $base_info['label'] = 'Volumn Title';
        $base_info['label'] = 'The title of the volume (if applicable).';
      }
      if($column_name == 'miniref') {
        $base_info['label'] = 'Mini Local identifier';
        $base_info['description'] = 'Some sites use small identifiers for each publication. if your site uses this please provide the proper miniref for this publication.';
      }
    }

    //
    // ANALYSIS TABLE
    //
    if ($table_name == 'analysis' and $column_name == 'name') {
      $base_info['required'] = TRUE;
    }
    if ($table_name == 'analysis' and $column_name == 'program') {
      $base_info['description'] = 'The program name (e.g. blastx, blastp, sim4, genscan. If the analysis was not derived from a software package then provide a very brief description of the pipeline, workflow or method.';
      $base_info['label'] = 'Program, Pipeline, Workflow or Method Name';
    }
    if ($table_name == 'analysis' and $column_name == 'algorithm') {
      $base_info['label'] = 'Algorithm';
      $base_info['description'] = 'The name of the algorithm used to produce the dataset if different from the program.';
    }
    if ($table_name == 'analysis' and $column_name == 'programversion') {
      $base_info['label'] = 'Program Version';
      $base_info['description'] = 'The version of the program used to perform this analysis. (e.g. TBLASTX 2.0MP-WashU [09-Nov-2000]. Enter "n/a" if no version is available or applicable.';
    }
    if ($table_name == 'analysis' and $column_name == 'timeexecuted') {
      $base_info['label'] = 'Date Performed';
      $base_info['description'] = 'The date and time when the analysis was performed.';
    }

    if ($table_name == 'analysis' and ($column_name == 'sourceuri' or
        $column_name == 'sourceversion' or $column_name == 'sourcename')) {
      // Skip the source columns  in the analysis table. We have a custom
      // field for those columns
      continue;
    }
    //
    // PROJECT TABLE
    //
    if ($table_name == 'project' and $column_name == 'description') {
      $base_info['label'] = 'Short Description';
    }

    //
    // CONTACT TABLE
    //
    if ($table_name == 'contact' and $column_name == 'description') {
      $base_info['label'] = 'Short Description';
    }
    //
    // PROTOCOL TABLE
    //
    if ($table_name == 'protocol') {
      if ($column_name == 'protocoldescription') {
        $base_info['label'] = 'Protocol Description';
      }
      if ($column_name == 'uri') {
        $base_info['label'] = 'URI';
        $base_info['widget']['type'] = 'text_textfield';
        $base_info['settings']['text_processing'] = '0';
      }
      if ($column_name == 'name') {
        $base_info['widget']['type'] = 'text_textfield';
        $base_info['settings']['text_processing'] = '0';
      }
      if ($column_name == 'hardwaredescription') {
        $base_info['label'] = 'Instrument Description';
        $base_info['description'] = 'The description of instruments used for this protocol';
      }
      if ($column_name == 'softwaredescription') {
        $base_info['label'] = 'Software Description';
        $base_info['description'] = 'The description of software used for this protocol';
      }
      if ($column_name == 'pub_id') {
        $base_info['label'] = 'Publication';
      }
    }
    //
    // ASSAY TABLE
    //
    if ($table_name == 'assay') {
      if ($column_name == 'name') {
        $base_info['widget']['type'] = 'text_textfield';
        $base_info['settings']['text_processing'] = '0';
        $base_info['required'] = TRUE;
        $base_info['description'] = 'A unique name for this assay..';
      }
      if ($column_name == 'protcol_id') {
        $base_info['label'] = 'Protocol';
      }
      if ($column_name == 'arraybatchidentifier') {
        $base_info['label'] = 'Array Batch Identifier';
        $base_info['widget']['type'] = 'text_textfield';
        $base_info['settings']['text_processing'] = '0';
        $base_info['description'] = 'A unique identifier for the array batch.';
      }
      if ($column_name == 'operator_id') {
        $base_info['label'] = 'Operator';
        $base_info['description'] = 'The individual who performed the assay.';
      }
      if ($column_name == 'arrayidentifier') {
        $base_info['label'] = 'Array Identifier';
        $base_info['widget']['type'] = 'text_textfield';
        $base_info['settings']['text_processing'] = '0';
        $base_info['description'] = 'A unique alternate identifier for the array.';
      }
      if ($column_name == 'arraydesign_id') {
        $base_info['label'] = 'Array Design';
      }
      if ($column_name == 'assaydate') {
        $base_info['label'] = 'Assay Date';
        $base_info['description'] = 'The date the assay was performed';
      }
    }
    //
    // ARRAYDESIGN TABLE
    //
    if ($table_name == 'arraydesign') {
      if ($column_name == 'name' or $column_name == 'version' or 
          $column_name == 'array_dimensions' or $column_name == 'element_dimensions') {
        $base_info['widget']['type'] = 'text_textfield';
        $base_info['settings']['text_processing'] = '0';
      }
      if ($column_name == 'platformtype_id') {
        $base_info['label'] = 'Platform type';
      }
      if ($column_name == 'substratetype_id') {
        $base_info['label'] = 'Substrate Type';
      }
      if ($column_name == 'manufacturer_id') {
        $base_info['label'] = 'Manufacturer';
      }
      
    }

    $info[$field_name] = $base_info;
  }
}

/**
 * Helper function for the hook_create_tripalfield_instance().
 *
 * Adds custom fields for base fields.  These override the settings provided
 * in the tripal_chado_create_tripalfield_instance_base() function.
 *
 * @param $entity_type
 * @param $bundle
 * @param $details
 */
function tripal_chado_bundle_instances_info_custom(&$info, $entity_type, $bundle, $details) {
  $table_name = $details['chado_table'];
  $type_table = $details['chado_type_table'];
  $type_column = $details['chado_type_column'];
  $cvterm_id  = $details['chado_cvterm_id'];
  $type_value = $details['chado_type_value'];
  $schema = chado_get_schema($table_name);

  // An additional type for publications
  if (array_key_exists('type_id', $schema['fields']) and 'type_id' != $type_column) {
    $field_name = 'schema__additional_type';
    $is_required = FALSE;
    if (array_key_exists('not null', $schema['fields']['type_id']) and
        $schema['fields']['type_id']['not null']) {
      $is_required = TRUE;
    }
    $label = ucwords(preg_replace('/_/', ' ', $table_name)) . ' Type';
    $default_vocab = '';
    $parent_term = '';
    switch($table_name) {
      case 'pub':
        $default_vocab = 'tripal_pub';
        $label = 'Publication Type';
        $parent_term = 'TPUB:0000015';
        $description = 'Select the type.';
        break;
      case 'contact':
        $default_vocab = 'tripal_contact';
        $parent_term = 'TContact:0000001';
        $description = 'Select the type.';
        break;
      default:
        $description = t('Enter the name of the term that specifies the type. ' .
            'The type must be the name of a term in a controlled vocabulary and ' .
            'the controlled vocabulary should already be loaded into this site.');
    }
    $info[$field_name] =  array(
      'field_name' => $field_name,
      'entity_type' => $entity_type,
      'bundle' => $bundle->name,
      'label' => $label,
      'description' => $description,
      'required' => $is_required,
      'settings' => array(
        'auto_attach' => TRUE,
        'chado_table' => $table_name,
        'chado_column' => 'type_id',
        'base_table' => $table_name,
        'vocabulary' => $default_vocab,
        'parent_term' => $parent_term,
        'term_vocabulary' => 'schema',
        'term_name' => 'additionalType',
        'term_accession' => 'additionalType',
      ),
      'widget' => array(
        'type' => 'schema__additional_type_widget',
        'settings' => array(
          'display_label' => 1,
        ),
      ),
      'display' => array(
        'default' => array(
          'label' => 'inline',
          'type' => 'schema__additional_type_formatter',
          'settings' => array(),
        ),
      ),
    );
  }
  
  if ($table_name == 'arraydesign') {
    $field_name = 'ncit__technology_platform';
    $default_vocab = '';
    $parent_term = '';
    $description = 'Select the platform type.';
    $info[$field_name] =  array(
      'field_name' => $field_name,
      'entity_type' => $entity_type,
      'bundle' => $bundle->name,
      'label' => 'Platform Type',
      'description' => $description,
      'required' => TRUE,
      'settings' => array(
        'auto_attach' => TRUE,
        'chado_table' => $table_name,
        'chado_column' => 'platformtype_id',
        'base_table' => $table_name,
        'vocabulary' => $default_vocab,
        'parent_term' => $parent_term,
        'term_vocabulary' => 'NCIT',
        'term_name' => 'Technology Platform',
        'term_accession' => 'C45378',
      ),
      'widget' => array(
        'type' => 'schema__additional_type_widget',
        'settings' => array(
          'display_label' => 1,
        ),
      ),
      'display' => array(
        'default' => array(
          'label' => 'inline',
          'type' => 'schema__additional_type_formatter',
          'settings' => array(),
        ),
      ),
    );
    
    $field_name = 'efo__substrate_type';
    $default_vocab = '';
    $parent_term = '';
    $description = 'Select the substrate type.';
    $info[$field_name] =  array(
      'field_name' => $field_name,
      'entity_type' => $entity_type,
      'bundle' => $bundle->name,
      'label' => 'Substrate Type',
      'description' => $description,
      'required' => FALSE,
      'settings' => array(
        'auto_attach' => TRUE,
        'chado_table' => $table_name,
        'chado_column' => 'substratetype_id',
        'base_table' => $table_name,
        'vocabulary' => $default_vocab,
        'parent_term' => $parent_term,
        'term_vocabulary' => 'EFO',
        'term_name' => 'substrate type',
        'term_accession' => '0005522',
      ),
      'widget' => array(
        'type' => 'schema__additional_type_widget',
        'settings' => array(
          'display_label' => 1,
        ),
      ),
      'display' => array(
        'default' => array(
          'label' => 'inline',
          'type' => 'schema__additional_type_formatter',
          'settings' => array(),
        ),
      ),
    );
  }

  // BASE ORGANISM_ID
    if ($table_name != 'organism' and
      (array_key_exists('organism_id', $schema['fields']) or
       array_key_exists('taxon_id', $schema['fields']))) {

    $field_name = 'obi__organism';
    $is_required = FALSE;
    $table_column = 'organism_id';
    if ($table_name == 'biomaterial') {
      $is_required = FALSE;
      $table_column = 'taxon_id';
    }
    elseif (array_key_exists('not null', $schema['fields']['organism_id']) and
      $schema['fields']['organism_id']['not null']) {
      $is_required = TRUE;
    }
    $info[$field_name] =  array(
      'field_name' => $field_name,
      'entity_type' => $entity_type,
      'bundle' => $bundle->name,
      'label' => 'Organism',
      'description' => 'The full scientific name for a species..',
      'required' => $is_required,
      'settings' => array(
        'auto_attach' => TRUE,
        'chado_table' => $table_name,
        'chado_column' => $table_column,
        'base_table' => $table_name,
      ),
      'widget' => array(
        'type' => 'obi__organism_widget',
        'settings' => array(
          'display_label' => 1,
        ),
      ),
      'display' => array(
        'default' => array(
          'label' => 'inline',
          'type' => 'obi__organism_formatter',
          'settings' => array(),
        ),
      ),
    );
  }

  if ($table_name == 'biomaterial') {
    $field_name = 'biomaterial__provider_id';
    $field_type = 'local__contact';
    $info[$field_name] = array(
      'field_name' => $field_name,
      'entity_type' => $entity_type,
      'bundle' => $bundle->name,
      'label' => 'Contact',
      'description' => 'An indvidual or organization that serves as a contact for this record.',
      'required' => FALSE,
      'settings' => array(
        'auto_attach' => FALSE,
        'chado_table' => 'biomaterial',
        'chado_column' => 'biosourceprovider_id',
        'base_table' => 'biomaterial',
      ),
      'widget' => array(
        'type' => 'local__contact_widget',
        'settings' => array(
          'display_label' => 1,
        ),
      ),
      'display' => array(
        'default' => array(
          'label' => 'inline',
          'type' => 'local__contact_formatter',
          'settings' => array(),
        ),
      ),
    );
  }
  if ($table_name == 'arraydesign') {
    $field_name = 'efo__array_manufacturer';
    $field_type = 'local__contact';
    $info[$field_name] = array(
      'field_name' => $field_name,
      'entity_type' => $entity_type,
      'bundle' => $bundle->name,
      'label' => 'Manufacturer',
      'description' => 'A manufacturer\'s contact details',
      'required' => TRUE,
      'settings' => array(
        'auto_attach' => FALSE,
        'chado_table' => 'arraydesign',
        'chado_column' => 'manufacturer_id',
        'base_table' => 'arraydesign',
        'term_vocabulary' => 'EFO',
        'term_name' => 'aarray manufacturer',
        'term_accession' => '0001728',
      ),
      'widget' => array(
        'type' => 'local__contact_widget',
        'settings' => array(
          'display_label' => 1,
        ),
      ),
      'display' => array(
        'default' => array(
          'label' => 'inline',
          'type' => 'local__contact_formatter',
          'settings' => array(),
        ),
      ),
    );
  }

  // BASE CVTERM
  if ($table_name == 'cvterm') {
    $field_name = 'sio__vocabulary';
    $is_required = TRUE;
    $info[$field_name] =  array(
      'field_name' => $field_name,
      'entity_type' => $entity_type,
      'bundle' => $bundle->name,
      'label' => 'Vocabulary',
      'description' => 'A controlled vocabulary.',
      'required' => $is_required,
      'settings' => array(
        'auto_attach' => TRUE,
        'chado_table' => $table_name,
        'chado_column' => 'cv_id',
        'base_table' => $table_name,
      ),
      'widget' => array(
        'type' => 'sio__vocabulary_widget',
        'settings' => array(
          'display_label' => 1,
        ),
      ),
      'display' => array(
        'default' => array(
          'label' => 'inline',
          'type' => 'sio__vocabulary_formatter',
          'settings' => array(),
        ),
      ),
    );
  }

  // BASE DBXREF
  if (array_key_exists('dbxref_id', $schema['fields'])) {
    $field_name = 'data__accession';
    $required = FALSE;
<<<<<<< HEAD
    if ($table == 'phylotree') {
=======
    if (array_key_exists('not null', $schema['fields']['dbxref_id']) and
        $schema['fields']['dbxref_id']['not null']) {
>>>>>>> 44ba26f4
      $required = TRUE;
    }
    $info[$field_name] = array(
      'field_name' => $field_name,
      'entity_type' => $entity_type,
      'bundle' => $bundle->name,
      'label' => 'Accession',
      'description' => 'This field specifies the unique stable accession (ID) for
        this record. It requires that this site have a database entry.',
      'required' => $required,
      'settings' => array(
        'auto_attach' => TRUE,
        'chado_table' => $table_name,
        'chado_column' => 'dbxref_id',
        'base_table' => $table_name,
      ),
      'widget' => array(
        'type' => 'data__accession_widget',
        'settings' => array(
          'display_label' => 1,
        ),
      ),
      'display' => array(
        'default' => array(
          'label' => 'inline',
          'type' => 'data__accession_formatter',
          'settings' => array(),
        ),
      ),
    );
  }

  // FEATURE MD5CHECKSUM
  if ($table_name == 'feature') {
    $field_name = 'data__sequence_checksum';
    $info[$field_name] = array(
      'field_name' => $field_name,
      'entity_type' => $entity_type,
      'bundle' => $bundle->name,
      'label' => 'Sequence Checksum',
      'description' => 'The MD5 checksum for the sequence. The checksum here
        will always be unique for the raw unformatted sequence. To verify that the
        sequence has not been corrupted, download the raw sequence and use an MD5 tool
        to calculate the value. If the value calculated is identical the one shown
        here, then the downloaded sequence is uncorrupted.',
      'required' => FALSE,
      'settings' => array(
        'auto_attach' => TRUE,
        'chado_table' => $table_name,
        'chado_column' => 'md5checksum',
        'base_table' => $table_name,
      ),
      'widget' => array(
        'type' => 'data__sequence_checksum_widget',
        'settings' => array(
          'display_label' => 1,
          'md5_fieldname' => 'feature__md5checksum',
        ),
      ),
      'display' => array(
        'default' => array(
          'label' => 'inline',
          'type' => 'data__sequence_checksum_formatter',
          'settings' => array(),
        ),
      ),
    );
  }

  // FEATURE RESIDUES
  if ($table_name == 'feature') {
    $field_name = 'data__sequence';
    $info[$field_name] = array(
      'field_name' => $field_name,
      'entity_type' => $entity_type,
      'bundle' => $bundle->name,
      'label' => 'Sequence',
      'description' => 'One or more molecular sequences, possibly with associated annotation.',
      'required' => FALSE,
      'settings' => array(
        'auto_attach' => FALSE,
        'chado_table' => $table_name,
        'chado_column' => 'residues',
        'base_table' => $table_name,
      ),
      'widget' => array(
        'type' => 'data__sequence_widget',
        'settings' => array(
          'display_label' => 1,
        ),
      ),
      'display' => array(
        'default' => array(
          'label' => 'above',
          'type' => 'data__sequence_formatter',
          'settings' => array(),
        ),
      ),
    );
  }

  // FEATURE SEQLEN
  if ($table_name == 'feature') {
    $field_name = 'data__sequence_length';
    $info[$field_name] = array(
      'field_name' => $field_name,
      'entity_type' => $entity_type,
      'bundle' => $bundle->name,
      'label' => 'Sequence Length',
      'description' => 'The number of residues in the raw sequence.  This length
        is only for the assigned raw sequence and does not represent the length of any
        sequences derived from alignments. If this value is zero but aligned sequences
        are present then this record has no official assigned sequence.',
      'required' => FALSE,
      'settings' => array(
        'auto_attach' => TRUE,
        'chado_table' => $table_name,
        'chado_column' => 'seqlen',
        'base_table' => $table_name,
      ),
      'widget' => array(
        'type' => 'data__sequence_length_widget',
        'settings' => array(
          'display_label' => 1,
        ),
      ),
      'display' => array(
        'default' => array(
          'label' => 'inline',
          'type' => 'data__sequence_length_formatter',
          'settings' => array(),
        ),
      ),
    );
  }

  // PROTEIN & CDS SEQUENCES.
  if ($table_name == 'feature' and
      ($bundle->label == 'mRNA' or $bundle->label == 'transcript'))  {
    $field_name = 'data__protein_sequence';
    $info[$field_name] = array(
      'field_name' => $field_name,
      'entity_type' => $entity_type,
      'bundle' => $bundle->name,
      'label' => 'Protein Sequence',
      'description' => 'Protein sequences.',
      'required' => FALSE,
      'settings' => array(
        'auto_attach' => FALSE,
        'chado_table' => 'feature',
        'chado_column' => 'residues',
        'base_table' => 'feature',
      ),
      'widget' => array(
        'type' => 'data__protein_sequence_widget',
        'settings' => array(
          'display_label' => 1,
        ),
      ),
      'display' => array(
        'default' => array(
          'label' => 'above',
          'type' => 'data__protein_sequence_formatter',
          'settings' => array(),
        ),
      ),
    );

//     $field_name = 'so__cds';
//     $info[$field_name] = array(
//       'field_name' => $field_name,
//       'entity_type' => $entity_type,
//       'bundle' => $bundle->name,
//       'label' => 'Coding Sequence',
//       'description' => 'Coding sequences.',
//       'required' => FALSE,
//       'settings' => array(
//         'auto_attach' => FALSE,
//         'chado_table' => 'featureloc',
//         'chado_column' => '',
//         'base_table' => 'featureloc',
//       ),
//       'widget' => array(
//         'type' => 'so__cds_widget',
//         'settings' => array(
//           'display_label' => 1,
//         ),
//       ),
//       'display' => array(
//         'default' => array(
//           'label' => 'above',
//           'type' => 'so__cds_formatter',
//           'settings' => array(),
//         ),
//       ),
//     );
  }


//   // GENE TRANSCRIPTS
//   $rel_table = $table_name . '_relationship';
//   if (chado_table_exists($rel_table) and $bundle->label == 'gene') {
//     $field_name = 'so__transcript';
//     $info[$field_name] = array(
//       'field_name' => $field_name,
//       'entity_type' => $entity_type,
//       'bundle' => $bundle->name,
//       'label' => 'Transcripts',
//       'description' => 'Transcripts that are part of this gene.',
//       'required' => FALSE,
//       'settings' => array(
//         'auto_attach' => FALSE,
//         'chado_table' => $rel_table,
//         'chado_column' => '',
//         'base_table' => $table_name,
//       ),
//       'widget' => array(
//         'type' => 'so__transcript_widget',
//         'settings' => array(
//           'display_label' => 1,
//         ),
//       ),
//       'display' => array(
//         'default' => array(
//           'label' => 'above',
//           'type' => 'so__transcript_formatter',
//           'settings' => array(),
//         ),
//       ),
//     );
//   }

  // ORGANISM TYPE_ID
  if ($table_name == 'organism' and array_key_exists('type_id', $schema['fields'])) {
    $field_name = 'taxrank__infraspecific_taxon';
    $info[$field_name] = array(
      'field_name' => $field_name,
      'entity_type' => $entity_type,
      'bundle' => $bundle->name,
      'label' => 'Infraspecific Taxon',
      'description' => 'The Infraspecific Taxon.',
      'required' => FALSE,
      'settings' => array(
        'auto_attach' => TRUE,
        'chado_table' => 'organism',
        'chado_column' => 'type_id',
        'base_table' => 'organism',
        'term_vocabulary' => 'TAXRANK',
        'term_name' => 'infraspecific_taxon',
        'term_accession' => '0000046',
      ),
      'widget' => array(
        'type' => 'taxrank__infraspecific_taxon_widget',
        'settings' => array(
          'display_label' => 1,
        ),
      ),
      'display' => array(
        'default' => array(
          'label' => 'inline',
          'type' => 'taxrank__infraspecific_taxon_formatter',
          'settings' => array(),
        ),
      ),
    );
  }


  // FEATURE MAP UNITS
  if ($table_name == 'featuremap') {
    $field_name = 'uo__unit';
    $info[$field_name] = array(
      'field_name' => $field_name,
      'entity_type' => $entity_type,
      'bundle' => $bundle->name,
      'label' => 'Units',
      'description' => 'The map\'s unit type.',
      'required' => TRUE,
      'settings' => array(
        'auto_attach' => TRUE,
        'chado_table' => $table_name,
        'chado_column' => 'unittype_id',
        'base_table' => $table_name,
      ),
      'widget' => array(
        'type' => 'uo__unit_widget',
        'settings' => array(
          'display_label' => 1,
        ),
      ),
      'display' => array(
        'default' => array(
          'label' => 'inline',
          'type' => 'uo__unit_formatter',
          'settings' => array(),
        ),
      ),
    );
  }

  // the analysis source.
  if ($table_name == 'analysis') {
    $field_name = 'local__source_data';
    $info[$field_name] = array(
      'field_name' => $field_name,
      'entity_type' => $entity_type,
      'bundle' => $bundle->name,
      'label' => 'Data Source',
      'description' => 'The source where data was obtained for this analysis.',
      'required' => FALSE,
      'settings' => array(
        'auto_attach' => TRUE,
        'chado_table' => $table_name,
        'chado_column' => 'analysis_id',
        'base_table' => $table_name,
      ),
      'widget' => array(
        'type' => 'local__source_data_widget',
        'settings' => array(
          'display_label' => 1,
        ),
      ),
      'display' => array(
        'default' => array(
          'label' => 'inline',
          'type' => 'local__source_data_formatter',
          'settings' => array(),
        ),
      ),
    );

  }
  // Add an image field to the Organism type.  This is a Drupal field and
  // not stored in Chado, but is used for backwards compatibility.
  if ($table_name == 'organism') {
    $field_name = 'data__image';
    $info[$field_name] = array(
      'field_name' => $field_name,
      'entity_type' => $entity_type,
      'bundle' => $bundle->name,
      'label' => 'Organism Image',
      'description' => 'An image for the organism',
      'required' => FALSE,
      'settings' => array(
        'term_vocabulary' => 'data',
        'term_name' => 'Image',
        'term_accession' => '2968',
      ),
      'display' => array(
        'default' => array(
          'label' => 'hidden',
        ),
      ),
    );
  }

  // Phylotree Viewer
  if ($table_name == 'phylotree') {
    $field_name = 'operation__phylotree_vis';
    $schema = chado_get_schema('phylotree');
    $pkey = $schema['primary key'][0];
    $info[$field_name] = array(
      'field_name' => $field_name,
      'entity_type' => $entity_type,
      'bundle' => $bundle->name,
      'label' => 'Tree View',
      'description' => 'Rendering of a phylogenetic tree.',
      'required' => FALSE,
      'settings' => array(
        'auto_attach' => FALSE,
        'chado_table' => 'phylotree',
        'chado_column' => 'type_id',
        'base_table' => 'phylotree',
      ),
      'widget' => array(
        'type' => 'operation__phylotree_vis_widget',
        'settings' => array(
          'display_label' => 0,
        ),
      ),
      'display' => array(
        'default' => array(
          'label' => 'hidden',
          'type' => 'operation__phylotree_vis_formatter',
          'settings' => array(),
        ),
      ),
    );
  }


  // PROTOCOL FIELD
  if ($table_name != 'protocol' and
    (array_key_exists('protocol_id', $schema['fields']))) {

    $field_name = 'sep__protocol';
    $is_required = FALSE;
    $table_column = 'protocol_id';
    if  (array_key_exists('not null', $schema['fields']['protocol_id']) and
      $schema['fields']['protocol_id']['not null']) {
      $is_required = TRUE;
    }
    $info[$field_name] =  array(
      'field_name' => $field_name,
      'entity_type' => $entity_type,
      'bundle' => $bundle->name,
      'label' => 'Protocol',
      'description' => 'The parameterizable description of a process',
      'required' => $is_required,
      'settings' => array(
        'auto_attach' => TRUE,
        'chado_table' => $table_name,
        'chado_column' => $table_column,
        'base_table' => $table_name,
      ),
      'widget' => array(
        'type' => 'sep__protocol_widget',
        'settings' => array(
          'display_label' => 1,
        ),
      ),
      'display' => array(
        'default' => array(
          'label' => 'inline',
          'type' => 'sep__protocol_formatter',
          'settings' => array(),
        ),
      ),
    );
  } 
  // pub_id field in table.
  $schema = chado_get_schema($table_name);
  if (array_key_exists('pub_id', $schema['fields'])) {
    
    // Remove the schema__publication added by the 
    // tripal_chado_bunde_instnaces_info_base function.
    unset($info['schema__publication']);
      
    $field_name = 'schema__publication_single';
    $info[$field_name] =  array(
      'field_name' => $field_name,
      'entity_type' => $entity_type,
      'bundle' => $bundle->name,
      'label' => 'Publication',
      'description' => 'This record has been referenced or is sourced from these publications.',
      'required' => FALSE,
      'settings' => array(
        'auto_attach' => TRUE,
        'chado_table' => $table_name,
        'chado_column' => 'pub_id',
        'base_table' => $table_name,
        'term_accession' => 'publication',
        'term_vocabulary' => 'schema',
        'term_name' => 'publication',
      ),
      'widget' => array(
        'type' => 'schema__publication_widget',
        'settings' => array(
          'display_label' => 1,
        ),
      ),
      'display' => array(
        'default' => array(
          'label' => 'hidden',
          'type' => 'schema__publication_formatter',
          'settings' => array(),
        ),
      ),
    );
  } 
  
  if ($table_name == 'assay') {      
    // Remove the ncit__operator added by the
    // tripal_chado_bunde_instnaces_info_base function.
    unset($info['ncit__operator']);
    
    $field_name = 'assay__operator_id';
    $info[$field_name] =  array(
      'field_name' => $field_name,
      'entity_type' => $entity_type,
      'bundle' => $bundle->name,
      'label' => 'Operator',
      'description' => 'The individual responsible for performing the assay.',
      'required' => TRUE,
      'settings' => array(
        'auto_attach' => TRUE,
        'chado_table' => 'assay',
        'chado_column' => 'operator_id',
        'base_table' => 'assay',
        'term_vocabulary' => 'NCIT',
        'term_name' => 'Operator',
        'term_accession' => 'C48036',
        
      ),
      'widget' => array(
        'type' => 'local__contact_widget',
        'settings' => array(
          'display_label' => 1,
        ),
      ),
      'display' => array(
        'default' => array(
          'label' => 'inline',
          'type' => 'local__contact_formatter',
          'settings' => array(),
        ),
      ),
    );
  } 
  // Analysis Id
  if (array_key_exists('analysis_id', $schema['fields'])) {
    $field_name = 'operation__analysis';
    $is_required = FALSE;
    if (array_key_exists('not null', $schema['fields']['analysis_id']) and
        $schema['fields']['analysis_id']['not null']) {
      $is_required = TRUE;
    }
    $info[$field_name] =  array(
      'field_name' => $field_name,
      'entity_type' => $entity_type,
      'bundle' => $bundle->name,
      'label' => 'Analysis',
      'description' => 'Application of analytical methods to existing data of a specific type.',
      'required' => $is_required,
      'settings' => array(
        'auto_attach' => TRUE,
        'chado_table' => $table_name,
        'chado_column' => 'analysis_id',
        'base_table' => $table_name,
        'term_vocabulary' => 'operation',
        'term_name' => 'Analysis',
        'term_accession' => '2945',
        
      ),
      'widget' => array(
        'type' => 'operation__analysis_widget',
        'settings' => array(
          'display_label' => 0,
        ),
      ),
      'display' => array(
        'default' => array(
          'label' => 'inline',
          'type' => 'operation__analysis_formatter',
          'settings' => array(),
        ),
      ),
    );
  }
}

/**
 *
 * @param unknown $entity_type
 * @param unknown $bundle
 * @param unknown $details
 */
function tripal_chado_bundle_instances_info_linker(&$info, $entity_type, $bundle, $details) {

  $table_name = $details['chado_table'];
  $type_table = $details['chado_type_table'];
  $type_column = $details['chado_type_column'];
  $cvterm_id  = $details['chado_cvterm_id'];
  $type_value = $details['chado_type_value'];

  // CONTACTS
  $contact_table = $table_name . '_contact';
  if (chado_table_exists($contact_table)) {
    $field_name = $table_name . '_contact';
    $info[$field_name] =     $info[$field_name] = array(
      'field_name' => $field_name,
      'entity_type' => $entity_type,
      'bundle' => $bundle->name,
      'label' => 'Contact',
      'description' => 'Associates an indviddual or organization with this record',
      'required' => FALSE,
      'settings' => array(
        'auto_attach' => FALSE,
        'chado_table' => $contact_table,
        'base_table' => $table_name,
        'chado_column' => 'contact_id',
      ),
      'widget' => array(
        'type' => 'local__contact_widget',
        'settings' => array(
          'display_label' => 1,
        ),
      ),
      'display' => array(
        'default' => array(
          'label' => 'hidden',
          'type' => 'local__contact_formatter',
          'settings' => array(),
        ),
      ),
    );
  }

  // DBXREF
  $dbxref_table = $table_name . '_dbxref';
  if (chado_table_exists($dbxref_table)) {
    $field_name = 'sbo__database_cross_reference';
    $schema = chado_get_schema($dbxref_table);
    $pkey = $schema['primary key'][0];
    $info[$field_name] =  array(
      'field_name' =>  $field_name,
      'entity_type' => $entity_type,
      'bundle' => $bundle->name,
      'label' => 'Cross Reference',
      'description' => 'The IDs where this record may be available in other external online databases.',
      'required' => FALSE,
      'settings' => array(
        'auto_attach' => FALSE,
        'chado_table' => $dbxref_table,
        'chado_column' => $pkey,
        'base_table' => $table_name,
        'term_vocabulary' => 'SBO',
        'term_name' => 'Database Cross Reference',
        'term_accession' => '0000554',
      ),
      'widget' => array(
        'type' => 'sbo__database_cross_reference_widget',
        'settings' => array(
          'display_label' => 1,
        ),
      ),
      'display' => array(
        'default' => array(
          'label' => 'hidden',
          'type' => 'sbo__database_cross_reference_formatter',
          'settings' => array(),
        ),
      ),
    );
  }

  // EXPRESSION
  // TODO: this should only show up on gene or mRNA and the GO must be
  // laoded or this field will crash things.
//   $expression_table = $table_name . '_expression';
//   if (chado_table_exists($expression_table)) {
//     $field_name = 'go__gene_expression';
//     $schema = chado_get_schema($expression_table);
//     $pkey = $schema['primary key'][0];
//     $info[$field_name] = array(
//       'field_name' => $field_name,
//       'entity_type' => $entity_type,
//       'bundle' => $bundle->name,
//       'label' => 'Gene expression',
//       'description' => 'Information about the expression of this record.',
//       'required' => FALSE,
//       'settings' => array(
//         'auto_attach' => FALSE,
//         'chado_table' => $expression_table,
//         'chado_column' => $pkey,
//         'base_table' => $table_name,
//       ),
//       'widget' => array(
//         'type' => 'go__gene_expression_widget',
//         'settings' => array(
//           'display_label' => 1,
//         ),
//       ),
//       'display' => array(
//         'default' => array(
//           'label' => 'above',
//           'type' => 'go__gene_expression_formatter',
//           'settings' => array(),
//         ),
//       ),
//     );
//   }

  // FEATURELOC
  if ($table_name == 'feature') {
    $field_name = 'data__sequence_coordinates';
    $schema = chado_get_schema('featureloc');
    $pkey = $schema['primary key'][0];
    $info[$field_name] = array(
      'field_name' => $field_name,
      'entity_type' => $entity_type,
      'bundle' => $bundle->name,
      'label' => 'Sequence Coordinates',
      'description' => 'The locations on other genomic sequences where this
        record has been aligned.',
      'required' => FALSE,
      'settings' => array(
        'auto_attach' => FALSE,
        'chado_table' => 'featureloc',
        'chado_column' => $pkey,
        'base_table' => 'feature',
      ),
      'widget' => array(
        'type' => 'data__sequence_coordinates_widget',
        'settings' => array(
          'display_label' => 1,
        ),
      ),
      'display' => array(
        'default' => array(
          'label' => 'hidden',
          'type' => 'data__sequence_coordinates_formatter',
          'settings' => array(),
        ),
      ),
    );
  }

  // FEATUREPOS
  if ($table_name == 'feature') {
    $field_name = 'ogi__location_on_map';
    $schema = chado_get_schema('featurepos');
    $pkey = $schema['primary key'][0];
    $info[$field_name] = array(
      'field_name' => $field_name,
      'entity_type' => $entity_type,
      'bundle' => $bundle->name,
      'label' => 'Location on Map',
      'description' => 'The positions on a genetic map.',
      'required' => FALSE,
      'settings' => array(
        'auto_attach' => FALSE,
        'chado_table' => 'featurepos',
        'chado_column' => $pkey,
        'base_table' => 'feature',
      ),
      'widget' => array(
        'type' => 'ogi__location_on_map_widget',
        'settings' => array(
          'display_label' => 1,
        ),
      ),
      'display' => array(
        'default' => array(
          'label' => 'hidden',
          'type' => 'ogi__location_on_map_formatter',
          'settings' => array(),
        ),
      ),
    );
  }

//   // GENOTYPE
//   $genotype_table = $table_name . '_genotype';
//   if (chado_table_exists($genotype_table)) {
//     $field_name = 'so__genotype';
//     $schema = chado_get_schema($genotype_table);
//     $pkey = $schema['primary key'][0];
//     $info[$field_name] = array(
//       'field_name' => $field_name,
//       'entity_type' => $entity_type,
//       'bundle' => $bundle->name,
//       'label' => 'Genotype',
//       'description' => 'The genotypes associated with this record.',
//       'required' => FALSE,
//       'settings' => array(
//         'auto_attach' => FALSE,
//         'chado_table' => $genotype_table,
//         'chado_column' => $pkey,
//         'base_table' => $table_name,
//       ),
//       'widget' => array(
//         'type' => 'so__genotype_widget',
//         'settings' => array(
//           'display_label' => 1,
//         ),
//       ),
//       'display' => array(
//         'default' => array(
//           'label' => 'hidden',
//           'type' => 'so__genotype_formatter',
//           'settings' => array(),
//         ),
//       ),
//     );
//   }

//   // PHENOTYPE
//   $phenotype_table = $table_name . '_phenotype';
//   if (chado_table_exists($phenotype_table)) {
//     $field_name = 'sbo__phenotype';
//     $schema = chado_get_schema($phenotype_table);
//     $pkey = $schema['primary key'][0];
//     $info[$field_name] = array(
//       'field_name' => $field_name,
//       'entity_type' => $entity_type,
//       'bundle' => $bundle->name,
//       'label' => 'Phenotype',
//       'description' => 'The phenotypes associated with this record.',
//       'required' => FALSE,
//       'settings' => array(
//         'auto_attach' => FALSE,
//         'chado_table' => $phenotype_table,
//         'chado_column' => $pkey,
//         'base_table' => $table_name,
//       ),
//       'widget' => array(
//         'type' => 'sbo__phenotype_widget',
//         'settings' => array(
//           'display_label' => 1,
//         ),
//       ),
//       'display' => array(
//         'default' => array(
//           'label' => 'hidden',
//           'type' => 'sbo__phenotype_formatter',
//           'settings' => array(),
//         ),
//       ),
//     );
//   }

  // PROPERTIES
  $prop_table = $table_name . 'prop';
  if (chado_table_exists($prop_table)) {
     $tschema = chado_get_schema($table_name);
     $schema = chado_get_schema($prop_table);
     $tpkey = $tschema['primary key'][0];
     $pkey = $schema['primary key'][0];

     // Property tables can be a bit tricky because not all property types
     // in the prop table are appropriate for each type of data.  Also som
     // bundle types are resolved via a property.  So, we have to distinguish
     // between these two cases.
     $sql = '';
     $args = array();

     // First, is this the case where all of the records in the table are
     // of this type?  If so, then all properties apply
     if (!$type_column) {
        $sql = 'SELECT DISTINCT type_id FROM {' . $prop_table . '}';
        $props = chado_query($sql, $args);
     }
     // Second, if this is the case where a content type is uniquely identified
     // by a type_id value in the base table, then only properties associated
     // with that type ID should be used.
     else if ($type_column and !$type_table) {
      $sql = "
        SELECT DISTINCT P.type_id
        FROM {" . $prop_table . "} P
          INNER JOIN {" . $table_name . "} T on T.$tpkey = P.$tpkey
        WHERE T.$type_column = :cvterm_id
      ";
      $args[':cvterm_id'] = $cvterm_id;
      $props = chado_query($sql, $args);
     }
     // Third, if this is the case where a content type is uniquely identified
     // via a term/value pair in the prop table.
     else if ($type_column and $type_table == $prop_table and !empty($type_value)) {
       $sql = "
        SELECT DISTINCT P2.type_id
        FROM {" . $prop_table . "} P1
          INNER JOIN {" . $table_name . "} T on T.$tpkey = P1.$tpkey
          INNER JOIN {" . $prop_table . "} P2 on T.$tpkey = P2.$tpkey
        WHERE P1.$type_column = :cvterm_id AND P1.value = :prop_value AND
          P2.type_id != P1.type_id
       ";
       $args[':cvterm_id'] = $cvterm_id;
       $args[':prop_value'] = $type_value;
       $props = chado_query($sql, $args);
     }
     // Fourth, if this is the case where the content type is uinquely identifed
     // via another table (e.g. cvterm linking table) and not this prop table.
     else if ($type_column and $type_table != $prop_table and empty($type_value)) {
       $sql = "
         SELECT DISTINCT P.type_id
         FROM {" . $prop_table . "} P
           INNER JOIN {" . $table_name . "} T on T.$tpkey = P.$tpkey
           INNER JOIN {" . $type_table . "} TT on TT.$tpkey = T.$tpkey
         WHERE TT.$type_column = :cvterm_id
       ";
       $args[':cvterm_id'] = $cvterm_id;
       $props = chado_query($sql, $args);
     }
     else {
       // Do nothing;
     }

     if ($props) {
       while ($prop = $props->fetchObject()) {

         $term = chado_generate_var('cvterm', array('cvterm_id' => $prop->type_id));
         $term = chado_expand_var($term, 'field', 'cvterm.definition');

         // Skip the Publiation Type property for pubs as this is
         // already handled by the pub.type_id field.
         if ($term->name == 'Publication Type' and $term->cv_id->name == 'tripal_pub') {
           continue;
         }

         // The tripal_analysis_KEGG, tripal_analysis_blast, and
         // tripal_analysis_interpro modules store results in the analysisprop
         // table which is probably not the best place, but we don't want to
         // create a ton of fields for this.
         if ($prop_table == 'analysisprop' and
             ($term->dbxref_id->db_id->name == 'KEGG_BRITE' or
              $term->dbxref_id->db_id->name == 'tripal')) {
           continue;
         }

         $field_name = strtolower(preg_replace('/[^\w]/','_', $term->dbxref_id->db_id->name . '__' . $term->name));
         // The field name can only be 32 chars, but if our name is longer we need
         // to add some random chars to ensure we don't have naming conflicts
         // with other terms (e.g. mitochondrial_genetic_code and
         // mitochondrial_genetic_code_name)
         if (strlen($field_name) >= 32) {
           $field_name = substr($field_name, 0, 20) . '_' . $term->cvterm_id;
         }
         $info[$field_name] = array(
           'field_name' => $field_name,
           'entity_type' => $entity_type,
           'bundle' => $bundle->name,
           'label' => ucwords(preg_replace('/_/', ' ', $term->name)),
           'description' => $term->definition,
           'required' => FALSE,
           'settings' => array(
             'auto_attach' => TRUE,
             'term_vocabulary' => $term->dbxref_id->db_id->name,
             'term_accession' => $term->dbxref_id->accession,
             'term_name' => $term->name,
             'base_table' => $table_name,
             'chado_table' => $prop_table,
             'chado_column' => $pkey,
           ),
           'widget' => array(
             'type' => 'chado_linker__prop_widget',
             'settings' => array(
               'display_label' => 1,
             ),
           ),
           'display' => array(
             'default' => array(
               'label' => 'hidden',
               'type' => 'chado_linker__prop_formatter',
               'settings' => array(),
             ),
           ),
         );

         // Make some customizations to some fields
         if ($term->name == 'Citation' and $term->cv_id->name == 'tripal_pub') {
           $info[$field_name]['required'] = TRUE;
           $info[$field_name]['description'] = t('All publications must have a unique citation.
            Please enter the full citation for this publication.  For PubMed style citations list
            the last name of the author followed by initials. Each author should be separated by a comma. Next comes
            the title, followed by the series title (e.g. journal name), publication date (4 digit year, 3 character Month, day), volume, issue and page numbers. You may also use HTML to provide a link in the citation.
            Below is an example: <pre>Medeiros PM, Ladio AH, Santos AM, Albuquerque UP. <a href="http://www.ncbi.nlm.nih.gov/pubmed/23462414" target="_blank">Does the selection of medicinal plants by Brazilian local populations
              suffer taxonomic influence?</a> J Ethnopharmacol. 2013 Apr 19; 146(3):842-52.</pre>');
           $info[$field_name]['settings']['rows'] = 3;
         }
         if ($term->name == 'Abstract' and $term->cv_id->name == 'tripal_pub') {
           $info[$field_name]['settings']['rows'] = 5;
         }
       }
     }
   }

  // CVTERMS
  $term_table = $table_name . '_cvterm';
  if (chado_table_exists($term_table)) {
    $schema = chado_get_schema($term_table);
    $pkey = $schema['primary key'][0];
    $lkey = key($schema['foreign keys'][$table_name]['columns']);
    $rkey = $schema['foreign keys'][$table_name]['columns'][$lkey];

    $field_name = 'sio__annotation';
    $info[$field_name] = array(
      'field_name' => $field_name,
      'entity_type' => $entity_type,
      'bundle' => $bundle->name,
      'label' => 'Annotations',
      'description' => 'Annotations that are associated with this record.',
      'required' => FALSE,
      'settings' => array(
        'auto_attach' => FALSE,
        'chado_table' => $term_table,
        'chado_column' => $pkey,
        'base_table' => $table_name,
        'term_vocabulary' => 'SIO',
        'term_name' => 'annotation',
        'term_accession' => '001166',
      ),
      'widget' => array(
        'type' => 'sio__annotation_widget',
        'settings' => array(
          'display_label' => 1,
        ),
      ),
      'display' => array(
        'default' => array(
          'label' => 'hidden',
          'type' => 'sio__annotation_formatter',
          'settings' => array(),
        ),
      ),
    );
  }

  // PUBLICATIONS
  $pub_table = $table_name . '_pub';
  if (chado_table_exists($pub_table)) {
    $field_name = 'schema__publication';
    $schema = chado_get_schema($pub_table);
    $pkey = $schema['primary key'][0];
    $info[$field_name] = array(
      'field_name' => $field_name,
      'entity_type' => $entity_type,
      'bundle' => $bundle->name,
      'label' => 'Publication',
      'description' => 'This record has been referenced or is sourced from these publications.',
      'required' => FALSE,
      'settings' => array(
        'auto_attach' => FALSE,
        'chado_table' => $pub_table,
        'chado_column' => $pkey,
        'base_table' => $table_name,
        'term_accession' => 'publication',
        'term_vocabulary' => 'schema',
        'term_name' => 'publication',
      ),
      'widget' => array(
        'type' => 'schema__publication_widget',
        'settings' => array(
          'display_label' => 1,
        ),
      ),
      'display' => array(
        'default' => array(
          'label' => 'hidden',
          'type' => 'schema__publication_formatter',
          'settings' => array(),
        ),
      ),
    );
  }

  // PUBLICATIONS (in reverse)
  // We want to be able to show all of the content that a publication links
  // to. The sio__references field does that.
  if ($table_name == 'pub') {
    $field_name = 'sio__references';
    $schema = chado_get_schema($table_name);
    $pkey = $schema['primary key'][0];
    $info[$field_name] = array(
      'field_name' => $field_name,
      'entity_type' => $entity_type,
      'bundle' => $bundle->name,
      'label' => 'References',
      'description' => 'Records that are referred to by the publication.',
      'required' => FALSE,
      'settings' => array(
        'auto_attach' => FALSE,
        'chado_table' => $table_name,
        'chado_column' => $pkey,
        'base_table' => $table_name,
      ),
      'widget' => array(
        'type' => 'sio__references_widget',
        'settings' => array(
          'display_label' => 1,
        ),
      ),
      'display' => array(
        'default' => array(
          'label' => 'hidden',
          'type' => 'sio__references_formatter',
          'settings' => array(),
        ),
      ),
    );
  }

  // RELATIONSHIPS
  // If the linker table does not exists then we don't want to add attach.
  $rel_table = $table_name . '_relationship';
  if (chado_table_exists($rel_table)) {
    $field_name = 'sbo__relationship';
    $schema = chado_get_schema($rel_table);
    $pkey = $schema['primary key'][0];
    $info[$field_name] = array(
      'field_name' => $field_name,
      'entity_type' => $entity_type,
      'bundle' => $bundle->name,
      'label' => 'Relationship',
      'description' => 'Other records with relationships to this record.',
      'required' => FALSE,
      'settings' => array(
        'auto_attach' => FALSE,
        'chado_table' => $rel_table,
        'chado_column' => $pkey,
        'base_table' => $table_name,
        'term_vocabulary' => 'SBO',
        'term_name' => 'Relationship',
        'term_accession' => '0000374',
      ),
      'widget' => array(
        'type' => 'sbo__relationship_widget',
        'settings' => array(
          'display_label' => 1,
        ),
      ),
      'display' => array(
        'default' => array(
          'label' => 'hidden',
          'type' => 'sbo__relationship_formatter',
          'settings' => array(),
        ),
      ),
    );
  }

  // SYNONYMS
  $syn_table = $table_name . '_synonym';
  if (chado_table_exists($syn_table)) {
    $field_name = 'schema__alternate_name';
    $schema = chado_get_schema($syn_table);
    $pkey = $schema['primary key'][0];
    $info[$field_name] = array(
      'field_name' => $field_name,
      'entity_type' => $entity_type,
      'bundle' => $bundle->name,
      'label' => 'Synonyms',
      'description' => 'Alternate names, aliases or synonyms for this record.',
      'required' => FALSE,
      'settings' => array(
        'auto_attach' => FALSE,
        'chado_table' => $syn_table,
        'chado_column' => $pkey,
        'base_table' => $table_name,
      ),
      'widget' => array(
        'type' => 'schema__alternate_name_widget',
        'settings' => array(
          'display_label' => 1,
        ),
      ),
      'display' => array(
        'default' => array(
          'label' => 'hidden',
          'type' => 'schema__alternate_name_formatter',
          'settings' => array(),
        ),
      ),
    );
  }

}

/**
 * Implements hook_bundle_create_user_field().
 *
 * A priviledged user has the ability to add new fields to the bundle. The
 * chado_linker__prop and chado_linker__cvterm fields are allowed to be
 * added dynamically by the user.  But, Drupal doesn't know how to deal with
 * it, so this function is called for any field attached to a TripalEntity
 * bundle type. Any fields whose TripalField::$module argument is set to
 * 'tripal_chado' and that can be added dynamically will result in a call
 * to this function.
 */
function tripal_chado_bundle_create_user_field($new_field, $bundle) {

  // Get the table this bundle is mapped to.
  $term = tripal_load_term_entity(array('term_id' => $bundle->term_id));
  $vocab = $term->vocab;
  $params = array(
    'vocabulary' => $vocab->vocabulary,
    'accession' => $term->accession,
  );
  $chado_table = $bundle->data_table;
  $chado_type_table = $bundle->type_linker_table;
  $chado_type_column = $bundle->type_column;
  $chado_type_id = $bundle->type_id;
  $chado_type_value = $bundle->type_value;

  // We allow site admins to add new chado_linker__prop fields to an entity.
  // This function will allow us to properly add them.  But at this point we
  // don't know the controlled vocabulary term.  We'll have to use the
  // defaults and let the user set it using the interface.
  if ($new_field['type'] == 'chado_linker__prop') {
    $table_name = $chado_table . 'prop';

    if (chado_table_exists($table_name)) {
      $schema = chado_get_schema($table_name);
      $pkey = $schema['primary key'][0];
      $field_name = $new_field['field_name'];
      $field_type = 'chado_linker__prop';

      // First add the field.
      field_create_field(array(
        'field_name' => $field_name,
        'type' => $field_type,
        'cardinality' => FIELD_CARDINALITY_UNLIMITED,
        'locked' => FALSE,
        'storage' => array(
          'type' => 'field_chado_storage',
        ),
      ));

      // Now add the instance
      field_create_instance(array(
        'field_name' => $field_name,
        'entity_type' => 'TripalEntity',
        'bundle' => $bundle->name,
        'label' => $new_field['label'],
        'description' => '',
        'required' => FALSE,
        'settings' => array(
          'auto_attach' => TRUE,
          'base_table' => $chado_table,
          'chado_table' => $table_name,
          'chado_column' => $pkey,
          'term_vocabulary' => '',
          'term_accession' => '',
          'term_name' => ''
        ),
        'widget' => array(
          'type' => 'chado_linker__prop_widget',
          'settings' => array(
            'display_label' => 1,
          ),
        ),
        'display' => array(
          'default' => array(
            'label' => 'inline',
            'type' => 'chado_linker__prop_formatter',
            'settings' => array(),
          ),
        ),
      ));
    }
    else {
      drupal_set_message('Cannot add a property field to this entity. Chado does not support properties for this data type.', 'error');
    }
  }

  // We allow site admins to add new chado_linker__cvterm fields to an entity.
  // This function will allow us to properly add them.  But at this point we
  // don't know the controlled vocabulary term.  We'll have to use the
  // defaults and let the user set it using the interface.

  if ($new_field['type'] == 'chado_linker__cvterm') {
    $table_name = $chado_table . '_cvterm';

    if (chado_table_exists($table_name)) {
      $schema = chado_get_schema($table_name);
      $pkey = $schema['primary key'][0];
      $field_name = $new_field['field_name'];
      $field_type = 'chado_linker__cvterm';

      // First add the field.
      field_create_field(array(
        'field_name' => $field_name,
        'type' => $field_type,
        'cardinality' => FIELD_CARDINALITY_UNLIMITED,
        'locked' => FALSE,
        'storage' => array(
          'type' => 'field_chado_storage',
        ),
        'settings' => array(
          'base_table' => $chado_table,
          'chado_table' => $table_name,
          'chado_column' => $pkey,
        ),
      ));

      // Now add the instance
      field_create_instance(array(
        'field_name' => $field_name,
        'entity_type' => 'TripalEntity',
        'bundle' => $bundle->name,
        'label' => $new_field['label'],
        'description' => '',
        'required' => FALSE,
        'settings' => array(
          'auto_attach' => TRUE,
        ),
        'widget' => array(
          'type' => 'chado_linker__cvterm_widget',
          'settings' => array(
            'display_label' => 1,
          ),
        ),
        'display' => array(
          'default' => array(
            'label' => 'above',
            'type' => 'chado_linker__cvterm_formatter',
            'settings' => array(),
          ),
        ),
      ));
    }
    else {
      drupal_set_message('Cannot add a property field to this entity. Chado does not support annotations for this data type.', 'error');
    }
  }
}


/**
 * Allows for altering of a field's instance setting form.
 *
 * This appears to be a Drupal hook but is actually a custom function created
 * by this module. It is called by the tripal_form_alter() function of this
 * module.
 *
 * Here we put additional form elements for any field, regardless if it is
 * a tripalField or not.
 *
 * @param $form
 *   The form array.  Alterations to the form can be made within this array.
 * @param $form_state
 *   The form state array.
 */
function tripal_chado_field_instance_settings_form_alter(&$form, $form_state) {
  global $language;
  $field = $form['#field'];
  $instance = $form['#instance'];

  $base_table = array_key_exists('base_table', $instance['settings']) ? $instance['settings']['base_table'] : '';
  $chado_table = array_key_exists('chado_table', $instance['settings']) ? $instance['settings']['chado_table'] : '';
  $chado_column = array_key_exists('chado_column', $instance['settings']) ? $instance['settings']['chado_column'] : '';


  if ($chado_table) {
    // Construct a table for the vocabulary information.
    $headers = array();
    $rows = array();
    $rows[] = array(
      array(
        'data' => 'Base Table',
        'header' => TRUE,
        'width' => '20%',
      ),
      $base_table
    );
    $rows[] = array(
      array(
        'data' => 'Record Table',
        'header' => TRUE,
        'width' => '20%',
      ),
      $chado_table
    );
    $rows[] = array(
      array(
        'data' => 'ID Column',
        'header' => TRUE,
        'width' => '20%',
      ),
      $chado_column
    );
    $table = array(
      'header' => $headers,
      'rows' => $rows,
      'attributes' => array(
      ),
      'sticky' => FALSE,
      'caption' => '',
      'colgroups' => array(),
      'empty' => '',
    );

    $form['chado_mapping'] = array(
      '#type' => 'fieldset',
      '#title' => 'Chado Mapping',
      '#description' => t('This field maps to data in Chado to the following table:'),
    );
    $form['chado_mapping']['details'] = array(
      '#type' => 'item',
      '#markup' => theme_table($table),
    );
  }
}

/**
 * Implements hook_form_FROM_ID_alter()
 */
function tripal_chado_form_tripalbundle_form_alter(&$form, $form_state) {
  global $language;
  $bundle = $form['#bundle'];

  $term = entity_load('TripalTerm', array('id' => $bundle->term_id));
  $term = reset($term);
  $vocab = $term->vocab;
  $params = array(
    'vocabulary' => $vocab->vocabulary,
    'accession' => $term->accession,
  );
  $chado_table = $bundle->data_table;
  $chado_column = $bundle->type_column;
  $chado_type_table = $bundle->type_linker_table;
  $chado_type_id = $bundle->type_id;
  $chado_type_value = $bundle->type_value;

  // Construct a table for the vocabulary information.
  $headers = array();
  $rows = array();
  $rows[] = array(
    array(
      'data' => 'Chado Table',
      'header' => TRUE,
      'width' => '20%',
    ),
    $chado_table
  );
  if ($chado_column) {
    $rows[] = array(
      array(
        'data' => 'Type Column',
        'header' => TRUE,
        'width' => '20%',
      ),
      $chado_column
    );
  }
  if ($chado_type_table) {
    $rows[] = array(
      array(
        'data' => 'Association Table',
        'header' => TRUE,
        'width' => '20%',
      ),
      $chado_type_table
    );
  }
  if ($chado_type_table and $chado_type_id) {
    $rows[] = array(
      array(
        'data' => 'CVTerm Table ID',
        'header' => TRUE,
        'width' => '20%',
      ),
      $chado_type_id
    );
  }
  if ($chado_type_value) {
    $rows[] = array(
      array(
        'data' => 'Property Value',
        'header' => TRUE,
        'width' => '20%',
      ),
      $chado_type_value
    );
  }
  $table = array(
    'header' => $headers,
    'rows' => $rows,
    'attributes' => array(
    ),
    'sticky' => FALSE,
    'caption' => '',
    'colgroups' => array(),
    'empty' => '',
  );

  $form['chado_mapping'] = array(
    '#type' => 'item',
    '#title' => 'Chado Mapping',
    '#markup' => theme_table($table),
    '#description' => t('This content type maps to the table in Chado
        listed above.  Chado allows multiple data types to be housed
        in a single table. Therefore, the column that is used to
        differentiate between data types is also listed above.'),
    '#weight' => 0,
  );
}

/**
 * Implements hook_field_views_data_alter();
 */
function tripal_chado_field_views_data_alter(&$result, $field, $module) {

  // This module creates the data__image field for managing images on
  // bio_data content types. But we want it to render correctly
  // so we need to set some handlers.
  if ($field['field_name'] == 'data__image') {
    foreach ($result as $key => $fields) {
      // It's not clear how to identify our bundle types, but they do have
      // a double underscore in their name to separate the vocabulary from
      // the accession, so we'll use that to find them.
      if (preg_match('/__/', $key)) {
        $result[$key]['data__image']['field']['handler'] = 'tripal_views_handler_field_image';
      }
    }
  }
}<|MERGE_RESOLUTION|>--- conflicted
+++ resolved
@@ -554,9 +554,7 @@
       ),
     );
   } 
-<<<<<<< HEAD
-=======
-  
+
   // Analysis Id
   if (array_key_exists('analysis_id', $schema['fields'])) {
     $field_name = 'operation__analysis';
@@ -571,8 +569,6 @@
       ),
     );
   }
-
->>>>>>> 44ba26f4
 }
 
 /**
@@ -866,12 +862,7 @@
   tripal_chado_bundle_instances_info_base($info, $entity_type, $bundle, $details);
   tripal_chado_bundle_instances_info_custom($info, $entity_type, $bundle, $details);
   tripal_chado_bundle_instances_info_linker($info, $entity_type, $bundle, $details);
-<<<<<<< HEAD
-=======
-
-  // dpm($info);
-
->>>>>>> 44ba26f4
+
   return $info;
 
 }
@@ -1576,12 +1567,8 @@
   if (array_key_exists('dbxref_id', $schema['fields'])) {
     $field_name = 'data__accession';
     $required = FALSE;
-<<<<<<< HEAD
-    if ($table == 'phylotree') {
-=======
     if (array_key_exists('not null', $schema['fields']['dbxref_id']) and
         $schema['fields']['dbxref_id']['not null']) {
->>>>>>> 44ba26f4
       $required = TRUE;
     }
     $info[$field_name] = array(
