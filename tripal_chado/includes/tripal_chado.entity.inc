<?php


/**
 * Implements hook_entity_create().
 *
 * This hook is called when brand new entities are created, but
 * they are not loaded so the hook_entity_load() is not yet called.
 */
function tripal_chado_entity_create(&$entity, $type) {
  if ($type == 'TripalEntity') {

    // Set some defaults on vars needed by this module.
    $entity->chado_table = NULL;
    $entity->chado_column = NULL;
    $entity->chado_record = NULL;
    $entity->chado_record_id = NULL;

    // Add in the Chado table information for this entity type.
    $bundle = tripal_load_bundle_entity($entity->bundle);
    $chado_table = tripal_get_bundle_variable('chado_table', $bundle->id);
    $chado_column = tripal_get_bundle_variable('chado_column', $bundle->id);
    if ($chado_table) {
      $entity->chado_table = $chado_table;
      $entity->chado_column = $chado_column;
    }
  }
}
/**
 * Implements hook_entity_presave().
 */
function tripal_chado_entity_presave($entity, $type) { }

/**
 * Implements hook_entity_postsave().
 */
<<<<<<< HEAD
function tripal_chado_entity_postsave($entity, $type) { }
=======
function tripal_chado_entity_postsave($entity, $type) {

  if ($type == 'TripalEntity') {
    // Set the title for this entity.
    // This needs to be done post save because it uses the saved data and a format.
    $ec = new TripalEntityController($entity->type);
    $ec->setTitle($entity);
  }

}
>>>>>>> ab1e0eeb

/**
 * Implements hook_entity_load().
 */
function tripal_chado_entity_load($entities, $type) {
  if ($type == 'TripalEntity') {
    foreach ($entities as $entity) {

      // We want to add in the record ID to the entity.
      if (property_exists($entity, 'id')) {

        // Set some defaults on vars needed by this module.
        $entity->chado_table = NULL;
        $entity->chado_column = NULL;
        $entity->chado_record = NULL;
        $entity->chado_record_id = NULL;

        // Add in the Chado table information for this entity type.
        $bundle = tripal_load_bundle_entity($entity->bundle);
        $chado_table = tripal_get_bundle_variable('chado_table', $bundle->id);
        $chado_column = tripal_get_bundle_variable('chado_column', $bundle->id);
        if ($chado_table) {
          $entity->chado_table = $chado_table;
          $entity->chado_column = $chado_column;
        }

        $chado_entity = db_select('chado_entity' ,'ce')
          ->fields('ce')
          ->condition('ce.entity_id', $entity->id)
          ->execute()
          ->fetchObject();
        $schema = chado_get_schema($chado_table);
        $record = chado_generate_var($chado_table, array($schema['primary key'][0] => $chado_entity->record_id));
        $entity->chado_record = $record;
        $entity->chado_record_id = $chado_entity->record_id;
      }
    }
  }
}

/**
 * Implements hook_field_attach_form().
 */
function tripal_chado_field_attach_form($entity_type, $entity, &$form, &$form_state, $langcode) {

}

/**
 *
 * Implements hook_entity_insert().
 */
<<<<<<< HEAD
function tripal_chado_entity_insert($entity, $type) { }
=======
function tripal_chado_entity_insert($entity, $type) {

}
>>>>>>> ab1e0eeb

/**
 *
 * Implements hook_entity_update().
 */
function tripal_chado_entity_update($entity, $type) { }

/**
 *
 * Implements hook_entity_delete().
 */
function tripal_chaddo_entity_delete($entity, $type) {
  $record = db_select('chado_entity', 'ce')
    ->fields('ce', array('chado_entity_id', 'data_table', 'record_id'))
    ->condition('entity_id', $entity->id)
    ->execute()
    ->fetchObject();

  if ($record && property_exists($record, 'chado_entity_id')) {
    // Delete the corresponding record in Chado
    $table = $record->data_table;
    $record_id = $record->record_id;
    chado_delete_record($table, array($table . '_id' => $record_id));

    //Delete the record in the public.chado_entity table
    $sql = "DELETE FROM {chado_entity} WHERE chado_entity_id = :id";
    db_query($sql, array(':id' => $record->chado_entity_id));
  }
}


/**
 * Determines whether the given user has access to a tripal data entity.
 *
 * TODO: I'm not sure this function should be at this level. I think all
 * access controls should be handled by the tripal_entity module and that
 * storage backends should just attach data as requested.
 *
 * @param $op
 *   The operation being performed. One of 'view', 'update', 'create', 'delete'
 *   or just 'edit' (being the same as 'create' or 'update').
 * @param $entity
 *   Optionally a tripal data entity or a tripal data type to check access for.
 *   If nothing is given, access for all types is determined.
 * @param $account
 *   The user to check for. Leave it to NULL to check for the global user.
 * @return boolean
 *   Whether access is allowed or not.
 */
function tripal_chado_entity_access($op, $entity = NULL, $account = NULL) {
  if (user_access('administer tripal data', $account)) {
    return TRUE;
  }
  if (isset($entity) && $type_name = $entity->type) {
    $op = ($op == 'view') ? 'view' : 'edit';
    if (user_access("$op any $type_name data", $account)) {
      return TRUE;
    }
  }
  return FALSE;
}<|MERGE_RESOLUTION|>--- conflicted
+++ resolved
@@ -34,20 +34,7 @@
 /**
  * Implements hook_entity_postsave().
  */
-<<<<<<< HEAD
 function tripal_chado_entity_postsave($entity, $type) { }
-=======
-function tripal_chado_entity_postsave($entity, $type) {
-
-  if ($type == 'TripalEntity') {
-    // Set the title for this entity.
-    // This needs to be done post save because it uses the saved data and a format.
-    $ec = new TripalEntityController($entity->type);
-    $ec->setTitle($entity);
-  }
-
-}
->>>>>>> ab1e0eeb
 
 /**
  * Implements hook_entity_load().
@@ -91,21 +78,13 @@
 /**
  * Implements hook_field_attach_form().
  */
-function tripal_chado_field_attach_form($entity_type, $entity, &$form, &$form_state, $langcode) {
-
-}
+function tripal_chado_field_attach_form($entity_type, $entity, &$form, &$form_state, $langcode) { }
 
 /**
  *
  * Implements hook_entity_insert().
  */
-<<<<<<< HEAD
 function tripal_chado_entity_insert($entity, $type) { }
-=======
-function tripal_chado_entity_insert($entity, $type) {
-
-}
->>>>>>> ab1e0eeb
 
 /**
  *
@@ -135,7 +114,6 @@
     db_query($sql, array(':id' => $record->chado_entity_id));
   }
 }
-
 
 /**
  * Determines whether the given user has access to a tripal data entity.
