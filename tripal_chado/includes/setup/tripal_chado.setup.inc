<?php
/**
 * @file
 * Functions to install chado schema through Drupal
 */

/**
 * Prepares Chado for Tripal use
 */
function tripal_chado_prepare_form($form, $form_state) {
  $form = array();

  if (variable_get('tripal_chado_is_prepared') == TRUE) {
    drupal_set_message('Your site is prepared.');
  }
  $form['instructions'] = array(
    '#type' => 'item',
    '#title' => 'Prepare Drupal for Chado.',
    '#description' => t("Before a Drupal site can use Chado (via Tripal), both
        Chado and Drupal must be prepared a bit more.  Tripal will add some new
        materialized views, custom tables and controlled vocabularies to Chado.
        It will also add some management tables to Drupal and add some default
        content types for biological and ancillary data."),
  );

  $form['prepare-button'] = array(
    '#type' => 'submit',
    '#value' => t('Prepare this site'),
    '#name' => 'prepare-chado',
  );
  return $form;
}

/**
 * Submit function for the tripal_chado_prepare_form().
 *
 * @param $form
 * @param $form_state
 */
function tripal_chado_prepare_form_submit($form, $form_state) {
   if ($form_state['clicked_button']['#name'] == "prepare-chado") {
     global $user;
     $args = array();
     $includes = array(
        module_load_include('inc', 'tripal_chado', 'includes/setup/tripal_chado.setup'),
     );
     tripal_add_job('Prepare Chado', 'tripal_chado',
       'tripal_chado_prepare_chado', $args,
       $user->uid, 10, $includes);
   }
}

/**
 * Submit function for the tripal_chado_prepare_form().
 *
 * @param $form
 * @param $form_state
 */
function tripal_chado_prepare_drush_submit() {
  $args = array();
  $includes = array(
    module_load_include('inc', 'tripal_chado', 'includes/setup/tripal_chado.setup'),
  );
  tripal_add_job('Prepare Chado', 'tripal_chado',
    'tripal_chado_prepare_chado', $args,
    1, 10, $includes);

}

/**
 *
 */
function tripal_chado_load_ontologies() {

  // Insert commonly used ontologies into the tables.
  $ontologies = array(
    array(
      'name' => 'Relationship Ontology (legacy)',
      'path' => '{tripal_chado}/files/legacy_ro.obo',
      'auto_load' => FALSE,
      'cv_name' => 'ro',
      'db_name' => 'RO',
    ),
    array(
      'name' => 'Gene Ontology',
      'path' => 'http://purl.obolibrary.org/obo/go.obo',
      'auto_load' => FALSE,
      'cv_name' => 'cellualar_component',
      'db_name' => 'GO',
    ),
    array(
      'name' => 'Taxonomic Rank',
      'path' => 'http://purl.obolibrary.org/obo/taxrank.obo',
      'auto_load' => TRUE,
      'cv_name' => 'taxonomic_rank',
      'db_name' => 'TAXRANK'
    ),
    array(
      'name' => 'Tripal Contact',
      'path' => '{tripal_chado}/files/tcontact.obo',
      'auto_load' => TRUE,
      'cv_name' => 'tripal_contact',
      'db_name' => 'TContact'
    ),
    array(
      'name' => 'Tripal Publication',
      'path' => '{tripal_chado}/files/tpub.obo',
      'auto_load' => TRUE,
      'cv_name' => 'tripal_pub',
      'db_name' => 'TPUB',
    ),
     array(
       'name' => 'Sequence Ontology',
       'path' => 'http://purl.obolibrary.org/obo/so.obo',
       'auto_load' => TRUE,
       'cv_name' => 'sequence',
       'db_name' => 'SO',
     ),

  );

  module_load_include('inc', 'tripal_chado', 'includes/TripalImporter/OBOImporter');
  for ($i = 0; $i < count($ontologies); $i++) {
    $obo_id = chado_insert_obo($ontologies[$i]['name'], $ontologies[$i]['path']);
    if ($ontologies[$i]['auto_load'] == TRUE) {
      // Only load ontologies that are not already in the cv table.
      $cv = chado_get_cv(array('name' => $ontologies[$i]['cv_name']));
      $db = chado_get_db(array('name' => $ontologies[$i]['db_name']));
      if (!$cv or !$db) {
        print "Loading ontology: " . $ontologies[$i]['name'] . " ($obo_id)...\n";
        $obo_importer = new OBOImporter();
        $obo_importer->create(array('obo_id' => $obo_id));
        $obo_importer->run();
        $obo_importer->postRun();
      }
      else {
        print "Ontology already loaded (skipping): " . $ontologies[$i]['name'] . "...\n";
      }
    }
  }
}
/**
 * Prepares Chado for use by Tripal.
 */
function tripal_chado_prepare_chado($job = NULL) {

  // Retrieve the job arguement in order to report progress.
  if (is_int($job)) {
    $job = new TripalJob();
    $job->load($job);
  }
  $report_progress = TRUE;
  if (!is_object($job)) {
    $report_progress = FALSE;
  }

  try {

    // We want to provide a set of commonly used entity types by default. This
    // way when a user first installs Tripal there are some commonly used
    // formats.
    module_load_include('inc', 'tripal', 'api/tripal.api');
    module_load_include('inc', 'tripal', 'includes/tripal.admin');
    module_load_include('inc', 'tripal_chado', 'includes/tripal_chado.semweb');

    // Get the effective version.  Pass true as second argument
    // to warn the user if the current version is not compatible.
    $version = chado_get_version(FALSE, FALSE);

    // We want to force the version of Chado to be set properly.
    $real_version = chado_get_version(TRUE);

    // Create custom tables depending on the Chado version installed.
    drush_print("Creating Tripal Materialized Views and Custom Tables...");
    $chado_version = chado_get_version();
    if ($chado_version == '1.1') {
      tripal_chado_add_v1_1_custom_tables();
      tripal_chado_add_vx_x_custom_tables();
    }
    if ($chado_version == '1.2') {
      tripal_chado_add_v1_2_custom_tables();
      tripal_chado_add_vx_x_custom_tables();
    }
    if ($chado_version == '1.3') {
      tripal_chado_add_vx_x_custom_tables();
      tripal_chado_fix_v1_3_custom_tables();
    }

    if ($report_progress) {
      $job->setProgress(5);
    }

    // Import commonly used ontologies if needed.
    drush_print("Loading Ontologies...");
    tripal_chado_load_ontologies();

    drush_print('Populating materialized view cv_root_mview...');
    $mview_id = chado_get_mview_id('cv_root_mview');
    chado_populate_mview($mview_id);

    if ($report_progress) {
      $job->setProgress(50);
    }

    // Populate the semantic web associations for Chado tables/fields.
    drush_print("Making semantic connections for Chado tables/fields...");
    tripal_chado_populate_chado_semweb_table();

    if ($report_progress) {
      $job->setProgress(60);
    }

    // Initialize the population of the chado_cvterm_mapping table.  This will
    // map existing data types already in Chado so that when users want to
    // add new content types it simplifies the form for them.
    drush_print("Map Chado Controlled vocabularies to Tripal Terms...");
    tripal_chado_map_cvterms();

    if ($report_progress) {
      $job->setProgress(70);
    }

    // Populate the mviews based on controlled vocabularies.
    drush_print('Populating materialized view db2cv_mview...');
    $mview_id = chado_get_mview_id('db2cv_mview');
    chado_populate_mview($mview_id);
    
    
    drush_print("Creating common Tripal Content Types...");
    drush_print("This may take awhile if you are upgrading a site that has lots of data...");
<<<<<<< HEAD
    tripal_chado_prepare_general_types();
    
=======

    // Create the 'Organism' entity type. This uses the obi:organism term.
    drush_print("Creating Organism...");
    $args = array(
      'vocabulary' => 'OBI',
      'accession' => '0100026',
      'term_name' => 'organism',
      'storage_args' => array(
        'data_table' => 'organism',
      )
    );
    $term = tripal_load_term_entity(array('vocabulary' => 'OBI', 'accession' => '0100026'));
    if ($term) {
      $bundle = tripal_load_bundle_entity(array('term_id' => $term->id));
    }
    if (!$term or !$bundle) {
      if (!tripal_create_bundle($args)) {
        $msg = 'Error Encountered creating "Organism" Tripal Content Type.';
        throw new Exception($msg);
      }
    }
>>>>>>> 213f35c5
    if ($report_progress) {
      $job->setProgress(90);
    }

<<<<<<< HEAD
    

   

    

    // Add the supported loaders
    variable_set('tripal_pub_supported_dbs', array('PMID', 'AGL'));

    // Set a variable to indicate the site is prepared.
    variable_set('tripal_chado_is_prepared', TRUE);
  }
  catch (Exception $e) {
    $job->logMessage($e);
    throw new Exception($e);
  }
}

/**
 * Creates the "General" category of content types.
 */
function tripal_chado_prepare_general_types() {
  
  //
  // Create the 'Organism' entity type. This uses the obi:organism term.
  //
  drush_print("Creating Organism...");
  $error = '';
  $args = array(
    'vocabulary' => 'OBI',
    'accession' => '0100026',
    'term_name' => 'organism',
    'storage_args' => array(
      'data_table' => 'organism',
    ),
    'category' => 'General'
  );
  $term = tripal_load_term_entity(array('vocabulary' => 'OBI', 'accession' => '0100026'));
  if ($term) {
    $bundle = tripal_load_bundle_entity(array('term_id' => $term->id));
  }
  if (!$term or !$bundle) {
    if (!tripal_create_bundle($args, $error)) {
      $msg = (isset($error['!message'])) ? $error['!message'] : 'Error Encountered creating "Organism" Tripal Content Type.';
      throw new Exception($msg);
    }
  }
  if ($report_progress) {
    $job->setProgress(74);
  }
  
  //
  // Create the 'Analysis' entity type. This uses the local:analysis term.
  //
  drush_print("Creating Analysis...");
  $error = '';
  $args = array(
    'vocabulary' => 'operation',
    'accession' => '2945',
    'term_name' => 'Analysis',
    'storage_args' => array(
      'data_table' => 'analysis',
    ),
    'category' => 'General'
  );
  $term = tripal_load_term_entity(array('vocabulary' => 'operation', 'accession' => '2945'));
  if ($term) {
    $bundle = tripal_load_bundle_entity(array('term_id' => $term->id));
  }
  if (!$term or !$bundle) {
    if (!tripal_create_bundle($args, $error)) {
      $msg = (isset($error['!message'])) ? $error['!message'] : 'Error Encountered creating "Analysis" Tripal Content Type.';
      throw new Exception($msg);
=======
    // Create the 'Analysis' entity type. This uses the local:analysis term.
    drush_print("Creating Analysis...");
    $args = array(
      'vocabulary' => 'operation',
      'accession' => '2945',
      'term_name' => 'Analysis',
      'storage_args' => array(
        'data_table' => 'analysis',
      )
    );
    $term = tripal_load_term_entity(array('vocabulary' => 'operation', 'accession' => '2945'));
    if ($term) {
      $bundle = tripal_load_bundle_entity(array('term_id' => $term->id));
    }
    if (!$term or !$bundle) {
      if (!tripal_create_bundle($args)) {
        $msg = 'Error Encountered creating "Analysis" Tripal Content Type.';
        throw new Exception($msg);
      }
    }
    if ($report_progress) {
      $job->setProgress(78);
    }

    // Create the 'Project' entity type. This uses the local:project term.
    drush_print("Creating Project...");
    $args = array(
      'vocabulary' => 'local',
      'accession' => 'project',
      'term_name' => 'project',
      'storage_args' => array(
        'data_table' => 'project',
      )
    );
    $term = tripal_load_term_entity(array('vocabulary' => 'local', 'accession' => 'project'));
    if ($term) {
      $bundle = tripal_load_bundle_entity(array('term_id' => $term->id));
    }
    if (!$term or !$bundle) {
      if (!tripal_create_bundle($args)) {
        $msg = 'Error Encountered creating "Project" Tripal Content Type.';
        throw new Exception($msg);
      }
    }
    if ($report_progress) {
      $job->setProgress(82);
    }

    // Create the 'Map' entity type. This uses the local:project term.
    drush_print("Creating Map...");
    $args = array(
      'vocabulary' => 'data',
      'accession' => '1274',
      'term_name' => 'Map',
      'storage_args' => array(
        'data_table' => 'featuremap',
      )
    );
    $term = tripal_load_term_entity(array('vocabulary' => 'data', 'accession' => '1274'));
    if ($term) {
      $bundle = tripal_load_bundle_entity(array('term_id' => $term->id));
    }
    if (!$term or !$bundle) {
      if (!tripal_create_bundle($args)) {
        $msg = 'Error Encountered creating "Map" Tripal Content Type.';
        throw new Exception($msg);
      }
>>>>>>> 213f35c5
    }
  }
  if ($report_progress) {
    $job->setProgress(78);
  }
  
  //
  // Create the 'Project' entity type. This uses the local:project term.
  //
  drush_print("Creating Project...");
  $error = '';
  $args = array(
    'vocabulary' => 'local',
    'accession' => 'project',
    'term_name' => 'project',
    'storage_args' => array(
      'data_table' => 'project',
    ),
    'category' => 'General'
  );
  $term = tripal_load_term_entity(array('vocabulary' => 'local', 'accession' => 'project'));
  if ($term) {
    $bundle = tripal_load_bundle_entity(array('term_id' => $term->id));
  }
  if (!$term or !$bundle) {
    if (!tripal_create_bundle($args, $error)) {
      $msg = (isset($error['!message'])) ? $error['!message'] : 'Error Encountered creating "Project" Tripal Content Type.';
      throw new Exception($msg);
    }
  }
  if ($report_progress) {
    $job->setProgress(82);
  }
  
  //
  // Create the 'Contact' entity type. This uses the local:contact term.
  //
  drush_print("Creating Contact...");
  $error = '';
  $args = array(
    'vocabulary' => 'local',
    'accession' => 'contact',
    'term_name' => 'contact',
    'storage_args' => array(
      'data_table' => 'contact',
    ),
    'category' => 'General'
  );
  $term = tripal_load_term_entity(array('vocabulary' => 'local', 'accession' => 'contact'));
  if ($term) {
    $bundle = tripal_load_bundle_entity(array('term_id' => $term->id));
  }
  if (!$term or !$bundle) {
    if (!tripal_create_bundle($args, $error)) {
      $msg = (isset($error['!message'])) ? $error['!message'] : 'Error Encountered creating "Contact" Tripal Content Type.';
      throw new Exception($msg);
    }
<<<<<<< HEAD
  }
  if ($report_progress) {
    $job->setProgress(82);
  }

  //
  // Create the 'Publication' entity type.
  //
  drush_print("Creating Publication...");
    
  // Import a publication so we get all of the properties before
  // creating the content type.
  chado_import_pub_by_dbxref('PMID:24163125');
  
  $error = '';
  $args = array(
    'vocabulary' => 'TPUB',
    'accession' => '0000002',
    'term_name' => 'Publication',
    'storage_args' => array(
      'data_table' => 'pub',
    )
  );
  $term = tripal_load_term_entity(array('vocabulary' => 'TPUB', 'accession' => '0000002'));
  if ($term) {
    $bundle = tripal_load_bundle_entity(array('term_id' => $term->id));
  }
  if (!$term or !$bundle) {
    if (!tripal_create_bundle($args, $error)) {
      $msg = (isset($error['!message'])) ? $error['!message'] : 'Error Encountered creating "Publication" Tripal Content Type.';
      throw new Exception($msg);
=======
    if (!$term or !$bundle) {
      if (!tripal_create_bundle($args)) {
        $msg = 'Error Encountered creating "Publication" Tripal Content Type.';
        throw new Exception($msg);
      }
>>>>>>> 213f35c5
    }
  }
  // Add cvterm mapping for the Publication entity type
  $identifier = array(
    'cv_id' => array('name' => 'tripal_pub'),
    'name' => 'Publication'
  );
  $cvterm = chado_get_cvterm($identifier);
  tripal_chado_add_cvterm_mapping($cvterm->cvterm_id, 'pub', NULL);
  
  // Now remove the publication that was added above.
  $values = array(
    'dbxref_id' => array(
      'accession' => '24163125',
      'db_id' => array(
        'name' => 'PMID',
      ),
    ),
  );
  $result = chado_select_record('pub_dbxref', array('pub_id'), $values);
  chado_delete_record('pub', array('pub_id' => $result[0]->pub_id));
}

<<<<<<< HEAD
/**
 * Creates the "Genomic" category of content types.
 */
function tripal_chado_prepare_genomic_types() {
  //
  // Create the 'Gene' entity type.
  //
  drush_print("Creating Gene...");
  $error = '';
  $args = array(
    'vocabulary' => 'SO',
    'accession' => '0000704',
    'term_name' => 'gene',
    'storage_args' => array(
      'data_table' => 'feature',
      'type_column' => 'type_id',
    )
  );
  $term = tripal_load_term_entity(array('vocabulary' => 'SO', 'accession' => '0000704'));
  if ($term) {
    $bundle = tripal_load_bundle_entity(array('term_id' => $term->id));
  }
  if (!$term or !$bundle) {
    if (!tripal_create_bundle($args, $error)) {
      $msg = (isset($error['!message'])) ? $error['!message'] : 'Error Encountered creating "Gene" Tripal Content Type.';
      throw new Exception($msg);
    }
  }
  
  //
  // Create the 'mRNA' entity type.
  //
  drush_print("Creating mRNA...");
  $error = '';
  $args = array(
    'vocabulary' => 'SO',
    'accession' => '0000234',
    'term_name' => 'mRNA',
    'storage_args' => array(
      'data_table' => 'feature',
      'type_column' => 'type_id',
    )
  );
  $term = tripal_load_term_entity(array('vocabulary' => 'SO', 'accession' => '0000234'));
  if ($term) {
    $bundle = tripal_load_bundle_entity(array('term_id' => $term->id));
  }
  if (!$term or !$bundle) {
    if (!tripal_create_bundle($args, $error)) {
      $msg = (isset($error['!message'])) ? $error['!message'] : 'Error Encountered  creating "mRNA" Tripal Content Type.';
      throw new Exception($msg);
    }
  }
  
  //
  // Create the 'Phylogenetic tree' entity type.
  //
  drush_print("Creating Phylogenetic tree...");
  $error = '';
  $args = array(
    'vocabulary' => 'data',
    'accession' => '0872',
    'term_name' => 'Phylogenetic tree',
    'storage_args' => array(
      'data_table' => 'phylotree',
    )
  );
  $term = tripal_load_term_entity(array('vocabulary' => 'data', 'accession' => '0872'));
  if ($term) {
    $bundle = tripal_load_bundle_entity(array('term_id' => $term->id));
  }
  if (!$term or !$bundle) {
    if (!tripal_create_bundle($args, $error)) {
      $msg = (isset($error['!message'])) ? $error['!message'] : 'Error Encountered creating "Phylogenetic tree" Tripal Content Type';
      throw new Exception($msg);
=======
    // Create the 'Gene' entity type.
    drush_print("Creating Gene...");
    $args = array(
      'vocabulary' => 'SO',
      'accession' => '0000704',
      'term_name' => 'gene',
      'storage_args' => array(
        'data_table' => 'feature',
        'type_column' => 'type_id',
      )
    );
    $term = tripal_load_term_entity(array('vocabulary' => 'SO', 'accession' => '0000704'));
    if ($term) {
      $bundle = tripal_load_bundle_entity(array('term_id' => $term->id));
    }
    if (!$term or !$bundle) {
      if (!tripal_create_bundle($args)) {
        $msg = 'Error Encountered creating "Gene" Tripal Content Type.';
        throw new Exception($msg);
      }
    }
    if ($report_progress) {
      $job->setProgress(94);
    }

    // Create the 'mRNA' entity type.
    drush_print("Creating mRNA...");
    $args = array(
      'vocabulary' => 'SO',
      'accession' => '0000234',
      'term_name' => 'mRNA',
      'storage_args' => array(
        'data_table' => 'feature',
        'type_column' => 'type_id',
      )
    );
    $term = tripal_load_term_entity(array('vocabulary' => 'SO', 'accession' => '0000234'));
    if ($term) {
      $bundle = tripal_load_bundle_entity(array('term_id' => $term->id));
    }
    if (!$term or !$bundle) {
      if (!tripal_create_bundle($args)) {
        $msg = 'Error Encountered  creating "mRNA" Tripal Content Type.';
        throw new Exception($msg);
      }
>>>>>>> 213f35c5
    }
  }
  
  // Create the 'Physical Map' entity type. This uses the local:project term.
  drush_print("Creating Physical Map...");
  $cvterm = tripal_get_cvterm(['id' => 'local:Map Type']);
  $error = '';
  $args = array(
    'vocabulary' => 'data',
    'accession' => '1280',
    'term_name' => 'Physical Map',
    'storage_args' => array(
      'data_table' => 'featuremap',
      'type_linker_table' => 'featuremapprop',
      'type_column' => 'type_id',
      'type_id' => $cvterm->cvterm_id,
      'type_value' => 'physical'
    )
  );
  $term = tripal_load_term_entity(array('vocabulary' => 'data', 'accession' => '1280'));
  if ($term) {
    $bundle = tripal_load_bundle_entity(array('term_id' => $term->id));
  }
  if (!$term or !$bundle) {
    if (!tripal_create_bundle($args, $error)) {
      $msg = (isset($error['!message'])) ? $error['!message'] : 'Error Encountered creating "Physical Map" Tripal Content Type.';
      throw new Exception($msg);
    }
<<<<<<< HEAD
  }
  
  // Create the 'DNA Library' entity type. This uses the local:project term.
  drush_print("Creating DNA Library...");
  $error = '';
  $args = array(
    'vocabulary' => 'NCIT',
    'accession' => 'C16223',
    'term_name' => 'DNA Library',
    'storage_args' => array(
      'data_table' => 'library',
      'type_column' => 'type_id',
    )
  );
  $term = tripal_load_term_entity(array('vocabulary' => 'NCIT', 'accession' => 'C16223'));
  if ($term) {
    $bundle = tripal_load_bundle_entity(array('term_id' => $term->id));
  }
  if (!$term or !$bundle) {
    if (!tripal_create_bundle($args, $error)) {
      $msg = (isset($error['!message'])) ? $error['!message'] : 'Error Encountered creating "DNA Library" Tripal Content Type.';
      throw new Exception($msg);
    }
  }
  
  // Create the 'Genome Assembly' entity type. This uses the local:project term.
  drush_print("Genome Assembly...");
  $error = '';
  $args = array(
    'vocabulary' => 'operation',
    'accession' => '0525',
    'term_name' => 'Genome Assembly',
    'storage_args' => array(
      'data_table' => 'analysis',
      'type_linker_table' => 'analysisprop',
      'type_column' => 'type_id',
      'type_id' => $cvterm->cvterm_id,
      'type_value' => 'genome_assembly'
    )
  );
  $term = tripal_load_term_entity(array('vocabulary' => 'NCIT', 'accession' => 'C16223'));
  if ($term) {
    $bundle = tripal_load_bundle_entity(array('term_id' => $term->id));
  }
  if (!$term or !$bundle) {
    if (!tripal_create_bundle($args, $error)) {
      $msg = (isset($error['!message'])) ? $error['!message'] : 'Error Encountered creating "DNA Library" Tripal Content Type.';
      throw new Exception($msg);
=======

    // Create the 'biological sample' entity type.
    drush_print("Creating Biological Sample...");
    $args = array(
      'vocabulary' => 'sep',
      'accession' => '00195',
      'term_name' => 'biological sample',
      'storage_args' => array(
        'data_table' => 'biomaterial',
      )
    );
    $term = tripal_load_term_entity(array('vocabulary' => 'sep', 'accession' => '00195'));
    if ($term) {
        $bundle = tripal_load_bundle_entity(array('term_id' => $term->id));
    }
    if (!$term or !$bundle) {
      if (!tripal_create_bundle($args)) {
        $msg = 'Error Encountered creating "Biological Sample" Tripal Content Type.';
        throw new Exception($msg);
      }
>>>>>>> 213f35c5
    }
  }
  
  // Create the 'DNA Library' entity type. This uses the local:project term.
  drush_print("Creating DNA Library...");
  $error = '';
  $args = array(
    'vocabulary' => 'NCIT',
    'accession' => 'C16223',
    'term_name' => 'DNA Library',
    'storage_args' => array(
      'data_table' => 'library',
      'type_column' => 'type_id',
    )
  );
  $term = tripal_load_term_entity(array('vocabulary' => 'NCIT', 'accession' => 'C16223'));
  if ($term) {
    $bundle = tripal_load_bundle_entity(array('term_id' => $term->id));
  }
  if (!$term or !$bundle) {
    if (!tripal_create_bundle($args, $error)) {
      $msg = (isset($error['!message'])) ? $error['!message'] : 'Error Encountered creating "DNA Library" Tripal Content Type.';
      throw new Exception($msg);
    }
  }
}

<<<<<<< HEAD
/**
 * Creates the "Expression" category of content types.
 */
function tripal_chado_prepare_expression_types() {
  //
  // Create the 'biological sample' entity type.
  //
  drush_print("Creating Biological Sample...");
  $error = '';
  $args = array(
    'vocabulary' => 'sep',
    'accession' => '00195',
    'term_name' => 'biological sample',
    'storage_args' => array(
      'data_table' => 'biomaterial',
    )
  );
  $term = tripal_load_term_entity(array('vocabulary' => 'sep', 'accession' => '00195'));
  if ($term) {
    $bundle = tripal_load_bundle_entity(array('term_id' => $term->id));
  }
  if (!$term or !$bundle) {
    if (!tripal_create_bundle($args, $error)) {
      $msg = (isset($error['!message'])) ? $error['!message'] : 'Error Encountered creating "Biological Sample" Tripal Content Type.';
      throw new Exception($msg);
=======
    // Create the 'Phylogenetic tree' entity type.
    drush_print("Creating Phylogenetic tree...");
    $args = array(
      'vocabulary' => 'data',
      'accession' => '0872',
      'term_name' => 'Phylogenetic tree',
      'storage_args' => array(
        'data_table' => 'phylotree',
      )
    );
    $term = tripal_load_term_entity(array('vocabulary' => 'data', 'accession' => '0872'));
    if ($term) {
      $bundle = tripal_load_bundle_entity(array('term_id' => $term->id));
    }
    if (!$term or !$bundle) {
      if (!tripal_create_bundle($args)) {
        $msg = 'Error Encountered creating "Phylogenetic tree" Tripal Content Type';
        throw new Exception($msg);
      }
    }
    if ($report_progress) {
      $job->setProgress(99);
>>>>>>> 213f35c5
    }
  }
}

/**
 * Creates the "Germplasm/Breeding" category of content types.
 */
function tripal_chado_prepare_germplasm_types() {
  
}

/**
 * Creates the "Genetic" category of content types.
 */
function tripal_chado_prepare_genetic_types() {
  // Create the 'Map' entity type. This uses the local:project term.
  drush_print("Creating Map...");
  $error = '';
  $args = array(
    'vocabulary' => 'data',
    'accession' => '1274',
    'term_name' => 'Map',
    'storage_args' => array(
      'data_table' => 'featuremap',
    )
  );
  $term = tripal_load_term_entity(array('vocabulary' => 'data', 'accession' => '1274'));
  if ($term) {
    $bundle = tripal_load_bundle_entity(array('term_id' => $term->id));
  }
  if (!$term or !$bundle) {
    if (!tripal_create_bundle($args, $error)) {
      $msg = (isset($error['!message'])) ? $error['!message'] : 'Error Encountered creating "Map" Tripal Content Type.';
      throw new Exception($msg);
    }
  }
  // Add cvterm mapping for the Map entity type
  $identifier = array(
    'cv_id' => array('name' => 'EDAM'),
    'name' => 'Map'
  );
  $cvterm = chado_get_cvterm($identifier);
  tripal_chado_add_cvterm_mapping($cvterm->cvterm_id, 'featuremap', NULL);
}

/**
 * For Chado v1.1 Tripal provides some new custom tables.
 *
 * For Chado v1.2 or greater these tables are not needed as they are part of the
 * schema update.
 */
function tripal_chado_add_v1_1_custom_tables(){
  module_load_include('inc', 'tripal_chado', 'includes/setup/tripal_chado.chado_v1_1');
  tripal_chado_add_analysisfeatureprop_table();
}

/**
 * For Chado v1.2 Tripal provides some new custom tables.
 *
 * For Chado v1.3 these tables are not needed as they are part of the
 * schema update.
 */
function tripal_chado_add_v1_2_custom_tables(){
  module_load_include('inc', 'tripal_chado', 'includes/setup/tripal_chado.chado_v1.2');
  tripal_chado_add_contactprop_table();
  tripal_chado_add_featuremap_dbxref_table();
  tripal_chado_add_featuremapprop_table();
  tripal_chado_add_featureposprop_table();
  tripal_chado_add_pubauthor_contact_table();
}

/**
 * Add custom tables for any version of Chado.
 *
 * These are tables that Chado uses to manage the site (i.e. temporary
 * loading tables) and not for primary data storage.
 */
function tripal_chado_add_vx_x_custom_tables(){
  module_load_include('inc', 'tripal_chado', 'includes/setup/tripal_chado.chado_vx_x');

  // Add in custom tables.
  tripal_chado_add_tripal_gff_temp_table();
  tripal_chado_add_tripal_gffcds_temp_table();
  tripal_chado_add_tripal_gffprotein_temp_table();
  tripal_chado_add_tripal_obo_temp_table();

  // Add in materialized views.
  tripal_chado_add_organism_stock_count_mview();
  tripal_chado_add_library_feature_count_mview();
  tripal_chado_add_organism_feature_count_mview();
  tripal_chado_add_analysis_organism_mview();
  tripal_chado_add_cv_root_mview_mview();
  tripal_chado_add_db2cv_mview_mview();

}

/**
 * Many of the custom tables created for Chado v1.2 are now in Chado v1.3.
 *
 * These tables need not be tracked by Tripal anymore as custom tables and
 * in some cases the Chado version has different columns so we need to
 * adjust them.
 */
function tripal_chado_fix_v1_3_custom_tables() {


  // Update the featuremap_dbxref table by adding an is_current field.
  if (!chado_column_exists('featuremap_dbxref', 'is_current')) {
    chado_query("ALTER TABLE {featuremap_dbxref} ADD COLUMN is_current boolean DEFAULT true NOT NULL;");
  }

  // Remove the previously managed custom tables from the
  // tripal_custom_tables table.
  db_delete('tripal_custom_tables')
    ->condition('table_name', array('analysisfeatureprop', 'featuremap_dbxref', 'contactprop', 'featuremapprop', 'featureposprop', 'pubauthor_contact'))
    ->execute();
}<|MERGE_RESOLUTION|>--- conflicted
+++ resolved
@@ -225,51 +225,26 @@
     $mview_id = chado_get_mview_id('db2cv_mview');
     chado_populate_mview($mview_id);
     
-    
     drush_print("Creating common Tripal Content Types...");
     drush_print("This may take awhile if you are upgrading a site that has lots of data...");
-<<<<<<< HEAD
-    tripal_chado_prepare_general_types();
+    if ($report_progress) {
+      $job->setProgress(85);
+    }
+    tripal_chado_prepare_general_types($job);
+    tripal_chado_prepare_genomic_types($job);
+    tripal_chado_prepare_genetic_types($job);
+    tripal_chado_prepare_germplasm_types($job);
+    tripal_chado_prepare_expression_types($job);
     
-=======
-
-    // Create the 'Organism' entity type. This uses the obi:organism term.
-    drush_print("Creating Organism...");
-    $args = array(
-      'vocabulary' => 'OBI',
-      'accession' => '0100026',
-      'term_name' => 'organism',
-      'storage_args' => array(
-        'data_table' => 'organism',
-      )
-    );
-    $term = tripal_load_term_entity(array('vocabulary' => 'OBI', 'accession' => '0100026'));
-    if ($term) {
-      $bundle = tripal_load_bundle_entity(array('term_id' => $term->id));
-    }
-    if (!$term or !$bundle) {
-      if (!tripal_create_bundle($args)) {
-        $msg = 'Error Encountered creating "Organism" Tripal Content Type.';
-        throw new Exception($msg);
-      }
-    }
->>>>>>> 213f35c5
-    if ($report_progress) {
-      $job->setProgress(90);
-    }
-
-<<<<<<< HEAD
-    
-
-   
-
-    
-
     // Add the supported loaders
     variable_set('tripal_pub_supported_dbs', array('PMID', 'AGL'));
 
     // Set a variable to indicate the site is prepared.
     variable_set('tripal_chado_is_prepared', TRUE);
+    
+    if ($report_progress) {
+      $job->setProgress(100);
+    }  
   }
   catch (Exception $e) {
     $job->logMessage($e);
@@ -280,13 +255,11 @@
 /**
  * Creates the "General" category of content types.
  */
-function tripal_chado_prepare_general_types() {
+function tripal_chado_prepare_general_types($job) {
   
   //
   // Create the 'Organism' entity type. This uses the obi:organism term.
-  //
-  drush_print("Creating Organism...");
-  $error = '';
+  //  
   $args = array(
     'vocabulary' => 'OBI',
     'accession' => '0100026',
@@ -296,25 +269,11 @@
     ),
     'category' => 'General'
   );
-  $term = tripal_load_term_entity(array('vocabulary' => 'OBI', 'accession' => '0100026'));
-  if ($term) {
-    $bundle = tripal_load_bundle_entity(array('term_id' => $term->id));
-  }
-  if (!$term or !$bundle) {
-    if (!tripal_create_bundle($args, $error)) {
-      $msg = (isset($error['!message'])) ? $error['!message'] : 'Error Encountered creating "Organism" Tripal Content Type.';
-      throw new Exception($msg);
-    }
-  }
-  if ($report_progress) {
-    $job->setProgress(74);
-  }
+  _tripal_chado_preapre_create_bundle($args, $job);
   
   //
   // Create the 'Analysis' entity type. This uses the local:analysis term.
-  //
-  drush_print("Creating Analysis...");
-  $error = '';
+  //  
   $args = array(
     'vocabulary' => 'operation',
     'accession' => '2945',
@@ -324,122 +283,40 @@
     ),
     'category' => 'General'
   );
-  $term = tripal_load_term_entity(array('vocabulary' => 'operation', 'accession' => '2945'));
-  if ($term) {
-    $bundle = tripal_load_bundle_entity(array('term_id' => $term->id));
-  }
-  if (!$term or !$bundle) {
-    if (!tripal_create_bundle($args, $error)) {
-      $msg = (isset($error['!message'])) ? $error['!message'] : 'Error Encountered creating "Analysis" Tripal Content Type.';
-      throw new Exception($msg);
-=======
-    // Create the 'Analysis' entity type. This uses the local:analysis term.
-    drush_print("Creating Analysis...");
-    $args = array(
-      'vocabulary' => 'operation',
-      'accession' => '2945',
-      'term_name' => 'Analysis',
-      'storage_args' => array(
-        'data_table' => 'analysis',
-      )
-    );
-    $term = tripal_load_term_entity(array('vocabulary' => 'operation', 'accession' => '2945'));
-    if ($term) {
-      $bundle = tripal_load_bundle_entity(array('term_id' => $term->id));
-    }
-    if (!$term or !$bundle) {
-      if (!tripal_create_bundle($args)) {
-        $msg = 'Error Encountered creating "Analysis" Tripal Content Type.';
-        throw new Exception($msg);
-      }
-    }
-    if ($report_progress) {
-      $job->setProgress(78);
-    }
-
-    // Create the 'Project' entity type. This uses the local:project term.
-    drush_print("Creating Project...");
-    $args = array(
-      'vocabulary' => 'local',
-      'accession' => 'project',
-      'term_name' => 'project',
-      'storage_args' => array(
-        'data_table' => 'project',
-      )
-    );
-    $term = tripal_load_term_entity(array('vocabulary' => 'local', 'accession' => 'project'));
-    if ($term) {
-      $bundle = tripal_load_bundle_entity(array('term_id' => $term->id));
-    }
-    if (!$term or !$bundle) {
-      if (!tripal_create_bundle($args)) {
-        $msg = 'Error Encountered creating "Project" Tripal Content Type.';
-        throw new Exception($msg);
-      }
-    }
-    if ($report_progress) {
-      $job->setProgress(82);
-    }
-
-    // Create the 'Map' entity type. This uses the local:project term.
-    drush_print("Creating Map...");
-    $args = array(
-      'vocabulary' => 'data',
-      'accession' => '1274',
-      'term_name' => 'Map',
-      'storage_args' => array(
-        'data_table' => 'featuremap',
-      )
-    );
-    $term = tripal_load_term_entity(array('vocabulary' => 'data', 'accession' => '1274'));
-    if ($term) {
-      $bundle = tripal_load_bundle_entity(array('term_id' => $term->id));
-    }
-    if (!$term or !$bundle) {
-      if (!tripal_create_bundle($args)) {
-        $msg = 'Error Encountered creating "Map" Tripal Content Type.';
-        throw new Exception($msg);
-      }
->>>>>>> 213f35c5
-    }
-  }
-  if ($report_progress) {
-    $job->setProgress(78);
-  }
-  
+  _tripal_chado_preapre_create_bundle($args, $job);
+
   //
   // Create the 'Project' entity type. This uses the local:project term.
-  //
-  drush_print("Creating Project...");
-  $error = '';
-  $args = array(
-    'vocabulary' => 'local',
-    'accession' => 'project',
-    'term_name' => 'project',
+  //  
+  $args = array(
+    'vocabulary' => 'NCIT',
+    'accession' => 'C47885',
+    'term_name' => 'Project',
     'storage_args' => array(
       'data_table' => 'project',
     ),
     'category' => 'General'
   );
-  $term = tripal_load_term_entity(array('vocabulary' => 'local', 'accession' => 'project'));
-  if ($term) {
-    $bundle = tripal_load_bundle_entity(array('term_id' => $term->id));
-  }
-  if (!$term or !$bundle) {
-    if (!tripal_create_bundle($args, $error)) {
-      $msg = (isset($error['!message'])) ? $error['!message'] : 'Error Encountered creating "Project" Tripal Content Type.';
-      throw new Exception($msg);
-    }
-  }
-  if ($report_progress) {
-    $job->setProgress(82);
-  }
+  _tripal_chado_preapre_create_bundle($args, $job);
+
+  
+  //
+  // Create the 'Study' entity type. This uses the local:project term.
+  //  
+  $args = array(
+    'vocabulary' => 'SIO',
+    'accession' => '001066',
+    'term_name' => 'Study',
+    'storage_args' => array(
+      'data_table' => 'study',
+    ),
+    'category' => 'General'
+  );
+  _tripal_chado_preapre_create_bundle($args, $job);
   
   //
   // Create the 'Contact' entity type. This uses the local:contact term.
-  //
-  drush_print("Creating Contact...");
-  $error = '';
+  //  
   $args = array(
     'vocabulary' => 'local',
     'accession' => 'contact',
@@ -449,87 +326,63 @@
     ),
     'category' => 'General'
   );
-  $term = tripal_load_term_entity(array('vocabulary' => 'local', 'accession' => 'contact'));
-  if ($term) {
-    $bundle = tripal_load_bundle_entity(array('term_id' => $term->id));
-  }
-  if (!$term or !$bundle) {
-    if (!tripal_create_bundle($args, $error)) {
-      $msg = (isset($error['!message'])) ? $error['!message'] : 'Error Encountered creating "Contact" Tripal Content Type.';
-      throw new Exception($msg);
-    }
-<<<<<<< HEAD
-  }
-  if ($report_progress) {
-    $job->setProgress(82);
-  }
+  _tripal_chado_preapre_create_bundle($args, $job);
 
   //
   // Create the 'Publication' entity type.
-  //
-  drush_print("Creating Publication...");
-    
-  // Import a publication so we get all of the properties before
-  // creating the content type.
-  chado_import_pub_by_dbxref('PMID:24163125');
-  
-  $error = '';
+  //      
   $args = array(
     'vocabulary' => 'TPUB',
     'accession' => '0000002',
     'term_name' => 'Publication',
     'storage_args' => array(
       'data_table' => 'pub',
-    )
-  );
-  $term = tripal_load_term_entity(array('vocabulary' => 'TPUB', 'accession' => '0000002'));
-  if ($term) {
-    $bundle = tripal_load_bundle_entity(array('term_id' => $term->id));
-  }
-  if (!$term or !$bundle) {
-    if (!tripal_create_bundle($args, $error)) {
-      $msg = (isset($error['!message'])) ? $error['!message'] : 'Error Encountered creating "Publication" Tripal Content Type.';
-      throw new Exception($msg);
-=======
-    if (!$term or !$bundle) {
-      if (!tripal_create_bundle($args)) {
-        $msg = 'Error Encountered creating "Publication" Tripal Content Type.';
-        throw new Exception($msg);
-      }
->>>>>>> 213f35c5
-    }
-  }
-  // Add cvterm mapping for the Publication entity type
-  $identifier = array(
-    'cv_id' => array('name' => 'tripal_pub'),
-    'name' => 'Publication'
-  );
-  $cvterm = chado_get_cvterm($identifier);
-  tripal_chado_add_cvterm_mapping($cvterm->cvterm_id, 'pub', NULL);
-  
-  // Now remove the publication that was added above.
-  $values = array(
-    'dbxref_id' => array(
-      'accession' => '24163125',
-      'db_id' => array(
-        'name' => 'PMID',
+    ),
+    'category' => 'General'
+  );
+  $bundle = tripal_load_bundle_entity(['accession' => $args['vocabulary'] . ':' . $args['accession']]);
+  if (!$bundle) {
+    // Import a publication so we get all of the properties before
+    // creating the content type.
+    chado_import_pub_by_dbxref('PMID:24163125');
+    
+    _tripal_chado_preapre_create_bundle($args, $job);
+    
+    // Now remove the publication that was added above.
+    $values = array(
+      'dbxref_id' => array(
+        'accession' => '24163125',
+        'db_id' => array(
+          'name' => 'PMID',
+        ),
       ),
-    ),
-  );
-  $result = chado_select_record('pub_dbxref', array('pub_id'), $values);
-  chado_delete_record('pub', array('pub_id' => $result[0]->pub_id));
-}
-
-<<<<<<< HEAD
+    );
+    $result = chado_select_record('pub_dbxref', array('pub_id'), $values);
+    chado_delete_record('pub', array('pub_id' => $result[0]->pub_id));
+  }
+  
+  //
+  // Create the 'Protocol' entity type.
+  //  
+  $args = array(
+    'vocabulary' => 'sep',
+    'accession' => '00101',
+    'term_name' => 'Protocol',
+    'storage_args' => array(
+      'data_table' => 'protocol',
+    ),
+    'category' => 'General'
+  );
+  _tripal_chado_preapre_create_bundle($args, $job);
+}
+
 /**
  * Creates the "Genomic" category of content types.
  */
-function tripal_chado_prepare_genomic_types() {
+function tripal_chado_prepare_genomic_types($job) {
   //
   // Create the 'Gene' entity type.
-  //
-  drush_print("Creating Gene...");
-  $error = '';
+  //  
   $args = array(
     'vocabulary' => 'SO',
     'accession' => '0000704',
@@ -537,24 +390,14 @@
     'storage_args' => array(
       'data_table' => 'feature',
       'type_column' => 'type_id',
-    )
-  );
-  $term = tripal_load_term_entity(array('vocabulary' => 'SO', 'accession' => '0000704'));
-  if ($term) {
-    $bundle = tripal_load_bundle_entity(array('term_id' => $term->id));
-  }
-  if (!$term or !$bundle) {
-    if (!tripal_create_bundle($args, $error)) {
-      $msg = (isset($error['!message'])) ? $error['!message'] : 'Error Encountered creating "Gene" Tripal Content Type.';
-      throw new Exception($msg);
-    }
-  }
+    ),
+    'category' => 'Genomic',
+  );
+  _tripal_chado_preapre_create_bundle($args, $job);
   
   //
   // Create the 'mRNA' entity type.
-  //
-  drush_print("Creating mRNA...");
-  $error = '';
+  //  
   $args = array(
     'vocabulary' => 'SO',
     'accession' => '0000234',
@@ -562,94 +405,27 @@
     'storage_args' => array(
       'data_table' => 'feature',
       'type_column' => 'type_id',
-    )
-  );
-  $term = tripal_load_term_entity(array('vocabulary' => 'SO', 'accession' => '0000234'));
-  if ($term) {
-    $bundle = tripal_load_bundle_entity(array('term_id' => $term->id));
-  }
-  if (!$term or !$bundle) {
-    if (!tripal_create_bundle($args, $error)) {
-      $msg = (isset($error['!message'])) ? $error['!message'] : 'Error Encountered  creating "mRNA" Tripal Content Type.';
-      throw new Exception($msg);
-    }
-  }
+    ),
+    'category' => 'Genomic',
+  );
+  _tripal_chado_preapre_create_bundle($args, $job);
   
   //
   // Create the 'Phylogenetic tree' entity type.
-  //
-  drush_print("Creating Phylogenetic tree...");
-  $error = '';
+  //  
   $args = array(
     'vocabulary' => 'data',
     'accession' => '0872',
     'term_name' => 'Phylogenetic tree',
     'storage_args' => array(
       'data_table' => 'phylotree',
-    )
-  );
-  $term = tripal_load_term_entity(array('vocabulary' => 'data', 'accession' => '0872'));
-  if ($term) {
-    $bundle = tripal_load_bundle_entity(array('term_id' => $term->id));
-  }
-  if (!$term or !$bundle) {
-    if (!tripal_create_bundle($args, $error)) {
-      $msg = (isset($error['!message'])) ? $error['!message'] : 'Error Encountered creating "Phylogenetic tree" Tripal Content Type';
-      throw new Exception($msg);
-=======
-    // Create the 'Gene' entity type.
-    drush_print("Creating Gene...");
-    $args = array(
-      'vocabulary' => 'SO',
-      'accession' => '0000704',
-      'term_name' => 'gene',
-      'storage_args' => array(
-        'data_table' => 'feature',
-        'type_column' => 'type_id',
-      )
-    );
-    $term = tripal_load_term_entity(array('vocabulary' => 'SO', 'accession' => '0000704'));
-    if ($term) {
-      $bundle = tripal_load_bundle_entity(array('term_id' => $term->id));
-    }
-    if (!$term or !$bundle) {
-      if (!tripal_create_bundle($args)) {
-        $msg = 'Error Encountered creating "Gene" Tripal Content Type.';
-        throw new Exception($msg);
-      }
-    }
-    if ($report_progress) {
-      $job->setProgress(94);
-    }
-
-    // Create the 'mRNA' entity type.
-    drush_print("Creating mRNA...");
-    $args = array(
-      'vocabulary' => 'SO',
-      'accession' => '0000234',
-      'term_name' => 'mRNA',
-      'storage_args' => array(
-        'data_table' => 'feature',
-        'type_column' => 'type_id',
-      )
-    );
-    $term = tripal_load_term_entity(array('vocabulary' => 'SO', 'accession' => '0000234'));
-    if ($term) {
-      $bundle = tripal_load_bundle_entity(array('term_id' => $term->id));
-    }
-    if (!$term or !$bundle) {
-      if (!tripal_create_bundle($args)) {
-        $msg = 'Error Encountered  creating "mRNA" Tripal Content Type.';
-        throw new Exception($msg);
-      }
->>>>>>> 213f35c5
-    }
-  }
-  
-  // Create the 'Physical Map' entity type. This uses the local:project term.
-  drush_print("Creating Physical Map...");
+    ),
+    'category' => 'Genomic',
+  );
+  _tripal_chado_preapre_create_bundle($args, $job);
+  
+  // Create the 'Physical Map' entity type.  
   $cvterm = tripal_get_cvterm(['id' => 'local:Map Type']);
-  $error = '';
   $args = array(
     'vocabulary' => 'data',
     'accession' => '1280',
@@ -660,23 +436,12 @@
       'type_column' => 'type_id',
       'type_id' => $cvterm->cvterm_id,
       'type_value' => 'physical'
-    )
-  );
-  $term = tripal_load_term_entity(array('vocabulary' => 'data', 'accession' => '1280'));
-  if ($term) {
-    $bundle = tripal_load_bundle_entity(array('term_id' => $term->id));
-  }
-  if (!$term or !$bundle) {
-    if (!tripal_create_bundle($args, $error)) {
-      $msg = (isset($error['!message'])) ? $error['!message'] : 'Error Encountered creating "Physical Map" Tripal Content Type.';
-      throw new Exception($msg);
-    }
-<<<<<<< HEAD
-  }
-  
-  // Create the 'DNA Library' entity type. This uses the local:project term.
-  drush_print("Creating DNA Library...");
-  $error = '';
+    ),
+    'category' => 'Genomic',
+  );
+  _tripal_chado_preapre_create_bundle($args, $job);
+  
+  // Create the 'DNA Library' entity type.  
   $args = array(
     'vocabulary' => 'NCIT',
     'accession' => 'C16223',
@@ -684,22 +449,13 @@
     'storage_args' => array(
       'data_table' => 'library',
       'type_column' => 'type_id',
-    )
-  );
-  $term = tripal_load_term_entity(array('vocabulary' => 'NCIT', 'accession' => 'C16223'));
-  if ($term) {
-    $bundle = tripal_load_bundle_entity(array('term_id' => $term->id));
-  }
-  if (!$term or !$bundle) {
-    if (!tripal_create_bundle($args, $error)) {
-      $msg = (isset($error['!message'])) ? $error['!message'] : 'Error Encountered creating "DNA Library" Tripal Content Type.';
-      throw new Exception($msg);
-    }
-  }
-  
-  // Create the 'Genome Assembly' entity type. This uses the local:project term.
-  drush_print("Genome Assembly...");
-  $error = '';
+    ),
+    'category' => 'Genomic',
+  );
+  _tripal_chado_preapre_create_bundle($args, $job);
+  
+  // Create the 'Genome Assembly' entity type.  
+  $cvterm = tripal_get_cvterm(['id' => 'local:Analysis Type']);
   $args = array(
     'vocabulary' => 'operation',
     'accession' => '0525',
@@ -710,158 +466,282 @@
       'type_column' => 'type_id',
       'type_id' => $cvterm->cvterm_id,
       'type_value' => 'genome_assembly'
-    )
-  );
-  $term = tripal_load_term_entity(array('vocabulary' => 'NCIT', 'accession' => 'C16223'));
-  if ($term) {
-    $bundle = tripal_load_bundle_entity(array('term_id' => $term->id));
-  }
-  if (!$term or !$bundle) {
-    if (!tripal_create_bundle($args, $error)) {
-      $msg = (isset($error['!message'])) ? $error['!message'] : 'Error Encountered creating "DNA Library" Tripal Content Type.';
-      throw new Exception($msg);
-=======
-
-    // Create the 'biological sample' entity type.
-    drush_print("Creating Biological Sample...");
-    $args = array(
-      'vocabulary' => 'sep',
-      'accession' => '00195',
-      'term_name' => 'biological sample',
-      'storage_args' => array(
-        'data_table' => 'biomaterial',
-      )
-    );
-    $term = tripal_load_term_entity(array('vocabulary' => 'sep', 'accession' => '00195'));
-    if ($term) {
-        $bundle = tripal_load_bundle_entity(array('term_id' => $term->id));
-    }
-    if (!$term or !$bundle) {
-      if (!tripal_create_bundle($args)) {
-        $msg = 'Error Encountered creating "Biological Sample" Tripal Content Type.';
-        throw new Exception($msg);
-      }
->>>>>>> 213f35c5
-    }
-  }
-  
-  // Create the 'DNA Library' entity type. This uses the local:project term.
-  drush_print("Creating DNA Library...");
-  $error = '';
-  $args = array(
-    'vocabulary' => 'NCIT',
-    'accession' => 'C16223',
-    'term_name' => 'DNA Library',
-    'storage_args' => array(
-      'data_table' => 'library',
-      'type_column' => 'type_id',
-    )
-  );
-  $term = tripal_load_term_entity(array('vocabulary' => 'NCIT', 'accession' => 'C16223'));
-  if ($term) {
-    $bundle = tripal_load_bundle_entity(array('term_id' => $term->id));
-  }
-  if (!$term or !$bundle) {
-    if (!tripal_create_bundle($args, $error)) {
-      $msg = (isset($error['!message'])) ? $error['!message'] : 'Error Encountered creating "DNA Library" Tripal Content Type.';
-      throw new Exception($msg);
-    }
-  }
-}
-
-<<<<<<< HEAD
+    ),
+    'category' => 'Genomic',
+  );
+  _tripal_chado_preapre_create_bundle($args, $job);
+  
+  // Create the 'Genome Annotation' entity type.  
+  $cvterm = tripal_get_cvterm(['id' => 'local:Analysis Type']);
+  $args = array(
+    'vocabulary' => 'operation',
+    'accession' => '0362',
+    'term_name' => 'Genome Annotation',
+    'storage_args' => array(
+      'data_table' => 'analysis',
+      'type_linker_table' => 'analysisprop',
+      'type_column' => 'type_id',
+      'type_id' => $cvterm->cvterm_id,
+      'type_value' => 'genome_annotation'
+    ),
+    'category' => 'Genomic',
+  );
+  _tripal_chado_preapre_create_bundle($args, $job);
+  
+  // Create the 'Genome Annotation' entity type.  
+  $cvterm = tripal_get_cvterm(['id' => 'local:Project Type']);
+  $args = array(
+    'vocabulary' => 'local',
+    'accession' => 'Genome Project',
+    'term_name' => 'Genome Project',
+    'storage_args' => array(
+      'data_table' => 'project',
+      'type_linker_table' => 'projectprop',
+      'type_column' => 'type_id',
+      'type_id' => $cvterm->cvterm_id,
+      'type_value' => 'genome_project'
+    ),
+    'category' => 'Genomic',
+  );
+  $bundle = tripal_load_bundle_entity(['accession' => $args['vocabulary'] . ':' . $args['accession']]);
+  _tripal_chado_preapre_create_bundle($args, $job);
+}
+
 /**
  * Creates the "Expression" category of content types.
  */
-function tripal_chado_prepare_expression_types() {
+function tripal_chado_prepare_expression_types($job) {
   //
   // Create the 'biological sample' entity type.
-  //
-  drush_print("Creating Biological Sample...");
-  $error = '';
+  //  
   $args = array(
     'vocabulary' => 'sep',
     'accession' => '00195',
     'term_name' => 'biological sample',
     'storage_args' => array(
       'data_table' => 'biomaterial',
-    )
-  );
-  $term = tripal_load_term_entity(array('vocabulary' => 'sep', 'accession' => '00195'));
-  if ($term) {
-    $bundle = tripal_load_bundle_entity(array('term_id' => $term->id));
-  }
-  if (!$term or !$bundle) {
-    if (!tripal_create_bundle($args, $error)) {
-      $msg = (isset($error['!message'])) ? $error['!message'] : 'Error Encountered creating "Biological Sample" Tripal Content Type.';
+    ),
+    'Expression',
+  );
+  $bundle = tripal_load_bundle_entity(['accession' => $args['vocabulary'] . ':' . $args['accession']]);
+  _tripal_chado_preapre_create_bundle($args, $job);
+  
+  //
+  // Create the 'Assay' entity type.
+  //  
+  $args = array(
+    'vocabulary' => 'OBI',
+    'accession' => '0000070',
+    'term_name' => 'Assay',
+    'storage_args' => array(
+      'data_table' => 'assay',
+    ),
+    'Expression',
+  );
+  $bundle = tripal_load_bundle_entity(['accession' => $args['vocabulary'] . ':' . $args['accession']]);
+  _tripal_chado_preapre_create_bundle($args, $job);
+  
+  //
+  // Create the 'Array Design' entity type.
+  //  
+  $args = array(
+    'vocabulary' => 'EFO',
+    'accession' => '0000269',
+    'term_name' => 'Assay Design',
+    'storage_args' => array(
+      'data_table' => 'arraydesign',
+    ),
+    'Expression',
+  );
+  _tripal_chado_preapre_create_bundle($args, $job);
+}
+
+/**
+ * Creates the "Germplasm/Breeding" category of content types.
+ */
+function tripal_chado_prepare_germplasm_types($job) {
+  
+  //
+  // Create the 'Phenotypic Trait' entity type.
+  // 
+  /**
+   * SPF:  We need a bit more testing before we add this conteont type as 
+   * it resolves to the cvterm table. Currently, it can't be created.
+  $args = array(
+    'vocabulary' => 'NCIT',
+    'accession' => 'C85496',
+    'term_name' => 'Phenotypic Trait',
+    'storage_args' => array(
+      'data_table' => 'cvterm',
+      'type_column' => 'type_id',
+    ),
+    'category' => 'Germplasm/Breeding',
+  );
+  _tripal_chado_preapre_create_bundle($args, $job);
+  */
+  
+  //
+  // Create the 'Germplasm Accession' entity type.
+  //  
+  $args = array(
+    'vocabulary' => 'CO_010',
+    'accession' => '0000044',
+    'term_name' => 'Germplasm Accession',
+    'storage_args' => array(
+      'data_table' => 'stock',
+      'type_column' => 'type_id',
+    ),
+    'category' => 'Germplasm/Breeding',
+  );
+  _tripal_chado_preapre_create_bundle($args, $job);
+  
+  //
+  // Create the 'Breeding Cross' entity type.
+  //  
+  $args = array(
+    'vocabulary' => 'CO_010',
+    'accession' => '0000255',
+    'term_name' => 'Generated germplasm (breeding cross)',
+    'storage_args' => array(
+      'data_table' => 'stock',
+      'type_column' => 'type_id',
+    ),
+    'category' => 'Germplasm/Breeding',
+  );
+  _tripal_chado_preapre_create_bundle($args, $job);
+  
+  //
+  // Create the 'Germplasm Variety' entity type.
+  //  
+  $args = array(
+    'vocabulary' => 'CO_010',
+    'accession' => '0000029',
+    'term_name' => 'Cultivar (germplasm variety)',
+    'storage_args' => array(
+      'data_table' => 'stock',
+      'type_column' => 'type_id',
+    ),
+    'category' => 'Germplasm/Breeding',
+  );
+  _tripal_chado_preapre_create_bundle($args, $job);
+  
+  //
+  // Create the 'Germplasm Variety' entity type.
+  //  
+  $args = array(
+    'vocabulary' => 'CO_010',
+    'accession' => '0000162',
+    'term_name' => 'Recombinant Inbred Line',
+    'storage_args' => array(
+      'data_table' => 'stock',
+      'type_column' => 'type_id',
+    ),
+    'category' => 'Germplasm/Breeding',
+  );
+  _tripal_chado_preapre_create_bundle($args, $job);
+}
+
+/**
+ * Creates the "Genetic" category of content types.
+ */
+function tripal_chado_prepare_genetic_types($job) {
+  
+  //
+  // Create the 'Genetic Map' entity type.
+  //  
+  $cvterm = tripal_get_cvterm(['id' => 'local:Map Type']);
+  $args = array(
+    'vocabulary' => 'data',
+    'accession' => '1278',
+    'term_name' => 'Genetic Map',
+    'storage_args' => array(
+      'data_table' => 'featuremap',
+      'type_linker_table' => 'featuremapprop',
+      'type_column' => 'type_id',
+      'type_id' => $cvterm->cvterm_id,
+      'type_value' => 'genetic'
+    ),
+    'category' => 'Genetic',
+  );
+  _tripal_chado_preapre_create_bundle($args, $job);
+  
+  //
+  // Create the 'QTL' entity type. 
+  //  
+  $args = array(
+    'vocabulary' => 'SO',
+    'accession' => '0000771',
+    'term_name' => 'QTL',
+    'storage_args' => array(
+      'data_table' => 'feature',
+      'type_column' => 'type_id',
+    ),
+    'category' => 'Genetic',
+  );
+  _tripal_chado_preapre_create_bundle($args, $job);
+  
+  //
+  // Create the 'Sequence Variant' entity type.
+  //  
+  $args = array(
+    'vocabulary' => 'SO',
+    'accession' => '0001060',
+    'term_name' => 'Sequence Variant',
+    'storage_args' => array(
+      'data_table' => 'feature',
+      'type_column' => 'type_id',
+    ),
+    'category' => 'Genetic',
+  );
+  _tripal_chado_preapre_create_bundle($args, $job);
+  
+  //
+  // Create the 'Genetic Marker' entity type.
+  //
+  $args = array(
+    'vocabulary' => 'SO',
+    'accession' => '0001645',
+    'term_name' => 'Genetic Marker',
+    'storage_args' => array(
+      'data_table' => 'feature',
+      'type_column' => 'type_id',
+    ),
+    'category' => 'Genetic',
+  );
+  _tripal_chado_preapre_create_bundle($args, $job);
+  
+  
+  //
+  // Create the 'Heritable Phenotypic Marker' entity type.
+  //
+  $args = array(
+    'vocabulary' => 'SO',
+    'accession' => '0001500',
+    'term_name' => 'Heritable Phenotypic Marker',
+    'storage_args' => array(
+      'data_table' => 'feature',
+      'type_column' => 'type_id',
+    ),
+    'category' => 'Genetic',
+  );
+  _tripal_chado_preapre_create_bundle($args, $job);
+}
+/**
+ * A helper function to consolidate the  code used to create a bundle.
+ */
+function _tripal_chado_preapre_create_bundle($args, $job) {
+  
+  $bundle = tripal_load_bundle_entity(['accession' => $args['vocabulary'] . ':' . $args['accession']]);
+  if (!$bundle) {
+    drush_print("Creating " . $args['term_name'] . "...");
+    if (!tripal_create_bundle($args, $job)) {      
+      $msg = t('Error encountered creating !type Content Type.', ['!type' => $args['term_name']]);
       throw new Exception($msg);
-=======
-    // Create the 'Phylogenetic tree' entity type.
-    drush_print("Creating Phylogenetic tree...");
-    $args = array(
-      'vocabulary' => 'data',
-      'accession' => '0872',
-      'term_name' => 'Phylogenetic tree',
-      'storage_args' => array(
-        'data_table' => 'phylotree',
-      )
-    );
-    $term = tripal_load_term_entity(array('vocabulary' => 'data', 'accession' => '0872'));
-    if ($term) {
-      $bundle = tripal_load_bundle_entity(array('term_id' => $term->id));
-    }
-    if (!$term or !$bundle) {
-      if (!tripal_create_bundle($args)) {
-        $msg = 'Error Encountered creating "Phylogenetic tree" Tripal Content Type';
-        throw new Exception($msg);
-      }
-    }
-    if ($report_progress) {
-      $job->setProgress(99);
->>>>>>> 213f35c5
-    }
-  }
-}
-
-/**
- * Creates the "Germplasm/Breeding" category of content types.
- */
-function tripal_chado_prepare_germplasm_types() {
-  
-}
-
-/**
- * Creates the "Genetic" category of content types.
- */
-function tripal_chado_prepare_genetic_types() {
-  // Create the 'Map' entity type. This uses the local:project term.
-  drush_print("Creating Map...");
-  $error = '';
-  $args = array(
-    'vocabulary' => 'data',
-    'accession' => '1274',
-    'term_name' => 'Map',
-    'storage_args' => array(
-      'data_table' => 'featuremap',
-    )
-  );
-  $term = tripal_load_term_entity(array('vocabulary' => 'data', 'accession' => '1274'));
-  if ($term) {
-    $bundle = tripal_load_bundle_entity(array('term_id' => $term->id));
-  }
-  if (!$term or !$bundle) {
-    if (!tripal_create_bundle($args, $error)) {
-      $msg = (isset($error['!message'])) ? $error['!message'] : 'Error Encountered creating "Map" Tripal Content Type.';
-      throw new Exception($msg);
-    }
-  }
-  // Add cvterm mapping for the Map entity type
-  $identifier = array(
-    'cv_id' => array('name' => 'EDAM'),
-    'name' => 'Map'
-  );
-  $cvterm = chado_get_cvterm($identifier);
-  tripal_chado_add_cvterm_mapping($cvterm->cvterm_id, 'featuremap', NULL);
+    }
+  }
+  else {
+    drush_print("Content type already created (skipping): " . $args['term_name'] . "...");
+  }
 }
 
 /**
