id: 'genetic_chado'
label: 'Chado Fields for Genetic Content Types'
description: 'Fields focused on covering the columns of the Chado tables associated with the Genetic content types.'
fields:

## Genetic Map ##

    -   name: genetic_map_name
        content_type: genetic_map
        label: Name
        type: chado_string_type_default
        description: The name of the item.
        cardinality: 1
        required: false
        storage_settings:
            storage_plugin_id: chado_storage
            storage_plugin_settings:
                base_table: featuremap
                base_column: name
            max_length: 255
        settings:
            termIdSpace: schema
            termAccession: name
        display:
          view:
            default:
              region: content
              label: above
              weight: 10
          form:
            default:
              region: content
              weight: 10

    -   name: genetic_map_description
        content_type: genetic_map
        label: Description
        type: chado_text_type_default
        description: A description of the item.
        cardinality: 1
        required: false
        storage_settings:
            storage_plugin_id: chado_storage
            storage_plugin_settings:
                base_table: featuremap
                base_column: description
        settings:
            termIdSpace: schema
            termAccession: description
        display:
          view:
            default:
              region: content
              label: above
              weight: 15
          form:
            default:
              region: content
              weight: 15

    -   name: genetic_map_unit_type
        content_type: genetic_map
        label: Unit Type
        type: chado_unit_type_default
        description: A unit of measurement is a standardized quantity of a physical quality.
        cardinality: 1
        required: false
        storage_settings:
            storage_plugin_id: chado_storage
            storage_plugin_settings:
                base_table: featuremap
                type_table: featuremap
                type_column: unittype_id
        settings:
            termIdSpace: UO
            termAccession: "0000000"
        display:
          view:
            default:
              region: content
              label: above
              weight: 10
          form:
            default:
              region: content
              weight: 10

    -   name: genetic_map_contact
        content_type: genetic_map
        label: Contact
        type: chado_contact_type_default
        description: An individual or organization that serves as a contact for this record.
        cardinality: -1
        required: false
        storage_settings:
            storage_plugin_id: chado_storage
            storage_plugin_settings:
                base_table: featuremap
                linker_table: featuremap_contact
                linker_fkey_column: contact_id
        settings:
            termIdSpace: NCIT
            termAccession: C47954
        display:
          view:
            default:
              region: content
              label: above
              weight: 30
          form:
            default:
              region: content
              weight: 30

<<<<<<< HEAD
    -   name: genetic_map_pub
        content_type: genetic_map
        label: Publication
        type: chado_pub_type_default
        description: The title of the published work.
=======
    -   name: genetic_map_dbxref
        content_type: genetic_map
        label: Cross Reference
        type: chado_dbxref_type_default
        description: The IDs where this record may be available in other external online databases.
>>>>>>> 7b9ed185
        cardinality: -1
        required: false
        storage_settings:
            storage_plugin_id: chado_storage
            storage_plugin_settings:
                base_table: featuremap
<<<<<<< HEAD
                linker_table: featuremap_pub
                linker_fkey_column: pub_id
        settings:
            termIdSpace: TPUB
            termAccession: "0000039"
=======
                linker_table: featuremap_dbxref
                linker_fkey_column: dbxref_id
        settings:
            termIdSpace: SBO
            termAccession: 0000554
>>>>>>> 7b9ed185
        display:
          view:
            default:
              region: content
              label: above
<<<<<<< HEAD
              weight: 35
          form:
            default:
              region: content
              weight: 35
=======
              weight: 68
          form:
            default:
              region: content
              weight: 68
>>>>>>> 7b9ed185

## QTL ##

    -   name: qtl_name
        content_type: QTL
        label: Name
        type: chado_string_type_default
        description: The name of the item.
        cardinality: 1
        required: false
        storage_settings:
            storage_plugin_id: chado_storage
            storage_plugin_settings:
                base_table: feature
                base_column: name
            max_length: 255
        settings:
            termIdSpace: schema
            termAccession: name
        display:
          view:
            default:
              region: content
              label: above
              weight: 10
          form:
            default:
              region: content
              weight: 10

    -   name: qtl_unique_name
        content_type: QTL
        label: Unique Name
        type: chado_text_type_default
        description: A name that uniquely identifies the QTL within the organism.
        cardinality: 1
        required: true
        storage_settings:
            storage_plugin_id: chado_storage
            storage_plugin_settings:
                base_table: feature
                base_column: uniquename
        settings:
            termIdSpace: data
            termAccession: 0842
        display:
          view:
            default:
              region: content
              label: above
              weight: 15
          form:
            default:
              region: content
              weight: 15

    -   name: qtl_sequence
        content_type: QTL
        label: Sequence Residues
        type: chado_sequence_type_default
        description: One or more molecular sequences, possibly with associated annotation.
        cardinality: 1
        required: false
        storage_settings:
            storage_plugin_id: chado_storage
            storage_plugin_settings:
                base_table: feature
                base_column: residues
        settings:
            termIdSpace: data
            termAccession: "2044"
        display:
          view:
            default:
              region: content
              label: above
              weight: 20
          form:
            default:
              region: content
              weight: 20

    -   name: qtl_sequence_length
        content_type: QTL
        label: Sequence Length
        type: chado_sequence_length_type_default
        description: The size (length) of a sequence, subsequence or region in a sequence, or range(s) of lengths.
        cardinality: 1
        required: false
        storage_settings:
            storage_plugin_id: chado_storage
            storage_plugin_settings:
                base_table: feature
                base_column: seqlen
        settings:
            termIdSpace: data
            termAccession: "1249"
        display:
          view:
            default:
              region: content
              label: above
              weight: 25
          form:
            default:
              region: content
              weight: 25

    -   name: qtl_md5_checksum
        content_type: QTL
        label: Sequence MD5 Checksum
        type: chado_sequence_checksum_type_default
        description: The 32-character checksum of the sequence, calculated using the MD5 algorithm.
        cardinality: 1
        required: false
        storage_settings:
            storage_plugin_id: chado_storage
            storage_plugin_settings:
                base_table: feature
                base_column: md5checksum
        settings:
            termIdSpace: data
            termAccession: "2190"
        display:
          view:
            default:
              region: content
              label: above
              weight: 30
          form:
            default:
              region: content
              weight: 30


    -   name: qtl_organism
        content_type: QTL
        label: Organism
        type: chado_organism_type_default
        description: A material entity that is an individual living system, such as animal, plant, bacteria or virus, that is capable of replicating or reproducing, growth and maintenance in the right environment. An organism may be unicellular or made up, like humans, of many billions of cells divided into specialized tissues and organs.
        cardinality: 1
        required: true
        storage_settings:
            storage_plugin_id: chado_storage
            storage_plugin_settings:
                base_table: feature
                base_column: organism_id
        settings:
            termIdSpace: OBI
            termAccession: "0100026"
        display:
          view:
            default:
              region: content
              label: above
              weight: 10
          form:
            default:
              region: content
              weight: 10

    -   name: qtl_type
        content_type: QTL
        label: Type
        type: chado_additional_type_type_default
        description: An additional type for the item, typically used for adding more specific types from external vocabularies in microdata syntax. This is a relationship between something and a class that the thing is in.
        cardinality: 1
        required: true
        storage_settings:
            storage_plugin_id: chado_storage
            storage_plugin_settings:
                base_table: feature
                type_table: feature
                type_column: type_id
        settings:
            termIdSpace: SO
            termAccession: "0000771"
            fixed_value: SO:0000771
        display:
          view:
            default:
              region: content
              label: above
              weight: 10
          form:
            default:
              region: content
              weight: 10

    -   name: qtl_contact
        content_type: QTL
        label: Contact
        type: chado_contact_type_default
        description: An individual or organization that serves as a contact for this record.
        cardinality: -1
        required: false
        storage_settings:
            storage_plugin_id: chado_storage
            storage_plugin_settings:
                base_table: feature
                linker_table: feature_contact
                linker_fkey_column: contact_id
        settings:
            termIdSpace: NCIT
            termAccession: C47954
        display:
          view:
            default:
              region: content
              label: above
              weight: 80
          form:
            default:
              region: content
              weight: 80

    -   name: qtl_pub
        content_type: QTL
        label: Publication
        type: chado_pub_type_default
        description: The title of the published work.
        cardinality: -1
        required: false
        storage_settings:
            storage_plugin_id: chado_storage
            storage_plugin_settings:
                base_table: feature
                linker_table: feature_pub
                linker_fkey_column: pub_id
        settings:
            termIdSpace: TPUB
            termAccession: "0000039"
        display:
          view:
            default:
              region: content
              label: above
              weight: 85
          form:
            default:
              region: content
              weight: 85

    -   name: qtl_is_analysis
        content_type: QTL
        label: Is Analysis
        type: chado_boolean_type_default
        description: Indicates if this feature was predicted computationally using another feature.
        cardinality: 1
        required: false
        storage_settings:
            storage_plugin_id: chado_storage
            storage_plugin_settings:
                base_table: feature
                base_column: is_analysis
        settings:
            termIdSpace: local
            termAccession: is_analysis
        display:
          view:
            default:
              region: content
              label: above
              weight: 90
          form:
            default:
              region: content
              weight: 90

    -   name: qtl_is_obsolete
        content_type: QTL
        label: Is Obsolete
        type: chado_boolean_type_default
        description: Indicates if this record is obsolete.
        cardinality: 1
        required: false
        storage_settings:
            storage_plugin_id: chado_storage
            storage_plugin_settings:
                base_table: feature
                base_column: is_obsolete
        settings:
            termIdSpace: local
            termAccession: is_obsolete
        display:
          view:
            default:
              region: content
              label: above
              weight: 90
          form:
            default:
              region: content
              weight: 90

    -   name: qtl_synonym
        content_type: QTL
        label: Synonyms
        type: chado_synonym_type_default
        description: Alternate names, aliases or synonyms for this record.
        cardinality: -1
        required: false
        storage_settings:
            storage_plugin_id: chado_storage
            storage_plugin_settings:
                base_table: feature
                linker_table: feature_synonym
                linker_fkey_column: feature_id
        settings:
            termIdSpace: schema
            termAccession: alternateName
        display:
          view:
            default:
              region: content
              label: above
<<<<<<< HEAD
              weight: 95
          form:
            default:
              region: content
              weight: 95
=======
              weight: 66
          form:
            default:
              region: content
              weight: 66

    -   name: qtl_dbxref
        content_type: QTL
        label: Cross Reference
        type: chado_dbxref_type_default
        description: The IDs where this record may be available in other external online databases.
        cardinality: -1
        required: false
        storage_settings:
            storage_plugin_id: chado_storage
            storage_plugin_settings:
                base_table: feature
                linker_table: feature_dbxref
                linker_fkey_column: dbxref_id
        settings:
            termIdSpace: SBO
            termAccession: 0000554
        display:
          view:
            default:
              region: content
              label: above
              weight: 68
          form:
            default:
              region: content
              weight: 68
>>>>>>> 7b9ed185

## Sequence Variant ##

    -   name: sequence_variant_name
        content_type: sequence_variant
        label: Name
        type: chado_string_type_default
        description: The name of the item.
        cardinality: 1
        required: false
        storage_settings:
            storage_plugin_id: chado_storage
            storage_plugin_settings:
                base_table: feature
                base_column: name
            max_length: 255
        settings:
            termIdSpace: schema
            termAccession: name
        display:
          view:
            default:
              region: content
              label: above
              weight: 10
          form:
            default:
              region: content
              weight: 10

    -   name: sequence_variant_unique_name
        content_type: sequence_variant
        label: Unique Name
        type: chado_text_type_default
        description: A name that uniquely identifies the sequence variant within the organism.
        cardinality: 1
        required: true
        storage_settings:
            storage_plugin_id: chado_storage
            storage_plugin_settings:
                base_table: feature
                base_column: uniquename
        settings:
            termIdSpace: data
            termAccession: 0842
        display:
          view:
            default:
              region: content
              label: above
              weight: 15
          form:
            default:
              region: content
              weight: 15

    -   name: sequence_variant_sequence
        content_type: sequence_variant
        label: Sequence Residues
        type: chado_sequence_type_default
        description: One or more molecular sequences, possibly with associated annotation.
        cardinality: 1
        required: false
        storage_settings:
            storage_plugin_id: chado_storage
            storage_plugin_settings:
                base_table: feature
                base_column: residues
        settings:
            termIdSpace: data
            termAccession: "2044"
        display:
          view:
            default:
              region: content
              label: above
              weight: 20
          form:
            default:
              region: content
              weight: 20

    -   name: sequence_variant_sequence_length
        content_type: sequence_variant
        label: Sequence Length
        type: chado_sequence_length_type_default
        description: The size (length) of a sequence, subsequence or region in a sequence, or range(s) of lengths.
        cardinality: 1
        required: false
        storage_settings:
            storage_plugin_id: chado_storage
            storage_plugin_settings:
                base_table: feature
                base_column: seqlen
        settings:
            termIdSpace: data
            termAccession: "1249"
        display:
          view:
            default:
              region: content
              label: above
              weight: 25
          form:
            default:
              region: content
              weight: 25

    -   name: sequence_variant_md5_checksum
        content_type: sequence_variant
        label: Sequence MD5 Checksum
        type: chado_sequence_checksum_type_default
        description: The 32-character checksum of the sequence, calculated using the MD5 algorithm.
        cardinality: 1
        required: false
        storage_settings:
            storage_plugin_id: chado_storage
            storage_plugin_settings:
                base_table: feature
                base_column: md5checksum
        settings:
            termIdSpace: data
            termAccession: "2190"
        display:
          view:
            default:
              region: content
              label: above
              weight: 30
          form:
            default:
              region: content
              weight: 30

    -   name: sequence_variant_organism
        content_type: sequence_variant
        label: Organism
        type: chado_organism_type_default
        description: A material entity that is an individual living system, such as animal, plant, bacteria or virus, that is capable of replicating or reproducing, growth and maintenance in the right environment. An organism may be unicellular or made up, like humans, of many billions of cells divided into specialized tissues and organs.
        cardinality: 1
        required: true
        storage_settings:
            storage_plugin_id: chado_storage
            storage_plugin_settings:
                base_table: feature
                base_column: organism_id
        settings:
            termIdSpace: OBI
            termAccession: "0100026"
        display:
          view:
            default:
              region: content
              label: above
              weight: 10
          form:
            default:
              region: content
              weight: 10

    -   name: sequence_variant_type
        content_type: sequence_variant
        label: Type
        type: chado_additional_type_type_default
        description: An additional type for the item, typically used for adding more specific types from external vocabularies in microdata syntax. This is a relationship between something and a class that the thing is in.
        cardinality: 1
        required: true
        storage_settings:
            storage_plugin_id: chado_storage
            storage_plugin_settings:
                base_table: feature
                type_table: feature
                type_column: type_id
        settings:
            termIdSpace: SO
            termAccession: "0001060"
            fixed_value: SO:0001060
        display:
          view:
            default:
              region: content
              label: above
              weight: 10
          form:
            default:
              region: content
              weight: 10

    -   name: sequence_variant_contact
        content_type: sequence_variant
        label: Contact
        type: chado_contact_type_default
        description: An individual or organization that serves as a contact for this record.
        cardinality: -1
        required: false
        storage_settings:
            storage_plugin_id: chado_storage
            storage_plugin_settings:
                base_table: feature
                linker_table: feature_contact
                linker_fkey_column: contact_id
        settings:
            termIdSpace: NCIT
            termAccession: C47954
        display:
          view:
            default:
              region: content
              label: above
              weight: 80
          form:
            default:
              region: content
              weight: 80

    -   name: sequence_variant_pub
        content_type: sequence_variant
        label: Publication
        type: chado_pub_type_default
        description: The title of the published work.
        cardinality: -1
        required: false
        storage_settings:
            storage_plugin_id: chado_storage
            storage_plugin_settings:
                base_table: feature
                linker_table: feature_pub
                linker_fkey_column: pub_id
        settings:
            termIdSpace: TPUB
            termAccession: "0000039"
        display:
          view:
            default:
              region: content
              label: above
              weight: 85
          form:
            default:
              region: content
              weight: 85

    -   name: sequence_variant_is_analysis
        content_type: sequence_variant
        label: Is Analysis
        type: chado_boolean_type_default
        description: Indicates if this feature was predicted computationally using another feature.
        cardinality: 1
        required: false
        storage_settings:
            storage_plugin_id: chado_storage
            storage_plugin_settings:
                base_table: feature
                base_column: is_analysis
        settings:
            termIdSpace: local
            termAccession: is_analysis
        display:
          view:
            default:
              region: content
              label: above
              weight: 90
          form:
            default:
              region: content
              weight: 90

    -   name: sequence_variant_is_obsolete
        content_type: sequence_variant
        label: Is Obsolete
        type: chado_boolean_type_default
        description: Indicates if this record is obsolete.
        cardinality: 1
        required: false
        storage_settings:
            storage_plugin_id: chado_storage
            storage_plugin_settings:
                base_table: feature
                base_column: is_obsolete
        settings:
            termIdSpace: local
            termAccession: is_obsolete
        display:
          view:
            default:
              region: content
              label: above
              weight: 90
          form:
            default:
              region: content
              weight: 90

    -   name: sequence_variant_synonym
        content_type: sequence_variant
        label: Synonyms
        type: chado_synonym_type_default
        description: Alternate names, aliases or synonyms for this record.
        cardinality: -1
        required: false
        storage_settings:
            storage_plugin_id: chado_storage
            storage_plugin_settings:
                base_table: feature
                linker_table: feature_synonym
                linker_fkey_column: feature_id
        settings:
            termIdSpace: schema
            termAccession: alternateName
        display:
          view:
            default:
              region: content
              label: above
              weight: 66
          form:
            default:
              region: content
              weight: 66

    -   name: sequence_variant_dbxref
        content_type: sequence_variant
        label: Cross Reference
        type: chado_dbxref_type_default
        description: The IDs where this record may be available in other external online databases.
        cardinality: -1
        required: false
        storage_settings:
            storage_plugin_id: chado_storage
            storage_plugin_settings:
                base_table: feature
                linker_table: feature_dbxref
                linker_fkey_column: dbxref_id
        settings:
            termIdSpace: SBO
            termAccession: 0000554
        display:
          view:
            default:
              region: content
              label: above
              weight: 68
          form:
            default:
              region: content
              weight: 68

## Genetic Marker ##

    -   name: genetic_marker_name
        content_type: genetic_marker
        label: Name
        type: chado_string_type_default
        description: The name of the item.
        cardinality: 1
        required: false
        storage_settings:
            storage_plugin_id: chado_storage
            storage_plugin_settings:
                base_table: feature
                base_column: name
            max_length: 255
        settings:
            termIdSpace: schema
            termAccession: name
        display:
          view:
            default:
              region: content
              label: above
              weight: 10
          form:
            default:
              region: content
              weight: 10

    -   name: genetic_marker_unique_name
        content_type: genetic_marker
        label: Unique Name
        type: chado_text_type_default
        description: A name that uniquely identifies the genetic marker within the organism.
        cardinality: 1
        required: true
        storage_settings:
            storage_plugin_id: chado_storage
            storage_plugin_settings:
                base_table: feature
                base_column: uniquename
        settings:
            termIdSpace: data
            termAccession: 0842
        display:
          view:
            default:
              region: content
              label: above
              weight: 15
          form:
            default:
              region: content
              weight: 15

    -   name: genetic_marker_sequence
        content_type: genetic_marker
        label: Sequence Residues
        type: chado_sequence_type_default
        description: One or more molecular sequences, possibly with associated annotation.
        cardinality: 1
        required: false
        storage_settings:
            storage_plugin_id: chado_storage
            storage_plugin_settings:
                base_table: feature
                base_column: residues
        settings:
            termIdSpace: data
            termAccession: "2044"
        display:
          view:
            default:
              region: content
              label: above
              weight: 20
          form:
            default:
              region: content
              weight: 20

    -   name: genetic_marker_sequence_length
        content_type: genetic_marker
        label: Sequence Length
        type: chado_sequence_length_type_default
        description: The size (length) of a sequence, subsequence or region in a sequence,or range(s) of lengths.
        cardinality: 1
        required: false
        storage_settings:
            storage_plugin_id: chado_storage
            storage_plugin_settings:
                base_table: feature
                base_column: seqlen
        settings:
            termIdSpace: data
            termAccession: "1249"
        display:
          view:
            default:
              region: content
              label: above
              weight: 25
          form:
            default:
              region: content
              weight: 25

    -   name: genetic_marker_md5_checksum
        content_type: genetic_marker
        label: Sequence MD5 Checksum
        type: chado_sequence_checksum_type_default
        description: The 32-character checksum of the sequence, calculated using the MD5 algorithm.
        cardinality: 1
        required: false
        storage_settings:
            storage_plugin_id: chado_storage
            storage_plugin_settings:
                base_table: feature
                base_column: md5checksum
        settings:
            termIdSpace: data
            termAccession: "2190"
        display:
          view:
            default:
              region: content
              label: above
              weight: 30
          form:
            default:
              region: content
              weight: 30

    -   name: genetic_marker_organism
        content_type: genetic_marker
        label: Organism
        type: chado_organism_type_default
        description: A material entity that is an individual living system, such as animal, plant, bacteria or virus, that is capable of replicating or reproducing, growth and maintenance in the right environment. An organism may be unicellular or made up, like humans, of many billions of cells divided into specialized tissues and organs.
        cardinality: 1
        required: true
        storage_settings:
            storage_plugin_id: chado_storage
            storage_plugin_settings:
                base_table: feature
                base_column: organism_id
        settings:
            termIdSpace: OBI
            termAccession: "0100026"
        display:
          view:
            default:
              region: content
              label: above
              weight: 10
          form:
            default:
              region: content
              weight: 10

    -   name: genetic_marker_type
        content_type: genetic_marker
        label: Type
        type: chado_additional_type_type_default
        description: An additional type for the item, typically used for adding more specific types from external vocabularies in microdata syntax. This is a relationship between something and a class that the thing is in.
        cardinality: 1
        required: true
        storage_settings:
            storage_plugin_id: chado_storage
            storage_plugin_settings:
                base_table: feature
                type_table: feature
                type_column: type_id
        settings:
            termIdSpace: SO
            termAccession: "0001645"
            fixed_value: SO:0001645
        display:
          view:
            default:
              region: content
              label: above
              weight: 10
          form:
            default:
              region: content
              weight: 10

    -   name: genetic_marker_contact
        content_type: genetic_marker
        label: Contact
        type: chado_contact_type_default
        description: An individual or organization that serves as a contact for this record.
        cardinality: -1
        required: false
        storage_settings:
            storage_plugin_id: chado_storage
            storage_plugin_settings:
                base_table: feature
                linker_table: feature_contact
                linker_fkey_column: contact_id
        settings:
            termIdSpace: NCIT
            termAccession: C47954
        display:
          view:
            default:
              region: content
              label: above
              weight: 80
          form:
            default:
              region: content
              weight: 80

    -   name: genetic_marker_pub
        content_type: genetic_marker
        label: Publication
        type: chado_pub_type_default
        description: The title of the published work.
        cardinality: -1
        required: false
        storage_settings:
            storage_plugin_id: chado_storage
            storage_plugin_settings:
                base_table: feature
                linker_table: feature_pub
                linker_fkey_column: pub_id
        settings:
            termIdSpace: TPUB
            termAccession: "0000039"
        display:
          view:
            default:
              region: content
              label: above
              weight: 85
          form:
            default:
              region: content
              weight: 85

    -   name: genetic_marker_is_analysis
        content_type: genetic_marker
        label: Is Analysis
        type: chado_boolean_type_default
        description: Indicates if this feature was predicted computationally using another feature.
        cardinality: 1
        required: false
        storage_settings:
            storage_plugin_id: chado_storage
            storage_plugin_settings:
                base_table: feature
                base_column: is_analysis
        settings:
            termIdSpace: local
            termAccession: is_analysis
        display:
          view:
            default:
              region: content
              label: above
              weight: 90
          form:
            default:
              region: content
              weight: 90

    -   name: genetic_marker_is_obsolete
        content_type: genetic_marker
        label: Is Obsolete
        type: chado_boolean_type_default
        description: Indicates if this record is obsolete.
        cardinality: 1
        required: false
        storage_settings:
            storage_plugin_id: chado_storage
            storage_plugin_settings:
                base_table: feature
                base_column: is_obsolete
        settings:
            termIdSpace: local
            termAccession: is_obsolete
        display:
          view:
            default:
              region: content
              label: above
              weight: 90
          form:
            default:
              region: content
              weight: 90

    -   name: genetic_marker_synonym
        content_type: genetic_marker
        label: Synonyms
        type: chado_synonym_type_default
        description: Alternate names, aliases or synonyms for this record.
        cardinality: -1
        required: false
        storage_settings:
            storage_plugin_id: chado_storage
            storage_plugin_settings:
                base_table: feature
                linker_table: feature_synonym
                linker_fkey_column: feature_id
        settings:
            termIdSpace: schema
            termAccession: alternateName
        display:
          view:
            default:
              region: content
              label: above
              weight: 66
          form:
            default:
              region: content
              weight: 66

    -   name: genetic_marker_dbxref
        content_type: genetic_marker
        label: Cross Reference
        type: chado_dbxref_type_default
        description: The IDs where this record may be available in other external online databases.
        cardinality: -1
        required: false
        storage_settings:
            storage_plugin_id: chado_storage
            storage_plugin_settings:
                base_table: feature
                linker_table: feature_dbxref
                linker_fkey_column: dbxref_id
        settings:
            termIdSpace: SBO
            termAccession: 0000554
        display:
          view:
            default:
              region: content
              label: above
              weight: 68
          form:
            default:
              region: content
              weight: 68

## Heritable Phenotpic Marker ##

    -   name: phenotypic_marker_name
        content_type: phenotypic_marker
        label: Name
        type: chado_string_type_default
        description: The name of the item.
        cardinality: 1
        required: false
        storage_settings:
            storage_plugin_id: chado_storage
            storage_plugin_settings:
                base_table: feature
                base_column: name
            max_length: 255
        settings:
            termIdSpace: schema
            termAccession: name
        display:
          view:
            default:
              region: content
              label: above
              weight: 10
          form:
            default:
              region: content
              weight: 10

    -   name: phenotypic_marker_unique_name
        content_type: phenotypic_marker
        label: Unique Name
        type: chado_text_type_default
        description: A name that uniquely identifies the heritable phenotypic marker within the organism.
        cardinality: 1
        required: true
        storage_settings:
            storage_plugin_id: chado_storage
            storage_plugin_settings:
                base_table: feature
                base_column: uniquename
        settings:
            termIdSpace: data
            termAccession: 0842
        display:
          view:
            default:
              region: content
              label: above
              weight: 15
          form:
            default:
              region: content
              weight: 15

    -   name: phenotypic_marker_sequence
        content_type: phenotypic_marker
        label: Sequence Residues
        type: chado_sequence_type_default
        description: One or more molecular sequences, possibly with associated annotation.
        cardinality: 1
        required: false
        storage_settings:
            storage_plugin_id: chado_storage
            storage_plugin_settings:
                base_table: feature
                base_column: residues
        settings:
            termIdSpace: data
            termAccession: "2044"
        display:
          view:
            default:
              region: content
              label: above
              weight: 20
          form:
            default:
              region: content
              weight: 20

    -   name: phenotypic_marker_length
        content_type: phenotypic_marker
        label: Sequence Length
        type: chado_sequence_length_type_default
        description: The size (length) of a sequence, subsequence or region in a sequence, or range(s) of lengths.
        cardinality: 1
        required: false
        storage_settings:
            storage_plugin_id: chado_storage
            storage_plugin_settings:
                base_table: feature
                base_column: seqlen
        settings:
            termIdSpace: data
            termAccession: "1249"
        display:
          view:
            default:
              region: content
              label: above
              weight: 25
          form:
            default:
              region: content
              weight: 25

    -   name: phenotypic_marker_md5_checksum
        content_type: phenotypic_marker
        label: Sequence MD5 Checksum
        type: chado_sequence_checksum_type_default
        description: The 32-character checksum of the sequence, calculated using the MD5 algorithm.
        cardinality: 1
        required: false
        storage_settings:
            storage_plugin_id: chado_storage
            storage_plugin_settings:
                base_table: feature
                base_column: md5checksum
        settings:
            termIdSpace: data
            termAccession: "2190"
        display:
          view:
            default:
              region: content
              label: above
              weight: 30
          form:
            default:
              region: content
              weight: 30

    -   name: phenotypic_marker_organism
        content_type: phenotypic_marker
        label: Organism
        type: chado_organism_type_default
        description: A material entity that is an individual living system, such as animal, plant, bacteria or virus, that is capable of replicating or reproducing, growth and maintenance in the right environment. An organism may be unicellular or made up, like humans, of many billions of cells divided into specialized tissues and organs.
        cardinality: 1
        required: true
        storage_settings:
            storage_plugin_id: chado_storage
            storage_plugin_settings:
                base_table: feature
                base_column: organism_id
        settings:
            termIdSpace: OBI
            termAccession: "0100026"
        display:
          view:
            default:
              region: content
              label: above
              weight: 10
          form:
            default:
              region: content
              weight: 10

    -   name: phenotypic_marker_type
        content_type: phenotypic_marker
        label: Type
        type: chado_additional_type_type_default
        description: An additional type for the item, typically used for adding more specific types from external vocabularies in microdata syntax. This is a relationship between something and a class that the thing is in.
        cardinality: 1
        required: true
        storage_settings:
            storage_plugin_id: chado_storage
            storage_plugin_settings:
                base_table: feature
                type_table: feature
                type_column: type_id
        settings:
            termIdSpace: SO
            termAccession: "0001500"
            fixed_value: SO:0001500
        display:
          view:
            default:
              region: content
              label: above
              weight: 10
          form:
            default:
              region: content
              weight: 10

    -   name: phenotypic_marker_contact
        content_type: phenotypic_marker
        label: Contact
        type: chado_contact_type_default
        description: An individual or organization that serves as a contact for this record.
        cardinality: -1
        required: false
        storage_settings:
            storage_plugin_id: chado_storage
            storage_plugin_settings:
                base_table: feature
                linker_table: feature_contact
                linker_fkey_column: contact_id
        settings:
            termIdSpace: NCIT
            termAccession: C47954
        display:
          view:
            default:
              region: content
              label: above
              weight: 80
          form:
            default:
              region: content
              weight: 80

    -   name: phenotypic_marker_pub
        content_type: phenotypic_marker
        label: Publication
        type: chado_pub_type_default
        description: The title of the published work.
        cardinality: -1
        required: false
        storage_settings:
            storage_plugin_id: chado_storage
            storage_plugin_settings:
                base_table: feature
                linker_table: feature_pub
                linker_fkey_column: pub_id
        settings:
            termIdSpace: TPUB
            termAccession: "0000039"
        display:
          view:
            default:
              region: content
              label: above
              weight: 85
          form:
            default:
              region: content
              weight: 85

    -   name: phenotypic_marker_is_analysis
        content_type: phenotypic_marker
        label: Is Analysis
        type: chado_boolean_type_default
        description: Indicates if this feature was predicted computationally using another feature.
        cardinality: 1
        required: false
        storage_settings:
            storage_plugin_id: chado_storage
            storage_plugin_settings:
                base_table: feature
                base_column: is_analysis
        settings:
            termIdSpace: local
            termAccession: is_analysis
        display:
          view:
            default:
              region: content
              label: above
              weight: 90
          form:
            default:
              region: content
              weight: 90

    -   name: phenotypic_marker_is_obsolete
        content_type: phenotypic_marker
        label: Is Obsolete
        type: chado_boolean_type_default
        description: Indicates if this record is obsolete.
        cardinality: 1
        required: false
        storage_settings:
            storage_plugin_id: chado_storage
            storage_plugin_settings:
                base_table: feature
                base_column: is_obsolete
        settings:
            termIdSpace: local
            termAccession: is_obsolete
        display:
          view:
            default:
              region: content
              label: above
              weight: 90
          form:
            default:
              region: content
              weight: 90

    -   name: phenotypic_marker_synonym
        content_type: phenotypic_marker
        label: Synonyms
        type: chado_synonym_type_default
        description: Alternate names, aliases or synonyms for this record.
        cardinality: -1
        required: false
        storage_settings:
            storage_plugin_id: chado_storage
            storage_plugin_settings:
                base_table: feature
                linker_table: feature_synonym
                linker_fkey_column: feature_id
        settings:
            termIdSpace: schema
            termAccession: alternateName
        display:
          view:
            default:
              region: content
              label: above
              weight: 66
          form:
            default:
              region: content
              weight: 66

    -   name: phenotypic_marker_dbxref
        content_type: phenotypic_marker
        label: Cross Reference
        type: chado_dbxref_type_default
        description: The IDs where this record may be available in other external online databases.
        cardinality: -1
        required: false
        storage_settings:
            storage_plugin_id: chado_storage
            storage_plugin_settings:
                base_table: feature
                linker_table: feature_dbxref
                linker_fkey_column: dbxref_id
        settings:
            termIdSpace: SBO
            termAccession: 0000554
        display:
          view:
            default:
              region: content
              label: above
              weight: 68
          form:
            default:
              region: content
              weight: 68<|MERGE_RESOLUTION|>--- conflicted
+++ resolved
@@ -112,56 +112,59 @@
               region: content
               weight: 30
 
-<<<<<<< HEAD
     -   name: genetic_map_pub
         content_type: genetic_map
         label: Publication
         type: chado_pub_type_default
         description: The title of the published work.
-=======
+        cardinality: -1
+        required: false
+        storage_settings:
+            storage_plugin_id: chado_storage
+            storage_plugin_settings:
+                base_table: featuremap
+                linker_table: featuremap_pub
+                linker_fkey_column: pub_id
+        settings:
+            termIdSpace: TPUB
+            termAccession: "0000039"
+        display:
+          view:
+            default:
+              region: content
+              label: above
+              weight: 35
+          form:
+            default:
+              region: content
+              weight: 35
+
     -   name: genetic_map_dbxref
         content_type: genetic_map
         label: Cross Reference
         type: chado_dbxref_type_default
         description: The IDs where this record may be available in other external online databases.
->>>>>>> 7b9ed185
         cardinality: -1
         required: false
         storage_settings:
             storage_plugin_id: chado_storage
             storage_plugin_settings:
                 base_table: featuremap
-<<<<<<< HEAD
-                linker_table: featuremap_pub
-                linker_fkey_column: pub_id
-        settings:
-            termIdSpace: TPUB
-            termAccession: "0000039"
-=======
                 linker_table: featuremap_dbxref
                 linker_fkey_column: dbxref_id
         settings:
             termIdSpace: SBO
             termAccession: 0000554
->>>>>>> 7b9ed185
-        display:
-          view:
-            default:
-              region: content
-              label: above
-<<<<<<< HEAD
-              weight: 35
-          form:
-            default:
-              region: content
-              weight: 35
-=======
+        display:
+          view:
+            default:
+              region: content
+              label: above
               weight: 68
           form:
             default:
               region: content
               weight: 68
->>>>>>> 7b9ed185
 
 ## QTL ##
 
@@ -478,13 +481,6 @@
             default:
               region: content
               label: above
-<<<<<<< HEAD
-              weight: 95
-          form:
-            default:
-              region: content
-              weight: 95
-=======
               weight: 66
           form:
             default:
@@ -517,9 +513,8 @@
             default:
               region: content
               weight: 68
->>>>>>> 7b9ed185
-
-## Sequence Variant ##
+
+#### Sequence Variant ##
 
     -   name: sequence_variant_name
         content_type: sequence_variant
