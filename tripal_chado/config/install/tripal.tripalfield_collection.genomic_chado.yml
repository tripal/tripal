--- conflicted
+++ resolved
@@ -354,9 +354,6 @@
 
     -   name: gene_dbxref
         content_type: gene
-<<<<<<< HEAD
-        label: Cross Reference
-=======
         label: Primary Database Reference
         type: chado_dbxref_type_default
         description: The ID where this record may be available in an external online database.
@@ -384,7 +381,6 @@
     -   name: gene_dbxref_ann
         content_type: gene
         label: Database Reference Annotations
->>>>>>> fce65597
         type: chado_dbxref_type_default
         description: The IDs where this record may be available in other external online databases.
         cardinality: -1
@@ -397,11 +393,7 @@
                 linker_fkey_column: dbxref_id
         settings:
             termIdSpace: SBO
-<<<<<<< HEAD
-            termAccession: "0000554"
-=======
             termAccession: "0000552"
->>>>>>> fce65597
         display:
           view:
             default:
@@ -764,28 +756,16 @@
 
     -   name: mrna_dbxref
         content_type: mrna
-<<<<<<< HEAD
-        label: Cross Reference
-        type: chado_dbxref_type_default
-        description: The IDs where this record may be available in other external online databases.
-        cardinality: -1
-=======
         label: Primary Database Reference
         type: chado_dbxref_type_default
         description: The ID where this record may be available in an external online database.
         cardinality: 1
->>>>>>> fce65597
-        required: false
-        storage_settings:
-            storage_plugin_id: chado_storage
-            storage_plugin_settings:
-                base_table: feature
-<<<<<<< HEAD
-                linker_table: feature_dbxref
-                linker_fkey_column: dbxref_id
-=======
+        required: false
+        storage_settings:
+            storage_plugin_id: chado_storage
+            storage_plugin_settings:
+                base_table: feature
                 base_column: dbxref_id
->>>>>>> fce65597
         settings:
             termIdSpace: SBO
             termAccession: "0000554"
@@ -800,10 +780,6 @@
               region: content
               weight: 68
 
-<<<<<<< HEAD
-## Phylogenetic Tree ##
-
-=======
     -   name: mrna_dbxref_ann
         content_type: mrna
         label: Database Reference Annotations
@@ -833,7 +809,6 @@
 
 ## Phylogenetic Tree ##
 
->>>>>>> fce65597
     -   name: phylotree_name
         content_type: phylotree
         label: Name
@@ -943,15 +918,9 @@
 
     -   name: phylotree_dbxref
         content_type: phylotree
-<<<<<<< HEAD
-        label: Cross Reference
-        type: chado_dbxref_type_default
-        description: The IDs where this record may be available in other external online databases.
-=======
         label: Primary Database Reference
         type: chado_dbxref_type_default
         description: The ID where this record may be available in an external online database.
->>>>>>> fce65597
         cardinality: 1
         required: false
         storage_settings:
@@ -1082,7 +1051,6 @@
               region: content
               weight: 30
 
-<<<<<<< HEAD
     -   name: physical_map_pub
         content_type: physical_map
         label: Publication
@@ -1110,14 +1078,9 @@
               region: content
               weight: 85
 
-    -   name: physical_map_dbxref
-        content_type: physical_map
-        label: Cross Reference
-=======
     -   name: physical_map_dbxref_ann
         content_type: physical_map
         label: Database Reference Annotations
->>>>>>> fce65597
         type: chado_dbxref_type_default
         description: The IDs where this record may be available in other external online databases.
         cardinality: -1
@@ -1130,11 +1093,7 @@
                 linker_fkey_column: dbxref_id
         settings:
             termIdSpace: SBO
-<<<<<<< HEAD
-            termAccession: "0000554"
-=======
             termAccession: "0000552"
->>>>>>> fce65597
         display:
           view:
             default:
@@ -1309,15 +1268,9 @@
               region: content
               weight: 50
 
-<<<<<<< HEAD
-    -   name: dna_library_dbxref
-        content_type: dna_library
-        label: Cross Reference
-=======
     -   name: dna_library_dbxref_ann
         content_type: dna_library
         label: Database Reference Annotations
->>>>>>> fce65597
         type: chado_dbxref_type_default
         description: The IDs where this record may be available in other external online databases.
         cardinality: -1
@@ -1330,11 +1283,7 @@
                 linker_fkey_column: dbxref_id
         settings:
             termIdSpace: SBO
-<<<<<<< HEAD
-            termAccession: "0000554"
-=======
             termAccession: "0000552"
->>>>>>> fce65597
         display:
           view:
             default:
@@ -1346,7 +1295,6 @@
               region: content
               weight: 68
 
-<<<<<<< HEAD
     -   name: dna_library_pub
         content_type: dna_library
         label: Publication
@@ -1400,8 +1348,6 @@
               region: content
               weight: 90
 
-=======
->>>>>>> fce65597
 ## Genome Assembly ##
 
     -   name: genome_assembly_name
@@ -1620,15 +1566,9 @@
               region: content
               weight: 10
 
-<<<<<<< HEAD
-    -   name: genome_assembly_dbxref
-        content_type: genome_assembly
-        label: Cross Reference
-=======
     -   name: genome_assembly_dbxref_ann
         content_type: genome_assembly
         label: Database Reference Annotations
->>>>>>> fce65597
         type: chado_dbxref_type_default
         description: The IDs where this record may be available in other external online databases.
         cardinality: -1
@@ -1641,11 +1581,7 @@
                 linker_fkey_column: dbxref_id
         settings:
             termIdSpace: SBO
-<<<<<<< HEAD
-            termAccession: "0000554"
-=======
             termAccession: "0000552"
->>>>>>> fce65597
         display:
           view:
             default:
@@ -1657,7 +1593,6 @@
               region: content
               weight: 68
 
-<<<<<<< HEAD
     -   name: genome_assembly_pub
         content_type: genome_assembly
         label: Publication
@@ -1712,8 +1647,6 @@
               region: content
               weight: 84
 
-=======
->>>>>>> fce65597
 ## Genome Annotation ##
 
     -   name: genome_annotation_name
@@ -1931,15 +1864,9 @@
               region: content
               weight: 10
 
-<<<<<<< HEAD
-    -   name: genome_annotation_dbxref
-        content_type: genome_annotation
-        label: Cross Reference
-=======
     -   name: genome_annotation_dbxref_ann
         content_type: genome_annotation
         label: Database Reference Annotations
->>>>>>> fce65597
         type: chado_dbxref_type_default
         description: The IDs where this record may be available in other external online databases.
         cardinality: -1
@@ -1952,11 +1879,7 @@
                 linker_fkey_column: dbxref_id
         settings:
             termIdSpace: SBO
-<<<<<<< HEAD
-            termAccession: "0000554"
-=======
             termAccession: "0000552"
->>>>>>> fce65597
         display:
           view:
             default:
@@ -1968,7 +1891,6 @@
               region: content
               weight: 68
 
-<<<<<<< HEAD
     -   name: genome_annotation_pub
         content_type: genome_annotation
         label: Publication
@@ -2023,8 +1945,6 @@
               region: content
               weight: 84
 
-=======
->>>>>>> fce65597
 ## Genome Project ##
 
     -   name: genome_project_name
@@ -2108,15 +2028,9 @@
               region: content
               weight: 10
 
-<<<<<<< HEAD
-    -   name: genome_project_dbxref
-        content_type: genome_project
-        label: Cross Reference
-=======
     -   name: genome_project_dbxref_ann
         content_type: genome_project
         label: Database Reference Annotations
->>>>>>> fce65597
         type: chado_dbxref_type_default
         description: The IDs where this record may be available in other external online databases.
         cardinality: -1
@@ -2129,11 +2043,7 @@
                 linker_fkey_column: dbxref_id
         settings:
             termIdSpace: SBO
-<<<<<<< HEAD
-            termAccession: "0000554"
-=======
             termAccession: "0000552"
->>>>>>> fce65597
         display:
           view:
             default:
@@ -2143,7 +2053,6 @@
           form:
             default:
               region: content
-<<<<<<< HEAD
               weight: 68
 
     -   name: genome_project_pub
@@ -2171,7 +2080,4 @@
           form:
             default:
               region: content
-              weight: 85
-=======
-              weight: 68
->>>>>>> fce65597
+              weight: 85