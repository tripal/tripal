--- conflicted
+++ resolved
@@ -298,7 +298,6 @@
               region: content
               weight: 10
 
-<<<<<<< HEAD
     -   name: gene_sequence_coordinates
         content_type: gene
         label: Sequence Coordinates
@@ -327,10 +326,7 @@
               weight: 10
 
 
-## mRNA ##
-=======
 ## mrna ##
->>>>>>> 5d23cb12
 
     -   name: mrna_name
         content_type: mrna
