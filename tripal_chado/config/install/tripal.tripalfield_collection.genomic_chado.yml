id: 'genomic_chado'
label: 'Chado Fields for Genomic Content Types'
description: 'Fields focused on covering the columns of the Chado tables associated with the Genomic content types.'
fields:

## Gene ##

    -   name: gene_name
        content_type: gene
        label: Name
        type: chado_string_type_default
        description: The name of the item.
        cardinality: 1
        required: false
        storage_settings:
            storage_plugin_id: chado_storage
            storage_plugin_settings:
                base_table: feature
                base_column: name
            max_length: 255
        settings:
            termIdSpace: schema
            termAccession: name
        display:
          view:
            default:
              region: content
              label: above
              weight: 10
          form:
            default:
              region: content
              weight: 10

    -   name: gene_uniquename
        content_type: gene
        label: Unique Name
        type: chado_text_type_default
        description: A name that uniquely identifies the gene within the organism.
        cardinality: 1
        required: true
        storage_settings:
            storage_plugin_id: chado_storage
            storage_plugin_settings:
                base_table: feature
                base_column: uniquename
        settings:
            termIdSpace: data
            termAccession: 0842
        display:
          view:
            default:
              region: content
              label: above
              weight: 15
          form:
            default:
              region: content
              weight: 15

    -   name: gene_sequence
        content_type: gene
        label: Sequence Residues
        type: chado_sequence_type_default
        description: One or more molecular sequences, possibly with associated annotation.
        cardinality: 1
        required: false
        storage_settings:
            storage_plugin_id: chado_storage
            storage_plugin_settings:
                base_table: feature
                base_column: residues
        settings:
            termIdSpace: data
            termAccession: "2044"
        display:
          view:
            default:
              region: content
              label: above
              weight: 20
          form:
            default:
              region: content
              weight: 20

    -   name: gene_length
        content_type: gene
        label: Sequence Length
        type: chado_sequence_length_type_default
        description: The size (length) of a sequence, subsequence or region in a sequence, or range(s) of lengths.
        cardinality: 1
        required: false
        storage_settings:
            storage_plugin_id: chado_storage
            storage_plugin_settings:
                base_table: feature
                base_column: seqlen
        settings:
            termIdSpace: data
            termAccession: "1249"
        display:
          view:
            default:
              region: content
              label: above
              weight: 25
          form:
            default:
              region: content
              weight: 25

    -   name: gene_sequence_md5_checksum
        content_type: gene
        label: Sequence MD5 Checksum
        type: chado_sequence_checksum_type_default
        description: The 32-character checksum of the sequence, calculated using the MD5 algorithm.
        cardinality: 1
        required: false
        storage_settings:
            storage_plugin_id: chado_storage
            storage_plugin_settings:
                base_table: feature
                base_column: md5checksum
        settings:
            termIdSpace: data
            termAccession: "2190"
        display:
          view:
            default:
              region: content
              label: above
              weight: 30
          form:
            default:
              region: content
              weight: 30

    -   name: gene_organism
        content_type: gene
        label: Organism
        type: chado_organism_type_default
        description: A material entity that is an individual living system, such as animal, plant, bacteria or virus, that is capable of replicating or reproducing, growth and maintenance in the right environment. An organism may be unicellular or made up, like humans, of many billions of cells divided into specialized tissues and organs.
        cardinality: 1
        required: true
        storage_settings:
            storage_plugin_id: chado_storage
            storage_plugin_settings:
                base_table: feature
                base_column: organism_id
        settings:
            termIdSpace: OBI
            termAccession: "0100026"
        display:
          view:
            default:
              region: content
              label: above
              weight: 10
          form:
            default:
              region: content
              weight: 10

    -   name: gene_type
        content_type: gene
        label: Type
        type: chado_additional_type_type_default
        description: An additional type for the item, typically used for adding more specific types from external vocabularies in microdata syntax. This is a relationship between something and a class that the thing is in.
        cardinality: 1
        required: true
        storage_settings:
            storage_plugin_id: chado_storage
            storage_plugin_settings:
                base_table: feature
                type_table: feature
                type_column: type_id
        settings:
            termIdSpace: SO
            termAccession: "0000704"
            fixed_value: SO:0000704
        display:
          view:
            default:
              region: content
              label: above
              weight: 10
          form:
            default:
              region: content
              weight: 10

    -   name: gene_contact
        content_type: gene
        label: Contact
        type: chado_contact_type_default
        description: An individual or organization that serves as a contact for this record.
        cardinality: -1
        required: false
        storage_settings:
            storage_plugin_id: chado_storage
            storage_plugin_settings:
                base_table: feature
                linker_table: feature_contact
                linker_fkey_column: contact_id
        settings:
            termIdSpace: NCIT
            termAccession: C47954
        display:
          view:
            default:
              region: content
              label: above
              weight: 80
          form:
            default:
              region: content
              weight: 80

    -   name: gene_is_analysis
        content_type: gene
        label: Is Analysis
        type: chado_boolean_type_default
        description: Indicates if this feature was predicted computationally using another feature.
        cardinality: 1
        required: false
        storage_settings:
            storage_plugin_id: chado_storage
            storage_plugin_settings:
                base_table: feature
                base_column: is_analysis
        settings:
            termIdSpace: local
            termAccession: is_analysis
            fixed_value: local:is_analysis
        display:
          view:
            default:
              region: content
              label: above
              weight: 90
          form:
            default:
              region: content
              weight: 90

    -   name: gene_is_obsolete
        content_type: gene
        label: Is Obsolete
        type: chado_boolean_type_default
        description: Indicates if this record is obsolete.
        cardinality: 1
        required: false
        storage_settings:
            storage_plugin_id: chado_storage
            storage_plugin_settings:
                base_table: feature
                base_column: is_obsolete
        settings:
            termIdSpace: local
            termAccession: is_obsolete
            fixed_value: local:is_obsolete
        display:
          view:
            default:
              region: content
              label: above
              weight: 98
          form:
            default:
              region: content
              weight: 98

    -   name: gene_synonym
        content_type: gene
        label: Synonyms
        type: chado_synonym_type_default
        description: Alternate names, aliases or synonyms for this record.
        cardinality: -1
        required: false
        storage_settings:
            storage_plugin_id: chado_storage
            storage_plugin_settings:
                base_table: feature
                linker_table: feature_synonym
                linker_fkey_column: feature_id
        settings:
            termIdSpace: schema
            termAccession: alternateName
        display:
          view:
            default:
              region: content
              label: above
              weight: 66
          form:
            default:
              region: content
              weight: 66

    -   name: gene_dbxref
        content_type: gene
        label: Cross Reference
        type: chado_dbxref_type_default
        description: The IDs where this record may be available in other external online databases.
        cardinality: -1
        required: false
        storage_settings:
            storage_plugin_id: chado_storage
            storage_plugin_settings:
                base_table: feature
                linker_table: feature_dbxref
                linker_fkey_column: dbxref_id
        settings:
            termIdSpace: SBO
            termAccession: 0000554
        display:
          view:
            default:
              region: content
              label: above
              weight: 68
          form:
            default:
              region: content
              weight: 68

## mrna ##

    -   name: mrna_name
        content_type: mrna
        label: Name
        type: chado_string_type_default
        description: The name of the item.
        cardinality: 1
        required: false
        storage_settings:
            storage_plugin_id: chado_storage
            storage_plugin_settings:
                base_table: feature
                base_column: name
            max_length: 255
        settings:
            termIdSpace: schema
            termAccession: name
        display:
          view:
            default:
              region: content
              label: above
              weight: 10
          form:
            default:
              region: content
              weight: 10

    -   name: mrna_uniquename
        content_type: mrna
        label: Unique Name
        type: chado_text_type_default
        description: A name that uniquely identifies the mrna within the organism.
        cardinality: 1
        required: true
        storage_settings:
            storage_plugin_id: chado_storage
            storage_plugin_settings:
                base_table: feature
                base_column: uniquename
        settings:
            termIdSpace: data
            termAccession: 0842
        display:
          view:
            default:
              region: content
              label: above
              weight: 15
          form:
            default:
              region: content
              weight: 15

    -   name: mrna_sequence
        content_type: mrna
        label: Sequence Residues
        type: chado_sequence_type_default
        description: One or more molecular sequences, possibly with associated annotation.
        cardinality: 1
        required: false
        storage_settings:
            storage_plugin_id: chado_storage
            storage_plugin_settings:
                base_table: feature
                base_column: residues
        settings:
            termIdSpace: data
            termAccession: "2044"
        display:
          view:
            default:
              region: content
              label: above
              weight: 20
          form:
            default:
              region: content
              weight: 20

    -   name: mrna_sequence_length
        content_type: mrna
        label: Sequence Length
        type: chado_sequence_length_type_default
        description: The size (length) of a sequence, subsequence or region in a sequence, or range(s) of lengths.
        cardinality: 1
        required: false
        storage_settings:
            storage_plugin_id: chado_storage
            storage_plugin_settings:
                base_table: feature
                base_column: seqlen
        settings:
            termIdSpace: data
            termAccession: "1249"
        display:
          view:
            default:
              region: content
              label: above
              weight: 25
          form:
            default:
              region: content
              weight: 25

    -   name: mrna_sequence_md5_checksum
        content_type: mrna
        label: Sequence MD5 Checksum
        type: chado_sequence_checksum_type_default
        description: The 32-character checksum of the sequence, calculated using the MD5 algorithm.
        cardinality: 1
        required: false
        storage_settings:
            storage_plugin_id: chado_storage
            storage_plugin_settings:
                base_table: feature
                base_column: md5checksum
        settings:
            termIdSpace: data
            termAccession: "2190"
        display:
          view:
            default:
              region: content
              label: above
              weight: 30
          form:
            default:
              region: content
              weight: 30

    -   name: mrna_organism
        content_type: mrna
        label: Organism
        type: chado_organism_type_default
        description: A material entity that is an individual living system, such as animal, plant, bacteria or virus, that is capable of replicating or reproducing, growth and maintenance in the right environment. An organism may be unicellular or made up, like humans, of many billions of cells divided into specialized tissues and organs.
        cardinality: 1
        required: true
        storage_settings:
            storage_plugin_id: chado_storage
            storage_plugin_settings:
                base_table: feature
                base_column: organism_id
        settings:
            termIdSpace: OBI
            termAccession: "0100026"
        display:
          view:
            default:
              region: content
              label: above
              weight: 10
          form:
            default:
              region: content
              weight: 10

    -   name: mrna_type
        content_type: mrna
        label: Type
        type: chado_additional_type_type_default
        description: An additional type for the item, typically used for adding more specific types from external vocabularies in microdata syntax. This is a relationship between something and a class that the thing is in.
        cardinality: 1
        required: true
        storage_settings:
            storage_plugin_id: chado_storage
            storage_plugin_settings:
                base_table: feature
                type_table: feature
                type_column: type_id
        settings:
            termIdSpace: SO
            termAccession: "0000234"
            fixed_value: SO:0000234
        display:
          view:
            default:
              region: content
              label: above
              weight: 10
          form:
            default:
              region: content
              weight: 10

    -   name: mrna_contact
        content_type: mrna
        label: Contact
        type: chado_contact_type_default
        description: An individual or organization that serves as a contact for this record.
        cardinality: -1
        required: false
        storage_settings:
            storage_plugin_id: chado_storage
            storage_plugin_settings:
                base_table: feature
                linker_table: feature_contact
                linker_fkey_column: contact_id
        settings:
            termIdSpace: NCIT
            termAccession: C47954
        display:
          view:
            default:
              region: content
              label: above
              weight: 80
          form:
            default:
              region: content
              weight: 80

    -   name: mrna_is_analysis
        content_type: mrna
        label: Is Analysis
        type: chado_boolean_type_default
        description: Indicates if this feature was predicted computationally using another feature.
        cardinality: 1
        required: false
        storage_settings:
            storage_plugin_id: chado_storage
            storage_plugin_settings:
                base_table: feature
                base_column: is_analysis
        settings:
            termIdSpace: local
            termAccession: is_analysis
            fixed_value: local:is_analysis
        display:
          view:
            default:
              region: content
              label: above
              weight: 90
          form:
            default:
              region: content
              weight: 90

    -   name: mrna_is_obsolete
        content_type: mrna
        label: Is Obsolete
        type: chado_boolean_type_default
        description: Indicates if this record is obsolete.
        cardinality: 1
        required: false
        storage_settings:
            storage_plugin_id: chado_storage
            storage_plugin_settings:
                base_table: feature
                base_column: is_obsolete
        settings:
            termIdSpace: local
            termAccession: is_obsolete
            fixed_value: local:is_obsolete
        display:
          view:
            default:
              region: content
              label: above
              weight: 90
          form:
            default:
              region: content
              weight: 90

    -   name: mrna_synonym
        content_type: mrna
        label: Synonyms
        type: chado_synonym_type_default
        description: Alternate names, aliases or synonyms for this record.
        cardinality: -1
        required: false
        storage_settings:
            storage_plugin_id: chado_storage
            storage_plugin_settings:
                base_table: feature
                linker_table: feature_synonym
                linker_fkey_column: feature_id
        settings:
            termIdSpace: schema
            termAccession: alternateName
        display:
          view:
            default:
              region: content
              label: above
              weight: 66
          form:
            default:
              region: content
              weight: 66

<<<<<<< HEAD
    -   name: mrna_dbxref
        content_type: mRNA
        label: Cross Reference
        type: chado_dbxref_type_default
        description: The IDs where this record may be available in other external online databases.
        cardinality: -1
=======
## Phylogenetic Tree ##

    -   name: phylotree_name
        content_type: phylotree
        label: Name
        type: chado_string_type_default
        description: The name of the item.
        cardinality: 1
>>>>>>> 6779fccb
        required: false
        storage_settings:
            storage_plugin_id: chado_storage
            storage_plugin_settings:
                base_table: feature
                linker_table: feature_dbxref
                linker_fkey_column: dbxref_id
        settings:
            termIdSpace: SBO
            termAccession: 0000554
        display:
          view:
            default:
              region: content
              label: above
              weight: 68
          form:
            default:
              region: content
              weight: 68

## Phylogenetic Tree ##

    -   name: phylotree_name
        content_type: phylotree
<<<<<<< HEAD
        label: Name
        type: chado_string_type
        description: The name of the item.
=======
        label: Dbxref ID
        type: chado_integer_type_default
        description: The primary key of the database reference (dbxref) to attach to this tree. This field is a placeholder until we develop a more user friendly database reference field.
>>>>>>> 6779fccb
        cardinality: 1
        required: false
        storage_settings:
            storage_plugin_id: chado_storage
            storage_plugin_settings:
                base_table: phylotree
                base_column: name
            max_length: 255
        settings:
            termIdSpace: schema
            termAccession: name
        display:
          view:
            default:
              region: content
              label: above
              weight: 10
          form:
            default:
              region: content
              weight: 10

    -   name: phylotree_type
        content_type: phylotree
        label: Type
        type: chado_additional_type_type_default
        description: An additional type for the item, typically used for adding more specific types from external vocabularies in microdata syntax. This is a relationship between something and a class that the thing is in.
        cardinality: 1
        required: false
        storage_settings:
            storage_plugin_id: chado_storage
            storage_plugin_settings:
                base_table: phylotree
                type_table: phylotree
                type_column: type_id
        settings:
            termIdSpace: data
            termAccession: '0872'
            fixed_value: data:0872
        display:
          view:
            default:
              region: content
              label: above
              weight: 20
          form:
            default:
              region: content
              weight: 20

    -   name: phylotree_analysis
        content_type: phylotree
        label: Analysis
        type: chado_analysis_type_default
        description: The analysis from which the tree was generated.
        cardinality: 1
        required: false
        storage_settings:
            storage_plugin_id: chado_storage
            storage_plugin_settings:
                base_table: phylotree
                base_column: analysis_id
        settings:
            termIdSpace: operation
            termAccession: '2945'
        display:
          view:
            default:
              region: content
              label: above
              weight: 25
          form:
            default:
              region: content
              weight: 25

    -   name: phylotree_comment
        content_type: phylotree
        label: Notes
        type: chado_text_type_default
        description: Comments, typically from users.
        cardinality: 1
        required: false
        storage_settings:
            storage_plugin_id: chado_storage
            storage_plugin_settings:
                base_table: phylotree
                base_column: comment
        settings:
            termIdSpace: schema
            termAccession: comment
        display:
          view:
            default:
              region: content
              label: above
              weight: 30
          form:
            default:
              region: content
              weight: 30

    -   name: phylotree_dbxref
        content_type: phylotree
        label: Cross Reference
        type: chado_dbxref_type_default
        description: The IDs where this record may be available in other external online databases.
        cardinality: 1
        required: false
        storage_settings:
            storage_plugin_id: chado_storage
            storage_plugin_settings:
                base_table: phylotree
                base_column: dbxref_id
        settings:
            termIdSpace: SBO
            termAccession: 0000554
        display:
          view:
            default:
              region: content
              label: above
              weight: 68
          form:
            default:
              region: content
              weight: 68

## Physical Map ##

    -   name: physical_map_name
        content_type: physical_map
        label: Name
        type: chado_string_type_default
        description: The name of the item.
        cardinality: 1
        required: false
        storage_settings:
            storage_plugin_id: chado_storage
            storage_plugin_settings:
                base_table: featuremap
                base_column: name
            max_length: 255
        settings:
            termIdSpace: schema
            termAccession: name
        display:
          view:
            default:
              region: content
              label: above
              weight: 10
          form:
            default:
              region: content
              weight: 10

    -   name: physical_map_description
        content_type: physical_map
        label: Description
        type: chado_text_type_default
        description: A description of the item.
        cardinality: 1
        required: false
        storage_settings:
            storage_plugin_id: chado_storage
            storage_plugin_settings:
                base_table: featuremap
                base_column: description
        settings:
            termIdSpace: schema
            termAccession: description
        display:
          view:
            default:
              region: content
              label: above
              weight: 15
          form:
            default:
              region: content
              weight: 15

    -   name: physical_map_unit_type
        content_type: physical_map
        label: Unit Type
        type: chado_unit_type_default
        description: A unit of measurement is a standardized quantity of a physical quality.
        cardinality: 1
        required: false
        storage_settings:
            storage_plugin_id: chado_storage
            storage_plugin_settings:
                base_table: featuremap
                type_table: featuremap
                type_column: unittype_id
        settings:
            termIdSpace: UO
            termAccession: "0000000"
        display:
          view:
            default:
              region: content
              label: above
              weight: 10
          form:
            default:
              region: content
              weight: 10

    -   name: physical_map_contact
        content_type: physical_map
        label: Contact
        type: chado_contact_type_default
        description: An individual or organization that serves as a contact for this record.
        cardinality: -1
        required: false
        storage_settings:
            storage_plugin_id: chado_storage
            storage_plugin_settings:
                base_table: featuremap
                linker_table: featuremap_contact
                linker_fkey_column: contact_id
        settings:
            termIdSpace: NCIT
            termAccession: C47954
        display:
          view:
            default:
              region: content
              label: above
              weight: 30
          form:
            default:
              region: content
              weight: 30

    -   name: physical_map_dbxref
        content_type: physical_map
        label: Cross Reference
        type: chado_dbxref_type_default
        description: The IDs where this record may be available in other external online databases.
        cardinality: -1
        required: false
        storage_settings:
            storage_plugin_id: chado_storage
            storage_plugin_settings:
                base_table: featuremap
                linker_table: featuremap_dbxref
                linker_fkey_column: dbxref_id
        settings:
            termIdSpace: SBO
            termAccession: 0000554
        display:
          view:
            default:
              region: content
              label: above
              weight: 68
          form:
            default:
              region: content
              weight: 68

## DNA Library ##

    -   name: dna_library_name
        content_type: dna_library
        label: Name
        type: chado_string_type_default
        description: The name of the item.
        cardinality: 1
        required: false
        storage_settings:
            storage_plugin_id: chado_storage
            storage_plugin_settings:
                base_table: library
                base_column: name
            max_length: 255
        settings:
            termIdSpace: schema
            termAccession: name
        display:
          view:
            default:
              region: content
              label: above
              weight: 10
          form:
            default:
              region: content
              weight: 10

    -   name: dna_library_uniquename
        content_type: dna_library
        label: Unique Name
        type: chado_text_type_default
        description: A name that uniquely identifies the DNA library on this site.
        cardinality: 1
        required: true
        storage_settings:
            storage_plugin_id: chado_storage
            storage_plugin_settings:
                base_table: library
                base_column: uniquename
        settings:
            termIdSpace: data
            termAccession: 0842
        display:
          view:
            default:
              region: content
              label: above
              weight: 15
          form:
            default:
              region: content
              weight: 15

    -   name: dna_library_type
        content_type: dna_library
        label: Library Type
        type: chado_additional_type_type_default
        description: An additional type for the item, typically used for adding more specific types from external vocabularies in microdata syntax. This is a relationship between something and a class that the thing is in.
        cardinality: 1
        required: true
        storage_settings:
            storage_plugin_id: chado_storage
            storage_plugin_settings:
                base_table: library
                type_table: library
                type_column: type_id
        settings:
            termIdSpace: NCIT
            termAccession: C16223
            fixed_value: NCIT:C16223
        display:
          view:
            default:
              region: content
              label: above
              weight: 10
          form:
            default:
              region: content
              weight: 10

    -   name: dna_library_organism
        content_type: dna_library
        label: Organism
        type: chado_organism_type_default
        description: A material entity that is an individual living system, such as animal, plant, bacteria or virus, that is capable of replicating or reproducing, growth and maintenance in the right environment. An organism may be unicellular or made up, like humans, of many billions of cells divided into specialized tissues and organs.
        cardinality: 1
        required: true
        storage_settings:
            storage_plugin_id: chado_storage
            storage_plugin_settings:
                base_table: library
                base_column: organism_id
        settings:
            termIdSpace: OBI
            termAccession: "0100026"
        display:
          view:
            default:
              region: content
              label: above
              weight: 20
          form:
            default:
              region: content
              weight: 20

    -   name: dna_library_synonym
        content_type: dna_library
        label: Synonyms
        type: chado_synonym_type_default
        description: Alternate names, aliases or synonyms for this record.
        cardinality: -1
        required: false
        storage_settings:
            storage_plugin_id: chado_storage
            storage_plugin_settings:
                base_table: library
                linker_table: library_synonym
                linker_fkey_column: library_id
        settings:
            termIdSpace: schema
            termAccession: alternateName
        display:
          view:
            default:
              region: content
              label: above
              weight: 10
          form:
            default:
              region: content
              weight: 10

    -   name: dna_library_contact
        content_type: dna_library
        label: Contact
        type: chado_contact_type_default
        description: An individual or organization that serves as a contact for this record.
        cardinality: -1
        required: false
        storage_settings:
            storage_plugin_id: chado_storage
            storage_plugin_settings:
                base_table: library
                linker_table: library_contact
                linker_fkey_column: contact_id
        settings:
            termIdSpace: NCIT
            termAccession: C47954
        display:
          view:
            default:
              region: content
              label: above
              weight: 50
          form:
            default:
              region: content
              weight: 50

    -   name: dna_library_dbxref
        content_type: dna_library
        label: Cross Reference
        type: chado_dbxref_type_default
        description: The IDs where this record may be available in other external online databases.
        cardinality: -1
        required: false
        storage_settings:
            storage_plugin_id: chado_storage
            storage_plugin_settings:
                base_table: library
                linker_table: library_dbxref
                linker_fkey_column: dbxref_id
        settings:
            termIdSpace: SBO
            termAccession: 0000554
        display:
          view:
            default:
              region: content
              label: above
              weight: 68
          form:
            default:
              region: content
              weight: 68

## Genome Assembly ##

    -   name: genome_assembly_name
        content_type: genome_assembly
        label: Name
        type: chado_string_type_default
        description: The name of the item.
        cardinality: 1
        required: false
        storage_settings:
            storage_plugin_id: chado_storage
            storage_plugin_settings:
                base_table: analysis
                base_column: name
            max_length: 255
        settings:
            termIdSpace: schema
            termAccession: name
        display:
          view:
            default:
              region: content
              label: above
              weight: 10
          form:
            default:
              region: content
              weight: 10

    -   name: genome_assembly_description
        content_type: genome_assembly
        label: Description
        type: chado_text_type_default
        description: A description of the item.
        cardinality: 1
        required: false
        storage_settings:
            storage_plugin_id: chado_storage
            storage_plugin_settings:
                base_table: analysis
                base_column: description
        settings:
            termIdSpace: schema
            termAccession: description
        display:
          view:
            default:
              region: content
              label: above
              weight: 15
          form:
            default:
              region: content
              weight: 15

    -   name: genome_assembly_software
        content_type: genome_assembly
        label: Program, Pipeline, Workflow or Method Name
        type: chado_string_type_default
        description: The program name (e.g. blastx, blastp, sim4, genscan. If the analysis was not derived from a software package then provide a very brief description of the pipeline, workflow or method.
        cardinality: 1
        required: true
        storage_settings:
            storage_plugin_id: chado_storage
            storage_plugin_settings:
                base_table: analysis
                base_column: program
            max_length: 255
        settings:
            termIdSpace: SWO
            termAccession: "0000001"
        display:
          view:
            default:
              region: content
              label: above
              weight: 20
          form:
            default:
              region: content
              weight: 20

    -   name: genome_assembly_program_version
        content_type: genome_assembly
        label: Program Version
        type: chado_string_type_default
        description: The version of the program, pipeline, workflow or method used to perform this analysis. (e.g. TBLASTX 2.0MP-WashU [09-Nov-2000]. Enter "n/a" if no version is available or applicable.
        cardinality: 1
        required: true
        storage_settings:
            storage_plugin_id: chado_storage
            storage_plugin_settings:
                base_table: analysis
                base_column: programversion
            max_length: 255
        settings:
            termIdSpace: IAO
            termAccession: 0000129
        display:
          view:
            default:
              region: content
              label: above
              weight: 25
          form:
            default:
              region: content
              weight: 25


    -   name: genome_assembly_source_name
        content_type: genome_assembly
        label: Data Source Name
        type: chado_string_type_default
        description: The name of the source where data was obtained for this analysis.
        cardinality: 1
        required: false
        storage_settings:
            storage_plugin_id: chado_storage
            storage_plugin_settings:
                base_table: analysis
                base_column: sourcename
            max_length: 255
        settings:
            termIdSpace: schema
            termAccession: name
        display:
          view:
            default:
              region: content
              label: above
              weight: 35
          form:
            default:
              region: content
              weight: 35

    -   name: genome_assembly_source_version
        content_type: genome_assembly
        label: Data Source Version
        type: chado_string_type_default
        description: The version number of the data source (if applicable).
        cardinality: 1
        required: false
        storage_settings:
            storage_plugin_id: chado_storage
            storage_plugin_settings:
                base_table: analysis
                base_column: sourceversion
            max_length: 255
        settings:
            termIdSpace: IAO
            termAccession: 0000129
        display:
          view:
            default:
              region: content
              label: above
              weight: 40
          form:
            default:
              region: content
              weight: 40

    -   name: genome_assembly_uri
        content_type: genome_assembly
        label: Data Source URI
        type: chado_text_type_default
        description: The URI (e.g. web URL) where the source data can be retrieved.
        cardinality: 1
        required: false
        storage_settings:
            storage_plugin_id: chado_storage
            storage_plugin_settings:
                base_table: analysis
                base_column: sourceuri
        settings:
            termIdSpace: data
            termAccession: "1047"
        display:
          view:
            default:
              region: content
              label: above
              weight: 45
          form:
            default:
              region: content
              weight: 45

    -   name: genome_assembly_type
        content_type: genome_assembly
        label: Type
        type: chado_additional_type_type_default
        description: An additional type for the item, typically used for adding more specific types from external vocabularies in microdata syntax. This is a relationship between something and a class that the thing is in.
        cardinality: 1
        required: true
        storage_settings:
            storage_plugin_id: chado_storage
            storage_plugin_settings:
                base_table: analysis
                type_table: analysisprop
                type_column: type_id
        settings:
            termIdSpace: operation
            termAccession: "0525"
            fixed_value: operation:0525
        display:
          view:
            default:
              region: content
              label: above
              weight: 10
          form:
            default:
              region: content
              weight: 10

    -   name: genome_assembly_dbxref
        content_type: genome_assembly
        label: Cross Reference
        type: chado_dbxref_type_default
        description: The IDs where this record may be available in other external online databases.
        cardinality: -1
        required: false
        storage_settings:
            storage_plugin_id: chado_storage
            storage_plugin_settings:
                base_table: analysis
                linker_table: analysis_dbxref
                linker_fkey_column: dbxref_id
        settings:
            termIdSpace: SBO
            termAccession: 0000554
        display:
          view:
            default:
              region: content
              label: above
              weight: 68
          form:
            default:
              region: content
              weight: 68

## Genome Annotation ##

    -   name: genome_annotation_name
        content_type: genome_annotation
        label: Name
        type: chado_string_type_default
        description: The name of the item.
        cardinality: 1
        required: false
        storage_settings:
            storage_plugin_id: chado_storage
            storage_plugin_settings:
                base_table: analysis
                base_column: name
            max_length: 255
        settings:
            termIdSpace: schema
            termAccession: name
        display:
          view:
            default:
              region: content
              label: above
              weight: 10
          form:
            default:
              region: content
              weight: 10

    -   name: genome_annotation_description
        content_type: genome_annotation
        label: Description
        type: chado_text_type_default
        description: A description of the item.
        cardinality: 1
        required: false
        storage_settings:
            storage_plugin_id: chado_storage
            storage_plugin_settings:
                base_table: analysis
                base_column: description
        settings:
            termIdSpace: schema
            termAccession: description
        display:
          view:
            default:
              region: content
              label: above
              weight: 15
          form:
            default:
              region: content
              weight: 15

    -   name: genome_annotation_software
        content_type: genome_annotation
        label: Program, Pipeline, Workflow or Method Name
        type: chado_string_type_default
        description: The program name (e.g. blastx, blastp, sim4, genscan. If the analysis was not derived from a software package then provide a very brief description of the pipeline, workflow or method.
        cardinality: 1
        required: true
        storage_settings:
            storage_plugin_id: chado_storage
            storage_plugin_settings:
                base_table: analysis
                base_column: program
            max_length: 255
        settings:
            termIdSpace: SWO
            termAccession: "0000001"
        display:
          view:
            default:
              region: content
              label: above
              weight: 20
          form:
            default:
              region: content
              weight: 20

    -   name: genome_annotation_prog_version
        content_type: genome_annotation
        label: Program Version
        type: chado_string_type_default
        description: The version of the program, pipeline, workflow or method used to perform this analysis. (e.g. TBLASTX 2.0MP-WashU [09-Nov-2000]. Enter "n/a" if no version is available or applicable.
        cardinality: 1
        required: true
        storage_settings:
            storage_plugin_id: chado_storage
            storage_plugin_settings:
                base_table: analysis
                base_column: programversion
            max_length: 255
        settings:
            termIdSpace: IAO
            termAccession: 0000129
        display:
          view:
            default:
              region: content
              label: above
              weight: 25
          form:
            default:
              region: content
              weight: 25

    -   name: genome_annotation_src_name
        content_type: genome_annotation
        label: Name
        type: chado_string_type_default
        description: The name of the source where data was obtained for this analysis.
        cardinality: 1
        required: false
        storage_settings:
            storage_plugin_id: chado_storage
            storage_plugin_settings:
                base_table: analysis
                base_column: sourcename
            max_length: 255
        settings:
            termIdSpace: schema
            termAccession: name
        display:
          view:
            default:
              region: content
              label: above
              weight: 35
          form:
            default:
              region: content
              weight: 35

    -   name: genome_annotation_src_version
        content_type: genome_annotation
        label: Data Source Version
        type: chado_string_type_default
        description: The version number of the data source (if applicable).
        cardinality: 1
        required: false
        storage_settings:
            storage_plugin_id: chado_storage
            storage_plugin_settings:
                base_table: analysis
                base_column: sourceversion
            max_length: 255
        settings:
            termIdSpace: IAO
            termAccession: 0000129
        display:
          view:
            default:
              region: content
              label: above
              weight: 40
          form:
            default:
              region: content
              weight: 40

    -   name: genome_annotation_uri
        content_type: genome_annotation
        label: Data Source URI
        type: chado_text_type_default
        description: The URI (e.g. web URL) where the source data can be retrieved.
        cardinality: 1
        required: false
        storage_settings:
            storage_plugin_id: chado_storage
            storage_plugin_settings:
                base_table: analysis
                base_column: sourceuri
        settings:
            termIdSpace: data
            termAccession: "1047"
        display:
          view:
            default:
              region: content
              label: above
              weight: 45
          form:
            default:
              region: content
              weight: 45

    -   name: genome_annotation_type
        content_type: genome_annotation
        label: Type
        type: chado_additional_type_type_default
        description: An additional type for the item, typically used for adding more specific types from external vocabularies in microdata syntax. This is a relationship between something and a class that the thing is in.
        cardinality: 1
        required: true
        storage_settings:
            storage_plugin_id: chado_storage
            storage_plugin_settings:
                base_table: analysis
                type_table: analysisprop
                type_column: type_id
        settings:
            termIdSpace: operation
            termAccession: "0362"
            fixed_value: operation:0362
        display:
          view:
            default:
              region: content
              label: above
              weight: 10
          form:
            default:
              region: content
              weight: 10

    -   name: genome_annotation_dbxref
        content_type: genome_annotation
        label: Cross Reference
        type: chado_dbxref_type_default
        description: The IDs where this record may be available in other external online databases.
        cardinality: -1
        required: false
        storage_settings:
            storage_plugin_id: chado_storage
            storage_plugin_settings:
                base_table: analysis
                linker_table: analysis_dbxref
                linker_fkey_column: dbxref_id
        settings:
            termIdSpace: SBO
            termAccession: 0000554
        display:
          view:
            default:
              region: content
              label: above
              weight: 68
          form:
            default:
              region: content
              weight: 68

## Genome Project ##

    -   name: genome_project_name
        content_type: genome_project
        label: Name
        type: chado_string_type_default
        description: The name of the item.
        cardinality: 1
        required: true
        storage_settings:
            storage_plugin_id: chado_storage
            storage_plugin_settings:
                base_table: project
                base_column: name
            max_length: 255
        settings:
            termIdSpace: schema
            termAccession: name
        display:
          view:
            default:
              region: content
              label: above
              weight: 10
          form:
            default:
              region: content
              weight: 10

    -   name: genome_project_description
        content_type: genome_project
        label: Description
        type: chado_text_type_default
        description: A description of the item.
        cardinality: 1
        required: false
        storage_settings:
            storage_plugin_id: chado_storage
            storage_plugin_settings:
                base_table: project
                base_column: description
        settings:
            termIdSpace: schema
            termAccession: description
        display:
          view:
            default:
              region: content
              label: above
              weight: 15
          form:
            default:
              region: content
              weight: 15

    -   name: genome_project_type
        content_type: genome_project
        label: Type
        type: chado_additional_type_type_default
        description: An additional type for the item, typically used for adding more specific types from external vocabularies in microdata syntax. This is a relationship between something and a class that the thing is in.
        cardinality: 1
        required: true
        storage_settings:
            storage_plugin_id: chado_storage
            storage_plugin_settings:
                base_table: project
                type_table: projectprop
                type_column: type_id
        settings:
            termIdSpace: local
            termAccession: Genome Project
            fixed_value: local:Genome Project
        display:
          view:
            default:
              region: content
              label: above
              weight: 10
          form:
            default:
              region: content
              weight: 10

    -   name: genome_project_dbxref
        content_type: genome_project
        label: Cross Reference
        type: chado_dbxref_type_default
        description: The IDs where this record may be available in other external online databases.
        cardinality: -1
        required: false
        storage_settings:
            storage_plugin_id: chado_storage
            storage_plugin_settings:
                base_table: project
                linker_table: project_dbxref
                linker_fkey_column: dbxref_id
        settings:
            termIdSpace: SBO
            termAccession: 0000554
        display:
          view:
            default:
              region: content
              label: above
              weight: 68
          form:
            default:
              region: content
              weight: 68<|MERGE_RESOLUTION|>--- conflicted
+++ resolved
@@ -620,14 +620,33 @@
               region: content
               weight: 66
 
-<<<<<<< HEAD
     -   name: mrna_dbxref
         content_type: mRNA
         label: Cross Reference
         type: chado_dbxref_type_default
         description: The IDs where this record may be available in other external online databases.
         cardinality: -1
-=======
+        required: false
+        storage_settings:
+            storage_plugin_id: chado_storage
+            storage_plugin_settings:
+                base_table: feature
+                linker_table: feature_dbxref
+                linker_fkey_column: dbxref_id
+        settings:
+            termIdSpace: SBO
+            termAccession: 0000554
+        display:
+          view:
+            default:
+              region: content
+              label: above
+              weight: 68
+          form:
+            default:
+              region: content
+              weight: 68
+
 ## Phylogenetic Tree ##
 
     -   name: phylotree_name
@@ -635,42 +654,6 @@
         label: Name
         type: chado_string_type_default
         description: The name of the item.
-        cardinality: 1
->>>>>>> 6779fccb
-        required: false
-        storage_settings:
-            storage_plugin_id: chado_storage
-            storage_plugin_settings:
-                base_table: feature
-                linker_table: feature_dbxref
-                linker_fkey_column: dbxref_id
-        settings:
-            termIdSpace: SBO
-            termAccession: 0000554
-        display:
-          view:
-            default:
-              region: content
-              label: above
-              weight: 68
-          form:
-            default:
-              region: content
-              weight: 68
-
-## Phylogenetic Tree ##
-
-    -   name: phylotree_name
-        content_type: phylotree
-<<<<<<< HEAD
-        label: Name
-        type: chado_string_type
-        description: The name of the item.
-=======
-        label: Dbxref ID
-        type: chado_integer_type_default
-        description: The primary key of the database reference (dbxref) to attach to this tree. This field is a placeholder until we develop a more user friendly database reference field.
->>>>>>> 6779fccb
         cardinality: 1
         required: false
         storage_settings:
