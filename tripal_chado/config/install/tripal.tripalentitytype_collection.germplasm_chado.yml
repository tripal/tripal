id: 'germplasm_chado'
label: 'Germplasm Content Types (Chado)'
description: 'Content types based on Chado focused on supporting germplasm characterization.'
content_types:

    -   label: Germplasm Accession
        term: CO_010:0000044
        help_text: Use the germplasm accession page for a living genetic resources such as seeds or tissues that are maintained for the purpose of animal and plant breeding, and preservation.
        category: Germplasm
        id: germplasm
        title_format: "[germplasm_name]"
        url_format: "germplasm/[TripalEntity__entity_id]"
        synonyms:
            - bio_data_21
        settings:
            chado_base_table: stock
<<<<<<< HEAD
            chado_type_table: stock
            chado_type_column: type_id
=======
            bundle_type_table: stock
            bundle_type_column: type_id
>>>>>>> 32ca8b62

    -   label: Breeding Cross
        term: CO_010:0000255
        help_text: Use the breeding cross page for information about a cross between two germplasm in a breeding application.
        category: Germplasm
        id: breeding_cross
        title_format: "[breeding_cross_name]"
        url_format: "breeding_cross/[TripalEntity__entity_id]"
        synonyms:
            - bio_data_22
        settings:
            chado_base_table: stock
<<<<<<< HEAD
            chado_type_table: stock
            chado_type_column: type_id
=======
            bundle_type_table: stock
            bundle_type_column: type_id
>>>>>>> 32ca8b62

    -   label: Germplasm Variety
        term: CO_010:0000029
        help_text: Use the germplasm variety page for information about specific variety of germplasm.
        category: Germplasm
        id: germplasm_variety
        title_format: "[germplasm_variety_name]"
        url_format: "germplasm_variety/[TripalEntity__entity_id]"
        synonyms:
            - bio_data_23
        settings:
            chado_base_table: stock
<<<<<<< HEAD
            chado_type_table: stock
            chado_type_column: type_id
=======
            bundle_type_table: stock
            bundle_type_column: type_id
>>>>>>> 32ca8b62

    -   label: Recombinant Inbred Line
        term: CO_010:0000162
        help_text: Use the recombinant inbred line page to describe a collection of germplasm that were created by crossing and can be used to map quantitative trait loci.
        category: Germplasm
        id: ril
        title_format: "[ril_name]"
        url_format: "RIL/[TripalEntity__entity_id]"
        synonyms:
            - bio_data_24
        settings:
            chado_base_table: stock
<<<<<<< HEAD
            chado_type_table: stock
            chado_type_column: type_id
=======
            bundle_type_table: stock
            bundle_type_column: type_id
>>>>>>> 32ca8b62
<|MERGE_RESOLUTION|>--- conflicted
+++ resolved
@@ -14,13 +14,8 @@
             - bio_data_21
         settings:
             chado_base_table: stock
-<<<<<<< HEAD
-            chado_type_table: stock
-            chado_type_column: type_id
-=======
             bundle_type_table: stock
             bundle_type_column: type_id
->>>>>>> 32ca8b62
 
     -   label: Breeding Cross
         term: CO_010:0000255
@@ -33,13 +28,8 @@
             - bio_data_22
         settings:
             chado_base_table: stock
-<<<<<<< HEAD
-            chado_type_table: stock
-            chado_type_column: type_id
-=======
             bundle_type_table: stock
             bundle_type_column: type_id
->>>>>>> 32ca8b62
 
     -   label: Germplasm Variety
         term: CO_010:0000029
@@ -52,13 +42,8 @@
             - bio_data_23
         settings:
             chado_base_table: stock
-<<<<<<< HEAD
-            chado_type_table: stock
-            chado_type_column: type_id
-=======
             bundle_type_table: stock
             bundle_type_column: type_id
->>>>>>> 32ca8b62
 
     -   label: Recombinant Inbred Line
         term: CO_010:0000162
@@ -71,10 +56,5 @@
             - bio_data_24
         settings:
             chado_base_table: stock
-<<<<<<< HEAD
-            chado_type_table: stock
-            chado_type_column: type_id
-=======
             bundle_type_table: stock
-            bundle_type_column: type_id
->>>>>>> 32ca8b62
+            bundle_type_column: type_id