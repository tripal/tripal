id: 'general_chado'
label: 'Default Chado Fields'
description: 'Default fields configurations provided by the Tripal Chado module'
fields:

## Organism ##
## Chado Table: organism
## Required Columns: genus (varchar 255), species (varchar 255), type_id (cvterm FK), infraspecific_name (varchar 1024)
## Optional columns: abbreviation (varchar 255), common_name (varchar 255), comment (text)
## Related: organismprop, organism_dbxref, organism_pub, organims_relationship, organism_cvterm,
##          feature, library, stock, biomaterial, cell_line,
##          featuremap_organism, phenotype_comparison, phylonode_organism

    -   name: organism_genus
        content_type: organism
<<<<<<< HEAD
        label: Genus
        type: chado_string_type
        description: "The genus name of the organism."
=======
        label: Abbreviation
        type: chado_string_type_default
        description: A shortened name (or abbreviation) for the organism (e.g. O. sativa).
>>>>>>> 6779fccb
        cardinality: 1
        required: true
        storage_settings:
            storage_plugin_id: chado_storage
            storage_plugin_settings:
                base_table: organism
                base_column: genus
            max_length: 255
        settings:
            termIdSpace: TAXRANK
            termAccession: "0000005"
        display:
            view:
                default:
                    region: content
                    label: above
                    weight: 10
            form:
                default:
                    region: content
                    weight: 10

    -   name: organism_species
        content_type: organism
<<<<<<< HEAD
        label: Species
        type: chado_string_type
        description: "The species name of the organism."
=======
        label: Genus
        type: chado_string_type_default
        description: "The genus name of the organism."
>>>>>>> 6779fccb
        cardinality: 1
        required: true
        storage_settings:
            storage_plugin_id: chado_storage
            storage_plugin_settings:
                base_table: organism
                base_column: species
            max_length: 255
        settings:
            termIdSpace: TAXRANK
            termAccession: "0000006"
        display:
            view:
                default:
                    region: content
                    label: above
                    weight: 15
            form:
                default:
                    region: content
                    weight: 15

    -   name: organism_infraspecific_type
        content_type: organism
<<<<<<< HEAD
        label: Infraspecific Type
        type: chado_additional_type_default
        description: The connector type (e.g. subspecies, varietas, forma, etc.) for the infraspecific name.
        cardinality: 1
        required: false
        storage_settings:
            storage_plugin_id: chado_storage
            storage_plugin_settings:
                base_table: organism
                type_table: organism
                type_column: type_id
        settings:
            termIdSpace: local
            termAccession: "infraspecific_type"
        display:
            view:
                default:
                    region: content
                    label: above
                    weight: 20
            form:
                default:
                    region: content
                    weight: 20

    -   name: organism_infraspecific_name
        content_type: organism
        label: Infraspecies
        type: chado_string_type
        description: "The infraspecfic name for the organism."
=======
        label: Species
        type: chado_string_type_default
        description: "The species name of the organism."
>>>>>>> 6779fccb
        cardinality: 1
        required: false
        storage_settings:
            storage_plugin_id: chado_storage
            storage_plugin_settings:
                base_table: organism
                base_column: infraspecific_name
            max_length: 1024
        settings:
            termIdSpace: TAXRANK
            termAccession: "0000045"
        display:
            view:
                default:
                    region: content
                    label: above
                    weight: 25
            form:
                default:
                    region: content
                    weight: 25

    -   name: organism_abbreviation
        content_type: organism
<<<<<<< HEAD
        label: Abbreviation
        type: chado_string_type
        description: A shortened name (or abbreviation) for the organism (e.g. O. sativa).
=======
        label: Common Name
        type: chado_string_type_default
        description: "The common name for the organism."
>>>>>>> 6779fccb
        cardinality: 1
        required: false
        storage_settings:
            storage_plugin_id: chado_storage
            storage_plugin_settings:
                base_table: organism
                base_column: abbreviation
            max_length: 255
        settings:
            termIdSpace: local
            termAccession: abbreviation
        display:
            view:
                default:
                    region: content
                    label: above
                    weight: 30
            form:
                default:
                    region: content
                    weight: 30

    -   name: organism_common_name
        content_type: organism
<<<<<<< HEAD
        label: Common Name
        type: chado_string_type
        description: "The common name for the organism."
=======
        label: Infraspecies
        type: chado_string_type_default
        description: "The infraspecfic name for the organism."
>>>>>>> 6779fccb
        cardinality: 1
        required: false
        storage_settings:
            storage_plugin_id: chado_storage
            storage_plugin_settings:
                base_table: organism
                base_column: common_name
            max_length: 255
        settings:
            termIdSpace: NCBITaxon
            termAccession: common_name
        display:
            view:
                default:
                    region: content
                    label: above
                    weight: 35
            form:
                default:
                    region: content
                    weight: 35

    -   name: organism_comment
        content_type: organism
<<<<<<< HEAD
        label: Description
        type: chado_text_type
        description: A description of the organism.
=======
        label: Infraspecific Type
        type: chado_additional_type_type_default
        description: The connector type (e.g. subspecies, varietas, forma, etc.) for the infraspecific name.
>>>>>>> 6779fccb
        cardinality: 1
        required: false
        storage_settings:
            storage_plugin_id: chado_storage
            storage_plugin_settings:
                base_table: organism
                base_column: comment
        settings:
            termIdSpace: schema
            termAccession: description
        display:
          view:
            default:
              region: content
              label: above
              weight: 40
          form:
            default:
              region: content
              weight: 40

    -   name: organism_pub
        content_type: organism
<<<<<<< HEAD
        label: Publication
        type: chado_pub_default
        description: The title of the published work.
        cardinality: -1
=======
        label: Description
        type: chado_text_type_default
        description: A description of the organism.
        cardinality: 1
>>>>>>> 6779fccb
        required: false
        storage_settings:
            storage_plugin_id: chado_storage
            storage_plugin_settings:
                base_table: organism
                linker_table: organism_pub
                linker_fkey_column: pub_id
        settings:
            termIdSpace: TPUB
            termAccession: "0000039"
        display:
          view:
            default:
              region: content
              label: above
              weight: 45
          form:
            default:
              region: content
              weight: 45

## Analysis ##
## Chado Table: analysis
## Required Columns: program (varchar 255), programversion(varchar 255), timeexecuted (timestamp)
## Optional columns: name (varchar 255), description (text), algorithm (varchar 255), sourcename (varchar 255), sourceversion (varchar 255), sourceuri (text)
## Related: analysis_cvterm, analysis_dbxref, analysis_pub, analysis_relationship, analysisprop,
##          phylotree, quantification,
##          analysisfeature, nd_experiment_analysis, project_analysis
## MISSING FIELD: Timestamp

    -   name: analysis_name
        content_type: analysis
        label: Name
        type: chado_string_type_default
        description: The name of the analysis.
        cardinality: 1
        required: false
        storage_settings:
            storage_plugin_id: chado_storage
            storage_plugin_settings:
                base_table: analysis
                base_column: name
            max_length: 255
        settings:
            termIdSpace: schema
            termAccession: name
        display:
          view:
            default:
              region: content
              label: above
              weight: 10
          form:
            default:
              region: content
              weight: 10

    -   name: analysis_description
        content_type: analysis
        label: Description
        type: chado_text_type_default
        description: A description of the analysis.
        cardinality: 1
        required: false
        storage_settings:
            storage_plugin_id: chado_storage
            storage_plugin_settings:
                base_table: analysis
                base_column: description
        settings:
            termIdSpace: schema
            termAccession: description
        display:
          view:
            default:
              region: content
              label: above
              weight: 15
          form:
            default:
              region: content
              weight: 15

    -   name: analysis_software
        content_type: analysis
        label: Program, Pipeline, Workflow or Method Name
        type: chado_string_type_default
        description: The program name (e.g. blastx, blastp, sim4, genscan. If the analysis was not derived from a software package then provide a very brief description of the pipeline, workflow or method.
        cardinality: 1
        required: true
        storage_settings:
            storage_plugin_id: chado_storage
            storage_plugin_settings:
                base_table: analysis
                base_column: program
            max_length: 255
        settings:
            termIdSpace: SWO
            termAccession: "0000001"
        display:
          view:
            default:
              region: content
              label: above
              weight: 20
          form:
            default:
              region: content
              weight: 20

    -   name: analysis_program_version
        content_type: analysis
        label: Software Version
        type: chado_string_type_default
        description: The version of the program, pipeline or method used to perform this analysis. (e.g. TBLASTX 2.0MP-WashU [09-Nov-2000]. Enter "n/a" if no version is available or applicable.
        cardinality: 1
        required: true
        storage_settings:
            storage_plugin_id: chado_storage
            storage_plugin_settings:
                base_table: analysis
                base_column: programversion
            max_length: 255
        settings:
            termIdSpace: IAO
            termAccession: 0000129
        display:
          view:
            default:
              region: content
              label: above
              weight: 25
          form:
            default:
              region: content
              weight: 25

    -   name: analysis_algorithm
        content_type: analysis
        label: Algorithm
        type: chado_string_type_default
        description: The name of the algorithm used to produce the dataset if different from the program.
        cardinality: 1
        required: false
        storage_settings:
            storage_plugin_id: chado_storage
            storage_plugin_settings:
                base_table: analysis
                base_column: algorithm
            max_length: 255
        settings:
            termIdSpace: IAO
            termAccession: "0000064"
        display:
          view:
            default:
              region: content
              label: above
              weight: 30
          form:
            default:
              region: content
              weight: 30

    -   name: analysis_source
        content_type: analysis
        label: Data Source Name
        type: chado_string_type_default
        description: The name of the source where data was obtained for this analysis.
        cardinality: 1
        required: false
        storage_settings:
            storage_plugin_id: chado_storage
            storage_plugin_settings:
                base_table: analysis
                base_column: sourcename
            max_length: 255
        settings:
            termIdSpace: schema
            termAccession: name
        display:
          view:
            default:
              region: content
              label: above
              weight: 35
          form:
            default:
              region: content
              weight: 35

    -   name: analysis_source_version
        content_type: analysis
        label: Data Source Version
        type: chado_string_type_default
        description: The version number of the data source (if applicable).
        cardinality: 1
        required: false
        storage_settings:
            storage_plugin_id: chado_storage
            storage_plugin_settings:
                base_table: analysis
                base_column: sourceversion
            max_length: 255
        settings:
            termIdSpace: IAO
            termAccession: 0000129
        display:
          view:
            default:
              region: content
              label: above
              weight: 40
          form:
            default:
              region: content
              weight: 40

    -   name: analysis_source_uri
        content_type: analysis
        label: Data Source URI
        type: chado_text_type_default
        description: The URI (e.g. web URL) where the source data can be retrieved.
        cardinality: 1
        required: false
        storage_settings:
            storage_plugin_id: chado_storage
            storage_plugin_settings:
                base_table: analysis
                base_column: sourceuri
        settings:
            termIdSpace: data
            termAccession: "1047"
        display:
          view:
            default:
              region: content
              label: above
              weight: 45
          form:
            default:
              region: content
              weight: 45

    -   name: analysis_pub
        content_type: analysis
        label: Publication
        type: chado_pub_default
        description: The title of the published work.
        cardinality: -1
        required: false
        storage_settings:
            storage_plugin_id: chado_storage
            storage_plugin_settings:
                base_table: analysis
                linker_table: analysis_pub
                linker_fkey_column: pub_id
        settings:
            termIdSpace: TPUB
            termAccession: "0000039"
        display:
          view:
            default:
              region: content
              label: above
              weight: 50
          form:
            default:
              region: content
              weight: 50

    -   name: analysis_project
        content_type: analysis
        label: Project
        type: chado_project_default
        description: The project which this analysis is a part of
        cardinality: -1
        required: false
        storage_settings:
            storage_plugin_id: chado_storage
            storage_plugin_settings:
                base_table: analysis
                linker_table: project_analysis
                linker_fkey_column: project_id
        settings:
            termIdSpace: NCIT
            termAccession: C47885
        display:
          view:
            default:
              region: content
              label: above
              weight: 60
          form:
            default:
              region: content
              weight: 60

## Project ##
## Chado Table: project
## Required Columns: name (varchar 255)
## Optional columns: description (text)
## Related: projectprop, project_pub, project_relationship
##          array_project, nd_experiment_project, project_analysis, project_contact, project_dbxref, project_feature, project_stock

    -   name: project_name
        content_type: project
        label: Name
        type: chado_string_type_default
        description: The name of the item.
        cardinality: 1
        required: true
        storage_settings:
            storage_plugin_id: chado_storage
            storage_plugin_settings:
                base_table: project
                base_column: name
            max_length: 255
        settings:
            termIdSpace: schema
            termAccession: name
        display:
          view:
            default:
              region: content
              label: above
              weight: 10
          form:
            default:
              region: content
              weight: 10

    -   name: project_description
        content_type: project
        label: Description
        type: chado_text_type_default
        description: A description of the item.
        cardinality: 1
        required: false
        storage_settings:
            storage_plugin_id: chado_storage
            storage_plugin_settings:
                base_table: project
                base_column: description
        settings:
            termIdSpace: schema
            termAccession: description
        display:
          view:
            default:
              region: content
              label: above
              weight: 15
          form:
            default:
              region: content
              weight: 15

    -   name: project_contact
        content_type: project
        label: Contact
        type: chado_contact_type_default
        description: An individual or organization that serves as a contact for this record.
        cardinality: -1
        required: false
        storage_settings:
            storage_plugin_id: chado_storage
            storage_plugin_settings:
                base_table: project
                linker_table: project_contact
                linker_fkey_column: contact_id
        settings:
            termIdSpace: NCIT
            termAccession: C47954
        display:
          view:
            default:
              region: content
              label: above
              weight: 20
          form:
            default:
              region: content
              weight: 20

    -   name: project_analysis
        content_type: project
        label: Analysis
        type: chado_analysis_type_default
        description: Application of analytical methods to existing data of a specific type
        cardinality: -1
        required: false
        storage_settings:
            storage_plugin_id: chado_storage
            storage_plugin_settings:
                base_table: project
                linker_table: project_analysis
                linker_fkey_column: analysis_id
        settings:
            termIdSpace: operation
            termAccession: "2945"
        display:
          view:
            default:
              region: content
              label: above
              weight: 25
          form:
            default:
              region: content
              weight: 25

    -   name: project_pub
        content_type: project
        label: Publication
        type: chado_pub_default
        description: The title of the published work.
        cardinality: -1
        required: false
        storage_settings:
            storage_plugin_id: chado_storage
            storage_plugin_settings:
                base_table: project
                linker_table: project_pub
                linker_fkey_column: pub_id
        settings:
            termIdSpace: TPUB
            termAccession: "0000039"
        display:
          view:
            default:
              region: content
              label: above
              weight: 30
          form:
            default:
              region: content
              weight: 30

## Publication ##
## Chado Table: pub
## Required Columns: uniquename (text), type_id (cvterm FK)
## Optional columns: title (text), volumetitle (text), volume (varchar 255), series_name (varchar 255),
##                   issue (varchar 255), pyear (varchar 255), pages (varchar 255), miniref (varchar 255),
##                   is_obsolete (boolean), publisher (varchar 255), pubplace (varchar 255)
## Related: analysis_pub, cell_line_cvterm, cell_line_feature, cell_line_library, cell_line_pub, cell_line_synonym,
##          cell_lineprop_pub, expression_pub, feature_cvterm, feature_cvterm_pub, feature_expression, feature_pub,
##          feature_relationship_pub, feature_relationshipprop_pub, feature_synonym, featureloc_pub, featuremap_pub,
##          featureprop_pub, library_cvterm, library_expression, library_pub, library_relationship_pub,
##          library_synonym, libraryprop_pub, nd_experiment_pub, organism_cvterm, organism_pub, organismprop_pub,
##          phendesc, phenotype_comparison_cvterm, phenotype_comparison, phenstatement, phylonode_pub, phylotree_pub,
##          project_pub, protocol, pub_dbxref, pub_relationship, pub_relationship, pubauthor, pubprop, stock_cvterm,
##          stock_pub, stock_relationship_cvterm, stock_relationship_pub, stockprop_pub, study

    -   name: pub_title
        content_type: pub
        label: Name
<<<<<<< HEAD
        type: chado_text_type
        description: The title of the published work.
=======
        type: chado_text_type_default
        description: The name of the item.
>>>>>>> 6779fccb
        cardinality: 1
        required: false
        storage_settings:
            storage_plugin_id: chado_storage
            storage_plugin_settings:
                base_table: pub
                base_column: title
        settings:
            termIdSpace: TPUB
            termAccession: "0000039"
        display:
          view:
            default:
              region: content
              label: above
              weight: 10
          form:
            default:
              region: content
              weight: 10

<<<<<<< HEAD
    -   name: pub_uniquename
        content_type: pub
        label: Unique Name
        type: chado_text_type
        description: This publication is housed in Chado which requires a unique identifer (or name) be provided for every publication. This identifier need not be shown to end-users but it is required. Each site must decide on a format for this unique name.
=======
    -   name: study_description
        content_type: study
        label: Description
        type: chado_text_type_default
        description: A description of the item.
>>>>>>> 6779fccb
        cardinality: 1
        required: true
        storage_settings:
            storage_plugin_id: chado_storage
            storage_plugin_settings:
                base_table: pub
                base_column: uniquename
        settings:
            termIdSpace: data
            termAccession: "0842"
        display:
          view:
            default:
              region: content
              label: above
              weight: 15
          form:
            default:
              region: content
              weight: 15

<<<<<<< HEAD
    -   name: pub_type
        content_type: pub
        label: Publication Type
        type: chado_additional_type_default
        description: The type of publication.
=======
    -   name: study_contact
        content_type: study
        label: Contact
        type: chado_contact_type_default
        description: An individual or organization that serves as a contact for this record.
>>>>>>> 6779fccb
        cardinality: 1
        required: true
        storage_settings:
            storage_plugin_id: chado_storage
            storage_plugin_settings:
                base_table: pub
                type_table: pub
                type_column: type_id
        settings:
            termIdSpace: schema
            termAccession: additionalType
        display:
          view:
            default:
              region: content
              label: above
              weight: 20
          form:
            default:
              region: content
              weight: 20

<<<<<<< HEAD
    -   name: pub_volumetitle
        content_type: pub
        label: Volume Title
        type: chado_text_type
        description: The title of the volume (if applicable).
=======
    -   name: study_dbxref_id
        content_type: study
        label: Dbxref ID
        type: chado_integer_type_default
        description: The primary key of the database reference (dbxref) to attach to this study. This field is a placeholder until we develop a more user friendly database reference field.
>>>>>>> 6779fccb
        cardinality: 1
        required: false
        storage_settings:
            storage_plugin_id: chado_storage
            storage_plugin_settings:
                base_table: pub
                base_column: volumetitle
        settings:
            termIdSpace: TPUB
            termAccession: "0000243"
        display:
          view:
            default:
              region: content
              label: above
              weight: 25
          form:
            default:
              region: content
              weight: 25

    -   name: pub_volume
        content_type: pub
        label: Volume
        type: chado_string_type
        description: The volume of the series (e.g. journal) where the publication was printed.
        cardinality: 1
        required: false
        storage_settings:
            storage_plugin_id: chado_storage
            storage_plugin_settings:
                base_table: pub
                base_column: volume
            max_length: 255
        settings:
            termIdSpace: TPUB
            termAccession: "0000042"
        display:
          view:
            default:
              region: content
              label: above
              weight: 30
          form:
            default:
              region: content
              weight: 30

    -   name: pub_series_name
        content_type: pub
        label: Series Name
        type: chado_string_type
        description: The name media that produces a series of publications (e.g. journal, conference proceedings, etc.).
        cardinality: 1
        required: false
        storage_settings:
            storage_plugin_id: chado_storage
            storage_plugin_settings:
                base_table: pub
                base_column: series_name
            max_length: 255
        settings:
            termIdSpace: TPUB
            termAccession: "0000256"
        display:
          view:
            default:
              region: content
              label: above
              weight: 35
          form:
            default:
              region: content
              weight: 35

    -   name: pub_issue
        content_type: pub
        label: Issue
        type: chado_string_type
        description: The issue of the series (e.g. journal) where the publication was printed.
        cardinality: 1
        required: false
        storage_settings:
            storage_plugin_id: chado_storage
            storage_plugin_settings:
                base_table: pub
                base_column: issue
            max_length: 255
        settings:
            termIdSpace: TPUB
            termAccession: "0000043"
        display:
          view:
            default:
              region: content
              label: above
              weight: 40
          form:
            default:
              region: content
              weight: 40

    -   name: pub_pyear
        content_type: pub
        label: Publication Year
        type: chado_string_type
        description:
        cardinality: 1
        required: false
        storage_settings:
            storage_plugin_id: chado_storage
            storage_plugin_settings:
                base_table: pub
                base_column: pyear
            max_length: 255
        settings:
            termIdSpace: TPUB
            termAccession: "0000059"
        display:
          view:
            default:
              region: content
              label: above
              weight: 45
          form:
            default:
              region: content
              weight: 45

    -   name: pub_pages
        content_type: pub
        label: Page Numbers
        type: chado_string_type
        description:
        cardinality: 1
        required: false
        storage_settings:
            storage_plugin_id: chado_storage
            storage_plugin_settings:
                base_table: pub
                base_column: pages
            max_length: 255
        settings:
            termIdSpace: TPUB
            termAccession: "0000044"
        display:
          view:
            default:
              region: content
              label: above
              weight: 50
          form:
            default:
              region: content
              weight: 50

    -   name: pub_miniref
        content_type: pub
        label: Mini Local identifier
        type: chado_string_type
        description: Some sites use small identifiers for each publication. if your site uses this please provide the proper miniref for this publication.
        cardinality: 1
        required: false
        storage_settings:
            storage_plugin_id: chado_storage
            storage_plugin_settings:
                base_table: pub
                base_column: miniref
            max_length: 255
        settings:
            termIdSpace: local
            termAccession: miniref
        display:
          view:
            default:
              region: content
              label: above
              weight: 55
          form:
            default:
              region: content
              weight: 55

    -   name: pub_is_obsolete
        content_type: pub
        label: Is Obsolete
        type: chado_boolean_type
        description:
        cardinality: 1
        required: false
        storage_settings:
            storage_plugin_id: chado_storage
            storage_plugin_settings:
                base_table: pub
                base_column: is_obsolete
        settings:
            termIdSpace: local
            termAccession: is_obsolete
        display:
          view:
            default:
              region: content
              label: above
              weight: 60
          form:
            default:
              region: content
              weight: 60

    -   name: pub_publisher
        content_type: pub
        label: Publisher
        type: chado_string_type
        description:
        cardinality: 1
        required: false
        storage_settings:
            storage_plugin_id: chado_storage
            storage_plugin_settings:
                base_table: pub
                base_column: publisher
            max_length: 255
        settings:
            termIdSpace: TPUB
            termAccession: "0000244"
        display:
          view:
            default:
              region: content
              label: above
              weight: 65
          form:
            default:
              region: content
              weight: 65

    -   name: pub_pubplace
        content_type: pub
        label: Publication Location
        type: chado_string_type
        description:
        cardinality: 1
        required: false
        storage_settings:
            storage_plugin_id: chado_storage
            storage_plugin_settings:
                base_table: pub
                base_column: pubplace
            max_length: 255
        settings:
            termIdSpace: TPUB
            termAccession: "0000245"
        display:
          view:
            default:
              region: content
              label: above
              weight: 70
          form:
            default:
              region: content
              weight: 70

    -   name: pub_featuremap
        content_type: pub
        label: Map
        type: chado_featuremap_default
        description: One or more genetic or physical maps mentioned in this publication
        cardinality: -1
        required: false
        storage_settings:
            storage_plugin_id: chado_storage
            storage_plugin_settings:
                base_table: pub
                linker_table: featuremap_pub
                linker_fkey_column: featuremap_id
        settings:
            termIdSpace: data
            termAccession: "1274"
        display:
          view:
            default:
              region: content
              label: above
              weight: 83
          form:
            default:
              region: content
              weight: 83

## Study ##
## Chado Table: study
## Required Columns: name (varchar 255), contact_id (contact FK)
## Optional columns: description (text), pub_id (pub FK), dbxref_id (dbxref FK)
## Related: studyprop, studydesign, study_assay

    -   name: study_name
        content_type: study
        label: Name
        type: chado_text_type
        description: The name of the item.
        cardinality: 1
        required: true
        storage_settings:
            storage_plugin_id: chado_storage
            storage_plugin_settings:
                base_table: study
                base_column: name
        settings:
            termIdSpace: schema
            termAccession: name
        display:
          view:
            default:
              region: content
              label: above
              weight: 10
          form:
            default:
              region: content
              weight: 10

    -   name: study_description
        content_type: study
        label: Description
        type: chado_text_type
        description: A description of the item.
        cardinality: 1
        required: false
        storage_settings:
            storage_plugin_id: chado_storage
            storage_plugin_settings:
                base_table: study
                base_column: description
        settings:
            termIdSpace: schema
            termAccession: description
        display:
          view:
            default:
              region: content
              label: above
              weight: 15
          form:
            default:
              region: content
              weight: 15

    -   name: study_contact
        content_type: study
<<<<<<< HEAD
        label: Contact
        type: chado_contact_default
        description: An individual or organization that serves as a contact for this record.
        cardinality: 1
        required: true
        storage_settings:
            storage_plugin_id: chado_storage
            storage_plugin_settings:
                base_table: study
                linker_table: study
                linker_fkey_column: contact_id
        settings:
            termIdSpace: NCIT
            termAccession: C47954
        display:
          view:
            default:
              region: content
              label: above
              weight: 20
          form:
            default:
              region: content
              weight: 20

    -   name: study_dbxref_id
        content_type: study
        label: Dbxref ID
        type: chado_integer_type
        description: The primary key of the database reference (dbxref) to attach to this study. This field is a placeholder until we develop a more user friendly database reference field.
=======
        label: Publication ID
        type: chado_integer_type_default
        description: The primary key of the publication to attach to this study. This field is a placeholder until we develop a more user friendly publication field.
>>>>>>> 6779fccb
        cardinality: 1
        required: true
        storage_settings:
            storage_plugin_id: chado_storage
            storage_plugin_settings:
                base_table: study
                base_column: dbxref_id
        settings:
            termIdSpace: data
            termAccession: "2091"
        display:
          view:
            default:
              region: hidden
              label: above
              weight: 15
          form:
            default:
              region: content
              weight: 15

    -   name: study_pub
        content_type: study
        label: Publication
        type: chado_pub_default
        description: Associates a publication (e.g. journal article, conference proceedings, book chapter, etc.) with this record.
        cardinality: 1
        required: false
        storage_settings:
            storage_plugin_id: chado_storage
            storage_plugin_settings:
                base_table: study
                base_column: pub_id
        settings:
            termIdSpace: TPUB
            termAccession:  "0000002"
        display:
          view:
            default:
              region: content
              label: above
              weight: 15
          form:
            default:
              region: content
              weight: 15

## Contact ##
## Chado Table: contact
## Required Columns: name (varchar 255)
## Optional columns: type_id (cvtem FK), description (text)
## Related: contactprop, contact_relationship,
##         arraydesign, biomaterial, quantification, study, stockcollection,
##         feature_contact, featuremap_contact, library_contact, nd_experiment_contact, project_contact, pubauthor_contact

    -   name: contact_name
        content_type: contact
        label: Name
        type: chado_string_type_default
        description: The name of the item.
        cardinality: 1
        required: true
        storage_settings:
            storage_plugin_id: chado_storage
            storage_plugin_settings:
                base_table: contact
                base_column: name
            max_length: 255
        settings:
            termIdSpace: schema
            termAccession: name
        display:
          view:
            default:
              region: content
              label: above
              weight: 10
          form:
            default:
              region: content
              weight: 10

    -   name: contact_description
        content_type: contact
        label: Description
        type: chado_string_type_default
        description: A description of the item.
        cardinality: 1
        required: false
        storage_settings:
            storage_plugin_id: chado_storage
            storage_plugin_settings:
                base_table: contact
                base_column: description
            max_length: 255
        settings:
            termIdSpace: schema
            termAccession: description
        display:
          view:
            default:
              region: content
              label: above
              weight: 15
          form:
            default:
              region: content
              weight: 15

    -   name: contact_type
        content_type: contact
        label: Contact Type
        type: chado_additional_type_type_default
        description: An additional type for the item, typically used for adding more specific types from external vocabularies in microdata syntax. This is a relationship between something and a class that the thing is in.
        cardinality: 1
        required: false
        storage_settings:
            storage_plugin_id: chado_storage
            storage_plugin_settings:
                base_table: contact
                type_table: contact
                type_column: type_id
        settings:
            termIdSpace: local
            termAccession: contact
        display:
          view:
            default:
              region: content
              label: above
              weight: 20
          form:
            default:
              region: content
              weight: 20

    -   name: contact_project
        content_type: contact
        label: Project
        type: chado_project_default
        description: The project which this contact is a part of
        cardinality: -1
        required: false
        storage_settings:
            storage_plugin_id: chado_storage
            storage_plugin_settings:
                base_table: contact
                linker_table: project_contact
                linker_fkey_column: project_id
        settings:
            termIdSpace: NCIT
            termAccession: C47885
        display:
          view:
            default:
              region: content
              label: above
              weight: 60
          form:
            default:
              region: content
              weight: 60

## Protocol ##
## Chado Table: protocol
## Required Columns: name (varchar 255), type_id (cvterm FK)
## Optional columns: pub_id (pub FK), dbxref_id (dbxref FK), uri (text), protocoldescription (text) hardwaredescription (text), softwaredescription (text)
## Related: protocolparam, treatment, arraydesign, assay, aquisition, quantification

    -   name: protocol_name
        content_type: protocol
        label: Name
        type: chado_text_type_default
        description: The name of the item.
        cardinality: 1
        required: true
        storage_settings:
            storage_plugin_id: chado_storage
            storage_plugin_settings:
                base_table: protocol
                base_column: name
        settings:
            termIdSpace: schema
            termAccession: name
        display:
          view:
            default:
              region: content
              label: above
              weight: 10
          form:
            default:
              region: content
              weight: 10

    -   name: protocol_uri
        content_type: protocol
        label: URI
        type: chado_text_type_default
        description: The name of a biological or bioinformatics database.
        cardinality: 1
        required: false
        storage_settings:
            storage_plugin_id: chado_storage
            storage_plugin_settings:
                base_table: protocol
                base_column: uri
        settings:
            termIdSpace: data
            termAccession: "1047"
        display:
          view:
            default:
              region: content
              label: above
              weight: 15
          form:
            default:
              region: content
              weight: 15

    -   name: protocol_description
        content_type: protocol
        label: Description
        type: chado_text_type_default
        description: A description of the item.
        cardinality: 1
        required: false
        storage_settings:
            storage_plugin_id: chado_storage
            storage_plugin_settings:
                base_table: protocol
                base_column: protocoldescription
        settings:
            termIdSpace: schema
            termAccession: description
        display:
          view:
            default:
              region: content
              label: above
              weight: 20
          form:
            default:
              region: content
              weight: 20

    -   name: protocol_instrument
        content_type: protocol
        label: Instrument
        type: chado_text_type_default
        description: An instrument is a device which provides a mechanical or electronic function.
        cardinality: 1
        required: false
        storage_settings:
            storage_plugin_id: chado_storage
            storage_plugin_settings:
                base_table: protocol
                base_column: hardwaredescription
        settings:
            termIdSpace: EFO
            termAccession: 0000548
        display:
          view:
            default:
              region: content
              label: above
              weight: 25
          form:
            default:
              region: content
              weight: 25

    -   name: protocol_software
        content_type: protocol
        label: Software
        type: chado_text_type_default
        description: Computer software, or generally just software, is any set of machine-readable instructions (most often in the form of a computer program) that conform to a given syntax (sometimes referred to as a language) that is interpretable by a given processor and that directs a computer's processor to perform specific operations.
        cardinality: 1
        required: false
        storage_settings:
            storage_plugin_id: chado_storage
            storage_plugin_settings:
                base_table: protocol
                base_column: softwaredescription
        settings:
            termIdSpace: SWO
            termAccession: "0000001"
        display:
          view:
            default:
              region: content
              label: above
              weight: 30
          form:
            default:
              region: content
              weight: 30

    -   name: protocol_type
        content_type: protocol
        label: Protocol Type
        type: chado_additional_type_type_default
        description: An additional type for the item, typically used for adding more specific types from external vocabularies in microdata syntax. This is a relationship between something and a class that the thing is in.
        cardinality: 1
        required: true
        storage_settings:
            storage_plugin_id: chado_storage
            storage_plugin_settings:
                base_table: protocol
                type_table: protocol
                type_column: type_id
        settings:
            termIdSpace: sep
            termAccession: "00101"
        display:
          view:
            default:
              region: content
              label: above
              weight: 10
          form:
            default:
              region: content
              weight: 10


    -   name: protocol_dbxref_id
        content_type: protocol
        label: Dbxref ID
        type: chado_integer_type_default
        description: The primary key of the database reference (dbxref) to attach to this protocol. This field is a placeholder until we develop a more user friendly database reference field.
        cardinality: 1
        required: true
        storage_settings:
            storage_plugin_id: chado_storage
            storage_plugin_settings:
                base_table: protocol
                base_column: dbxref_id
        settings:
            termIdSpace: data
            termAccession: "2091"
        display:
          view:
            default:
              region: hidden
              label: above
              weight: 15
          form:
            default:
              region: content
              weight: 15

    -   name: protocol_pub_id
        content_type: protocol
        label: Publication ID
        type: chado_integer_type_default
        description: The primary key of the publication to attach to this protocol. This field is a placeholder until we develop a more user friendly publication field.
        cardinality: 1
        required: true
        storage_settings:
            storage_plugin_id: chado_storage
            storage_plugin_settings:
                base_table: protocol
                base_column: pub_id
        settings:
            termIdSpace: TPUB
            termAccession:  "0000002"
        display:
          view:
            default:
              region: hidden
              label: above
              weight: 15
          form:
            default:
              region: content
              weight: 15

## Publication ##
## Chado Table: conpubtact
## Required Columns: type_id (cvterm FK), uniquename (text)
## Optional columns: title (text), volumetitle (text), volume (varchar 255),
##         series_name (varchar 255), issue (varchar 255), pyear (varchar 255),
##         pages (varchar 255), miniref (varchar 255), is_obsolete (bool),
##         publisher (varchar 255), pubplace (varchar 255)

    -   name: publication_uniquename
        content_type: pub
        label: Citation
        type: chado_text_type_default
        description: The citation for this publication.
        cardinality: 1
        required: true
        storage_settings:
            storage_plugin_id: chado_storage
            storage_plugin_settings:
                base_table: pub
                base_column: uniquename
        settings:
            termIdSpace: TPUB
            termAccession: 0000003
        display:
          view:
            default:
              region: content
              label: above
              weight: 35
          form:
            default:
              region: content
              weight: 35

    -   name: publication_type
        content_type: pub
        label: Publication Type
        type: chado_additional_type_type_default
        description: the type of publication.
        cardinality: 1
        required: false
        storage_settings:
            storage_plugin_id: chado_storage
            storage_plugin_settings:
                base_table: pub
                type_table: pub
                type_column: type_id
        settings:
            termIdSpace: TPUB
            termAccession: 0000015
        display:
          view:
            default:
              region: content
              label: above
              weight: 15
          form:
            default:
              region: content
              weight: 15

    -   name: publication_title
        content_type: pub
        label: Title
        type: chado_text_type_default
        description: The title for this publication.
        cardinality: 1
        required: true
        storage_settings:
            storage_plugin_id: chado_storage
            storage_plugin_settings:
                base_table: pub
                base_column: title
        settings:
            termIdSpace: TPUB
            termAccession: 0000039
        display:
          view:
            default:
              region: content
              label: above
              weight: 35
          form:
            default:
              region: content
              weight: 35


    -   name: publication_volumetitle
        content_type: pub
        label: Volume Title
        type: chado_text_type_default
        description: The volume title for this publication.
        cardinality: 1
        required: true
        storage_settings:
            storage_plugin_id: chado_storage
            storage_plugin_settings:
                base_table: pub
                base_column: volumetitle
        settings:
            termIdSpace: TPUB
            termAccession: 0000243
        display:
          view:
            default:
              region: content
              label: above
              weight: 35
          form:
            default:
              region: content
              weight: 35<|MERGE_RESOLUTION|>--- conflicted
+++ resolved
@@ -13,15 +13,9 @@
 
     -   name: organism_genus
         content_type: organism
-<<<<<<< HEAD
         label: Genus
-        type: chado_string_type
+        type: chado_string_type_default
         description: "The genus name of the organism."
-=======
-        label: Abbreviation
-        type: chado_string_type_default
-        description: A shortened name (or abbreviation) for the organism (e.g. O. sativa).
->>>>>>> 6779fccb
         cardinality: 1
         required: true
         storage_settings:
@@ -46,15 +40,9 @@
 
     -   name: organism_species
         content_type: organism
-<<<<<<< HEAD
         label: Species
-        type: chado_string_type
+        type: chado_string_type_default
         description: "The species name of the organism."
-=======
-        label: Genus
-        type: chado_string_type_default
-        description: "The genus name of the organism."
->>>>>>> 6779fccb
         cardinality: 1
         required: true
         storage_settings:
@@ -79,7 +67,6 @@
 
     -   name: organism_infraspecific_type
         content_type: organism
-<<<<<<< HEAD
         label: Infraspecific Type
         type: chado_additional_type_default
         description: The connector type (e.g. subspecies, varietas, forma, etc.) for the infraspecific name.
@@ -108,13 +95,8 @@
     -   name: organism_infraspecific_name
         content_type: organism
         label: Infraspecies
-        type: chado_string_type
+        type: chado_string_type_default
         description: "The infraspecfic name for the organism."
-=======
-        label: Species
-        type: chado_string_type_default
-        description: "The species name of the organism."
->>>>>>> 6779fccb
         cardinality: 1
         required: false
         storage_settings:
@@ -139,15 +121,9 @@
 
     -   name: organism_abbreviation
         content_type: organism
-<<<<<<< HEAD
         label: Abbreviation
-        type: chado_string_type
+        type: chado_string_type_default
         description: A shortened name (or abbreviation) for the organism (e.g. O. sativa).
-=======
-        label: Common Name
-        type: chado_string_type_default
-        description: "The common name for the organism."
->>>>>>> 6779fccb
         cardinality: 1
         required: false
         storage_settings:
@@ -172,15 +148,9 @@
 
     -   name: organism_common_name
         content_type: organism
-<<<<<<< HEAD
         label: Common Name
         type: chado_string_type
         description: "The common name for the organism."
-=======
-        label: Infraspecies
-        type: chado_string_type_default
-        description: "The infraspecfic name for the organism."
->>>>>>> 6779fccb
         cardinality: 1
         required: false
         storage_settings:
@@ -205,15 +175,9 @@
 
     -   name: organism_comment
         content_type: organism
-<<<<<<< HEAD
         label: Description
-        type: chado_text_type
+        type: chado_text_type_default
         description: A description of the organism.
-=======
-        label: Infraspecific Type
-        type: chado_additional_type_type_default
-        description: The connector type (e.g. subspecies, varietas, forma, etc.) for the infraspecific name.
->>>>>>> 6779fccb
         cardinality: 1
         required: false
         storage_settings:
@@ -237,17 +201,10 @@
 
     -   name: organism_pub
         content_type: organism
-<<<<<<< HEAD
         label: Publication
         type: chado_pub_default
         description: The title of the published work.
         cardinality: -1
-=======
-        label: Description
-        type: chado_text_type_default
-        description: A description of the organism.
-        cardinality: 1
->>>>>>> 6779fccb
         required: false
         storage_settings:
             storage_plugin_id: chado_storage
@@ -705,13 +662,8 @@
     -   name: pub_title
         content_type: pub
         label: Name
-<<<<<<< HEAD
         type: chado_text_type
         description: The title of the published work.
-=======
-        type: chado_text_type_default
-        description: The name of the item.
->>>>>>> 6779fccb
         cardinality: 1
         required: false
         storage_settings:
@@ -733,64 +685,428 @@
               region: content
               weight: 10
 
-<<<<<<< HEAD
     -   name: pub_uniquename
         content_type: pub
         label: Unique Name
         type: chado_text_type
         description: This publication is housed in Chado which requires a unique identifer (or name) be provided for every publication. This identifier need not be shown to end-users but it is required. Each site must decide on a format for this unique name.
-=======
+        cardinality: 1
+        required: true
+        storage_settings:
+            storage_plugin_id: chado_storage
+            storage_plugin_settings:
+                base_table: pub
+                base_column: uniquename
+        settings:
+            termIdSpace: data
+            termAccession: "0842"
+        display:
+          view:
+            default:
+              region: content
+              label: above
+              weight: 15
+          form:
+            default:
+              region: content
+              weight: 15
+
+    -   name: pub_type
+        content_type: pub
+        label: Publication Type
+        type: chado_additional_type_default
+        description: The type of publication.
+        cardinality: 1
+        required: true
+        storage_settings:
+            storage_plugin_id: chado_storage
+            storage_plugin_settings:
+                base_table: pub
+                type_table: pub
+                type_column: type_id
+        settings:
+            termIdSpace: schema
+            termAccession: additionalType
+        display:
+          view:
+            default:
+              region: content
+              label: above
+              weight: 20
+          form:
+            default:
+              region: content
+              weight: 20
+
+    -   name: pub_volumetitle
+        content_type: pub
+        label: Volume Title
+        type: chado_text_type
+        description: The title of the volume (if applicable).
+        cardinality: 1
+        required: false
+        storage_settings:
+            storage_plugin_id: chado_storage
+            storage_plugin_settings:
+                base_table: pub
+                base_column: volumetitle
+        settings:
+            termIdSpace: TPUB
+            termAccession: "0000243"
+        display:
+          view:
+            default:
+              region: content
+              label: above
+              weight: 25
+          form:
+            default:
+              region: content
+              weight: 25
+
+    -   name: pub_volume
+        content_type: pub
+        label: Volume
+        type: chado_string_type
+        description: The volume of the series (e.g. journal) where the publication was printed.
+        cardinality: 1
+        required: false
+        storage_settings:
+            storage_plugin_id: chado_storage
+            storage_plugin_settings:
+                base_table: pub
+                base_column: volume
+            max_length: 255
+        settings:
+            termIdSpace: TPUB
+            termAccession: "0000042"
+        display:
+          view:
+            default:
+              region: content
+              label: above
+              weight: 30
+          form:
+            default:
+              region: content
+              weight: 30
+
+    -   name: pub_series_name
+        content_type: pub
+        label: Series Name
+        type: chado_string_type
+        description: The name media that produces a series of publications (e.g. journal, conference proceedings, etc.).
+        cardinality: 1
+        required: false
+        storage_settings:
+            storage_plugin_id: chado_storage
+            storage_plugin_settings:
+                base_table: pub
+                base_column: series_name
+            max_length: 255
+        settings:
+            termIdSpace: TPUB
+            termAccession: "0000256"
+        display:
+          view:
+            default:
+              region: content
+              label: above
+              weight: 35
+          form:
+            default:
+              region: content
+              weight: 35
+
+    -   name: pub_issue
+        content_type: pub
+        label: Issue
+        type: chado_string_type
+        description: The issue of the series (e.g. journal) where the publication was printed.
+        cardinality: 1
+        required: false
+        storage_settings:
+            storage_plugin_id: chado_storage
+            storage_plugin_settings:
+                base_table: pub
+                base_column: issue
+            max_length: 255
+        settings:
+            termIdSpace: TPUB
+            termAccession: "0000043"
+        display:
+          view:
+            default:
+              region: content
+              label: above
+              weight: 40
+          form:
+            default:
+              region: content
+              weight: 40
+
+    -   name: pub_pyear
+        content_type: pub
+        label: Publication Year
+        type: chado_string_type
+        description:
+        cardinality: 1
+        required: false
+        storage_settings:
+            storage_plugin_id: chado_storage
+            storage_plugin_settings:
+                base_table: pub
+                base_column: pyear
+            max_length: 255
+        settings:
+            termIdSpace: TPUB
+            termAccession: "0000059"
+        display:
+          view:
+            default:
+              region: content
+              label: above
+              weight: 45
+          form:
+            default:
+              region: content
+              weight: 45
+
+    -   name: pub_pages
+        content_type: pub
+        label: Page Numbers
+        type: chado_string_type
+        description:
+        cardinality: 1
+        required: false
+        storage_settings:
+            storage_plugin_id: chado_storage
+            storage_plugin_settings:
+                base_table: pub
+                base_column: pages
+            max_length: 255
+        settings:
+            termIdSpace: TPUB
+            termAccession: "0000044"
+        display:
+          view:
+            default:
+              region: content
+              label: above
+              weight: 50
+          form:
+            default:
+              region: content
+              weight: 50
+
+    -   name: pub_miniref
+        content_type: pub
+        label: Mini Local identifier
+        type: chado_string_type
+        description: Some sites use small identifiers for each publication. if your site uses this please provide the proper miniref for this publication.
+        cardinality: 1
+        required: false
+        storage_settings:
+            storage_plugin_id: chado_storage
+            storage_plugin_settings:
+                base_table: pub
+                base_column: miniref
+            max_length: 255
+        settings:
+            termIdSpace: local
+            termAccession: miniref
+        display:
+          view:
+            default:
+              region: content
+              label: above
+              weight: 55
+          form:
+            default:
+              region: content
+              weight: 55
+
+    -   name: pub_is_obsolete
+        content_type: pub
+        label: Is Obsolete
+        type: chado_boolean_type
+        description:
+        cardinality: 1
+        required: false
+        storage_settings:
+            storage_plugin_id: chado_storage
+            storage_plugin_settings:
+                base_table: pub
+                base_column: is_obsolete
+        settings:
+            termIdSpace: local
+            termAccession: is_obsolete
+        display:
+          view:
+            default:
+              region: content
+              label: above
+              weight: 60
+          form:
+            default:
+              region: content
+              weight: 60
+
+    -   name: pub_publisher
+        content_type: pub
+        label: Publisher
+        type: chado_string_type
+        description:
+        cardinality: 1
+        required: false
+        storage_settings:
+            storage_plugin_id: chado_storage
+            storage_plugin_settings:
+                base_table: pub
+                base_column: publisher
+            max_length: 255
+        settings:
+            termIdSpace: TPUB
+            termAccession: "0000244"
+        display:
+          view:
+            default:
+              region: content
+              label: above
+              weight: 65
+          form:
+            default:
+              region: content
+              weight: 65
+
+    -   name: pub_pubplace
+        content_type: pub
+        label: Publication Location
+        type: chado_string_type
+        description:
+        cardinality: 1
+        required: false
+        storage_settings:
+            storage_plugin_id: chado_storage
+            storage_plugin_settings:
+                base_table: pub
+                base_column: pubplace
+            max_length: 255
+        settings:
+            termIdSpace: TPUB
+            termAccession: "0000245"
+        display:
+          view:
+            default:
+              region: content
+              label: above
+              weight: 70
+          form:
+            default:
+              region: content
+              weight: 70
+
+    -   name: pub_featuremap
+        content_type: pub
+        label: Map
+        type: chado_featuremap_default
+        description: One or more genetic or physical maps mentioned in this publication
+        cardinality: -1
+        required: false
+        storage_settings:
+            storage_plugin_id: chado_storage
+            storage_plugin_settings:
+                base_table: pub
+                linker_table: featuremap_pub
+                linker_fkey_column: featuremap_id
+        settings:
+            termIdSpace: data
+            termAccession: "1274"
+        display:
+          view:
+            default:
+              region: content
+              label: above
+              weight: 83
+          form:
+            default:
+              region: content
+              weight: 83
+
+## Study ##
+## Chado Table: study
+## Required Columns: name (varchar 255), contact_id (contact FK)
+## Optional columns: description (text), pub_id (pub FK), dbxref_id (dbxref FK)
+## Related: studyprop, studydesign, study_assay
+
+    -   name: study_name
+        content_type: study
+        label: Name
+        type: chado_text_type_default
+        description: The name of the item.
+        cardinality: 1
+        required: true
+        storage_settings:
+            storage_plugin_id: chado_storage
+            storage_plugin_settings:
+                base_table: study
+                base_column: name
+        settings:
+            termIdSpace: schema
+            termAccession: name
+        display:
+          view:
+            default:
+              region: content
+              label: above
+              weight: 10
+          form:
+            default:
+              region: content
+              weight: 10
+
     -   name: study_description
         content_type: study
         label: Description
         type: chado_text_type_default
         description: A description of the item.
->>>>>>> 6779fccb
-        cardinality: 1
-        required: true
-        storage_settings:
-            storage_plugin_id: chado_storage
-            storage_plugin_settings:
-                base_table: pub
-                base_column: uniquename
-        settings:
-            termIdSpace: data
-            termAccession: "0842"
-        display:
-          view:
-            default:
-              region: content
-              label: above
-              weight: 15
-          form:
-            default:
-              region: content
-              weight: 15
-
-<<<<<<< HEAD
-    -   name: pub_type
-        content_type: pub
-        label: Publication Type
-        type: chado_additional_type_default
-        description: The type of publication.
-=======
+        cardinality: 1
+        required: false
+        storage_settings:
+            storage_plugin_id: chado_storage
+            storage_plugin_settings:
+                base_table: study
+                base_column: description
+        settings:
+            termIdSpace: schema
+            termAccession: description
+        display:
+          view:
+            default:
+              region: content
+              label: above
+              weight: 15
+          form:
+            default:
+              region: content
+              weight: 15
+
     -   name: study_contact
         content_type: study
         label: Contact
         type: chado_contact_type_default
         description: An individual or organization that serves as a contact for this record.
->>>>>>> 6779fccb
-        cardinality: 1
-        required: true
-        storage_settings:
-            storage_plugin_id: chado_storage
-            storage_plugin_settings:
-                base_table: pub
-                type_table: pub
-                type_column: type_id
-        settings:
-            termIdSpace: schema
-            termAccession: additionalType
+        cardinality: 1
+        required: true
+        storage_settings:
+            storage_plugin_id: chado_storage
+            storage_plugin_settings:
+                base_table: study
+                linker_table: study
+                linker_fkey_column: contact_id
+        settings:
+            termIdSpace: NCIT
+            termAccession: C47954
         display:
           view:
             default:
@@ -802,405 +1118,11 @@
               region: content
               weight: 20
 
-<<<<<<< HEAD
-    -   name: pub_volumetitle
-        content_type: pub
-        label: Volume Title
-        type: chado_text_type
-        description: The title of the volume (if applicable).
-=======
     -   name: study_dbxref_id
         content_type: study
         label: Dbxref ID
         type: chado_integer_type_default
         description: The primary key of the database reference (dbxref) to attach to this study. This field is a placeholder until we develop a more user friendly database reference field.
->>>>>>> 6779fccb
-        cardinality: 1
-        required: false
-        storage_settings:
-            storage_plugin_id: chado_storage
-            storage_plugin_settings:
-                base_table: pub
-                base_column: volumetitle
-        settings:
-            termIdSpace: TPUB
-            termAccession: "0000243"
-        display:
-          view:
-            default:
-              region: content
-              label: above
-              weight: 25
-          form:
-            default:
-              region: content
-              weight: 25
-
-    -   name: pub_volume
-        content_type: pub
-        label: Volume
-        type: chado_string_type
-        description: The volume of the series (e.g. journal) where the publication was printed.
-        cardinality: 1
-        required: false
-        storage_settings:
-            storage_plugin_id: chado_storage
-            storage_plugin_settings:
-                base_table: pub
-                base_column: volume
-            max_length: 255
-        settings:
-            termIdSpace: TPUB
-            termAccession: "0000042"
-        display:
-          view:
-            default:
-              region: content
-              label: above
-              weight: 30
-          form:
-            default:
-              region: content
-              weight: 30
-
-    -   name: pub_series_name
-        content_type: pub
-        label: Series Name
-        type: chado_string_type
-        description: The name media that produces a series of publications (e.g. journal, conference proceedings, etc.).
-        cardinality: 1
-        required: false
-        storage_settings:
-            storage_plugin_id: chado_storage
-            storage_plugin_settings:
-                base_table: pub
-                base_column: series_name
-            max_length: 255
-        settings:
-            termIdSpace: TPUB
-            termAccession: "0000256"
-        display:
-          view:
-            default:
-              region: content
-              label: above
-              weight: 35
-          form:
-            default:
-              region: content
-              weight: 35
-
-    -   name: pub_issue
-        content_type: pub
-        label: Issue
-        type: chado_string_type
-        description: The issue of the series (e.g. journal) where the publication was printed.
-        cardinality: 1
-        required: false
-        storage_settings:
-            storage_plugin_id: chado_storage
-            storage_plugin_settings:
-                base_table: pub
-                base_column: issue
-            max_length: 255
-        settings:
-            termIdSpace: TPUB
-            termAccession: "0000043"
-        display:
-          view:
-            default:
-              region: content
-              label: above
-              weight: 40
-          form:
-            default:
-              region: content
-              weight: 40
-
-    -   name: pub_pyear
-        content_type: pub
-        label: Publication Year
-        type: chado_string_type
-        description:
-        cardinality: 1
-        required: false
-        storage_settings:
-            storage_plugin_id: chado_storage
-            storage_plugin_settings:
-                base_table: pub
-                base_column: pyear
-            max_length: 255
-        settings:
-            termIdSpace: TPUB
-            termAccession: "0000059"
-        display:
-          view:
-            default:
-              region: content
-              label: above
-              weight: 45
-          form:
-            default:
-              region: content
-              weight: 45
-
-    -   name: pub_pages
-        content_type: pub
-        label: Page Numbers
-        type: chado_string_type
-        description:
-        cardinality: 1
-        required: false
-        storage_settings:
-            storage_plugin_id: chado_storage
-            storage_plugin_settings:
-                base_table: pub
-                base_column: pages
-            max_length: 255
-        settings:
-            termIdSpace: TPUB
-            termAccession: "0000044"
-        display:
-          view:
-            default:
-              region: content
-              label: above
-              weight: 50
-          form:
-            default:
-              region: content
-              weight: 50
-
-    -   name: pub_miniref
-        content_type: pub
-        label: Mini Local identifier
-        type: chado_string_type
-        description: Some sites use small identifiers for each publication. if your site uses this please provide the proper miniref for this publication.
-        cardinality: 1
-        required: false
-        storage_settings:
-            storage_plugin_id: chado_storage
-            storage_plugin_settings:
-                base_table: pub
-                base_column: miniref
-            max_length: 255
-        settings:
-            termIdSpace: local
-            termAccession: miniref
-        display:
-          view:
-            default:
-              region: content
-              label: above
-              weight: 55
-          form:
-            default:
-              region: content
-              weight: 55
-
-    -   name: pub_is_obsolete
-        content_type: pub
-        label: Is Obsolete
-        type: chado_boolean_type
-        description:
-        cardinality: 1
-        required: false
-        storage_settings:
-            storage_plugin_id: chado_storage
-            storage_plugin_settings:
-                base_table: pub
-                base_column: is_obsolete
-        settings:
-            termIdSpace: local
-            termAccession: is_obsolete
-        display:
-          view:
-            default:
-              region: content
-              label: above
-              weight: 60
-          form:
-            default:
-              region: content
-              weight: 60
-
-    -   name: pub_publisher
-        content_type: pub
-        label: Publisher
-        type: chado_string_type
-        description:
-        cardinality: 1
-        required: false
-        storage_settings:
-            storage_plugin_id: chado_storage
-            storage_plugin_settings:
-                base_table: pub
-                base_column: publisher
-            max_length: 255
-        settings:
-            termIdSpace: TPUB
-            termAccession: "0000244"
-        display:
-          view:
-            default:
-              region: content
-              label: above
-              weight: 65
-          form:
-            default:
-              region: content
-              weight: 65
-
-    -   name: pub_pubplace
-        content_type: pub
-        label: Publication Location
-        type: chado_string_type
-        description:
-        cardinality: 1
-        required: false
-        storage_settings:
-            storage_plugin_id: chado_storage
-            storage_plugin_settings:
-                base_table: pub
-                base_column: pubplace
-            max_length: 255
-        settings:
-            termIdSpace: TPUB
-            termAccession: "0000245"
-        display:
-          view:
-            default:
-              region: content
-              label: above
-              weight: 70
-          form:
-            default:
-              region: content
-              weight: 70
-
-    -   name: pub_featuremap
-        content_type: pub
-        label: Map
-        type: chado_featuremap_default
-        description: One or more genetic or physical maps mentioned in this publication
-        cardinality: -1
-        required: false
-        storage_settings:
-            storage_plugin_id: chado_storage
-            storage_plugin_settings:
-                base_table: pub
-                linker_table: featuremap_pub
-                linker_fkey_column: featuremap_id
-        settings:
-            termIdSpace: data
-            termAccession: "1274"
-        display:
-          view:
-            default:
-              region: content
-              label: above
-              weight: 83
-          form:
-            default:
-              region: content
-              weight: 83
-
-## Study ##
-## Chado Table: study
-## Required Columns: name (varchar 255), contact_id (contact FK)
-## Optional columns: description (text), pub_id (pub FK), dbxref_id (dbxref FK)
-## Related: studyprop, studydesign, study_assay
-
-    -   name: study_name
-        content_type: study
-        label: Name
-        type: chado_text_type
-        description: The name of the item.
-        cardinality: 1
-        required: true
-        storage_settings:
-            storage_plugin_id: chado_storage
-            storage_plugin_settings:
-                base_table: study
-                base_column: name
-        settings:
-            termIdSpace: schema
-            termAccession: name
-        display:
-          view:
-            default:
-              region: content
-              label: above
-              weight: 10
-          form:
-            default:
-              region: content
-              weight: 10
-
-    -   name: study_description
-        content_type: study
-        label: Description
-        type: chado_text_type
-        description: A description of the item.
-        cardinality: 1
-        required: false
-        storage_settings:
-            storage_plugin_id: chado_storage
-            storage_plugin_settings:
-                base_table: study
-                base_column: description
-        settings:
-            termIdSpace: schema
-            termAccession: description
-        display:
-          view:
-            default:
-              region: content
-              label: above
-              weight: 15
-          form:
-            default:
-              region: content
-              weight: 15
-
-    -   name: study_contact
-        content_type: study
-<<<<<<< HEAD
-        label: Contact
-        type: chado_contact_default
-        description: An individual or organization that serves as a contact for this record.
-        cardinality: 1
-        required: true
-        storage_settings:
-            storage_plugin_id: chado_storage
-            storage_plugin_settings:
-                base_table: study
-                linker_table: study
-                linker_fkey_column: contact_id
-        settings:
-            termIdSpace: NCIT
-            termAccession: C47954
-        display:
-          view:
-            default:
-              region: content
-              label: above
-              weight: 20
-          form:
-            default:
-              region: content
-              weight: 20
-
-    -   name: study_dbxref_id
-        content_type: study
-        label: Dbxref ID
-        type: chado_integer_type
-        description: The primary key of the database reference (dbxref) to attach to this study. This field is a placeholder until we develop a more user friendly database reference field.
-=======
-        label: Publication ID
-        type: chado_integer_type_default
-        description: The primary key of the publication to attach to this study. This field is a placeholder until we develop a more user friendly publication field.
->>>>>>> 6779fccb
         cardinality: 1
         required: true
         storage_settings:
