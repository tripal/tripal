id: 'general_chado'
label: 'Default Chado Fields'
description: 'Default fields configurations provided by the Tripal Chado module'
fields:

## Organism ##
## Chado Table: organism
## Required Columns: genus (varchar 255), species (varchar 255), type_id (cvterm FK), infraspecific_name (varchar 1024)
## Optional columns: abbreviation (varchar 255), common_name (varchar 255), comment (text)
## Related: organismprop, organism_dbxref, organism_pub, organims_relationship, organism_cvterm,
##          feature, library, stock, biomaterial, cell_line,
##          featuremap_organism, phenotype_comparison, phylonode_organism

    -   name: organism_genus
        content_type: organism
        label: Genus
        type: chado_string_type_default
        description: "The genus name of the organism."
        cardinality: 1
        required: true
        storage_settings:
            storage_plugin_id: chado_storage
            storage_plugin_settings:
                base_table: organism
                base_column: genus
            max_length: 255
        settings:
            termIdSpace: TAXRANK
            termAccession: "0000005"
        display:
            view:
                default:
                    region: content
                    label: above
                    weight: 10
            form:
                default:
                    region: content
                    weight: 10

    -   name: organism_species
        content_type: organism
        label: Species
        type: chado_string_type_default
        description: "The species name of the organism."
        cardinality: 1
        required: true
        storage_settings:
            storage_plugin_id: chado_storage
            storage_plugin_settings:
                base_table: organism
                base_column: species
            max_length: 255
        settings:
            termIdSpace: TAXRANK
            termAccession: "0000006"
        display:
            view:
                default:
                    region: content
                    label: above
                    weight: 15
            form:
                default:
                    region: content
                    weight: 15

    -   name: organism_infraspecific_type
        content_type: organism
        label: Infraspecific Type
        type: chado_additional_type_type_default
        description: The connector type (e.g. subspecies, varietas, forma, etc.) for the infraspecific name.
        cardinality: 1
        required: false
        storage_settings:
            storage_plugin_id: chado_storage
            storage_plugin_settings:
                base_table: organism
                type_table: organism
                type_column: type_id
        settings:
            termIdSpace: local
            termAccession: "infraspecific_type"
        display:
            view:
                default:
                    region: content
                    label: above
                    weight: 20
            form:
                default:
                    region: content
                    weight: 20

    -   name: organism_infraspecific_name
        content_type: organism
        label: Infraspecies
        type: chado_string_type_default
        description: "The infraspecfic name for the organism."
        cardinality: 1
        required: false
        storage_settings:
            storage_plugin_id: chado_storage
            storage_plugin_settings:
                base_table: organism
                base_column: infraspecific_name
            max_length: 1024
        settings:
            termIdSpace: TAXRANK
            termAccession: "0000045"
        display:
            view:
                default:
                    region: content
                    label: above
                    weight: 25
            form:
                default:
                    region: content
                    weight: 25

    -   name: organism_abbreviation
        content_type: organism
        label: Abbreviation
        type: chado_string_type_default
        description: A shortened name (or abbreviation) for the organism (e.g. O. sativa).
        cardinality: 1
        required: false
        storage_settings:
            storage_plugin_id: chado_storage
            storage_plugin_settings:
                base_table: organism
                base_column: abbreviation
            max_length: 255
        settings:
            termIdSpace: local
            termAccession: abbreviation
        display:
            view:
                default:
                    region: content
                    label: above
                    weight: 30
            form:
                default:
                    region: content
                    weight: 30

    -   name: organism_common_name
        content_type: organism
        label: Common Name
        type: chado_string_type_default
        description: "The common name for the organism."
        cardinality: 1
        required: false
        storage_settings:
            storage_plugin_id: chado_storage
            storage_plugin_settings:
                base_table: organism
                base_column: common_name
            max_length: 255
        settings:
            termIdSpace: NCBITaxon
            termAccession: common_name
        display:
            view:
                default:
                    region: content
                    label: above
                    weight: 35
            form:
                default:
                    region: content
                    weight: 35

    -   name: organism_comment
        content_type: organism
        label: Description
        type: chado_text_type_default
        description: A description of the organism.
        cardinality: 1
        required: false
        storage_settings:
            storage_plugin_id: chado_storage
            storage_plugin_settings:
                base_table: organism
                base_column: comment
        settings:
            termIdSpace: schema
            termAccession: description
        display:
          view:
            default:
              region: content
              label: above
              weight: 40
          form:
            default:
              region: content
              weight: 40

    -   name: organism_pub
        content_type: organism
        label: Publication
        type: chado_pub_type_default
        description: The title of the published work.
        cardinality: -1
        required: false
        storage_settings:
            storage_plugin_id: chado_storage
            storage_plugin_settings:
                base_table: organism
                linker_table: organism_pub
                linker_fkey_column: pub_id
        settings:
            termIdSpace: TPUB
            termAccession: "0000039"
        display:
          view:
            default:
              region: content
              label: above
              weight: 45
          form:
            default:
              region: content
              weight: 45

    -   name: organism_dbxref
        content_type: organism
        label: Cross Reference
        type: chado_dbxref_type_default
        description: The IDs where this record may be available in other external online databases.
        cardinality: -1
        required: false
        storage_settings:
            storage_plugin_id: chado_storage
            storage_plugin_settings:
                base_table: organism
                linker_table: organism_dbxref
                linker_fkey_column: dbxref_id
        settings:
            termIdSpace: SBO
            termAccession: "0000554"
        display:
          view:
            default:
              region: content
              label: above
              weight: 68
          form:
            default:
              region: content
              weight: 68

    -   name: organism_dbxref
        content_type: organism
        label: Database Reference Annotations
        type: chado_dbxref_type_default
        description: The IDs where this record may be available in other external online databases.
        cardinality: -1
        required: false
        storage_settings:
            storage_plugin_id: chado_storage
            storage_plugin_settings:
                base_table: organism
                linker_table: organism_dbxref
                linker_fkey_column: dbxref_id
        settings:
            termIdSpace: SBO
            termAccession: "0000552"
        display:
          view:
            default:
              region: content
              label: above
              weight: 68
          form:
            default:
              region: content
              weight: 68

## Analysis ##
## Chado Table: analysis
## Required Columns: program (varchar 255), programversion(varchar 255), timeexecuted (timestamp)
## Optional columns: name (varchar 255), description (text), algorithm (varchar 255), sourcename (varchar 255), sourceversion (varchar 255), sourceuri (text)
## Related: analysis_cvterm, analysis_dbxref, analysis_pub, analysis_relationship, analysisprop,
##          phylotree, quantification,
##          analysisfeature, nd_experiment_analysis, project_analysis
## MISSING FIELD: Timestamp

    -   name: analysis_name
        content_type: analysis
        label: Name
        type: chado_string_type_default
        description: The name of the analysis.
        cardinality: 1
        required: false
        storage_settings:
            storage_plugin_id: chado_storage
            storage_plugin_settings:
                base_table: analysis
                base_column: name
            max_length: 255
        settings:
            termIdSpace: schema
            termAccession: name
        display:
          view:
            default:
              region: content
              label: above
              weight: 10
          form:
            default:
              region: content
              weight: 10

    -   name: analysis_description
        content_type: analysis
        label: Description
        type: chado_text_type_default
        description: A description of the analysis.
        cardinality: 1
        required: false
        storage_settings:
            storage_plugin_id: chado_storage
            storage_plugin_settings:
                base_table: analysis
                base_column: description
        settings:
            termIdSpace: schema
            termAccession: description
        display:
          view:
            default:
              region: content
              label: above
              weight: 15
          form:
            default:
              region: content
              weight: 15

    -   name: analysis_software
        content_type: analysis
        label: Program, Pipeline, Workflow or Method Name
        type: chado_string_type_default
        description: The program name (e.g. blastx, blastp, sim4, genscan. If the analysis was not derived from a software package then provide a very brief description of the pipeline, workflow or method.
        cardinality: 1
        required: true
        storage_settings:
            storage_plugin_id: chado_storage
            storage_plugin_settings:
                base_table: analysis
                base_column: program
            max_length: 255
        settings:
            termIdSpace: SWO
            termAccession: "0000001"
        display:
          view:
            default:
              region: content
              label: above
              weight: 20
          form:
            default:
              region: content
              weight: 20

    -   name: analysis_program_version
        content_type: analysis
        label: Software Version
        type: chado_string_type_default
        description: The version of the program, pipeline or method used to perform this analysis. (e.g. TBLASTX 2.0MP-WashU [09-Nov-2000]. Enter "n/a" if no version is available or applicable.
        cardinality: 1
        required: true
        storage_settings:
            storage_plugin_id: chado_storage
            storage_plugin_settings:
                base_table: analysis
                base_column: programversion
            max_length: 255
        settings:
            termIdSpace: IAO
            termAccession: "0000129"
        display:
          view:
            default:
              region: content
              label: above
              weight: 25
          form:
            default:
              region: content
              weight: 25

    -   name: analysis_algorithm
        content_type: analysis
        label: Algorithm
        type: chado_string_type_default
        description: The name of the algorithm used to produce the dataset if different from the program.
        cardinality: 1
        required: false
        storage_settings:
            storage_plugin_id: chado_storage
            storage_plugin_settings:
                base_table: analysis
                base_column: algorithm
            max_length: 255
        settings:
            termIdSpace: IAO
            termAccession: "0000064"
        display:
          view:
            default:
              region: content
              label: above
              weight: 30
          form:
            default:
              region: content
              weight: 30

    -   name: analysis_source
        content_type: analysis
        label: Data Source Name
        type: chado_string_type_default
        description: The name of the source where data was obtained for this analysis.
        cardinality: 1
        required: false
        storage_settings:
            storage_plugin_id: chado_storage
            storage_plugin_settings:
                base_table: analysis
                base_column: sourcename
            max_length: 255
        settings:
            termIdSpace: schema
            termAccession: name
        display:
          view:
            default:
              region: content
              label: above
              weight: 35
          form:
            default:
              region: content
              weight: 35

    -   name: analysis_source_version
        content_type: analysis
        label: Data Source Version
        type: chado_string_type_default
        description: The version number of the data source (if applicable).
        cardinality: 1
        required: false
        storage_settings:
            storage_plugin_id: chado_storage
            storage_plugin_settings:
                base_table: analysis
                base_column: sourceversion
            max_length: 255
        settings:
            termIdSpace: IAO
            termAccession: "0000129"
        display:
          view:
            default:
              region: content
              label: above
              weight: 40
          form:
            default:
              region: content
              weight: 40

    -   name: analysis_source_uri
        content_type: analysis
        label: Data Source URI
        type: chado_text_type_default
        description: The URI (e.g. web URL) where the source data can be retrieved.
        cardinality: 1
        required: false
        storage_settings:
            storage_plugin_id: chado_storage
            storage_plugin_settings:
                base_table: analysis
                base_column: sourceuri
        settings:
            termIdSpace: data
            termAccession: "1047"
        display:
          view:
            default:
              region: content
              label: above
              weight: 45
          form:
            default:
              region: content
              weight: 45

<<<<<<< HEAD
    -   name: analysis_pub
        content_type: analysis
        label: Publication
        type: chado_pub_type_default
        description: The title of the published work.
        cardinality: -1
        required: false
        storage_settings:
            storage_plugin_id: chado_storage
            storage_plugin_settings:
                base_table: analysis
                linker_table: analysis_pub
                linker_fkey_column: pub_id
        settings:
            termIdSpace: TPUB
            termAccession: "0000039"
        display:
          view:
            default:
              region: content
              label: above
              weight: 50
          form:
            default:
              region: content
              weight: 50

    -   name: analysis_project
        content_type: analysis
        label: Project
        type: chado_project_type_default
        description: The project which this analysis is a part of
        cardinality: -1
        required: false
        storage_settings:
            storage_plugin_id: chado_storage
            storage_plugin_settings:
                base_table: analysis
                linker_table: project_analysis
                linker_fkey_column: project_id
        settings:
            termIdSpace: NCIT
            termAccession: C47885
        display:
          view:
            default:
              region: content
              label: above
              weight: 60
          form:
            default:
              region: content
              weight: 60

    -   name: analysis_dbxref
        content_type: analysis
        label: Cross Reference
=======
    -   name: analysis_dbxref
        content_type: analysis
        label: Database Reference Annotations
>>>>>>> fce65597
        type: chado_dbxref_type_default
        description: The IDs where this record may be available in other external online databases.
        cardinality: -1
        required: false
        storage_settings:
            storage_plugin_id: chado_storage
            storage_plugin_settings:
                base_table: analysis
                linker_table: analysis_dbxref
                linker_fkey_column: dbxref_id
        settings:
            termIdSpace: SBO
<<<<<<< HEAD
            termAccession: "0000554"
=======
            termAccession: "0000552"
>>>>>>> fce65597
        display:
          view:
            default:
              region: content
              label: above
              weight: 68
          form:
            default:
              region: content
              weight: 68

## Project ##
## Chado Table: project
## Required Columns: name (varchar 255)
## Optional columns: description (text)
## Related: projectprop, project_pub, project_relationship
##          array_project, nd_experiment_project, project_analysis, project_contact, project_dbxref, project_feature, project_stock

    -   name: project_name
        content_type: project
        label: Name
        type: chado_string_type_default
        description: The name of the item.
        cardinality: 1
        required: true
        storage_settings:
            storage_plugin_id: chado_storage
            storage_plugin_settings:
                base_table: project
                base_column: name
            max_length: 255
        settings:
            termIdSpace: schema
            termAccession: name
        display:
          view:
            default:
              region: content
              label: above
              weight: 10
          form:
            default:
              region: content
              weight: 10

    -   name: project_description
        content_type: project
        label: Description
        type: chado_text_type_default
        description: A description of the item.
        cardinality: 1
        required: false
        storage_settings:
            storage_plugin_id: chado_storage
            storage_plugin_settings:
                base_table: project
                base_column: description
        settings:
            termIdSpace: schema
            termAccession: description
        display:
          view:
            default:
              region: content
              label: above
              weight: 15
          form:
            default:
              region: content
              weight: 15

    -   name: project_contact
        content_type: project
        label: Contact
        type: chado_contact_type_default
        description: An individual or organization that serves as a contact for this record.
        cardinality: -1
        required: false
        storage_settings:
            storage_plugin_id: chado_storage
            storage_plugin_settings:
                base_table: project
                linker_table: project_contact
                linker_fkey_column: contact_id
        settings:
            termIdSpace: NCIT
            termAccession: C47954
        display:
          view:
            default:
              region: content
              label: above
              weight: 20
          form:
            default:
              region: content
              weight: 20

    -   name: project_analysis
        content_type: project
        label: Analysis
        type: chado_analysis_type_default
        description: Application of analytical methods to existing data of a specific type
        cardinality: -1
        required: false
        storage_settings:
            storage_plugin_id: chado_storage
            storage_plugin_settings:
                base_table: project
                linker_table: project_analysis
                linker_fkey_column: analysis_id
        settings:
            termIdSpace: operation
            termAccession: "2945"
        display:
          view:
            default:
              region: content
              label: above
              weight: 25
          form:
            default:
              region: content
              weight: 25

<<<<<<< HEAD
    -   name: project_pub
        content_type: project
        label: Publication
        type: chado_pub_type_default
        description: The title of the published work.
        cardinality: -1
        required: false
        storage_settings:
            storage_plugin_id: chado_storage
            storage_plugin_settings:
                base_table: project
                linker_table: project_pub
                linker_fkey_column: pub_id
        settings:
            termIdSpace: TPUB
            termAccession: "0000039"
        display:
          view:
            default:
              region: content
              label: above
              weight: 30
          form:
            default:
              region: content
              weight: 30

    -   name: project_dbxref
        content_type: project
        label: Cross Reference
=======
    -   name: project_dbxref
        content_type: project
        label: Database Reference Annotations
>>>>>>> fce65597
        type: chado_dbxref_type_default
        description: The IDs where this record may be available in other external online databases.
        cardinality: -1
        required: false
        storage_settings:
            storage_plugin_id: chado_storage
            storage_plugin_settings:
                base_table: project
                linker_table: project_dbxref
                linker_fkey_column: dbxref_id
        settings:
            termIdSpace: SBO
<<<<<<< HEAD
            termAccession: "0000554"
=======
            termAccession: "0000552"
>>>>>>> fce65597
        display:
          view:
            default:
              region: content
              label: above
              weight: 68
          form:
            default:
              region: content
              weight: 68

## Study ##
## Chado Table: study
## Required Columns: name (varchar 255), contact_id (contact FK)
## Optional columns: description (text), pub_id (pub FK), dbxref_id (dbxref FK)
## Related: studyprop, studydesign, study_assay

    -   name: study_name
        content_type: study
        label: Name
        type: chado_text_type_default
        description: The name of the item.
        cardinality: 1
        required: true
        storage_settings:
            storage_plugin_id: chado_storage
            storage_plugin_settings:
                base_table: study
                base_column: name
        settings:
            termIdSpace: schema
            termAccession: name
        display:
          view:
            default:
              region: content
              label: above
              weight: 10
          form:
            default:
              region: content
              weight: 10

    -   name: study_description
        content_type: study
        label: Description
        type: chado_text_type_default
        description: A description of the item.
        cardinality: 1
        required: false
        storage_settings:
            storage_plugin_id: chado_storage
            storage_plugin_settings:
                base_table: study
                base_column: description
        settings:
            termIdSpace: schema
            termAccession: description
        display:
          view:
            default:
              region: content
              label: above
              weight: 15
          form:
            default:
              region: content
              weight: 15

    -   name: study_contact
        content_type: study
        label: Contact
        type: chado_contact_type_default
        description: An individual or organization that serves as a contact for this record.
        cardinality: 1
        required: true
        storage_settings:
            storage_plugin_id: chado_storage
            storage_plugin_settings:
                base_table: study
                linker_table: study
                linker_fkey_column: contact_id
        settings:
            termIdSpace: NCIT
            termAccession: C47954
        display:
          view:
            default:
              region: content
              label: above
              weight: 20
          form:
            default:
              region: content
              weight: 20

<<<<<<< HEAD
    -   name: study_pub
        content_type: study
        label: Publication
        type: chado_pub_type_default
        description: Associates a publication (e.g. journal article, conference proceedings, book chapter, etc.) with this record.
=======
    -   name: study_pub_id
        content_type: study
        label: Publication ID
        type: chado_integer_type_default
        description: The primary key of the publication to attach to this study. This field is a placeholder until we develop a more user friendly publication field.
>>>>>>> fce65597
        cardinality: 1
        required: false
        storage_settings:
            storage_plugin_id: chado_storage
            storage_plugin_settings:
                base_table: study
                base_column: pub_id
        settings:
            termIdSpace: TPUB
            termAccession:  "0000002"
        display:
          view:
            default:
              region: content
              label: above
              weight: 15
          form:
            default:
              region: content
              weight: 15

    -   name: study_dbxref
        content_type: study
<<<<<<< HEAD
        label: Cross Reference
        type: chado_dbxref_type_default
        description: The IDs where this record may be available in other external online databases.
=======
        label: Primary Database Reference
        type: chado_dbxref_type_default
        description: The ID where this record may be available in an external online database.
>>>>>>> fce65597
        cardinality: 1
        required: false
        storage_settings:
            storage_plugin_id: chado_storage
            storage_plugin_settings:
                base_table: study
                base_column: dbxref_id
        settings:
            termIdSpace: SBO
            termAccession: "0000554"
        display:
          view:
            default:
              region: content
              label: above
              weight: 68
          form:
            default:
              region: content
              weight: 68

## Contact ##
## Chado Table: contact
## Required Columns: name (varchar 255)
## Optional columns: type_id (cvtem FK), description (text)
## Related: contactprop, contact_relationship,
##         arraydesign, biomaterial, quantification, study, stockcollection,
##         feature_contact, featuremap_contact, library_contact, nd_experiment_contact, project_contact, pubauthor_contact

    -   name: contact_name
        content_type: contact
        label: Name
        type: chado_string_type_default
        description: The name of the item.
        cardinality: 1
        required: true
        storage_settings:
            storage_plugin_id: chado_storage
            storage_plugin_settings:
                base_table: contact
                base_column: name
            max_length: 255
        settings:
            termIdSpace: schema
            termAccession: name
        display:
          view:
            default:
              region: content
              label: above
              weight: 10
          form:
            default:
              region: content
              weight: 10

    -   name: contact_description
        content_type: contact
        label: Description
        type: chado_string_type_default
        description: A description of the item.
        cardinality: 1
        required: false
        storage_settings:
            storage_plugin_id: chado_storage
            storage_plugin_settings:
                base_table: contact
                base_column: description
            max_length: 255
        settings:
            termIdSpace: schema
            termAccession: description
        display:
          view:
            default:
              region: content
              label: above
              weight: 15
          form:
            default:
              region: content
              weight: 15

    -   name: contact_type
        content_type: contact
        label: Contact Type
        type: chado_additional_type_type_default
        description: An additional type for the item, typically used for adding more specific types from external vocabularies in microdata syntax. This is a relationship between something and a class that the thing is in.
        cardinality: 1
        required: false
        storage_settings:
            storage_plugin_id: chado_storage
            storage_plugin_settings:
                base_table: contact
                type_table: contact
                type_column: type_id
        settings:
            termIdSpace: local
            termAccession: contact
        display:
          view:
            default:
              region: content
              label: above
              weight: 20
          form:
            default:
              region: content
              weight: 20

    -   name: contact_project
        content_type: contact
        label: Project
        type: chado_project_type_default
        description: The project which this contact is a part of
        cardinality: -1
        required: false
        storage_settings:
            storage_plugin_id: chado_storage
            storage_plugin_settings:
                base_table: contact
                linker_table: project_contact
                linker_fkey_column: project_id
        settings:
            termIdSpace: NCIT
            termAccession: C47885
        display:
          view:
            default:
              region: content
              label: above
              weight: 60
          form:
            default:
              region: content
              weight: 60

## Protocol ##
## Chado Table: protocol
## Required Columns: name (varchar 255), type_id (cvterm FK)
## Optional columns: pub_id (pub FK), dbxref_id (dbxref FK), uri (text), protocoldescription (text) hardwaredescription (text), softwaredescription (text)
## Related: protocolparam, treatment, arraydesign, assay, aquisition, quantification

    -   name: protocol_name
        content_type: protocol
        label: Name
        type: chado_text_type_default
        description: The name of the item.
        cardinality: 1
        required: true
        storage_settings:
            storage_plugin_id: chado_storage
            storage_plugin_settings:
                base_table: protocol
                base_column: name
        settings:
            termIdSpace: schema
            termAccession: name
        display:
          view:
            default:
              region: content
              label: above
              weight: 10
          form:
            default:
              region: content
              weight: 10

    -   name: protocol_uri
        content_type: protocol
        label: URI
        type: chado_text_type_default
        description: The name of a biological or bioinformatics database.
        cardinality: 1
        required: false
        storage_settings:
            storage_plugin_id: chado_storage
            storage_plugin_settings:
                base_table: protocol
                base_column: uri
        settings:
            termIdSpace: data
            termAccession: "1047"
        display:
          view:
            default:
              region: content
              label: above
              weight: 15
          form:
            default:
              region: content
              weight: 15

    -   name: protocol_description
        content_type: protocol
        label: Description
        type: chado_text_type_default
        description: A description of the item.
        cardinality: 1
        required: false
        storage_settings:
            storage_plugin_id: chado_storage
            storage_plugin_settings:
                base_table: protocol
                base_column: protocoldescription
        settings:
            termIdSpace: schema
            termAccession: description
        display:
          view:
            default:
              region: content
              label: above
              weight: 20
          form:
            default:
              region: content
              weight: 20

    -   name: protocol_instrument
        content_type: protocol
        label: Instrument
        type: chado_text_type_default
        description: An instrument is a device which provides a mechanical or electronic function.
        cardinality: 1
        required: false
        storage_settings:
            storage_plugin_id: chado_storage
            storage_plugin_settings:
                base_table: protocol
                base_column: hardwaredescription
        settings:
            termIdSpace: EFO
            termAccession: "0000548"
        display:
          view:
            default:
              region: content
              label: above
              weight: 25
          form:
            default:
              region: content
              weight: 25

    -   name: protocol_software
        content_type: protocol
        label: Software
        type: chado_text_type_default
        description: Computer software, or generally just software, is any set of machine-readable instructions (most often in the form of a computer program) that conform to a given syntax (sometimes referred to as a language) that is interpretable by a given processor and that directs a computer's processor to perform specific operations.
        cardinality: 1
        required: false
        storage_settings:
            storage_plugin_id: chado_storage
            storage_plugin_settings:
                base_table: protocol
                base_column: softwaredescription
        settings:
            termIdSpace: SWO
            termAccession: "0000001"
        display:
          view:
            default:
              region: content
              label: above
              weight: 30
          form:
            default:
              region: content
              weight: 30

    -   name: protocol_type
        content_type: protocol
        label: Protocol Type
        type: chado_additional_type_type_default
        description: An additional type for the item, typically used for adding more specific types from external vocabularies in microdata syntax. This is a relationship between something and a class that the thing is in.
        cardinality: 1
        required: true
        storage_settings:
            storage_plugin_id: chado_storage
            storage_plugin_settings:
                base_table: protocol
                type_table: protocol
                type_column: type_id
        settings:
            termIdSpace: sep
            termAccession: "00101"
        display:
          view:
            default:
              region: content
              label: above
              weight: 10
          form:
            default:
              region: content
              weight: 10

    -   name: protocol_pub_id
        content_type: protocol
        label: Publication ID
        type: chado_integer_type_default
        description: The primary key of the publication to attach to this protocol. This field is a placeholder until we develop a more user friendly publication field.
        cardinality: 1
        required: true
        storage_settings:
            storage_plugin_id: chado_storage
            storage_plugin_settings:
                base_table: protocol
                base_column: pub_id
        settings:
            termIdSpace: TPUB
            termAccession:  "0000002"
        display:
          view:
            default:
              region: hidden
              label: above
              weight: 15
          form:
            default:
              region: content
              weight: 15

    -   name: protocol_dbxref
        content_type: protocol
        label: Primary Database Reference
        type: chado_dbxref_type_default
        description: The ID where this record may be available in an external online database.
        cardinality: 1
        required: false
        storage_settings:
            storage_plugin_id: chado_storage
            storage_plugin_settings:
                base_table: protocol
                base_column: dbxref_id
        settings:
            termIdSpace: SBO
            termAccession: "0000554"
        display:
          view:
            default:
              region: content
              label: above
              weight: 68
          form:
            default:
              region: content
              weight: 68

## Publication ##
## Chado Table: pub
## Required Columns: type_id (cvterm FK), uniquename (text)
## Optional columns: title (text), volumetitle (text), volume (varchar 255),
##         series_name (varchar 255), issue (varchar 255), pyear (varchar 255),
##         pages (varchar 255), miniref (varchar 255), is_obsolete (bool),
##         publisher (varchar 255), pubplace (varchar 255)
## Related: analysis_pub, cell_line_cvterm, cell_line_feature, cell_line_library, cell_line_pub, cell_line_synonym,
##          cell_lineprop_pub, expression_pub, feature_cvterm, feature_cvterm_pub, feature_expression, feature_pub,
##          feature_relationship_pub, feature_relationshipprop_pub, feature_synonym, featureloc_pub, featuremap_pub,
##          featureprop_pub, library_cvterm, library_expression, library_pub, library_relationship_pub,
##          library_synonym, libraryprop_pub, nd_experiment_pub, organism_cvterm, organism_pub, organismprop_pub,
##          phendesc, phenotype_comparison_cvterm, phenotype_comparison, phenstatement, phylonode_pub, phylotree_pub,
##          project_pub, protocol, pub_dbxref, pub_relationship, pub_relationship, pubauthor, pubprop, stock_cvterm,
##          stock_pub, stock_relationship_cvterm, stock_relationship_pub, stockprop_pub, study

    -   name: publication_title
        content_type: pub
        label: Title
        type: chado_text_type_default
        description: The title for this publication.
        cardinality: 1
        required: true
        storage_settings:
            storage_plugin_id: chado_storage
            storage_plugin_settings:
                base_table: pub
                base_column: title
        settings:
            termIdSpace: TPUB
            termAccession: "0000039"
        display:
          view:
            default:
              region: content
              label: above
              weight: 10
          form:
            default:
              region: content
              weight: 10

    -   name: publication_type
        content_type: pub
        label: Publication Type
        type: chado_additional_type_type_default
        description: The type of publication, journal article, book, etc.
        cardinality: 1
        required: true
        storage_settings:
            storage_plugin_id: chado_storage
            storage_plugin_settings:
                base_table: pub
                type_table: pub
                type_column: type_id
        settings:
            termIdSpace: TPUB
            termAccession: "0000015"
        display:
          view:
            default:
              region: content
              label: above
              weight: 12
          form:
            default:
              region: content
              weight: 12

    -   name: publication_series_name
        content_type: pub
        label: Series Name
        type: chado_string_type_default
        description: The name media that produces a series of publications (e.g. journal, conference proceedings, etc.).
        cardinality: 1
        required: false
        storage_settings:
            storage_plugin_id: chado_storage
            storage_plugin_settings:
                base_table: pub
                base_column: series_name
            max_length: 255
        settings:
            termIdSpace: TPUB
            termAccession: "0000256"
        display:
          view:
            default:
              region: content
              label: above
              weight: 14
          form:
            default:
              region: content
              weight: 14

    -   name: publication_volume
        content_type: pub
        label: Volume
        type: chado_string_type_default
        description: The volume of the series (e.g. journal) where the publication was printed.
        cardinality: 1
        required: false
        storage_settings:
            storage_plugin_id: chado_storage
            storage_plugin_settings:
                base_table: pub
                base_column: volume
            max_length: 255
        settings:
            termIdSpace: TPUB
            termAccession: "0000042"
        display:
          view:
            default:
              region: content
              label: above
              weight: 16
          form:
            default:
              region: content
              weight: 16

    -   name: publication_volumetitle
        content_type: pub
        label: Volume Title
        type: chado_text_type_default
        description: The title of the volume (if applicable).
        cardinality: 1
        required: false
        storage_settings:
            storage_plugin_id: chado_storage
            storage_plugin_settings:
                base_table: pub
                base_column: volumetitle
        settings:
            termIdSpace: TPUB
            termAccession: "0000243"
        display:
          view:
            default:
              region: content
              label: above
              weight: 18
          form:
            default:
              region: content
              weight: 18

    -   name: publication_pyear
        content_type: pub
        label: Publication Year
        type: chado_string_type_default
        description:
        cardinality: 1
        # in Tripal 3 this is set as required, although the pub table does not require it.
        required: true
        storage_settings:
            storage_plugin_id: chado_storage
            storage_plugin_settings:
                base_table: pub
                base_column: pyear
            max_length: 255
        settings:
            termIdSpace: TPUB
            termAccession: "0000059"
        display:
          view:
            default:
              region: content
              label: above
              weight: 20
          form:
            default:
              region: content
              weight: 20

    -   name: publication_issue
        content_type: pub
        label: Issue
        type: chado_string_type_default
        description: The issue of the series (e.g. journal) where the publication was printed.
        cardinality: 1
        required: false
        storage_settings:
            storage_plugin_id: chado_storage
            storage_plugin_settings:
                base_table: pub
                base_column: issue
            max_length: 255
        settings:
            termIdSpace: TPUB
            termAccession: "0000043"
        display:
          view:
            default:
              region: content
              label: above
              weight: 22
          form:
            default:
              region: content
              weight: 22

    -   name: publication_pages
        content_type: pub
        label: Page Numbers
        type: chado_string_type_default
        description:
        cardinality: 1
        required: false
        storage_settings:
            storage_plugin_id: chado_storage
            storage_plugin_settings:
                base_table: pub
                base_column: pages
            max_length: 255
        settings:
            termIdSpace: TPUB
            termAccession: "0000044"
        display:
          view:
            default:
              region: content
              label: above
              weight: 24
          form:
            default:
              region: content
              weight: 24

    -   name: publication_publisher
        content_type: pub
        label: Publisher
        type: chado_string_type_default
        description:
        cardinality: 1
        required: false
        storage_settings:
            storage_plugin_id: chado_storage
            storage_plugin_settings:
                base_table: pub
                base_column: publisher
            max_length: 255
        settings:
            termIdSpace: TPUB
            termAccession: "0000244"
        display:
          view:
            default:
              region: content
              label: above
              weight: 26
          form:
            default:
              region: content
              weight: 26

    -   name: publication_pubplace
        content_type: pub
        label: Publication Location
        type: chado_string_type_default
        description:
        cardinality: 1
        required: false
        storage_settings:
            storage_plugin_id: chado_storage
            storage_plugin_settings:
                base_table: pub
                base_column: pubplace
            max_length: 255
        settings:
            termIdSpace: TPUB
            termAccession: "0000245"
        display:
          view:
            default:
              region: content
              label: above
              weight: 28
          form:
            default:
              region: content
              weight: 28

# property fields, weight 30-44

    -   name: publication_doi
        content_type: pub
        label: DOI
        type: chado_linker_property_type_default
        description: 'Digital Object Identifier.'
        cardinality: 1
        required: false
        storage_settings:
            storage_plugin_id: chado_storage
            storage_plugin_settings:
                base_table: pub
                prop_table: pubprop
        settings:
            termIdSpace: TPUB
            termAccession: "0000049"
        display:
          view:
            default:
              region: content
              label: above
              weight: 30
          form:
            default:
              region: content
              weight: 30

    -   name: publication_journal_abbreviation
        content_type: pub
        label: Journal Abbreviation
        type: chado_linker_property_type_default
        description: 'The journal title ISO Abbreviation.'
        cardinality: 1
        required: false
        storage_settings:
            storage_plugin_id: chado_storage
            storage_plugin_settings:
                base_table: pub
                prop_table: pubprop
        settings:
            termIdSpace: TPUB
            termAccession: "0000038"
        display:
          view:
            default:
              region: content
              label: above
              weight: 31
          form:
            default:
              region: content
              weight: 31

    -   name: publication_eissn
        content_type: pub
        label: EISSN
        type: chado_linker_property_type_default
        description: 'International Standard Serial Number (ISSN) is an eight-character value that uniquely identifies a periodicals in print or other media. There are two sub categories of ISSN: print, p-ISSN and electronic e-ISSN.'
        cardinality: 1
        required: false
        storage_settings:
            storage_plugin_id: chado_storage
            storage_plugin_settings:
                base_table: pub
                prop_table: pubprop
        settings:
            termIdSpace: TPUB
            termAccession: "0000072"
        display:
          view:
            default:
              region: content
              label: above
              weight: 32
          form:
            default:
              region: content
              weight: 32

    -   name: publication_publication_date
        content_type: pub
        label: Publication Date
        type: chado_linker_property_type_default
        description: 'The date the work was published. This should be in the format: YYYY Mon Day, where YYYY is a 4 digit year, Mon is a 3-letter English abbreviation for the month followed by the day. The month and day are optional.'
        cardinality: 1
        required: false
        storage_settings:
            storage_plugin_id: chado_storage
            storage_plugin_settings:
                base_table: pub
                prop_table: pubprop
        settings:
            termIdSpace: TPUB
            termAccession: "0000046"
        display:
          view:
            default:
              region: content
              label: above
              weight: 33
          form:
            default:
              region: content
              weight: 33

    -   name: publication_citation
        content_type: pub
        label: Citation
        type: chado_linker_property_type_default
        description: 'All publications must have a unique citation. Please enter the full citation for this publication. For PubMed style citations list the last name of the author followed by initials. Each author should be separated by a comma. Next comes the title, followed by the series title (e.g. journal name), publication date (4 digit year, 3 character Month, day), volume, issue and page numbers. You may also use HTML to provide a link in the citation. Below is an example:<br>Medeiros PM, Ladio AH, Santos AM, Albuquerque UP. Does the selection of medicinal plants by Brazilian local populations suffer taxonomic influence? J Ethnopharmacol. 2013 Apr 19; 146(3):842-52.'
        cardinality: 1
        required: false
        storage_settings:
            storage_plugin_id: chado_storage
            storage_plugin_settings:
                base_table: pub
                prop_table: pubprop
        settings:
            termIdSpace: TPUB
            termAccession: "0000003"
        display:
          view:
            default:
              region: content
              label: above
              weight: 34
          form:
            default:
              region: content
              weight: 34

    -   name: publication_issn
        content_type: pub
        label: ISSN
        type: chado_linker_property_type_default
        description: 'International Standard Serial Number (ISSN) is an eight-character value that uniquely identifies a periodicals in print or other media. There are two sub categories of ISSN: print, p-ISSN and electronic e-ISSN.'
        cardinality: 1
        required: false
        storage_settings:
            storage_plugin_id: chado_storage
            storage_plugin_settings:
                base_table: pub
                prop_table: pubprop
        settings:
            termIdSpace: TPUB
            termAccession: "0000048"
        display:
          view:
            default:
              region: content
              label: above
              weight: 35
          form:
            default:
              region: content
              weight: 35

    -   name: publication_language_abbr
        content_type: pub
        label: Language Abbr
        type: chado_linker_property_type_default
        description: 'An abbreviation for a language (e.g. 3 letters)'
        cardinality: 1
        required: false
        storage_settings:
            storage_plugin_id: chado_storage
            storage_plugin_settings:
                base_table: pub
                prop_table: pubprop
        settings:
            termIdSpace: TPUB
            termAccession: "0000087"
        display:
          view:
            default:
              region: content
              label: above
              weight: 36
          form:
            default:
              region: content
              weight: 36

    -   name: publication_publication_type
        content_type: pub
        label: Publication Type
        type: chado_linker_property_type_default
        description: 
        cardinality: 1
        required: false
        storage_settings:
            storage_plugin_id: chado_storage
            storage_plugin_settings:
                base_table: pub
                prop_table: pubprop
        settings:
            termIdSpace: TPUB
            termAccession: "0000015"
        display:
          view:
            default:
              region: content
              label: above
              weight: 37
          form:
            default:
              region: content
              weight: 37

    -   name: publication_publication_model
        content_type: pub
        label: Publication Model
        type: chado_linker_property_type_default
        description: 'This term is used to identify the medium/media in which the item is published. There are four possible values which are the same as used by: print, print-electronic, electronic, electronic-print. Further explanation: "print", the journal is published in print format only; "print-electronic", the journal is published in both print and electronic format; "electronic", the journal is published in electronic format only; "electronic-print", the journal is published first in electronic format followed by print.'
        cardinality: 1
        required: false
        storage_settings:
            storage_plugin_id: chado_storage
            storage_plugin_settings:
                base_table: pub
                prop_table: pubprop
        settings:
            termIdSpace: TPUB
            termAccession: "0000081"
        display:
          view:
            default:
              region: content
              label: above
              weight: 38
          form:
            default:
              region: content
              weight: 38

    -   name: publication_authors
        content_type: pub
        label: Authors
        type: chado_linker_property_type_default
        description: 'The list of authors of the publication. For PubMed style citations list each author with the last name first, followed by initials. Each author should be separated by a comma.'
        cardinality: 1
        required: false
        storage_settings:
            storage_plugin_id: chado_storage
            storage_plugin_settings:
                base_table: pub
                prop_table: pubprop
        settings:
            termIdSpace: TPUB
            termAccession: "0000047"
        display:
          view:
            default:
              region: content
              label: above
              weight: 39
          form:
            default:
              region: content
              weight: 39

    -   name: publication_language
        content_type: pub
        label: Language
        type: chado_linker_property_type_default
        description: 'The full name of the languge of the publication (e.g. English).'
        cardinality: 1
        required: false
        storage_settings:
            storage_plugin_id: chado_storage
            storage_plugin_settings:
                base_table: pub
                prop_table: pubprop
        settings:
            termIdSpace: TPUB
            termAccession: "0000064"
        display:
          view:
            default:
              region: content
              label: above
              weight: 40
          form:
            default:
              region: content
              weight: 40

    -   name: publication_elocation
        content_type: pub
        label: Elocation
        type: chado_linker_property_type_default
        description: 'Provides an electronic location for the items. This includes Digital Object Identifiers (DOI) or Publisher Item Identifiers (PII).'
        cardinality: 1
        required: false
        storage_settings:
            storage_plugin_id: chado_storage
            storage_plugin_settings:
                base_table: pub
                prop_table: pubprop
        settings:
            termIdSpace: TPUB
            termAccession: "0000080"
        display:
          view:
            default:
              region: content
              label: above
              weight: 41
          form:
            default:
              region: content
              weight: 41

    -   name: publication_journal_country
        content_type: pub
        label: Journal Country
        type: chado_linker_property_type_default
        description: 'The country where the journal was published.'
        cardinality: 1
        required: false
        storage_settings:
            storage_plugin_id: chado_storage
            storage_plugin_settings:
                base_table: pub
                prop_table: pubprop
        settings:
            termIdSpace: TPUB
            termAccession: "0000100"
        display:
          view:
            default:
              region: content
              label: above
              weight: 42
          form:
            default:
              region: content
              weight: 42

    -   name: publication_abstract
        content_type: pub
        label: Abstract
        type: chado_linker_property_type_default
        description: 'The fully printed abstract for the publication.'
        cardinality: 1
        required: false
        storage_settings:
            storage_plugin_id: chado_storage
            storage_plugin_settings:
                base_table: pub
                prop_table: pubprop
        settings:
            termIdSpace: TPUB
            termAccession: "0000050"
        display:
          view:
            default:
              region: content
              label: above
              weight: 43
          form:
            default:
              region: content
              weight: 43

    -   name: publication_pii
        content_type: pub
        label: PII
        type: chado_linker_property_type_default
        description: 'Publisher Item Identifier.'
        cardinality: 1
        required: false
        storage_settings:
            storage_plugin_id: chado_storage
            storage_plugin_settings:
                base_table: pub
                prop_table: pubprop
        settings:
            termIdSpace: TPUB
            termAccession: "0000082"
        display:
          view:
            default:
              region: content
              label: above
              weight: 44
          form:
            default:
              region: content
              weight: 44

    -   name: publication_miniref
        content_type: pub
        label: Mini Local identifier
        type: chado_string_type_default
        description: Some sites use small identifiers for each publication. if your site uses this please provide the proper miniref for this publication.
        cardinality: 1
        required: false
        storage_settings:
            storage_plugin_id: chado_storage
            storage_plugin_settings:
                base_table: pub
                base_column: miniref
            max_length: 255
        settings:
            termIdSpace: local
            termAccession: miniref
        display:
          view:
            default:
              region: content
              label: above
              weight: 50
          form:
            default:
              region: content
              weight: 50

    -   name: publication_uniquename
        content_type: pub
        label: Citation
        type: chado_text_type_default
        description: This publication is housed in Chado which requires a unique identifer (or name) be provided for every publication. This identifier need not be shown to end-users but it is required. Each site must decide on a format for this unique name.
        cardinality: 1
        required: true
        storage_settings:
            storage_plugin_id: chado_storage
            storage_plugin_settings:
                base_table: pub
                base_column: uniquename
        settings:
            termIdSpace: TPUB
            termAccession: "0000003"
        display:
          view:
            default:
              region: content
              label: above
              weight: 52
          form:
            default:
              region: content
              weight: 52

    -   name: publication_dbxref
        content_type: pub
        label: Cross Reference
        type: chado_dbxref_type_default
        description: The IDs where this record may be available in other external online databases.
        cardinality: -1
        required: false
        storage_settings:
            storage_plugin_id: chado_storage
            storage_plugin_settings:
                base_table: pub
                linker_table: pub_dbxref
                linker_fkey_column: dbxref_id
        settings:
            termIdSpace: SBO
            termAccession: "0000554"
        display:
          view:
            default:
              region: content
              label: above
              weight: 68
          form:
            default:
              region: content
              weight: 68

    -   name: publication_is_obsolete
        content_type: pub
        label: Is Obsolete
        type: chado_boolean_type_default
        description:
        cardinality: 1
        required: false
        storage_settings:
            storage_plugin_id: chado_storage
            storage_plugin_settings:
                base_table: pub
                base_column: is_obsolete
        settings:
            termIdSpace: local
            termAccession: is_obsolete
        display:
          view:
            default:
              region: content
              label: above
              weight: 90
          form:
            default:
              region: content
<<<<<<< HEAD
              weight: 90
=======
              weight: 35

    -   name: publication_dbxref
        content_type: pub
        label: Database Reference Annotations
        type: chado_dbxref_type_default
        description: The IDs where this record may be available in other external online databases.
        cardinality: -1
        required: false
        storage_settings:
            storage_plugin_id: chado_storage
            storage_plugin_settings:
                base_table: pub
                linker_table: pub_dbxref
                linker_fkey_column: dbxref_id
        settings:
            termIdSpace: SBO
            termAccession: "0000552"
        display:
          view:
            default:
              region: content
              label: above
              weight: 68
          form:
            default:
              region: content
              weight: 68
>>>>>>> fce65597
<|MERGE_RESOLUTION|>--- conflicted
+++ resolved
@@ -228,33 +228,6 @@
 
     -   name: organism_dbxref
         content_type: organism
-        label: Cross Reference
-        type: chado_dbxref_type_default
-        description: The IDs where this record may be available in other external online databases.
-        cardinality: -1
-        required: false
-        storage_settings:
-            storage_plugin_id: chado_storage
-            storage_plugin_settings:
-                base_table: organism
-                linker_table: organism_dbxref
-                linker_fkey_column: dbxref_id
-        settings:
-            termIdSpace: SBO
-            termAccession: "0000554"
-        display:
-          view:
-            default:
-              region: content
-              label: above
-              weight: 68
-          form:
-            default:
-              region: content
-              weight: 68
-
-    -   name: organism_dbxref
-        content_type: organism
         label: Database Reference Annotations
         type: chado_dbxref_type_default
         description: The IDs where this record may be available in other external online databases.
@@ -503,7 +476,6 @@
               region: content
               weight: 45
 
-<<<<<<< HEAD
     -   name: analysis_pub
         content_type: analysis
         label: Publication
@@ -560,12 +532,7 @@
 
     -   name: analysis_dbxref
         content_type: analysis
-        label: Cross Reference
-=======
-    -   name: analysis_dbxref
-        content_type: analysis
         label: Database Reference Annotations
->>>>>>> fce65597
         type: chado_dbxref_type_default
         description: The IDs where this record may be available in other external online databases.
         cardinality: -1
@@ -578,11 +545,7 @@
                 linker_fkey_column: dbxref_id
         settings:
             termIdSpace: SBO
-<<<<<<< HEAD
-            termAccession: "0000554"
-=======
             termAccession: "0000552"
->>>>>>> fce65597
         display:
           view:
             default:
@@ -708,7 +671,6 @@
               region: content
               weight: 25
 
-<<<<<<< HEAD
     -   name: project_pub
         content_type: project
         label: Publication
@@ -738,12 +700,7 @@
 
     -   name: project_dbxref
         content_type: project
-        label: Cross Reference
-=======
-    -   name: project_dbxref
-        content_type: project
         label: Database Reference Annotations
->>>>>>> fce65597
         type: chado_dbxref_type_default
         description: The IDs where this record may be available in other external online databases.
         cardinality: -1
@@ -756,11 +713,7 @@
                 linker_fkey_column: dbxref_id
         settings:
             termIdSpace: SBO
-<<<<<<< HEAD
-            termAccession: "0000554"
-=======
             termAccession: "0000552"
->>>>>>> fce65597
         display:
           view:
             default:
@@ -857,19 +810,11 @@
               region: content
               weight: 20
 
-<<<<<<< HEAD
     -   name: study_pub
         content_type: study
         label: Publication
         type: chado_pub_type_default
         description: Associates a publication (e.g. journal article, conference proceedings, book chapter, etc.) with this record.
-=======
-    -   name: study_pub_id
-        content_type: study
-        label: Publication ID
-        type: chado_integer_type_default
-        description: The primary key of the publication to attach to this study. This field is a placeholder until we develop a more user friendly publication field.
->>>>>>> fce65597
         cardinality: 1
         required: false
         storage_settings:
@@ -893,15 +838,9 @@
 
     -   name: study_dbxref
         content_type: study
-<<<<<<< HEAD
-        label: Cross Reference
-        type: chado_dbxref_type_default
-        description: The IDs where this record may be available in other external online databases.
-=======
         label: Primary Database Reference
         type: chado_dbxref_type_default
         description: The ID where this record may be available in an external online database.
->>>>>>> fce65597
         cardinality: 1
         required: false
         storage_settings:
@@ -1986,62 +1925,6 @@
 
     -   name: publication_dbxref
         content_type: pub
-        label: Cross Reference
-        type: chado_dbxref_type_default
-        description: The IDs where this record may be available in other external online databases.
-        cardinality: -1
-        required: false
-        storage_settings:
-            storage_plugin_id: chado_storage
-            storage_plugin_settings:
-                base_table: pub
-                linker_table: pub_dbxref
-                linker_fkey_column: dbxref_id
-        settings:
-            termIdSpace: SBO
-            termAccession: "0000554"
-        display:
-          view:
-            default:
-              region: content
-              label: above
-              weight: 68
-          form:
-            default:
-              region: content
-              weight: 68
-
-    -   name: publication_is_obsolete
-        content_type: pub
-        label: Is Obsolete
-        type: chado_boolean_type_default
-        description:
-        cardinality: 1
-        required: false
-        storage_settings:
-            storage_plugin_id: chado_storage
-            storage_plugin_settings:
-                base_table: pub
-                base_column: is_obsolete
-        settings:
-            termIdSpace: local
-            termAccession: is_obsolete
-        display:
-          view:
-            default:
-              region: content
-              label: above
-              weight: 90
-          form:
-            default:
-              region: content
-<<<<<<< HEAD
-              weight: 90
-=======
-              weight: 35
-
-    -   name: publication_dbxref
-        content_type: pub
         label: Database Reference Annotations
         type: chado_dbxref_type_default
         description: The IDs where this record may be available in other external online databases.
@@ -2066,4 +1949,29 @@
             default:
               region: content
               weight: 68
->>>>>>> fce65597
+
+    -   name: publication_is_obsolete
+        content_type: pub
+        label: Is Obsolete
+        type: chado_boolean_type_default
+        description:
+        cardinality: 1
+        required: false
+        storage_settings:
+            storage_plugin_id: chado_storage
+            storage_plugin_settings:
+                base_table: pub
+                base_column: is_obsolete
+        settings:
+            termIdSpace: local
+            termAccession: is_obsolete
+        display:
+          view:
+            default:
+              region: content
+              label: above
+              weight: 90
+          form:
+            default:
+              region: content
+              weight: 90