id: 'general_chado'
label: 'Default Chado Fields'
description: 'Default fields configurations provided by the Tripal Chado module'
fields:

## Organism ##
## Chado Table: organism
## Required Columns: genus (varchar 255), species (varchar 255), type_id (cvterm FK), infraspecific_name (varchar 1024)
## Optional columns: abbreviation (varchar 255), common_name (varchar 255), comment (text)
## Related: organismprop, organism_dbxref, organism_pub, organims_relationship, organism_cvterm,
##          feature, library, stock, biomaterial, cell_line,
##          featuremap_organism, phenotype_comparison, phylonode_organism

    -   name: organism_abbreviation
        content_type: organism
        label: Abbreviation
        type: chado_string_type
        description: A shortened name (or abbreviation) for the organism (e.g. O. sativa).
        cardinality: 1
        required: false
        storage_settings:
            storage_plugin_id: chado_storage
            storage_plugin_settings:
                base_table: organism
                base_column: abbreviation
            max_length: 255
        settings:
            termIdSpace: local
            termAccession: abbreviation
        display:
            view:
                default:
                    region: content
                    label: above
                    weight: 25
            form:
                default:
                    region: content
                    weight: 25

    -   name: organism_genus
        content_type: organism
        label: Genus
        type: chado_string_type
        description: "The genus name of the organism."
        cardinality: 1
        required: true
        storage_settings:
            storage_plugin_id: chado_storage
            storage_plugin_settings:
                base_table: organism
                base_column: genus
            max_length: 255
        settings:
            termIdSpace: TAXRANK
            termAccession: "0000005"
        display:
            view:
                default:
                    region: content
                    label: above
                    weight: 5
            form:
                default:
                    region: content
                    weight: 5

    -   name: organism_species
        content_type: organism
        label: Species
        type: chado_string_type
        description: "The species name of the organism."
        cardinality: 1
        required: true
        storage_settings:
            storage_plugin_id: chado_storage
            storage_plugin_settings:
                base_table: organism
                base_column: species
            max_length: 255
        settings:
            termIdSpace: TAXRANK
            termAccession: "0000006"
        display:
            view:
                default:
                    region: content
                    label: above
                    weight: 10
            form:
                default:
                    region: content
                    weight: 10

    -   name: organism_common_name
        content_type: organism
        label: Common Name
        type: chado_string_type
        description: "The common name for the organism."
        cardinality: 1
        required: false
        storage_settings:
            storage_plugin_id: chado_storage
            storage_plugin_settings:
                base_table: organism
                base_column: common_name
            max_length: 255
        settings:
            termIdSpace: NCBITaxon
            termAccession: common_name
        display:
            view:
                default:
                    region: content
                    label: above
                    weight: 30
            form:
                default:
                    region: content
                    weight: 30

    -   name: organism_infraspecific_name
        content_type: organism
        label: Infraspecies
        type: chado_string_type
        description: "The infraspecfic name for the organism."
        cardinality: 1
        required: false
        storage_settings:
            storage_plugin_id: chado_storage
            storage_plugin_settings:
                base_table: organism
                base_column: infraspecific_name
            max_length: 1024
        settings:
            termIdSpace: TAXRANK
            termAccession: "0000045"
        display:
            view:
                default:
                    region: content
                    label: above
                    weight: 20
            form:
                default:
                    region: content
                    weight: 20

    -   name: organism_infraspecific_type
        content_type: organism
        label: Infraspecific Type
        type: chado_additional_type_default
        description: The connector type (e.g. subspecies, varietas, forma, etc.) for the infraspecific name.
        cardinality: 1
        required: false
        storage_settings:
            storage_plugin_id: chado_storage
            storage_plugin_settings:
                base_table: organism
                type_table: organism
                type_column: type_id
        settings:
            termIdSpace: local
            termAccession: "infraspecific_type"
        display:
          view:
            default:
              region: content
              label: above
              weight: 15
          form:
            default:
              region: content
              weight: 15

    -   name: organism_comment
        content_type: organism
        label: Description
        type: chado_text_type
        description: A description of the organism.
        cardinality: 1
        required: false
        storage_settings:
            storage_plugin_id: chado_storage
            storage_plugin_settings:
                base_table: organism
                base_column: comment
        settings:
            termIdSpace: schema
            termAccession: description
        display:
          view:
            default:
              region: content
              label: above
              weight: 35
          form:
            default:
              region: content
              weight: 35

    -   name: organism_dbxref
        content_type: organism
        label: Cross Reference
        type: chado_dbxref_type_default
        description: The IDs where this record may be available in other external online databases.
        cardinality: -1
        required: false
        storage_settings:
            storage_plugin_id: chado_storage
            storage_plugin_settings:
                base_table: organism
                linker_table: organism_dbxref
                linker_fkey_column: dbxref_id
        settings:
            termIdSpace: SBO
            termAccession: 0000554
        display:
          view:
            default:
              region: content
              label: above
              weight: 68
          form:
            default:
              region: content
              weight: 68

## Analysis ##
## Chado Table: analysis
## Required Columns: program (varchar 255), programversion(varchar 255), timeexecuted (timestamp)
## Optional columns: name (varchar 255), description (text), algorithm (varchar 255), sourcename (varchar 255), sourceversion (varchar 255), sourceuri (text)
## Related: analysis_cvterm, analysis_dbxref, analysis_pub, analysis_relationship, analysisprop,
##          phylotree, quantification,
##          analysisfeature, nd_experiment_analysis, project_analysis
## MISSING FIELD: Timestamp

    -   name: analysis_name
        content_type: analysis
        label: Name
        type: chado_string_type
        description: The name of the analysis.
        cardinality: 1
        required: false
        storage_settings:
            storage_plugin_id: chado_storage
            storage_plugin_settings:
                base_table: analysis
                base_column: name
            max_length: 255
        settings:
            termIdSpace: schema
            termAccession: name
        display:
          view:
            default:
              region: content
              label: above
              weight: 10
          form:
            default:
              region: content
              weight: 10

    -   name: analysis_description
        content_type: analysis
        label: Description
        type: chado_text_type
        description: A description of the analysis.
        cardinality: 1
        required: false
        storage_settings:
            storage_plugin_id: chado_storage
            storage_plugin_settings:
                base_table: analysis
                base_column: description
        settings:
            termIdSpace: schema
            termAccession: description
        display:
          view:
            default:
              region: content
              label: above
              weight: 15
          form:
            default:
              region: content
              weight: 15

    -   name: analysis_software
        content_type: analysis
        label: Program, Pipeline, Workflow or Method Name
        type: chado_string_type
        description: The program name (e.g. blastx, blastp, sim4, genscan. If the analysis was not derived from a software package then provide a very brief description of the pipeline, workflow or method.
        cardinality: 1
        required: true
        storage_settings:
            storage_plugin_id: chado_storage
            storage_plugin_settings:
                base_table: analysis
                base_column: program
            max_length: 255
        settings:
            termIdSpace: SWO
            termAccession: "0000001"
        display:
          view:
            default:
              region: content
              label: above
              weight: 20
          form:
            default:
              region: content
              weight: 20

    -   name: analysis_program_version
        content_type: analysis
        label: Software Version
        type: chado_string_type
        description: The version of the program, pipeline or method used to perform this analysis. (e.g. TBLASTX 2.0MP-WashU [09-Nov-2000]. Enter "n/a" if no version is available or applicable.
        cardinality: 1
        required: true
        storage_settings:
            storage_plugin_id: chado_storage
            storage_plugin_settings:
                base_table: analysis
                base_column: programversion
            max_length: 255
        settings:
            termIdSpace: IAO
            termAccession: 0000129
        display:
          view:
            default:
              region: content
              label: above
              weight: 25
          form:
            default:
              region: content
              weight: 25

    -   name: analysis_algorithm
        content_type: analysis
        label: Algorithm
        type: chado_string_type
        description: The name of the algorithm used to produce the dataset if different from the program.
        cardinality: 1
        required: false
        storage_settings:
            storage_plugin_id: chado_storage
            storage_plugin_settings:
                base_table: analysis
                base_column: algorithm
            max_length: 255
        settings:
            termIdSpace: IAO
            termAccession: "0000064"
        display:
          view:
            default:
              region: content
              label: above
              weight: 30
          form:
            default:
              region: content
              weight: 30

    -   name: analysis_source
        content_type: analysis
        label: Data Source Name
        type: chado_string_type
        description: The name of the source where data was obtained for this analysis.
        cardinality: 1
        required: false
        storage_settings:
            storage_plugin_id: chado_storage
            storage_plugin_settings:
                base_table: analysis
                base_column: sourcename
            max_length: 255
        settings:
            termIdSpace: schema
            termAccession: name
        display:
          view:
            default:
              region: content
              label: above
              weight: 35
          form:
            default:
              region: content
              weight: 35

    -   name: analysis_source_version
        content_type: analysis
        label: Data Source Version
        type: chado_string_type
        description: The version number of the data source (if applicable).
        cardinality: 1
        required: false
        storage_settings:
            storage_plugin_id: chado_storage
            storage_plugin_settings:
                base_table: analysis
                base_column: sourceversion
            max_length: 255
        settings:
            termIdSpace: IAO
            termAccession: 0000129
        display:
          view:
            default:
              region: content
              label: above
              weight: 40
          form:
            default:
              region: content
              weight: 40

    -   name: analysis_source_uri
        content_type: analysis
        label: Data Source URI
        type: chado_text_type
        description: The URI (e.g. web URL) where the source data can be retrieved.
        cardinality: 1
        required: false
        storage_settings:
            storage_plugin_id: chado_storage
            storage_plugin_settings:
                base_table: analysis
                base_column: sourceuri
        settings:
            termIdSpace: data
            termAccession: "1047"
        display:
          view:
            default:
              region: content
              label: above
              weight: 45
          form:
            default:
              region: content
              weight: 45

    -   name: analysis_dbxref
        content_type: analysis
        label: Cross Reference
        type: chado_dbxref_type_default
        description: The IDs where this record may be available in other external online databases.
        cardinality: -1
        required: false
        storage_settings:
            storage_plugin_id: chado_storage
            storage_plugin_settings:
                base_table: analysis
                linker_table: analysis_dbxref
                linker_fkey_column: dbxref_id
        settings:
            termIdSpace: SBO
            termAccession: 0000554
        display:
          view:
            default:
              region: content
              label: above
              weight: 68
          form:
            default:
              region: content
              weight: 68

## Project ##
## Chado Table: project
## Required Columns: name (varchar 255)
## Optional columns: description (text)
## Related: projectprop, project_pub, project_relationship
##          array_project, nd_experiment_project, project_analysis, project_contact, project_dbxref, project_feature, project_stock

    -   name: project_name
        content_type: project
        label: Name
        type: chado_string_type
        description: The name of the item.
        cardinality: 1
        required: true
        storage_settings:
            storage_plugin_id: chado_storage
            storage_plugin_settings:
                base_table: project
                base_column: name
            max_length: 255
        settings:
            termIdSpace: schema
            termAccession: name
        display:
          view:
            default:
              region: content
              label: above
              weight: 10
          form:
            default:
              region: content
              weight: 10

    -   name: project_description
        content_type: project
        label: Description
        type: chado_text_type
        description: A description of the item.
        cardinality: 1
        required: false
        storage_settings:
            storage_plugin_id: chado_storage
            storage_plugin_settings:
                base_table: project
                base_column: description
        settings:
            termIdSpace: schema
            termAccession: description
        display:
          view:
            default:
              region: content
              label: above
              weight: 15
          form:
            default:
              region: content
              weight: 15

    -   name: project_contact
        content_type: project
        label: Contact
        type: chado_contact_default
        description: An individual or organization that serves as a contact for this record.
        cardinality: -1
        required: false
        storage_settings:
            storage_plugin_id: chado_storage
            storage_plugin_settings:
                base_table: project
                linker_table: project_contact
                linker_fkey_column: contact_id
        settings:
            termIdSpace: NCIT
            termAccession: C47954
        display:
          view:
            default:
              region: content
              label: above
              weight: 20
          form:
            default:
              region: content
              weight: 20

    -   name: project_analysis
        content_type: project
        label: Analysis
        type: chado_analysis_default
        description: Application of analytical methods to existing data of a specific type
        cardinality: -1
        required: false
        storage_settings:
            storage_plugin_id: chado_storage
            storage_plugin_settings:
                base_table: project
                linker_table: project_analysis
                linker_fkey_column: analysis_id
        settings:
            termIdSpace: operation
            termAccession: "2945"
        display:
          view:
            default:
              region: content
              label: above
              weight: 25
          form:
            default:
              region: content
              weight: 25

    -   name: project_dbxref
        content_type: project
        label: Cross Reference
        type: chado_dbxref_type_default
        description: The IDs where this record may be available in other external online databases.
        cardinality: -1
        required: false
        storage_settings:
            storage_plugin_id: chado_storage
            storage_plugin_settings:
                base_table: project
                linker_table: project_dbxref
                linker_fkey_column: dbxref_id
        settings:
            termIdSpace: SBO
            termAccession: 0000554
        display:
          view:
            default:
              region: content
              label: above
              weight: 68
          form:
            default:
              region: content
              weight: 68

## Study ##
## Chado Table: study
## Required Columns: name (varchar 255), contact_id (contact FK)
## Optional columns: description (text), pub_id (pub FK), dbxref_id (dbxref FK)
## Related: studyprop, studydesign, study_assay

    -   name: study_name
        content_type: study
        label: Name
        type: chado_text_type
        description: The name of the item.
        cardinality: 1
        required: true
        storage_settings:
            storage_plugin_id: chado_storage
            storage_plugin_settings:
                base_table: study
                base_column: name
        settings:
            termIdSpace: schema
            termAccession: name
        display:
          view:
            default:
              region: content
              label: above
              weight: 10
          form:
            default:
              region: content
              weight: 10

    -   name: study_description
        content_type: study
        label: Description
        type: chado_text_type
        description: A description of the item.
        cardinality: 1
        required: false
        storage_settings:
            storage_plugin_id: chado_storage
            storage_plugin_settings:
                base_table: study
                base_column: description
        settings:
            termIdSpace: schema
            termAccession: description
        display:
          view:
            default:
              region: content
              label: above
              weight: 15
          form:
            default:
              region: content
              weight: 15

    -   name: study_contact
        content_type: study
        label: Contact
        type: chado_contact_default
        description: An individual or organization that serves as a contact for this record.
        cardinality: 1
        required: true
        storage_settings:
            storage_plugin_id: chado_storage
            storage_plugin_settings:
                base_table: study
                linker_table: study
                linker_fkey_column: contact_id
        settings:
            termIdSpace: NCIT
            termAccession: C47954
        display:
          view:
            default:
              region: content
              label: above
              weight: 20
          form:
            default:
              region: content
              weight: 20

    -   name: study_pub_id
        content_type: study
        label: Publication ID
        type: chado_integer_type
        description: The primary key of the publication to attach to this study. This field is a placeholder until we develop a more user friendly publication field.
        cardinality: 1
        required: true
        storage_settings:
            storage_plugin_id: chado_storage
            storage_plugin_settings:
                base_table: study
                base_column: pub_id
        settings:
            termIdSpace: TPUB
            termAccession:  "0000002"
        display:
          view:
            default:
              region: hidden
              label: above
              weight: 15
          form:
            default:
              region: content
              weight: 15

    -   name: study_dbxref
        content_type: study
        label: Cross Reference
        type: chado_dbxref_type_default
        description: The IDs where this record may be available in other external online databases.
        cardinality: 1
        required: false
        storage_settings:
            storage_plugin_id: chado_storage
            storage_plugin_settings:
                base_table: study
                base_column: dbxref_id
        settings:
            termIdSpace: SBO
            termAccession: 0000554
        display:
          view:
            default:
              region: content
              label: above
              weight: 68
          form:
            default:
              region: content
              weight: 68

## Contact ##
## Chado Table: contact
## Required Columns: name (varchar 255)
## Optional columns: type_id (cvtem FK), description (text)
## Related: contactprop, contact_relationship,
##         arraydesign, biomaterial, quantification, study, stockcollection,
##         feature_contact, featuremap_contact, library_contact, nd_experiment_contact, project_contact, pubauthor_contact

    -   name: contact_name
        content_type: contact
        label: Name
        type: chado_string_type
        description: The name of the item.
        cardinality: 1
        required: true
        storage_settings:
            storage_plugin_id: chado_storage
            storage_plugin_settings:
                base_table: contact
                base_column: name
            max_length: 255
        settings:
            termIdSpace: schema
            termAccession: name
        display:
          view:
            default:
              region: content
              label: above
              weight: 10
          form:
            default:
              region: content
              weight: 10

    -   name: contact_description
        content_type: contact
        label: Description
        type: chado_string_type
        description: A description of the item.
        cardinality: 1
        required: false
        storage_settings:
            storage_plugin_id: chado_storage
            storage_plugin_settings:
                base_table: contact
                base_column: description
            max_length: 255
        settings:
            termIdSpace: schema
            termAccession: description
        display:
          view:
            default:
              region: content
              label: above
              weight: 15
          form:
            default:
              region: content
              weight: 15

    -   name: contact_type
        content_type: contact
        label: Contact Type
        type: chado_additional_type_default
        description: An additional type for the item, typically used for adding more specific types from external vocabularies in microdata syntax. This is a relationship between something and a class that the thing is in.
        cardinality: 1
        required: false
        storage_settings:
            storage_plugin_id: chado_storage
            storage_plugin_settings:
                base_table: contact
                type_table: contact
                type_column: type_id
        settings:
            termIdSpace: local
            termAccession: contact
        display:
          view:
            default:
              region: content
              label: above
              weight: 10
          form:
            default:
              region: content
              weight: 10

## Protocol ##
## Chado Table: protocol
## Required Columns: name (varchar 255), type_id (cvterm FK)
## Optional columns: pub_id (pub FK), dbxref_id (dbxref FK), uri (text), protocoldescription (text) hardwaredescription (text), softwaredescription (text)
## Related: protocolparam, treatment, arraydesign, assay, aquisition, quantification

    -   name: protocol_name
        content_type: protocol
        label: Name
        type: chado_text_type
        description: The name of the item.
        cardinality: 1
        required: true
        storage_settings:
            storage_plugin_id: chado_storage
            storage_plugin_settings:
                base_table: protocol
                base_column: name
        settings:
            termIdSpace: schema
            termAccession: name
        display:
          view:
            default:
              region: content
              label: above
              weight: 10
          form:
            default:
              region: content
              weight: 10

    -   name: protocol_uri
        content_type: protocol
        label: URI
        type: chado_text_type
        description: The name of a biological or bioinformatics database.
        cardinality: 1
        required: false
        storage_settings:
            storage_plugin_id: chado_storage
            storage_plugin_settings:
                base_table: protocol
                base_column: uri
        settings:
            termIdSpace: data
            termAccession: "1047"
        display:
          view:
            default:
              region: content
              label: above
              weight: 15
          form:
            default:
              region: content
              weight: 15

    -   name: protocol_description
        content_type: protocol
        label: Description
        type: chado_text_type
        description: A description of the item.
        cardinality: 1
        required: false
        storage_settings:
            storage_plugin_id: chado_storage
            storage_plugin_settings:
                base_table: protocol
                base_column: protocoldescription
        settings:
            termIdSpace: schema
            termAccession: description
        display:
          view:
            default:
              region: content
              label: above
              weight: 20
          form:
            default:
              region: content
              weight: 20

    -   name: protocol_instrument
        content_type: protocol
        label: Instrument
        type: chado_text_type
        description: An instrument is a device which provides a mechanical or electronic function.
        cardinality: 1
        required: false
        storage_settings:
            storage_plugin_id: chado_storage
            storage_plugin_settings:
                base_table: protocol
                base_column: hardwaredescription
        settings:
            termIdSpace: EFO
            termAccession: 0000548
        display:
          view:
            default:
              region: content
              label: above
              weight: 25
          form:
            default:
              region: content
              weight: 25

    -   name: protocol_software
        content_type: protocol
        label: Software
        type: chado_text_type
        description: Computer software, or generally just software, is any set of machine-readable instructions (most often in the form of a computer program) that conform to a given syntax (sometimes referred to as a language) that is interpretable by a given processor and that directs a computer's processor to perform specific operations.
        cardinality: 1
        required: false
        storage_settings:
            storage_plugin_id: chado_storage
            storage_plugin_settings:
                base_table: protocol
                base_column: softwaredescription
        settings:
            termIdSpace: SWO
            termAccession: "0000001"
        display:
          view:
            default:
              region: content
              label: above
              weight: 30
          form:
            default:
              region: content
              weight: 30

    -   name: protocol_type
        content_type: protocol
        label: Protocol Type
        type: chado_additional_type_default
        description: An additional type for the item, typically used for adding more specific types from external vocabularies in microdata syntax. This is a relationship between something and a class that the thing is in.
        cardinality: 1
        required: true
        storage_settings:
            storage_plugin_id: chado_storage
            storage_plugin_settings:
                base_table: protocol
                type_table: protocol
                type_column: type_id
        settings:
            termIdSpace: sep
            termAccession: "00101"
        display:
          view:
            default:
              region: content
              label: above
              weight: 10
          form:
            default:
              region: content
              weight: 10

    -   name: protocol_pub_id
        content_type: protocol
        label: Publication ID
        type: chado_integer_type
        description: The primary key of the publication to attach to this protocol. This field is a placeholder until we develop a more user friendly publication field.
        cardinality: 1
        required: true
        storage_settings:
            storage_plugin_id: chado_storage
            storage_plugin_settings:
                base_table: protocol
                base_column: pub_id
        settings:
            termIdSpace: TPUB
            termAccession:  "0000002"
        display:
          view:
            default:
              region: hidden
              label: above
              weight: 15
          form:
            default:
              region: content
              weight: 15

    -   name: protocol_dbxref
        content_type: protocol
        label: Cross Reference
        type: chado_dbxref_type_default
        description: The IDs where this record may be available in other external online databases.
        cardinality: 1
        required: false
        storage_settings:
            storage_plugin_id: chado_storage
            storage_plugin_settings:
                base_table: protocol
                base_column: dbxref_id
        settings:
            termIdSpace: SBO
            termAccession: 0000554
        display:
          view:
            default:
              region: content
              label: above
              weight: 68
          form:
            default:
              region: content
<<<<<<< HEAD
              weight: 68
=======
              weight: 15

## Publication ##
## Chado Table: conpubtact
## Required Columns: type_id (cvterm FK), uniquename (text)
## Optional columns: title (text), volumetitle (text), volume (varchar 255),
##         series_name (varchar 255), issue (varchar 255), pyear (varchar 255),
##         pages (varchar 255), miniref (varchar 255), is_obsolete (bool),
##         publisher (varchar 255), pubplace (varchar 255)

    -   name: publication_uniquename
        content_type: pub
        label: Citation
        type: chado_text_type
        description: The citation for this publication.
        cardinality: 1
        required: true
        storage_settings:
            storage_plugin_id: chado_storage
            storage_plugin_settings:
                base_table: pub
                base_column: uniquename
        settings:
            termIdSpace: TPUB
            termAccession: 0000003
        display:
          view:
            default:
              region: content
              label: above
              weight: 35
          form:
            default:
              region: content
              weight: 35

    -   name: publication_type
        content_type: pub
        label: Publication Type
        type: chado_additional_type_default
        description: the type of publication.
        cardinality: 1
        required: false
        storage_settings:
            storage_plugin_id: chado_storage
            storage_plugin_settings:
                base_table: pub
                type_table: pub
                type_column: type_id
        settings:
            termIdSpace: TPUB
            termAccession: 0000015
        display:
          view:
            default:
              region: content
              label: above
              weight: 15
          form:
            default:
              region: content
              weight: 15

    -   name: publication_title
        content_type: pub
        label: Title
        type: chado_text_type
        description: The title for this publication.
        cardinality: 1
        required: true
        storage_settings:
            storage_plugin_id: chado_storage
            storage_plugin_settings:
                base_table: pub
                base_column: title
        settings:
            termIdSpace: TPUB
            termAccession: 0000039
        display:
          view:
            default:
              region: content
              label: above
              weight: 35
          form:
            default:
              region: content
              weight: 35


    -   name: publication_volumetitle
        content_type: pub
        label: Volume Title
        type: chado_text_type
        description: The volume title for this publication.
        cardinality: 1
        required: true
        storage_settings:
            storage_plugin_id: chado_storage
            storage_plugin_settings:
                base_table: pub
                base_column: volumetitle
        settings:
            termIdSpace: TPUB
            termAccession: 0000243
        display:
          view:
            default:
              region: content
              label: above
              weight: 35
          form:
            default:
              region: content
              weight: 35
>>>>>>> 72961b22
<|MERGE_RESOLUTION|>--- conflicted
+++ resolved
@@ -1047,22 +1047,14 @@
         settings:
             termIdSpace: SBO
             termAccession: 0000554
-        display:
-          view:
-            default:
-              region: content
-              label: above
               weight: 68
           form:
             default:
               region: content
-<<<<<<< HEAD
               weight: 68
-=======
-              weight: 15
 
 ## Publication ##
-## Chado Table: conpubtact
+## Chado Table: pub
 ## Required Columns: type_id (cvterm FK), uniquename (text)
 ## Optional columns: title (text), volumetitle (text), volume (varchar 255),
 ##         series_name (varchar 255), issue (varchar 255), pyear (varchar 255),
@@ -1174,4 +1166,25 @@
             default:
               region: content
               weight: 35
->>>>>>> 72961b22
+
+    -   name: pub_dbxref
+        content_type: pub
+        label: Cross Reference
+        type: chado_dbxref_type_default
+        description: The IDs where this record may be available in other external online databases.
+        cardinality: 11
+        required: false
+        storage_settings:
+            storage_plugin_id: chado_storage
+            storage_plugin_settings:
+                base_table: pub
+                linker_table: pub_dbxref
+                linker_fkey_column: dbxref_id
+        settings:
+            termIdSpace: SBO
+            termAccession: 0000554
+              weight: 68
+          form:
+            default:
+              region: content
+              weight: 68