--- conflicted
+++ resolved
@@ -57,7 +57,6 @@
               region: content
               weight: 15
 
-<<<<<<< HEAD
     -   name: biosample_biosourceprovider
         content_type: biosample
         label: Biosource Provider
@@ -90,46 +89,46 @@
         type: chado_organism_type_default
         description: A material entity that is an individual living system, such as animal, plant, bacteria or virus, that is capable of replicating or reproducing, growth and maintenance in the right environment. An organism may be unicellular or made up, like humans, of many billions of cells divided into specialized tissues and organs.
         cardinality: 1
-=======
-    -   name: biosample_dbxref
+        required: false
+        storage_settings:
+            storage_plugin_id: chado_storage
+            storage_plugin_settings:
+                base_table: biomaterial
+                base_column: taxon_id
+        settings:
+            termIdSpace: OBI
+            termAccession: "0100026"
+        display:
+          view:
+            default:
+              region: content
+              label: above
+              weight: 25
+          form:
+            default:
+              region: content
+              weight: 25
+
+    -   name: biomaterial_dbxref
         content_type: biosample
         label: Primary Database Reference
         type: chado_dbxref_type_default
         description: The ID where this record may be available in an external online database.
         cardinality: -1
->>>>>>> fce65597
         required: false
         storage_settings:
             storage_plugin_id: chado_storage
             storage_plugin_settings:
                 base_table: biomaterial
-<<<<<<< HEAD
-                base_column: taxon_id
-        settings:
-            termIdSpace: OBI
-            termAccession: "0100026"
-=======
                 base_column: dbxref_id
         settings:
             termIdSpace: SBO
             termAccession: "0000554"
->>>>>>> fce65597
-        display:
-          view:
-            default:
-              region: content
-              label: above
-<<<<<<< HEAD
-              weight: 25
-          form:
-            default:
-              region: content
-              weight: 25
-
-    -   name: biomaterial_dbxref
-        content_type: biosample
-        label: Cross Reference
-=======
+        display:
+          view:
+            default:
+              region: content
+              label: above
               weight: 68
           form:
             default:
@@ -139,7 +138,6 @@
     -   name: biosample_dbxref_ann
         content_type: biosample
         label: Database Reference Annotations
->>>>>>> fce65597
         type: chado_dbxref_type_default
         description: The IDs where this record may be available in other external online databases.
         cardinality: -1
@@ -152,11 +150,7 @@
                 linker_fkey_column: dbxref_id
         settings:
             termIdSpace: SBO
-<<<<<<< HEAD
-            termAccession: "0000554"
-=======
             termAccession: "0000552"
->>>>>>> fce65597
         display:
           view:
             default:
@@ -326,57 +320,32 @@
               region: content
               weight: 25
 
-<<<<<<< HEAD
     -   name: assay_study
         content_type: assay
         label: Study
         type: chado_study_type_default
         description: A study is a process that realizes the steps of a study design.
-=======
-    -   name: assay_dbxref
-        content_type: assay
-        label: Primary Database Reference
-        type: chado_dbxref_type_default
-        description: The IDs where this record may be available in other external online databases.
->>>>>>> fce65597
-        cardinality: 1
-        required: false
-        storage_settings:
-            storage_plugin_id: chado_storage
-            storage_plugin_settings:
-                base_table: assay
-<<<<<<< HEAD
+        cardinality: 1
+        required: false
+        storage_settings:
+            storage_plugin_id: chado_storage
+            storage_plugin_settings:
+                base_table: assay
                 linker_table: study_assay
                 linker_fkey_column: study_id
         settings:
             termIdSpace: SIO
             termAccession: "001066"
-=======
-                base_column: dbxref_id
-        settings:
-            termIdSpace: SBO
-            termAccession: "0000554"
->>>>>>> fce65597
-        display:
-          view:
-            default:
-              region: content
-              label: above
-<<<<<<< HEAD
+        display:
+          view:
+            default:
+              region: content
+              label: above
               weight: 30
           form:
             default:
               region: content
               weight: 30
-=======
-              weight: 68
-          form:
-            default:
-              region: content
-              weight: 68
-
-## Array Design ##
->>>>>>> fce65597
 
 # placeholder for assaydate
 
@@ -514,7 +483,7 @@
 
     -   name: assay_dbxref
         content_type: assay
-        label: Cross Reference
+        label: Primary Database Reference
         type: chado_dbxref_type_default
         description: The IDs where this record may be available in other external online databases.
         cardinality: 1
@@ -961,34 +930,6 @@
 
     -   name: array_design_dbxref
         content_type: array_design
-        label: Cross Reference
-        type: chado_dbxref_type_default
-        description: The IDs where this record may be available in other external online databases.
-        cardinality: 1
-        required: false
-        storage_settings:
-            storage_plugin_id: chado_storage
-            storage_plugin_settings:
-                base_table: arraydesign
-                base_column: dbxref_id
-        settings:
-            termIdSpace: SBO
-            termAccession: "0000554"
-        display:
-          view:
-            default:
-              region: content
-              label: above
-              weight: 68
-          form:
-            default:
-              region: content
-<<<<<<< HEAD
-=======
-              weight: 45
-
-    -   name: array_design_dbxref
-        content_type: array_design
         label: Primary Database Reference
         type: chado_dbxref_type_default
         description: The IDs where this record may be available in other external online databases.
@@ -1011,5 +952,4 @@
           form:
             default:
               region: content
->>>>>>> fce65597
               weight: 68