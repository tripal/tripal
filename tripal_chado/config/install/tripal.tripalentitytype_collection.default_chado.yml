--- conflicted
+++ resolved
@@ -8,180 +8,96 @@
         help_text: Use the organism page for an individual living system, such as animal, plant, bacteria or virus,
         category: General
         name: organism
-<<<<<<< HEAD
-        # title_format: "[organism_genus] [organism_species] [organism_infraspecific_type] [organism_infraspecific_name]"
-        url_format: "organism/[TripalEntity__entity_id]"
-        synonyms: 
-             - bio_data_1
-=======
         title_format: "[organism_genus] [organism_species] [organism_infraspecific_type] [organism_infraspecific_name]"
         url_format: "organism/[TripalEntity__entity_id]"
         synonyms:
             - bio_data_1
->>>>>>> 42905454
 
     -   label:  Analysis
         term: operation:2945
         help_text: Use the analysis page to for an individual analysis, workflow or pipeline that was performed using statistical or computational means.
         category: General
         name: analysis
-<<<<<<< HEAD
-        # title_format: "[analysis_name]"
-        url_format: "analysis/[TripalEntity__entity_id]"
-        synonyms: 
-             - bio_data_2
-=======
         title_format: "[analysis_name]"
         url_format: "analysis/[TripalEntity__entity_id]"
         synonyms:
             - bio_data_2
->>>>>>> 42905454
 
     -   label: Project
         term: NCIT:C47885
         help_text: Use the project page to provide information about a project that many be linked to multiple sub components such as studies or analyses.
         category: General
         name: project
-<<<<<<< HEAD
-        # title_format: "[project_name]"
-        url_format: "project/[TripalEntity__entity_id]"
-        synonyms: 
-             - bio_data_3
-              
-=======
         title_format: "[project_name]"
         url_format: "project/[TripalEntity__entity_id]"
         synonyms:
             - bio_data_3
              
->>>>>>> 42905454
     -   label: Study
         term: SIO:001066
         help_text: Use the study page for a systematic investigation.
         category: General
         name: study
-<<<<<<< HEAD
-        # title_format: "[study_name]"
-        url_format: "study/[TripalEntity__entity_id]"
-        synonyms: 
-             - bio_data_4
-        
-=======
         title_format: "[study_name]"
         url_format: "study/[TripalEntity__entity_id]"
         synonyms:
             - bio_data_4
        
->>>>>>> 42905454
     -   label: Contact
         term: local:contact
         help_text: Use the contage page a person or institution that can be linked as a responsible party for data or results.
         category: General
         name: contact
-<<<<<<< HEAD
-        # title_format: "[contact_name]"
-        url_format: "contact/[TripalEntity__entity_id]"
-        synonyms: 
-             - bio_data_5        
-=======
         title_format: "[contact_name]"
         url_format: "contact/[TripalEntity__entity_id]"
         synonyms:
             - bio_data_5       
->>>>>>> 42905454
 
     -   label: Publication
         term: TPUB:0000002
         help_text: Use the publication page for books, journal articles, or other citable work.
         category: General
         name: pub
-<<<<<<< HEAD
-        # title_format: "[publication_title]"
-        url_format: "pub/[TripalEntity__entity_id]"
-        synonyms: 
-             - bio_data_6
-=======
         title_format: "[publication_title]"
         url_format: "pub/[TripalEntity__entity_id]"
         synonyms:
             - bio_data_6
->>>>>>> 42905454
 
     -   label: Protocol
         term: sep:00101
         help_text: Use the protocol page for a parameterizable description of a process.
         category: General
         name: protocol
-<<<<<<< HEAD
-        # title_format: "[protocol_name]"
-        url_format: "protocol/[TripalEntity__entity_id]"
-        synonyms: 
-             - bio_data_7
-        
-=======
         title_format: "[protocol_name]"
         url_format: "protocol/[TripalEntity__entity_id]"
         synonyms:
             - bio_data_7
        
->>>>>>> 42905454
     -   label: Gene
         term: SO:0000704
         help_text: Use the gene page for a region (or regions) that includes all of the sequence elements necessary to encode a functional transcript. A gene may include regulatory regions, transcribed regions and/or other functional sequence regions.
         category: Genomic
         name: gene
-<<<<<<< HEAD
-        # title_format: "[gene_name]"
-        url_format: "gene/[TripalEntity__entity_id]"
-        synonyms: 
-             - bio_data_8
-=======
         title_format: "[gene_name]"
         url_format: "gene/[TripalEntity__entity_id]"
         synonyms:
             - bio_data_8
->>>>>>> 42905454
 
     -   label: mRNA
         term: SO:0000234
         help_text: Use the mRNA page for a messenger RNA whic is the intermediate molecule between DNA and protein. It includes UTR and coding sequences. It does not contain introns.
         category: Genomic
         name: mRNA
-<<<<<<< HEAD
-        # title_format: "[mrna_name]"
-        url_format: "mRNA/[TripalEntity__entity_id]"
-        synonyms: 
-             - bio_data_9
-            
-=======
         title_format: "[mrna_name]"
         url_format: "mRNA/[TripalEntity__entity_id]"
         synonyms:
             - bio_data_9
            
->>>>>>> 42905454
     -   label: Phylogenetic Tree
         term: data:0872
         help_text: Use the phylogenetic tree page for data or plotting of phylogenetic trees. Usually includes information such as topology, lengths (in time or in expected amounts of variance) and a confidence interval for each length.
         category: Genomic
         name: phylotree
-<<<<<<< HEAD
-        # title_format: "[phylotree_name]"
-        url_format: "phylotree/[TripalEntity__entity_id]"
-        synonyms: 
-             - bio_data_10
-              
-    -   label: Physical Map
-        term: data:1280
-        help_text: Use the physical map page for a map of annotated with physical features or landmarks such as restriction sites, cloned DNA fragments, genes or genetic markers, along with the physical distances between them. Distance in a physical map is measured in base pairs. A physical map might be ordered relative to a reference map (typically a genetic map) in the process of genome sequencing.
-        category: Genomic  
-        name: physical_map 
-        # title_format: "[physical_map_name]"
-        url_format: "physical_map/[TripalEntity__entity_id]"
-        synonyms: 
-             - bio_data_11    
-              
-=======
         title_format: "[phylotree_name]"
         url_format: "phylotree/[TripalEntity__entity_id]"
         synonyms:
@@ -197,292 +113,162 @@
         synonyms:
             - bio_data_11   
              
->>>>>>> 42905454
     -   label: DNA Library
         term: NCIT:C16223
         help_text: Use the DNA library page for a collection of DNA molecules that have been cloned in vectors.
         category: Genomic
         name: dna_library
-<<<<<<< HEAD
-        # title_format: "[dna_library_name]"
+        title_format: "[dna_library_name]"
         url_format: "dna_library/[TripalEntity__entity_id]"
-        synonyms: 
-             - bio_data_12
-        
+        synonyms:
+            - bio_data_12
+       
     -   label: Genome Assembly
         term: operation:0525
         help_text: Use the genome assembly page for an analyses specifcally for genome assembly. Such an analysis typically involves one or more workflows of bioinormatics tools to generate the assembly.
-        category: Genomic 
-        name:  genome_assembly
-        # title_format: "[genome_assembly_name]"
-        url_format: "genome_assembly/[TripalEntity__entity_id]"
-        synonyms: 
-             - bio_data_13     
-=======
-        title_format: "[dna_library_name]"
-        url_format: "dna_library/[TripalEntity__entity_id]"
-        synonyms:
-            - bio_data_12
-       
-    -   label: Genome Assembly
-        term: operation:0525
-        help_text: Use the genome assembly page for an analyses specifcally for genome assembly. Such an analysis typically involves one or more workflows of bioinormatics tools to generate the assembly.
         category: Genomic
         name:  genome_assembly
         title_format: "[genome_assembly_name]"
         url_format: "genome_assembly/[TripalEntity__entity_id]"
         synonyms:
             - bio_data_13    
->>>>>>> 42905454
 
     -   label: Genome Annotation
         term: operation:0362
         help_text: Use the genome annotation page for an analyses specifcally for genome annotation. Such an analysis typically involves one or more workflows of bioinormatics tools to generate the structural and functional annotations of the genome.
         category: Genomic
         name: genome_annotation
-<<<<<<< HEAD
-        # title_format: "[genome_annotation_name]"
-        url_format: "genome_annotation/[TripalEntity__entity_id]"
-        synonyms: 
-             - bio_data_14
-        
-=======
         title_format: "[genome_annotation_name]"
         url_format: "genome_annotation/[TripalEntity__entity_id]"
         synonyms:
             - bio_data_14
        
->>>>>>> 42905454
     -   label: Genome Project
         term: local:Genome Project
         help_text: Use the genome project page to provide information about a genome assembly and annotation project that many be linked to multiple sub analyses.
         category: Genomic
         name: genome_project
-<<<<<<< HEAD
-        # title_format: "[genome_project_name]"
-        url_format: "genome_project/[TripalEntity__entity_id]"
-        synonyms: 
-             - bio_data_15
-            
-=======
         title_format: "[genome_project_name]"
         url_format: "genome_project/[TripalEntity__entity_id]"
         synonyms:
             - bio_data_15
            
->>>>>>> 42905454
     -   label: Genetic Map
         term: data:1278
         help_text: Use a genetic map page for a map showing the relative positions of genetic markers in a nucleic acid sequence, based on estimation of non-physical distance such as recombination frequencies.
         category: Genetic
         name: genetic_map
-<<<<<<< HEAD
-        # title_format: "[genetic_map_name]"
-        url_format: "genetic_map/[TripalEntity__entity_id]"
-        synonyms: 
-             - bio_data_16
-            
-=======
         title_format: "[genetic_map_name]"
         url_format: "genetic_map/[TripalEntity__entity_id]"
         synonyms:
             - bio_data_16
            
->>>>>>> 42905454
     -   label: QTL
         term: SO:0000771
         help_text: Use a QTL page for a quantitative trait locus (QTL), which is a polymorphic locus which contains alleles that differentially affect the expression of a continuously distributed phenotypic trait. Usually it is a marker described by statistical association to quantitative variation in the particular phenotypic trait that is thought to be controlled by the cumulative action of alleles at multiple loci.
         category: Genetic
         name: QTL
-<<<<<<< HEAD
-        # title_format: "[qtl_name]"
-        url_format: "QTL/[TripalEntity__entity_id]"
-        synonyms: 
-             - bio_data_17
-        
-=======
         title_format: "[qtl_name]"
         url_format: "QTL/[TripalEntity__entity_id]"
         synonyms:
             - bio_data_17
        
->>>>>>> 42905454
     -   label: Sequence Variant
         term: SO:0001060
         help_text: Use the sequence variant page for a non exact copy of a sequence feature or genome exhibiting one or more sequence alteration.
         category: Genetic
         name: sequence_variant
-<<<<<<< HEAD
-        # title_format: "[sequence_variant_name]"
-        url_format: "sequence_variant/[TripalEntity__entity_id]"
-        synonyms: 
-             - bio_data_18
-=======
         title_format: "[sequence_variant_name]"
         url_format: "sequence_variant/[TripalEntity__entity_id]"
         synonyms:
             - bio_data_18
->>>>>>> 42905454
 
     -   label: Genetic Marker
         term: SO:0001645
         help_text: Use the genetic marker page for a measurable sequence feature that varies within a population.
         category: Genetic
         name: genetic_marker
-<<<<<<< HEAD
-        # title_format: "[genetic_marker_name]"
-        url_format: "genetic_marker/[TripalEntity__entity_id]"
-        synonyms: 
-             - bio_data_19
-        
-=======
         title_format: "[genetic_marker_name]"
         url_format: "genetic_marker/[TripalEntity__entity_id]"
         synonyms:
             - bio_data_19
        
->>>>>>> 42905454
     -   label: Heritable Phenotypic Marker
         term: SO:0001500
         help_text: Use the heritable phenotypic marker page for a sequence region characterized as a single heritable trait in a phenotype screen. The heritable phenotype may be mapped to a chromosome but generally has not been characterized to a specific gene locus.
         category: Genetic
-<<<<<<< HEAD
-        name: phenotypic_marker 
-        # title_format: "[phenotypic_marker_name]"
-        url_format: "phenotypic_marker/[TripalEntity__entity_id]"
-        synonyms: 
-             - bio_data_20
-        
-=======
         name: phenotypic_marker
         title_format: "[phenotypic_marker_name]"
         url_format: "phenotypic_marker/[TripalEntity__entity_id]"
         synonyms:
             - bio_data_20
        
->>>>>>> 42905454
     -   label: Germplasm Accession
         term: CO_010:0000044
         help_text: Use the germplasm accession page for a living genetic resources such as seeds or tissues that are maintained for the purpose of animal and plant breeding, and preservation.
         category: Germplasm
         name: germplasm
-<<<<<<< HEAD
-        # title_format: "[germplasm_name]"
-        url_format: "germplasm/[TripalEntity__entity_id]"
-        synonyms: 
-             - bio_data_21
-        
-=======
         title_format: "[germplasm_name]"
         url_format: "germplasm/[TripalEntity__entity_id]"
         synonyms:
             - bio_data_21
        
->>>>>>> 42905454
     -   label: Breeding Cross
         term: CO_010:0000255
         help_text: Use the breeding cross page for information about a cross between two germplasm in a breeding application.
         category: Germplasm
         name: breeding_cross
-<<<<<<< HEAD
-        # title_format: "[breeding_cross_name]"
-        url_format: "breeding_cross/[TripalEntity__entity_id]"
-        synonyms: 
-             - bio_data_22
-        
-=======
         title_format: "[breeding_cross_name]"
         url_format: "breeding_cross/[TripalEntity__entity_id]"
         synonyms:
             - bio_data_22
        
->>>>>>> 42905454
     -   label: Germplasm Variety
         term: CO_010:0000029
         help_text: Use the germplasm variety page for information about specific variety of germplasm.
         category: Germplasm
         name: germplasm_variety
-<<<<<<< HEAD
-        # title_format: "[germplasm_variety_name]"
-        url_format: "germplasm_variety/[TripalEntity__entity_id]"
-        synonyms: 
-             - bio_data_23
-        
-=======
         title_format: "[germplasm_variety_name]"
         url_format: "germplasm_variety/[TripalEntity__entity_id]"
         synonyms:
             - bio_data_23
        
->>>>>>> 42905454
     -   label: Recombinant Inbred Line
         term: CO_010:0000162
         help_text: Use the recombinant inbred line page to describe a collection of germplasm that were created by crossing and can be used to map quantitative trait loci.
         category: Germplasm
         name: RIL
-<<<<<<< HEAD
-        # title_format: "[ril_name]"
-        url_format: "RIL/[TripalEntity__entity_id]"
-        synonyms: 
-             - bio_data_24
-        
-=======
         title_format: "[ril_name]"
         url_format: "RIL/[TripalEntity__entity_id]"
         synonyms:
             - bio_data_24
        
->>>>>>> 42905454
     -   label: Biological Sample
         term: sep:00195
         help_text: Use the biological sample page for any material taken from a biological system for use in a systematic study.
         category: Expression
         name: biosample
-<<<<<<< HEAD
-        # title_format: "[biosample_name]"
-        url_format: "biosample/[TripalEntity__entity_id]"
-        synonyms: 
-             - bio_data_25
-        
-=======
         title_format: "[biosample_name]"
         url_format: "biosample/[TripalEntity__entity_id]"
         synonyms:
             - bio_data_25
        
->>>>>>> 42905454
     -   label: Assay
         term: OBI:0000070
         help_text: Use the assay page to describe an experimental approach used to measure the characteristics of an item.
         category: Expression
         name: assay
-<<<<<<< HEAD
-        # title_format: "[assay_name]"
-        url_format: "assay/[TripalEntity__entity_id]"
-        synonyms: 
-             - bio_data_26
-        
-=======
         title_format: "[assay_name]"
         url_format: "assay/[TripalEntity__entity_id]"
         synonyms:
             - bio_data_26
        
->>>>>>> 42905454
     -   label: Array Design
         term: EFO:0000269
         help_text: Use the array design page to describe the systematic arrangement of similar objects, usually in rows and columns, used by intstrument to perform an assay.
         category: Expression
         name: array_design
-<<<<<<< HEAD
-        # title_format: "[array_design_name]"
-        url_format: "array_design/[TripalEntity__entity_id]"
-        synonyms: 
-             - bio_data_27
-        
-=======
         title_format: "[array_design_name]"
         url_format: "array_design/[TripalEntity__entity_id]"
         synonyms:
-            - bio_data_27
->>>>>>> 42905454
+            - bio_data_27