--- conflicted
+++ resolved
@@ -407,13 +407,8 @@
   );
   $items['admin/tripal/loaders/pub/edit/%'] = array(
     'page callback' => 'tripal_pub_importer_setup_page',
-<<<<<<< HEAD
-    'page arguments' => array(5),
+    'page arguments' => array('edit', 5),
     'access arguments' => array('use chado_pub_bulk importer'),
-=======
-    'page arguments' => array('edit', 5),
-    'access arguments' => array('load tripal data'),
->>>>>>> ffe8d442
     'type ' => MENU_CALLBACK,
     'file' => 'includes/loaders/tripal_chado.pub_importers.inc',
     'file path' => drupal_get_path('module', 'tripal_chado'),
