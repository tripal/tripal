--- conflicted
+++ resolved
@@ -53,16 +53,6 @@
     'label' => 'Entity Third Party Setting for Base Chado Table',
     'nullable' => true
   ];
-<<<<<<< HEAD
-  $definitions['tripal.tripalentitytype_collection.*']['mapping']['content_types']['sequence']['mapping']['settings']['mapping']['chado_type_table'] = [
-    'type' => 'string',
-    'label' => 'Entity Third Party Setting for Chado Table Specifying Content CV Term',
-    'nullable' => true
-  ];
-  $definitions['tripal.tripalentitytype_collection.*']['mapping']['content_types']['sequence']['mapping']['settings']['mapping']['chado_type_column'] = [
-    'type' => 'string',
-    'label' => 'Entity Third Party Setting for Chado Column Specifying Content CV Term',
-=======
   $definitions['tripal.tripalentitytype_collection.*']['mapping']['content_types']['sequence']['mapping']['settings']['mapping']['bundle_type_table'] = [
     'type' => 'string',
     'label' => 'Entity Third Party Setting for Table Specifying Content CV Term',
@@ -71,7 +61,6 @@
   $definitions['tripal.tripalentitytype_collection.*']['mapping']['content_types']['sequence']['mapping']['settings']['mapping']['bundle_type_column'] = [
     'type' => 'string',
     'label' => 'Entity Third Party Setting for Column Specifying Content CV Term',
->>>>>>> 32ca8b62
     'nullable' => true
   ];
 
