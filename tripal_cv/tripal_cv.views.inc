--- conflicted
+++ resolved
@@ -41,7 +41,6 @@
     );
     foreach ($tables as $tablename) {
       if (!tripal_views_is_integrated($tablename, 10)) {
-<<<<<<< HEAD
         // get default integration array
         $table_integration_array = tripal_views_get_integration_array_for_chado_table($tablename,TRUE);
 
@@ -51,9 +50,6 @@
         }
 
         // add integration
-=======
-        $table_integration_array = tripal_views_get_integration_array_for_chado_table($tablename, TRUE);
->>>>>>> 14835a0e
         tripal_views_integration_add_entry($table_integration_array);
       }
     }
