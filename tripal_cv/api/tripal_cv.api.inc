<?php
/**
 * @file
 * This module provides a set of functions to simplify working with
 * controlled vocabularies.
 */

/**
 * @defgroup tripal_cv_api Controlled Vocabulary API
 * @ingroup tripal_api
 * This module provides a set of functions to simplify working with
 * controlled vocabularies.  Most of the API functions deal with retrieving
 * terms or their parent vocabularies.
 *
 * However, the API also supports
 * generation of trees for browsing a vocabulary as well as generation of
 * pie graphs for display of hierarchical counts of terms.  Version 0.3b of
 * Tripal provides a feature browser and a feature summary chart uses
 * the API functions provided here.  But in general charts and trees can be
 * created for any controlled vocabulary.
 *
 */

/**
 * Retrieves a chado controlled vocabulary variable
 *
 * @param $identifier
 *   An array with the key stating what the identifier is. Supported keys (only on of the
 *   following unique keys is required):
 *    - cv_id: the chado cv.cv_id primary key
 *    - name: the chado cv.name field (assume unique)
 * @param $options
 *   An array of options. Supported keys include:
 *     - Any keys supported by chado_generate_var(). See that function definition for
 *       additional details.
 *
 * NOTE: the $identifier parameter can really be any array similar to $values passed into
 *   chado_select_record(). It should fully specify the cv record to be returned.
 *
 * @return
 *   If unique values were passed in as an identifier then an object describing the cv
 *   will be returned (will be a chado variable from chado_generate_var()). Otherwise,
 *   FALSE will be returned.
 *
 * @ingroup tripal_cv_api
 */
function cv_retrieve($identifiers, $options = array()) {

  // Set Defaults
  if (!isset($options['include_fk'])) {
    // Tells chado_generate_var not to follow any foreign keys
    $options['include_fk'] = array();
  }

  // Error Checking of parameters
  if (!is_array($identifiers)) {
    tripal_report_error(
      'tripal_cv_api',
      TRIPAL_ERROR,
      "cv_retrieve: The identifier passed in is expected to be an array with the key
        matching a column name in the cv table (ie: cv_id or name). You passed in %identifier.",
      array(
        '%identifier'=> print_r($identifiers, TRUE)
      )
    );
  }
  elseif (empty($identifiers)) {
    tripal_report_error(
      'tripal_cv_api',
      TRIPAL_ERROR,
      "cv_retrieve: You did not pass in anything to identify the cv you want. The identifier
        is expected to be an array with the key matching a column name in the cv table
        (ie: cv_id or name). You passed in %identifier.",
      array(
        '%identifier'=> print_r($identifiers, TRUE)
      )
    );
  }

  // Try to get the cv
  $cv = chado_generate_var(
    'cv',
    $identifiers,
    $options
  );

  // Ensure the cv is singular. If it's an array then it is not singular
  if (is_array($cv)) {
    tripal_report_error(
      'tripal_cv_api',
      TRIPAL_ERROR,
      "cv_retrieve: The identifiers you passed in were not unique. You passed in %identifier.",
      array(
        '%identifier'=> print_r($identifiers, TRUE)
      )
    );
  }

  // Report an error if $cv is FALSE since then chado_generate_var has failed
  elseif ($cv === FALSE) {
    tripal_report_error(
      'tripal_cv_api',
      TRIPAL_ERROR,
      "cv_retrieve: chado_generate_var() failed to return a cv based on the identifiers
        you passed in. You should check that your identifiers are correct, as well as, look
        for a chado_generate_var error for additional clues. You passed in %identifier.",
      array(
        '%identifier'=> print_r($identifiers, TRUE)
      )
    );
  }

  // Else, as far we know, everything is fine so give them their cv :)
  else {
    return $cv;
  }
}

/**
 * Create an options array to be used in a form element which provides a
 * list of all chado cvs
 *
 * @return
 *   An array(cv_id => name) for each cv in the chado cv table
 *
 * @ingroup tripal_cv_api
 */
function cv_get_select_options() {

  $results = chado_select_record('cv', array('cv_id', 'name'), array());

  $options = array();
  foreach ($results as $r) {
    $options[$r->cv_id] = $r->name;
  }

  return $options;

}

/**
 * Retrieves a chado controlled vocabulary term variable
 *
 * @param $identifier
<<<<<<< HEAD
 *   An array for uniquely selecting a cvterm. It is compatible with chado_generate_var 
 *   and chado_select_record functions. To uniquely identify a cvterm, specify either 
 *   a 'cvterm_id' key or a 'cv_id' and 'name' keys. Additionally, to find a cvterm
 *   using a synonym, use a 'synonym' key which is an array with the following keys:
 *  'name' (the name of the synonym) and either 'cv_id' (the cv_id of the synonym) or 
 *  'cv_name' (the name of the cv of the synonym)
=======
 *   An array with the key stating what the identifier is. Supported keys (only on of the
 *   following unique keys is required):
 *    - cvterm_id: the chado cv.cvterm_id primary key
 *    - name: the chado cv.name field (assume unique)
 *   There are also some specially handled keys. They are:
 *    - synonym: an array with 'name' => the name of the synonym of the cvterm you want
 *        returned; 'cv_id' => the cv_id of the synonym; 'cv_name' => the name of the cv
 *        of the synonym
 *    - property: An array/object describing the property to select records for. It
 *      should at least have either a type_name (if unique across cvs) or type_id. Other
 *      supported keys include: cv_id/cv_name (of the type), value and rank
>>>>>>> 7e8253ec
 * @param $options
 *   An array of options. Supported keys include:
 *     - Any keys supported by chado_generate_var(). See that function definition for
 *       additional details.
 *
 * NOTE: the $identifier parameter can really be any array similar to $values passed into
 *   chado_select_record(). It should fully specify the cvterm record to be returned.
 *
 * @return
 *   If unique values were passed in as an identifier then an object describing the cvterm
 *   will be returned (will be a chado variable from chado_generate_var()). Otherwise,
 *   FALSE will be returned.
 *
 * @ingroup tripal_cv_api
 */
function cvterm_retrieve($identifiers, $options = array()) {

  // Set Defaults
  if (!isset($options['include_fk'])) {
    // Tells chado_generate_var to only get the cv
    $options['include_fk'] = array('cv_id' => TRUE);
  }

  // Error Checking of parameters
  if (!is_array($identifiers)) {
<<<<<<< HEAD
    tripal_report_error('tripal_cv_api', TRIPAL_ERROR,
      "chado_get_cvterm: The identifier passed in is expected to be an array with the key
=======
    tripal_report_error(
      'tripal_cv_api',
      TRIPAL_ERROR,
      "cvterm_retrieve: The identifier passed in is expected to be an array with the key
>>>>>>> 7e8253ec
        matching a column name in the cvterm table (ie: cvterm_id or name). You passed in %identifier.",
      array('%identifier'=> print_r($identifiers, TRUE))
    );
  }
  elseif (empty($identifiers)) {
<<<<<<< HEAD
    tripal_report_error('tripal_cv_api', TRIPAL_ERROR,
      "chado_get_cvterm: You did not pass in anything to identify the cvterm you want. The identifier
=======
    tripal_report_error(
      'tripal_cv_api',
      TRIPAL_ERROR,
      "cvterm_retrieve: You did not pass in anything to identify the cvterm you want. The identifier
>>>>>>> 7e8253ec
        is expected to be an array with the key matching a column name in the cvterm table
        (ie: cvterm_id or name). You passed in %identifier.",
      array('%identifier'=> print_r($identifiers, TRUE))
    );
  }

  // If synonym was passed in, then process this first before calling chado_generate_var()
  if (array_key_exists('synonym', $identifiers)) {
    $sname = $identifiers['synonym']['name'];

    $values = array('synonym' => $sname);
    if (array_key_exists('cv_id', $identifiers['synonym'])) {
      $values['cvterm_id'] = array('cv_id' => $identifiers['synonym']['cv_id']);
    }
    if (array_key_exists('cv_name', $identifiers['synonym'])) {
      $values['cvterm_id'] = array('cv_id' => array('name' => $identifiers['synonym']['cv_name']));
    }
    $options = array('case_insensitive_columns' => array('name'));
    $synonym = chado_select_record('cvtermsynonym', array('cvterm_id'), $values, $options);

    // if the synonym doens't exist or more than one record is returned then return false
    if (count($synonym) == 0) {
      return FALSE;
    }
    if (count($synonym) > 1) {
      return FALSE;
    }

    $identifiers = array('cvterm_id' => $synonym[0]->cvterm_id);
  }

<<<<<<< HEAD
  // Try to get the cvterm
  $cvterm = chado_generate_var('cvterm', $identifiers, $options);

  // Ensure the cvterm is singular. If it's an array then it is not singular
  if (is_array($cvterm)) {
    tripal_report_error('tripal_cv_api', TRIPAL_ERROR,
      "chado_get_cvterm: The identifiers you passed in were not unique. You passed in %identifier.",
      array('%identifier'=> print_r($identifiers, TRUE))
=======
  // If one of the identifiers is property then use chado_get_record_with_property()
  if (isset($identifiers['property'])) {
    $property = $identifiers['property'];
    unset($identifiers['property']);
    $cvterm = chado_get_record_with_property('cvterm', $property, $identifiers, $options);
  }

  // Else we have a simple case and we can just use chado_generate_var to get the cvterm
  else {

    // Try to get the cvterm
    $cvterm = chado_generate_var(
      'cvterm',
      $identifiers,
      $options
    );
  }

  // Ensure the cvterm is singular. If it's an array then it is not singular
  if (is_array($cvterm)) {
    tripal_report_error(
      'tripal_cv_api',
      TRIPAL_ERROR,
      "cvterm_retrieve: The identifiers you passed in were not unique. You passed in %identifier.",
      array(
        '%identifier'=> print_r($identifiers, TRUE)
      )
>>>>>>> 7e8253ec
    );
  }

  // Report an error if $cvterm is FALSE since then chado_generate_var has failed
  elseif ($cvterm === FALSE) {
<<<<<<< HEAD
    tripal_report_error('tripal_cv_api', TRIPAL_ERROR,
      "chado_get_cvterm: chado_generate_var() failed to return a cvterm based on the identifiers
=======
    tripal_report_error(
      'tripal_cv_api',
      TRIPAL_ERROR,
      "cvterm_retrieve: chado_generate_var() failed to return a cvterm based on the identifiers
>>>>>>> 7e8253ec
        you passed in. You should check that your identifiers are correct, as well as, look
        for a chado_generate_var error for additional clues. You passed in %identifier.",
      array('%identifier'=> print_r($identifiers, TRUE))
    );
  }

  // Else, as far we know, everything is fine so give them their cvterm :)
  else {
    return $cvterm;
  }

}

/**
 * Create an options array to be used in a form element
 *   which provides a list of all chado cvterms
 *
 * @param $cv_id
 *   The chado cv_id;
 *   only cvterms with the supplied cv_id will be returned
 * @return
 *   An array(cvterm_id => name)
 *   for each cvterm in the chado cvterm table where cv_id=that supplied
 *
 * @ingroup tripal_cv_api
 */
function cvterm_get_select_options($cv_id = 0) {

  if ($cv_id > 0) {
    $results = chado_select_record('cvterm', array('cvterm_id', 'name'), array('cv_id' => $cv_id));
  }
  else {
    $results = chado_select_record('cvterm', array('cvterm_id', 'name'), array());
  }

  $options = array();
  foreach ($results as $r) {
    $options[$r->cvterm_id] = $r->name;
  }

  return $options;

}

/**
 * Updates the cvtermpath table of Chado for the specified CV.
 *
 * @param $cv_id
 *   The chado cv_id;
 * @param $job_id
 *   This function is intended to be used with the Tripal Jobs API.
 *   When this function is called as a job the $job_id is automatically
 *   passed to this function.
 * @return
 *   TRUE on success FALSE on failure
 *
 * @ingroup tripal_cv_api
 */
function chado_update_cvtermpath($cvid, $job_id = NULL) {
  // TODO: need better error checking in this function

  // first get the controlled vocabulary name:
  $sql = "SELECT * FROM {cv} WHERE cv_id = :cv_id";
  $cv = chado_query($sql, array(':cv_id' => $cvid))->fetchObject();

  print "\nUpdating cvtermpath for $cv->name...\n";

  $previous = chado_set_active('chado');
  try {
    $sql = "SELECT * FROM fill_cvtermpath(:name)";
    db_query($sql, array(':name' => $cv->name));
    chado_set_active($previous);
  }
  catch (Exception $e) {
    chado_set_active($previous);
    $error = $e->getMessage();
    tripal_report_error('tripal_cv', TRIPAL_ERROR, "Could not fill cvtermpath table: @error", array('@error' => $error));
    return FALSE;
  }

  return TRUE;
}

/**
 * Adds a controlled vocabular to the CV table of Chado.
 *
 * @param $name
 *   The name of the controlled vocabulary. These are typically all lower case
 *   with no special characters other than an undrescore (for spaces).
 * @param $comment
 *   A description or definition of the vocabulary.
 *
 * @return
 *   An object populated with fields from the newly added database.
 *
 * @ingroup tripal_cv_api
 */
function cv_insert($name, $definition) {

  // insert/update values
  $ins_values = array(
    'name'       => $name,
    'definition' => $definition
  );

  // see if the CV (default-namespace) exists already in the database
  $sel_values = array('name' => $name);
  $sel_options = array('statement_name' => 'sel_cv_na');
  $results = chado_select_record('cv', array('*'), $sel_values, $sel_options);

  // if it does not exists then add it
  if (count($results) == 0) {
    $ins_options = array('statement_name' => 'ins_cv_nade');
    $success = chado_insert_record('cv', $ins_values, $ins_options);
    if (!$success) {
      tripal_report_error('tripal_cv', TRIPAL_WARNING, "Failed to create the CV record", NULL);
      return FALSE;
    }
    $results = chado_select_record('cv', array('*'), $sel_values, $sel_options);
  }
  // if it already exists then do an update
  else {
    $upd_options = array('statement_name' => 'upd_cv_nade');
    $success = chado_update_record('cv', $sel_values, $ins_values, $upd_options);
    if (!$success) {
      tripal_report_error('tripal_cv', TRIPAL_WARNING, "Failed to update the CV record", NULL);
      return FALSE;
    }
    $results = chado_select_record('cv', array('*'), $sel_values, $sel_options);
  }

  // return the cv object
  return $results[0];
}

/**
 *  Add's a controlled vocabulary term to the cvterm table.
 *
 *  If the parent CV does not exist then
 *  that too is added to the CV table.  If the cvterm is a relationship term
 *  then the $is_relationship argument should be set.  The function will try
 *  to first find the relationship in the relationship ontology for updating and
 *  if it can't be found will add the relationship to the __global CV.  All terms
 *  must also have a corresponding database.  This is specified in the term's
 *  ID just before the colon (e.g. GO:003824).  If the database does not exist
 *  in the DB table then it will be added automatically.  The accession (the
 *  value just after the colon in the term's ID) will be added to the dbxref
 *  table.  If the CVterm already exists and $update is set (default) then the
 *  cvterm is updated.  If the CVTerm already exists and $update is not set, then
 *  no changes are made and the CVTerm object is returned.
 *
 * @param $term
 *   An associative array with the following keys:
 *    - id: the term accession. must be of the form <DB>:<ACCESSION>, where <DB> is the
 *        name of the database to which the cvterm belongs and the <ACCESSION> is the
 *        term's accession number in the database.
 *    - name: the name of the term. usually meant to be human-readable.
 *    - namespace: the CV name for the term. DEPRECATED. Please use cv_name instead.
 *    - is_obsolete: is present and set to 1 if the term is defunct
 *    - definition: the definition of the term
 *    - cv_name: The CV name to which the term belongs.  If this arugment is null or not
 *        provided then the function tries to find a record in the CV table with the same
 *        name provided in the $term[namespace].  If this field is provided then it
 *        overrides what the value in $term[namespace]
 *    - is_relationship: If this term is a relationship term then this value should be 1.
 *    _ db_name: In some cases the database name will not be part of the $term['id'] and it
 *        needs to be explicitly set.  Use this argument only if the database name
 *        cannot be specififed in the term ID (e.g. <DB>:<ACCESSION>).
 * @param $options
 *    - update_existing: By default this is TRUE.  If the term exists it is automatically updated.
 *
 * @return
 *   A CVTerm object
 *
 * @ingroup tripal_cv_api
 */
function cvterm_insert($term, $options) {

  // Set Defaults
  if (isset($term['cv_name'])) {
    $defaultcv = $term['cv_name'];
  }
  else {
    $defaultcv = '_global';
  }

  if (isset($term['is_relationship'])) {
    $is_relationship = $term['is_relationship'];
  }
  else {
    $is_relationship = 0;
  }

  if (isset($term['db_name'])) {
    $dbname = $term['db_name'];
  }
  else {
    $dbname = 'internal';
  }

  if (isset($options['update_existing'])) {
    $update = $options['update_existing'];
  }
  else {
    $update = 1;
  }

  // get the term properties
  $id = $term['id'];
  $name = '';
  $cvname = '';
  $definition = '';
  $is_obsolete = 0;
  $accession = '';

  if (array_key_exists('name', $term)) {
    $name = $term['name'];
  }
  else {
    $name = $id;
  }

  if (array_key_exists('namespace', $term)) {
    $cvname = $term['namespace'];
  }
  else {
    $cvname = $defaultcv;
  }
  if (array_key_exists('definition', $term)) {
    $definition = preg_replace('/^\"(.*)\"/', '\1', $term['definition']);
  }
  else {
    $definition = '';
  }
  if (array_key_exists('is_obsolete', $term)) {
    $is_obsolete = $term['is_obsolete'];
    if (strcmp($is_obsolete, 'true') == 0) {
      $is_obsolete = 1;
    }
  }
  if (!$name and !$id) {
    tripal_report_error('tripal_cv', TRIPAL_WARNING, "Cannot find cvterm without 'id' or 'name'", NULL);
    return 0;
  }
  if (!$id) {
    $id = $name;
  }

  // get the accession and the database from the cvterm id
  if ($dbname) {
    $accession = $id;
  }

  if (preg_match('/^.+?:.*$/', $id)) {
    $accession = preg_replace('/^.+?:(.*)$/', '\1', $id);
    $dbname = preg_replace('/^(.+?):.*$/', '\1', $id);
  }

  // check that we have a database name, give a different message if it's a relationship
  if ($is_relationship and !$dbname) {
    tripal_report_error('tripal_cv', TRIPAL_WARNING, "A database name is not provided for this relationship term: $id", NULL);
    return 0;
  }
  if (!$is_relationship and !$dbname) {
    tripal_report_error('tripal_cv', TRIPAL_WARNING, "A database identifier is missing from the term: $id", NULL);
    return 0;
  }

  // make sure the CV name exists
  $cv = tripal_cv_get_cv_by_name($cvname);
  if (!$cv) {
    $cv = tripal_cv_add_cv($cvname, '');
  }
  if (!$cv) {
    tripal_report_error('tripal_cv', TRIPAL_WARNING, "Cannot find namespace '$cvname' when adding/updating $id", NULL);
    return 0;
  }

  // this SQL statement will be used a lot to find a cvterm so just set it
  // here for easy reference below.  Because CV terms can change their names
  // but accessions don't change, the following SQL finds cvterms based on
  // their accession rather than the name
  $cvtermsql = "
    SELECT CVT.name, CVT.cvterm_id, CV.cv_id, CV.name as cvname,
      DB.name as dbname, DB.db_id, DBX.accession
    FROM {cvterm} CVT
      INNER JOIN {dbxref} DBX on CVT.dbxref_id = DBX.dbxref_id
      INNER JOIN {db} DB on DBX.db_id = DB.db_id
      INNER JOIN {cv} CV on CV.cv_id = CVT.cv_id
    WHERE DBX.accession = :accession and DB.name = :name
  ";

  // add the database. The function will just return the DB object if the
  // database already exists.
  $db = tripal_db_get_db_by_name($dbname);
  if (!$db) {
    $db = tripal_db_add_db($dbname);
  }
  if (!$db) {
    tripal_report_error('tripal_cv', TRIPAL_WARNING, "Cannot find database '$dbname' in Chado.", NULL);
    return 0;
  }

  // the cvterm table has two unique dependencies. We need to check both.
  // first check the (name, cv_id, is_obsolete) constraint
  $values = array(
    'name' => $name,
    'is_obsolete' => $is_obsolete,
    'cv_id' => array(
      'name' => $cvname,
    ),
  );
  $options = array('statement_name' => 'sel_cvterm_c1');
  $result = chado_select_record('cvterm', array('*'), $values, $options);

  // if the constraint is met then let's check it to see if
  // the database name matches the one we have been provided
  if (count($result) == 1) {
    $cvterm = $result[0];

    // get the dbxref record
    $values = array('dbxref_id' => $cvterm->dbxref_id);
    $options = array('statement_name' => 'sel_dbxref_id');
    $result = chado_select_record('dbxref', array('*'), $values, $options);
    $dbxref = $result[0];

    // get the db
    $values = array('db_id' => $dbxref->db_id);
    $options = array('statement_name' => 'sel_db_id');
    $result = chado_select_record('db', array('*'), $values, $options);
    $db_check = $result[0];

    // the database name for this existing term does not match that of the
    // one provided to this function.  The CV name matches otherwise we
    // wouldn't have made it this far. So, let's swap the database for
    // this term
    if ($db_check->name != $db->name) {

      // look to see if the correct dbxref record already exists for this database
      $values = array(
        'db_id' => $db->db_id,
        'accession' => $accession,
      );
      $options = array('statement_name' => 'sel_dbxref_idac');
      $result = chado_select_record('dbxref', array('*'), $values, $options);

      // if we already have a good dbxref then we want to update our cvterm
      // to use this dbxref
      if (count($result) > 0) {
        $dbxref = $result[0];
        $match = array('cvterm_id' => $cvterm->cvterm_id);
        $values = array('dbxref_id' => $dbxref->dbxref_id);
        $options = array('statement_name' => 'upd_cvterm_db');
        $success = chado_update_record('cvterm', $match, $values, $options);
        if (!$success) {
          tripal_report_error('tripal_cv', TRIPAL_WARNING, "Failed to correct the dbxref id for the cvterm " .
            "'$name' (id: $accession), for database $dbname", NULL);
          return 0;
        }
      }
      // if we don't have the record then we want to delete our cvterm and let the code
      // below recreate it with the correct info
      else {
        $match = array('cvterm_id' => $cvterm->cvterm_id);
        $options = array('statement_name' => 'del_cvterm_cv');
        chado_delete_record('cvterm', $match, $options);
      }
    }

    // check that the accession matches.  Sometimes an OBO can define the same term
    // multiple times but with different accessions.  If this is the case we
    // can't do an insert or it will violate the constraint in the cvterm table.
    // so we'll need to add the record to the cvterm_dbxref table instead
    if ($dbxref->accession != $accession) {

      // get/add the dbxref fort his term
      $dbxref_new =  tripal_db_add_dbxref($db->db_id, $accession);
      if (!$dbxref_new) {
        tripal_report_error('tripal_cv', TRIPAL_WARNING, "Failed to find or insert the dbxref record for cvterm, " .
          "$name (id: $accession), for database $dbname", NULL);
        return 0;
      }

      // check to see if the cvterm_dbxref record already exists
      $values = array(
        'cvterm_id' => $cvterm->cvterm_id,
        'dbxref_id' => $dbxref_new->dbxref_id,
        'is_for_definition' => 1,
      );
      $options = array('statement_name' => 'sel_cvtermdbxref_cvdbis');
      $result = chado_select_record('cvterm_dbxref', array('*'), $values, $options);

      // if the cvterm_dbxref record does not exists then add it
      if (count($result)==0) {
        $options = array(
          'statement_name' => 'ins_cvtermdbxref_cvdbis',
          'return_record' => FALSE,
        );
        $success = chado_insert_record('cvterm_dbxref', $values, $options);
        if (!$success) {
          tripal_report_error('tripal_cv', TRIPAL_WARNING, "Failed to find or insert the cvterm_dbxref record for a " .
            "duplicated cvterm:  $name (id: $accession), for database $dbname", NULL);
          return 0;
        }
      }
      // get the original cvterm with the same name and return that.
      $result = chado_query($cvtermsql, array(':accession' => $dbxref->accession, ':name' => $dbname));
      $cvterm = $result->fetchObject();
      return $cvterm;
    }

    // continue on, we've fixed the record if the db_id did not match,
    // we can now perform and updated if we need to.
  }

  // get the CVterm record
  $result = chado_query($cvtermsql, array(':accession' => $accession, ':name' => $dbname));
  $cvterm = $result->fetchObject();
  if (!$cvterm) {

    // check to see if the dbxref exists if not, add it
    $dbxref =  tripal_db_add_dbxref($db->db_id, $accession);
    if (!$dbxref) {
      tripal_report_error('tripal_cv', TRIPAL_WARNING, "Failed to find or insert the dbxref record for cvterm, " .
        "$name (id: $accession), for database $dbname", NULL);
      return 0;
    }

    // check to see if the dbxref already has an entry in the cvterm table
    // this is the second constraint in the cvterm table
    $values = array('dbxref_id' => $dbxref->dbxref_id);
    $options = array('statement_name' => 'sel_cvterm_db');
    $check = chado_select_record('cvterm', array('cvterm_id'), $values, $options);
    if (count($check) == 0) {
      // now add the cvterm
      $ins_values = array(
        'cv_id'                => $cv->cv_id,
        'name'                 => $name,
        'definition'           => $definition,
        'dbxref_id'            => $dbxref->dbxref_id,
        'is_obsolete'          => $is_obsolete,
        'is_relationshiptype'  => $is_relationship,
      );
      $ins_options = array('statement_name' => 'ins_cvterm_all');
      $success = chado_insert_record('cvterm', $ins_values, $ins_options);
      if (!$success) {
        if (!$is_relationship) {
          tripal_report_error('tripal_cv', TRIPAL_WARNING, "Failed to insert the term: $name ($dbname)", NULL);
          return 0;
        }
        else {
          tripal_report_error('tripal_cv', TRIPAL_WARNING, "Failed to insert the relationship term: $name (cv: " . $cvname . " db: $dbname)", NULL);
          return 0;
        }
      }
    }
    // this dbxref already exists in the cvterm table
    else {
      tripal_report_error('tripal_cv', TRIPAL_WARNING, "The dbxref already exists for another cvterm record: $name (cv: " . $cvname . " db: $dbname)", NULL);
      return 0;
    }
    $result = chado_query($cvtermsql, array(':accession' => $accession, ':name' => $dbname));
    $cvterm = $result->fetchObject();
  }
  // upate the cvterm
  elseif ($update) {
    $match = array('cvterm_id' => $cvterm->cvterm_id);
    $upd_values = array(
      'name'                => $name,
      'definition'          => $definition,
      'is_obsolete'         => $is_obsolete,
      'is_relationshiptype' => $is_relationship,
    );
    $upd_options = array('statement_name' => 'upd_cvterm_nadeisis');
    $success = chado_update_record('cvterm', $match, $upd_values, $upd_options);
    if (!$success) {
      tripal_report_error('tripal_cv', TRIPAL_WARNING, "Failed to update the term: $name", NULL);
      return 0;
    }
    $result = chado_query($cvtermsql, array(':accession' => $accession, ':name' => $dbname));
    $cvterm = $result->fetchObject();
  }
  else {
     // do nothing, we have the cvterm but we don't want to update
  }
  // return the cvterm
  return $cvterm;
}

/**
 * This function allows other modules to programatically
 * submit an ontology for loading into Chado.
 *
 * This function will add a job to the Jobs subsystem for parsing the ontology.
 * You can either pass a known OBO ID to the function or the URL
 * or full path the the ontology file.  If a URL or file name is
 * passed then the $obo_name argument must also be provided.  If
 * this is the first time the ontology has been provided to Tripal
 * then it will be added to the database and will be assigned a
 * unique OBO ID.
 *
 * @param $obo_id
 *   If the ontology is already loaded into the Tripal tables then
 *   use this argument to specify the unique ID for the ontology
 *   that will be loaded
 * @param $obo_name
 *   If the OBO has not been added before then use this argument
 *   to specify the human readable name of the ontology.
 * @param $obo_url
 *   If the OBO to be loaded is located on a remote server then
 *   use this argument to provide the URL.
 * @param $obo_file
 *   If the OBO is housed on the local file system of the server then
 *   use this argument to specify the full path.
 *
 * @return
 *   returns the job_id of the submitted job or FALSE if the job was not added
 *
 * @ingroup tripal_cv_api
 */
function tripal_submit_obo_job($obo) {
  global $user;

  // Set Defaults
  $obo['obo_id'] = (isset($obo['obo_id'])) ? $obo['obo_id'] : NULL;
  $obo['name'] = (isset($obo['name'])) ? $obo['name'] : NULL;
  $obo['url'] = (isset($obo['url'])) ? $obo['url'] : NULL;
  $obo['file'] = (isset($obo['file'])) ? $obo['file'] : NULL;

  if ($obo['obo_id']) {
    $sql = "SELECT * FROM {tripal_cv_obo} WHERE obo_id = :obo_id";
    $obo = db_query($sql, array(':obo_id' => $obo['obo_id']))->fetchObject();

    $args = array($obo['obo_id']);
    return tripal_add_job("Load OBO $obo->name", 'tripal_cv',
       "tripal_cv_load_obo_v1_2_id", $args, $user->uid);
  }
  else {
    if ($obo['url']) {
      $args = array($obo['name'], $obo['url']);
      return tripal_add_job("Load OBO $obo_name", 'tripal_cv',
        "tripal_cv_load_obo_v1_2_url", $args, $user->uid);
    }
    elseif ($obo['file']) {
      $args = array($obo['name'], $obo['file']);
      return tripal_add_job("Load OBO $obo_name", 'tripal_cv',
        "tripal_cv_load_obo_v1_2_file", $args, $user->uid);
    }
  }
  return FALSE;
}

/**
 * Add the obo to the tripal_cv_obo table in the Drupal database
 *
 * @param $name
 * The human readable name of this ontology
 * @param $path
 * The file path or URL of the ontology
 *
 * @return
 * Returns the ontology ID
 *
 * @ingroup tripal_cv_api
 */
function tripal_insert_obo($name, $path) {
  $record = new stdClass;
  $record->name = $name;
  $record->path = $path;
  drupal_write_record('tripal_cv_obo', $record);
  return $record->obo_id;
}

/**
 * This function is intended to be used in autocomplete forms
 * for searching for CV terms that begin with the provided string
 *
 * @param $cv_id
 * The CV ID in which to search for the term
 * @param $string
 * The string to search for
 *
 * @return
 * A json array of terms that begin with the provided string
 *
 * @ingroup tripal_cv_api
 */
function chado_cvterm_autocomplete($cv_id, $string = '') {
  $sql = "
    SELECT cvterm_id, name
    FROM {cvterm}
    WHERE cv_id = :cv_id and name like :name
    ORDER by name
    LIMIT 25 OFFSET 0
  ";
  $results = chado_query($sql, array(':cv_id' => $cv_id, ':name' => $string . '%'));
  $items = array();
  foreach ($results as $term) {
     $items[$term->name] = $term->name;
  }
  drupal_json_output($items);
}

/**
 * Add a record to a cvterm linking table (ie: feature_cvterm)
 *
 * @param $basetable
 *   The base table to which the cvterm should be linked/associated. Thus to associate a
 *   cvterm to a feature the basetable=feature and cvterm_id is added to the feature_cvterm table.
 * @param $record_id
 *   The primary key of the basetable to associate the cvterm with. This should be in integer.
 * @param $cvterm
 *   An associative array describing the cvterm. Valid keys include: 'name' => the
 *   name for the cvterm, 'cv_name' => the name of the cv the cvterm belongs to;
 *   'cv_id' => the primary key of the cv the cvterm belongs to.
 * @param $options
 *   An associative array of options. Valid keys include:
 *    - insert_cvterm: Insert the cvterm if it doesn't already exist. FALSE is the default
 *
 * @ingroup tripal_db_api
 */
function chado_associate_cvterm($basetable, $record_id, $cvterm) {
  $linking_table = $basetable . '_cvterm';
  $foreignkey_name = $basetable . '_id';

  // Default Values
  $options['insert_cvterm'] = (isset($options['insert_cvterm'])) ? $options['insert_cvterm'] : FALSE;

  // If the cvterm_id is set then we know it already exists
  // Otherwise, select to check
  if (!isset($cvterm['cvterm_id'])) {
    $values = array(
      'name' => $cvterm['name'],
    );
    if (isset($cvterm['cv_id'])) {
      $values['cv_id'] = $cvterm['cv_id'];
    } elseif (isset($cvterm['cv_name'])) {
      $values['cv_id'] = array(
        'name' => $cvterm['cv_name']
      );
    }
    else {
      tripal_report_error(
        'tripal_cv_api',
        TRIPAL_WARNING,
        "chado_associate_cvterm: The cvterm needs to have either the cv_name or cv_id
          supplied. You were trying to associate a cvterm with the %base %record_id
          and supplied the cvterm values: %cvterm.",
        array('%base' => $basetable, '%record_id' => $record_id, '%cvterm' => print_r($cvterm,TRUE))
      );
      return FALSE;
    }
    $select = chado_select_record('cvterm',array('*'), $values);
    if ($select) {
      $cvterm['cvterm_id'] = $select[0]->cvterm_id;
    }
    elseif ($options['insert_cvterm']) {
      // Insert the cvterm
      $insert = cvterm_insert($values);
      if (isset($insert->cvterm_id)) {
        $cvterm['cvterm_id'] = $insert->cvterm_id;
      }
      else {
        tripal_report_error(
          'tripal_cv_api',
          TRIPAL_WARNING,
          "chado_associate_cvterm: Unable to insert the cvterm using the cvterm values: %cvterm.",
          array('%cvterm' => print_r($cvterm,TRUE))
        );
        return FALSE;
      }
    }
    else {
      tripal_report_error(
        'tripal_api',
        TRIPAL_WARNING,
        "chado_associate_cvterm: The cvterm doesn't already exist. You supplied the cvterm values: %cvterm.",
        array('%cvterm' => print_r($cvterm,TRUE))
      );
      return FALSE;
    }
  }

  // Now add the link between the record & cvterm
  if ($cvterm['cvterm_id'] > 0) {
    $values = array(
      'cvterm_id' => $cvterm['cvterm_id'],
      $foreignkey_name => $record_id,
      'pub_id' => 1,
    );

    $result = chado_select_record($linking_table, array('*'), $values);

    // if it doesn't already exist then add it
    if (!$result) {
      $success = chado_insert_record($linking_table, $values);
      if (!$success) {
        tripal_report_error(
          'tripal_api',
          TRIPAL_WARNING,
          "Failed to insert the %base record %term",
          array('%base' => $linking_table, '%term' => $cvterm['name'])
        );
        return FALSE;
      }
      $result = chado_select_record($linking_table, array('*'), $values);
    }

    if (isset($result[0])) {
      return $result[0];
    }
    else {
      return FALSE;
    }
  }

  return FALSE;
}<|MERGE_RESOLUTION|>--- conflicted
+++ resolved
@@ -142,14 +142,6 @@
  * Retrieves a chado controlled vocabulary term variable
  *
  * @param $identifier
-<<<<<<< HEAD
- *   An array for uniquely selecting a cvterm. It is compatible with chado_generate_var 
- *   and chado_select_record functions. To uniquely identify a cvterm, specify either 
- *   a 'cvterm_id' key or a 'cv_id' and 'name' keys. Additionally, to find a cvterm
- *   using a synonym, use a 'synonym' key which is an array with the following keys:
- *  'name' (the name of the synonym) and either 'cv_id' (the cv_id of the synonym) or 
- *  'cv_name' (the name of the cv of the synonym)
-=======
  *   An array with the key stating what the identifier is. Supported keys (only on of the
  *   following unique keys is required):
  *    - cvterm_id: the chado cv.cvterm_id primary key
@@ -161,7 +153,6 @@
  *    - property: An array/object describing the property to select records for. It
  *      should at least have either a type_name (if unique across cvs) or type_id. Other
  *      supported keys include: cv_id/cv_name (of the type), value and rank
->>>>>>> 7e8253ec
  * @param $options
  *   An array of options. Supported keys include:
  *     - Any keys supported by chado_generate_var(). See that function definition for
@@ -187,32 +178,26 @@
 
   // Error Checking of parameters
   if (!is_array($identifiers)) {
-<<<<<<< HEAD
-    tripal_report_error('tripal_cv_api', TRIPAL_ERROR,
-      "chado_get_cvterm: The identifier passed in is expected to be an array with the key
-=======
     tripal_report_error(
       'tripal_cv_api',
       TRIPAL_ERROR,
       "cvterm_retrieve: The identifier passed in is expected to be an array with the key
->>>>>>> 7e8253ec
         matching a column name in the cvterm table (ie: cvterm_id or name). You passed in %identifier.",
-      array('%identifier'=> print_r($identifiers, TRUE))
+      array(
+        '%identifier'=> print_r($identifiers, TRUE)
+      )
     );
   }
   elseif (empty($identifiers)) {
-<<<<<<< HEAD
-    tripal_report_error('tripal_cv_api', TRIPAL_ERROR,
-      "chado_get_cvterm: You did not pass in anything to identify the cvterm you want. The identifier
-=======
     tripal_report_error(
       'tripal_cv_api',
       TRIPAL_ERROR,
       "cvterm_retrieve: You did not pass in anything to identify the cvterm you want. The identifier
->>>>>>> 7e8253ec
         is expected to be an array with the key matching a column name in the cvterm table
         (ie: cvterm_id or name). You passed in %identifier.",
-      array('%identifier'=> print_r($identifiers, TRUE))
+      array(
+        '%identifier'=> print_r($identifiers, TRUE)
+      )
     );
   }
 
@@ -241,32 +226,16 @@
     $identifiers = array('cvterm_id' => $synonym[0]->cvterm_id);
   }
 
-<<<<<<< HEAD
-  // Try to get the cvterm
-  $cvterm = chado_generate_var('cvterm', $identifiers, $options);
-
-  // Ensure the cvterm is singular. If it's an array then it is not singular
-  if (is_array($cvterm)) {
-    tripal_report_error('tripal_cv_api', TRIPAL_ERROR,
-      "chado_get_cvterm: The identifiers you passed in were not unique. You passed in %identifier.",
-      array('%identifier'=> print_r($identifiers, TRUE))
-=======
   // If one of the identifiers is property then use chado_get_record_with_property()
   if (isset($identifiers['property'])) {
     $property = $identifiers['property'];
     unset($identifiers['property']);
     $cvterm = chado_get_record_with_property('cvterm', $property, $identifiers, $options);
   }
-
   // Else we have a simple case and we can just use chado_generate_var to get the cvterm
   else {
-
     // Try to get the cvterm
-    $cvterm = chado_generate_var(
-      'cvterm',
-      $identifiers,
-      $options
-    );
+    $cvterm = chado_generate_var('cvterm', $identifiers, $options);
   }
 
   // Ensure the cvterm is singular. If it's an array then it is not singular
@@ -278,24 +247,20 @@
       array(
         '%identifier'=> print_r($identifiers, TRUE)
       )
->>>>>>> 7e8253ec
     );
   }
 
   // Report an error if $cvterm is FALSE since then chado_generate_var has failed
   elseif ($cvterm === FALSE) {
-<<<<<<< HEAD
-    tripal_report_error('tripal_cv_api', TRIPAL_ERROR,
-      "chado_get_cvterm: chado_generate_var() failed to return a cvterm based on the identifiers
-=======
     tripal_report_error(
       'tripal_cv_api',
       TRIPAL_ERROR,
       "cvterm_retrieve: chado_generate_var() failed to return a cvterm based on the identifiers
->>>>>>> 7e8253ec
         you passed in. You should check that your identifiers are correct, as well as, look
         for a chado_generate_var error for additional clues. You passed in %identifier.",
-      array('%identifier'=> print_r($identifiers, TRUE))
+      array(
+        '%identifier'=> print_r($identifiers, TRUE)
+      )
     );
   }
 
