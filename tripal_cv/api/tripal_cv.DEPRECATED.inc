--- conflicted
+++ resolved
@@ -183,16 +183,13 @@
  */
 function tripal_cv_get_cvterm_by_synonym($synonym, $cv_id = NULL, $cv_name = 'tripal') {
 
-  tripal_report_error('tripal_deprecated', TRIPAL_NOTICE,
-    "DEPRECATED: %old_function has been replaced with %new_function. Please update your code.",
-    array(
-<<<<<<< HEAD
-      '%old_function'=>'tripal_cv_get_cvterm_by_synonym', 
-      '%new_function' => 'chado_get_cvterm'
-=======
+  tripal_report_error(
+    'tripal_deprecated',
+    TRIPAL_NOTICE,
+    "DEPRECATED: %old_function has been replaced with %new_function. Please update your code.",
+    array(
       '%old_function'=>'tripal_cv_get_cvterm_by_synonym',
       '%new_function' => 'cvterm_retrieve'
->>>>>>> 7e8253ec
     )
   );
 
