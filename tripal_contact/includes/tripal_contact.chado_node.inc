--- conflicted
+++ resolved
@@ -336,6 +336,8 @@
   return NULL;
 }
 
+
+
 /**
  * Implements of hook_insert().
  *
@@ -366,11 +368,7 @@
     $contact = chado_insert_record('contact', $values);
     if (!$contact) {
       drupal_set_message(t('Unable to add contact.', 'warning'));
-<<<<<<< HEAD
       tripal_report_error('tripal_contact', TRIPAL_ERROR, 
-=======
-      tripal_core_report_error('tripal_contact', TRIPAL_ERROR,
->>>>>>> 1b7fb442
         'Insert contact: Unable to create contact where values: %values',
         array('%values' => print_r($values, TRUE)));
       return;
@@ -446,11 +444,7 @@
   $status = chado_update_record('contact', $match, $values);
   if (!$status) {
     drupal_set_message("Error updating contact", "error");
-<<<<<<< HEAD
     tripal_report_error('tripal_contact', TRIPAL_ERROR, 
-=======
-    tripal_core_report_error('tripal_contact', TRIPAL_ERROR,
->>>>>>> 1b7fb442
       "Error updating contact", array());
     return;
   }
@@ -477,6 +471,7 @@
   );
   chado_update_node_form_relationships($node, $details);
 }
+
 
 /**
  * Implements hook_load().
@@ -557,6 +552,7 @@
   chado_query("DELETE FROM {contactprop} WHERE contact_id = :contact_id", array(':contact_id' => $contact_id));
   chado_query("DELETE FROM {contact} WHERE contact_id = :contact_id", array(':contact_id' => $contact_id));
 }
+
 
 /**
  * Implements hook_node_view().
