--- conflicted
+++ resolved
@@ -1,58 +1,6 @@
 <?php
 
 /**
-<<<<<<< HEAD
- * Retrieves a TripalTerm entity that matches the given arguments.
- *
- * @param $namespace
- *   The namespace for the vocabulary
- * @param $term_id
- *   The ID (accession) of the term in the vocabulary.
- *
- * @return
- *   A TripalTerm entity object or NULL if not found.
- */
-function tripal_load_term_entity($namespace, $term_id) {
-  $query = db_select('tripal_term', 'tt');
-  $query->join('tripal_vocab' ,'tv', 'tv.id = tt.vocab_id');
-  $query->fields('tt', array('id', 'term_id'))
-    ->fields('tv', array('namespace'))
-    ->condition('tv.namespace', $namespace)
-    ->condition('tt.term_id', $term_id);
-  $term = $query->execute()->fetchObject();
-
-  if ($term) {
-    $entity = entity_load('TripalTerm', array($term->id));
-    return reset($entity);
-  }
-  return NULL;
-}
-
-/**
- * Retrieves a TripalVocab entity that maches the given arguments.
- *
- * @param $namespace
- *
- * @return
- * A TripalVocab entity object or NULL if not found.
- */
-function tripal_load_vocab_entity($namespace) {
-  $vocab = db_select('tripal_vocab', 'tv')
-    ->fields('tv')
-    ->condition('tv.namespace', $namespace)
-    ->execute()
-    ->fetchObject();
-
-  if ($vocab) {
-    $entity = entity_load('TripalVocab', array($vocab->id));
-    return reset($entity);
-  }
-  return NULL;
-}
-
-/**
-=======
->>>>>>> eaef9dac
  * Creates a new Tripal Entity type (i.e. bundle).
  *
  * @param $namespace
@@ -109,101 +57,12 @@
   cache_clear_all("entity_info:$langcode", 'cache');
   variable_set('menu_rebuild_needed', TRUE);
 
-
   // Allow modules to now add fields to the bundle
   module_invoke_all('add_bundle_fields', 'TripalEntity', $bundle_id, $term);
 
   return TRUE;
 }
 
-<<<<<<< HEAD
-
-/**
- * Allows a module to add key/value pairs about a bundle.
- *
- * If a module needs to associate variables with a particular TripalEntity
- * type (bundle), it can do so by setting the $bundle_data array passed into
- * this function.  This hook is called prior to creation of a new entity type.
- *
- * @param $bundle_data
- *   An array for key/value pairs to be associated with a bundle.
- * @param $bundle_id
- *   The ID for the bundle.
- * @param $cvterm
- *   The CV term object that the bundle represents.
- */
-function hook_tripal_bundle_data_alter(&$bundle_data, $bundle_id, $cvterm) {
-  // Get the cvterm for this entity type.
-  $bundle_id = $entity->bundle;
-  $cvterm_id = preg_replace('/bio-data_/', $bundle_id);
-  $cvterm = tripal_get_cv(array('cvterm_id' => $cvterm_id));
-
-  // Add any key/value pairs to the $bundle_data array as desired.
-}
-
-/**
- * A hook for specifying information about the data store for vocabularies.
- *
- * The storage backend for controlled vocabularies has traditionally been
- * the Chado CV term tables. However, Tripal v3.0 introduces APIs for supporting
- * other backends.  Therefore, this function indicates to Tripal which
- * data stores are capable of providing support for terms.
- *
- * @return
- *   An array describing the storage backends implemented by the module. The
- *   keys are storage backend names. To avoid name clashes, storage
- *   backend names should be prefixed with the name of the module that
- *   exposes them. The values are arrays describing the storage backend,
- *   with the following key/value pairs:
- *
- *   label: The human-readable name of the storage backend.
- *   module:  The name of the module providing the support for this backend.
- *   description: A short description for the storage backend.
- *   settings: An array whose keys are the names of the settings available for
- *     the storage backend, and whose values are the default values for
- *     those settings.
- */
-function hook_vocab_storage_info() {
-  return array(
-    'term_chado_storage' => array(
-      'label' => t('Chado storage'),
-      'description' => t('Integrates terms stored in the local Chado database with Tripal entities.'),
-      'settings' => array(),
-    ),
-  );
-}
-
-/**
- * Creates a form for specifying a term for TripalEntity creation.
- *
- * This hook allows the module that implements a vocabulary storage backend
- * to provide the form necessary to select a term that will then be used for
- * creating a new TripalEntity type.  Tripal will expect that a 'namespace' and
- * 'term_id' are in the $form_state['storage'] array. The 'namespace' and
- * must be the abbreviated uppercase namespace for the vocabulary (e.g. 'RO',
- * 'SO', 'PATO', etc.).  The 'term_id' must be the unique term ID (or
- * accession) for the term in the vocabulary.
- *
- * @param $form
- * @param $form_state
- *
- * @return
- *   A form object.
- */
-function hook_vocab_select_term_form(&$form, &$form_state) {
-
-  return $form;
-}
-/**
- * Validates the hook_vocab_select_term_form().
- *
- * @param $name
- */
-function hook_vocab_select_term_form_validate($form, &$form_state) {
-
-}
-
-=======
 /**
  * Get Page Title Format for a given Tripal Entity Type.
  *
@@ -277,4 +136,65 @@
   }
 
 }
->>>>>>> eaef9dac
+
+/**
+ * A hook for specifying information about the data store for vocabularies.
+ *
+ * The storage backend for controlled vocabularies has traditionally been
+ * the Chado CV term tables. However, Tripal v3.0 introduces APIs for supporting
+ * other backends.  Therefore, this function indicates to Tripal which
+ * data stores are capable of providing support for terms.
+ *
+ * @return
+ *   An array describing the storage backends implemented by the module. The
+ *   keys are storage backend names. To avoid name clashes, storage
+ *   backend names should be prefixed with the name of the module that
+ *   exposes them. The values are arrays describing the storage backend,
+ *   with the following key/value pairs:
+ *
+ *   label: The human-readable name of the storage backend.
+ *   module:  The name of the module providing the support for this backend.
+ *   description: A short description for the storage backend.
+ *   settings: An array whose keys are the names of the settings available for
+ *     the storage backend, and whose values are the default values for
+ *     those settings.
+ */
+function hook_vocab_storage_info() {
+  return array(
+    'term_chado_storage' => array(
+      'label' => t('Chado storage'),
+      'description' => t('Integrates terms stored in the local Chado database with Tripal entities.'),
+      'settings' => array(),
+    ),
+  );
+}
+
+/**
+ * Creates a form for specifying a term for TripalEntity creation.
+ *
+ * This hook allows the module that implements a vocabulary storage backend
+ * to provide the form necessary to select a term that will then be used for
+ * creating a new TripalEntity type.  Tripal will expect that a 'namespace' and
+ * 'term_id' are in the $form_state['storage'] array. The 'namespace' and
+ * must be the abbreviated uppercase namespace for the vocabulary (e.g. 'RO',
+ * 'SO', 'PATO', etc.).  The 'term_id' must be the unique term ID (or
+ * accession) for the term in the vocabulary.
+ *
+ * @param $form
+ * @param $form_state
+ *
+ * @return
+ *   A form object.
+ */
+function hook_vocab_select_term_form(&$form, &$form_state) {
+
+  return $form;
+}
+/**
+ * Validates the hook_vocab_select_term_form().
+ *
+ * @param $name
+ */
+function hook_vocab_select_term_form_validate($form, &$form_state) {
+
+}