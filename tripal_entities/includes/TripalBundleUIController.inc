<?php

/**
 * @file
 */

/**
 * UI controller.
 */
class TripalBundleUIController extends EntityDefaultUIController {

  public function __construct($entity_type, $entity_info) {
     parent::__construct($entity_type, $entity_info);
  }

  /**
   * Overrides hook_menu() defaults.
   */
  public function hook_menu() {
    $items = parent::hook_menu();

    // Alter the Admin > Structure > Tripal Content Types menu item.
    $items[$this->path]['description'] = 'Manage biological content types that are
      added using Tripal.';

    // We don't want to let the user import new Tripal data types.
    unset($items[$this->path . '/import']);

    // Add an action link to Admin > Structure > Tripal Content Types for adding types.
    $items[$this->path . '/add'] = array(
      'title' => 'Add Tripal Content Type',
      'description' => 'Add new biological content',
      'page callback' => 'drupal_get_form',
      'page arguments' => array('tripal_entities_admin_add_type_form'),
      'access arguments' => array('administer tripal data types'),
      'file' =>  'includes/tripal_entities.admin.inc',
      'file path' => drupal_get_path('module', 'tripal_entities'),
      'type' => MENU_LOCAL_ACTION,
      'weight' => 2
    );

    return $items;
  }

  /**
   * Allows us to change the forms created by the parent class.
   */
  function hook_forms() {
    $forms = parent::hook_forms();

    // The edit form for the entity type by default expects a function,
    // named after the entity type but we can't dynamically create these
    // functions. We'll use a single form for all entity types.
    $forms[$this->entityType . '_form'] = array(
      'callback' => 'tripal_entities_tripal_bundle_form',
      'callback arguments' => array($this->entityType)
    );

    return $forms;
  }

}

/**
 * Tripal content type edit form.
 *
 * @param $form
 *    The default form array. Usually empty.
 * @param $form_state
 *    Build information for the form including the entity type and submitted values.
 * @param $entityDataType
 *    A string indicating the entity type. This will always be TripalBundle.
 */
function tripal_entities_tripal_bundle_form($form, &$form_state, $entityDataType) {

  $entity_type = $form_state['build_info']['args'][0];
<<<<<<< HEAD
  $term = NULL;
  $vocab = NULL;
  if (preg_match('/bio-data_(\d+)/', $entity_type->bundle, $matches)) {
=======
  if (preg_match('/bio-data_(\d+)/', $entity_type->name, $matches)) {
>>>>>>> ab1e0eeb
    $term = entity_load('TripalTerm', array('id' => $matches[1]));
    $term = reset($term);
    $vocab = entity_load('TripalVocab', array('id' => $term->vocab_id));
    $vocab = reset($vocab);
  }

  // Add a validate and submit handler to save the data in this form.
  $form['#validate'] = array('tripal_entities_tripal_bundle_form_validate');
  $form['#submit'] = array('tripal_entities_tripal_bundle_form_submit');

  // @TODO: Move this into a css file.
  $form['#attached']['css'] = array(
    array(
      'data' => '
        .form-item select, .form-item input { width:40%; }
        th.side-header { width: 220px; }',
      'type' => 'inline',
    ),
  );

  if ($term) {
    $form['term'] = array(
      '#type' => 'markup',
      '#markup' => theme('table', array(
        'header' => array(),
        'rows' => array(
          array(array('header' => TRUE, 'data' => 'Vocabulary', 'class' => array('side-header')), $vocab->namespace),
          array(array('header' => TRUE, 'data' => 'Term', 'class' => array('side-header')), $term->name),
        )
      ))
    );
  }

  $form['label'] = array(
    '#type' => 'textfield',
    '#title' => t('Name'),
    '#required' => TRUE,
    '#description' => t('The human-readable name of this content type. This text will be
      displayed as part of the list on the <em>Add new content page</em>. It is recommended that
      this name begin with a capital letter and contain only letters, numbers, and spaces.
      This name must be unique.'),
    '#default_value' => $entity_type->label,
  );

  $form['description'] = array(
    '#type' => 'textarea',
    '#title' => t('Description'),
    '#required' => TRUE,
    '#description' => t('Describe this content type. The text will be displayed on the <em>Add new content page</em>.'),
  );
  if ($term) {
    $form['description']['#default_value'] = tripal_get_bundle_variable('description', $entity_type->id, $term->definition);
  }
  else {
    $form['description']['#default_value'] = tripal_get_bundle_variable('description', $entity_type->id, '');
  }

  $form['additional_settings'] = array(
    '#type' => 'vertical_tabs',
    '#weight' => 99,
  );

  // Set Title Format.
  //-------------------------
  $title_format = tripal_get_title_format($entity_type);

  $form['set_titles'] = array(
    '#type' => 'fieldset',
    '#title' => t('Page Title options'),
    '#collapsible' => TRUE,
    '#collapsed' => FALSE,
    '#tree' => TRUE,
    '#group' => 'additional_settings',
  );

  $form['set_titles']['explanation'] = array(
    '#type' => 'item',
    '#markup' => t('<p>The format below is used to determine the title displayed on %type content
      pages. This ensures all content of this type is consistent while still allowing you
      to indicate which data you want represented in the title (ie: which data would most
      identify your content).</p>
      <p>Keep in mind that it might be confusing to users if more than
      one page has the same title. We recommend you <strong>choose a combination of tokens that
      will uniquely identify your content</strong>.</p>',
      array('%type' => $entity_type->label)),
  );

  $form['set_titles']['title_format'] = array(
    '#type' => 'textarea',
    '#title' => t('Page Title Format'),
    '#description' => t('You may rearrange elements in this text box to customize the page
      titles. The available tokens are listed below. You can separate or include any text
      between the tokens.'),
    '#required' => TRUE,
    '#default_value' => $title_format,
    '#rows' => 1
  );

  $form['set_titles']['token_display'] = array(
    '#type' => 'fieldset',
    '#title' => t('Available Tokens'),
    '#description' => t('Copy the token and paste it into the "Custom Page Title" text field above.'),
    '#collapsible' => TRUE,
    '#collapsed' => TRUE
  );

  $tokens = tripal_get_tokens($entity_type);
  $form['set_titles']['tokens'] = array(
    '#type' => 'hidden',
    '#value' => serialize($tokens)
  );

  $token_markup = theme_token_list($tokens);
  $form['set_titles']['token_display']['content'] = array(
    '#type' => 'item',
    '#markup' => $token_markup
  );

  // Set URL Alias Pattern.
  //-------------------------
  // @TODO: Find a way to use the Entity ID in the url.
  $url_pattern = tripal_get_bundle_variable('url_format', $entity_type->id, '');
  
  $form['url'] = array(
    '#type' => 'fieldset',
    '#title' => t('URL Path options'),
    '#collapsible' => TRUE,
    '#collapsed' => FALSE,
    '#tree' => TRUE,
    '#group' => 'additional_settings',
  );
  
  $form['url']['explanation'] = array(
    '#type' => 'item',
    '#markup' => t('<p>The pattern below is used to specify the URL of %type content pages. 
    This allows you to present more friendly, informative URLs to your user.</p>
    <p><strong>You must choose a combination of tokens that results in a unique path for 
    each page!</strong></p>',
    array('%type' => $entity_type->label)),
  );

  $form['url']['url_pattern'] = array(
    '#type' => 'textarea',
    '#title' => t('URL Alias Pattern'),
    '#description' => t('You may rearrange elements in this text box to customize the url 
      alias. The available tokens are listed below. <strong>Make sure the pattern forms a 
      valid, unique URL</strong>. Leave this field blank to use the original path.'),
    '#default_value' => $url_pattern,
    '#rows' => 1
  );

  $form['url']['token_display'] = array(
    '#type' => 'fieldset',
    '#title' => t('Available Tokens'),
    '#description' => t('Copy the token and paste it into the "URL Alias Pattern" text field above.'),
    '#collapsible' => TRUE,
    '#collapsed' => TRUE
  );

  $form['url']['token_display']['content'] = array(
    '#type' => 'item',
    '#markup' => $token_markup
  );

  // Submit Buttons
  //-------------------------

  $form['save'] = array(
    '#type' => 'submit',
    '#value' => t('Save Content Type'),
    '#weight' => 100
  );

  $form['delete'] = array(
    '#type' => 'submit',
    '#value' => t('Delete Content Type'),
    '#weight' => 101
  );

  return $form;
}

/**
 * Validate: Tripal content type edit form.
 */
function tripal_entities_tripal_bundle_form_validate($form, $form_state) {

  $tokens_available = unserialize($form_state['values']['set_titles']['tokens']);
  if (preg_match_all('/(\[\w+\])/', $form_state['values']['set_titles']['title_format'], $matches)) {

    // The matches of the first and only pattern will be our tokens.
    $tokens_used = $matches[1];
    // Determine if any of the tokens used were not in the original list of available tokens.
    $tokens_missing = array_diff($tokens_used, array_keys($tokens_available));

    if ($tokens_missing) {
      $msg = t('You must only use tokens listed under available tokens. You used the following incorrect tokens: %tokens',
        array('%tokens' => implode(', ', $tokens_missing)));
      form_set_error('set_titles][title_format', $msg);
    }

  }
  else {
    $msg = t('You should use at least one token in your title format or the title for all %type pages will be the same.',
      array('%type' => $form_state['build_info']['args'][0]->label));
    form_set_error('set_titles][title_format', $msg);
  }
}

/**
 * Submit: Tripal content type edit form.
 */
function tripal_entities_tripal_bundle_form_submit($form, &$form_state) {

  if ($form_state['triggering_element']['#value'] == 'Save Content Type') {
    $bundle_entity = $form_state['build_info']['args'][0];

    // Save the label.
    $bundle_entity->label = $form_state['values']['label'];
    $bundle_entity->save();

    // Save the description.
    tripal_set_bundle_variable('description', $bundle_entity->id, $form_state['values']['description']);

    // Save the page title format.
    tripal_save_title_format(
      $bundle_entity,
      $form_state['values']['set_titles']['title_format']
    );
    
    // Save the URL alias pattern if it's set.
    if ($form_state['values']['url']['url_pattern']) {
      tripal_set_bundle_variable('url_format', $bundle_entity->id, $form_state['values']['url']['url_pattern']);
    }

    $form_state['redirect'] = 'admin/structure/bio-data';
    drupal_set_message(t('Successfully saved %type content type.', array('%type' => $form_state['build_info']['args'][0]->label)));
  }
  else {
    drupal_set_message(t('%button is not supported at this time.', array('%button' => $form_state['triggering_element']['#value'])), 'warning');
  }
}

/**
 * Access callback for the entity API.
 */
function tripal_bundle_access($op, $type = NULL, $account = NULL) {
  return user_access('administer tripal data types', $account);
}

/**
 * Form for creating tripal data types.
 *
 * This form is available on the menu at Admin >> Structure >> Biological Data
 * Types. It requires that a module implmennt the vocabulary storage.  Tripal
 * knows which vocabulary storage methods are available when a module
 * implements the hook_vocab_storage_info() hook.
 *
 */
function tripal_entities_admin_add_type_form($form, &$form_state) {

  // TODO: we need some sort of administrative interface that lets the user
  // switch to the desired vocabulary type. For now, we'll just use the
  // first one in the list.
  $stores = module_invoke_all('vocab_storage_info');
  if (is_array($stores) and count($stores) > 0) {
    $keys = array_keys($stores);
    $module = $stores[$keys[0]]['module'];
    $function = $module . '_vocab_select_term_form';
    if (function_exists($function)) {
      $form = $function($form, $form_state);
    }
  }
  else {
    tripal_set_message('A storage backend is not enabled for managing
          the vocabulary terms used to create content.  Please enable
          a module that supports storage of vocabualary terms (e.g. tripal_chado)
          and return to create new Tripal content types.', TRIPAL_NOTICE);
  }
  return $form;
}
/**
 * Implements hook_validate() for the tripal_entities_admin_add_type_form.
 *
 */
function tripal_entities_admin_add_type_form_validate($form, &$form_state) {
  // TODO: we need some sort of administrative interface that lets the user
  // switch to the desired vocabulary type. For now, we'll just use the
  // first one in the list.
  $stores = module_invoke_all('vocab_storage_info');
  if (is_array($stores) and count($stores) > 0) {
    $keys = array_keys($stores);
    $module = $stores[$keys[0]]['module'];
    $function = $module . '_vocab_select_term_form_validate';
    if (function_exists($function)) {
      $function($form, $form_state);
    }
  }
}
/**
 * Implements hook_submit() for the tripal_entities_admin_add_type_form.
 *
 * The storage backend must set the
 *
 */
function tripal_entities_admin_add_type_form_submit($form, &$form_state) {
  $namespace = '';
  $accession = '';
  if (array_key_exists('storage', $form_state)) {
    $storage = $form_state['storage'];
    $namespace = array_key_exists('namespace', $storage) ? $storage['namespace'] : '';
    $accession = array_key_exists('accession', $storage) ? $storage['accession'] : '';
    $term_name = array_key_exists('term_name', $storage) ? $storage['term_name'] : '';

    // Before we try to add this type, check to see if it already exists
    // as a bundle.
    $term = tripal_load_term_entity($namespace, $accession);
    if (!$term) {
      $error = '';
      $success = tripal_create_bundle($namespace, $accession, $term_name, $error);
      if (!$success) {
        drupal_set_message($error, 'error');
        $form_state['redirect'] = "admin/structure/bio-data";
      }
      else {
        drupal_set_message('New biological data type created.  Fields are added automatically to this type.');
        $form_state['redirect'] = "admin/structure/bio-data";
      }
    }
    else {
      drupal_set_message('This type already exists.', 'warning');
    }
  }
}<|MERGE_RESOLUTION|>--- conflicted
+++ resolved
@@ -74,13 +74,9 @@
 function tripal_entities_tripal_bundle_form($form, &$form_state, $entityDataType) {
 
   $entity_type = $form_state['build_info']['args'][0];
-<<<<<<< HEAD
   $term = NULL;
   $vocab = NULL;
-  if (preg_match('/bio-data_(\d+)/', $entity_type->bundle, $matches)) {
-=======
   if (preg_match('/bio-data_(\d+)/', $entity_type->name, $matches)) {
->>>>>>> ab1e0eeb
     $term = entity_load('TripalTerm', array('id' => $matches[1]));
     $term = reset($term);
     $vocab = entity_load('TripalVocab', array('id' => $term->vocab_id));
