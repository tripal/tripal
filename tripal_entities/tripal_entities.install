<?php
/**
 * @file
 * Install for a tripal data entity - creates the base table for our entity.
 */

<<<<<<< HEAD
=======
/**
 * Implements hook_install().
 */
function tripal_entities_install() {

  // Tripal Entity Bundles/Types use Tripal Variables to store additional information.
  // We need to add pertinent variables on install.
  $vars = array(
    'title_format' => 'A pattern including tokens that can be used to generate tripal entity titles.',
    'url_format' => 'A pattern including tokens that can be used to generate tripal entity url aliases.',
    'description' => 'The description of a Tripal Entity type/bundle.'
  );
  foreach ($vars as $name => $description) {
    $record = array(
      'name' => $name,
      'description' => $description
    );
    drupal_write_record('tripal_variables', $record);
  }
  
  // Unfortunately, some Chado base tables do not have a type_id, so we must
  // take special action for those tables.  These include: organism and
  // analysis. Until we can find an appropriate controlled vocabulary
  // that is well supported by the community with types for these tables we
  // will have to use in-house terms.

  // Add a term to be used for an inherent 'type_id' for the organism table.
  tripal_insert_cvterm(array(
    'id' => 'local:organism',
    'name' => 'organism',
    'definition' => 'An individual form of life, such as a bacterium, protist, ' .
      'fungus, plant, or animal, composed of a single cell or a complex of cells  ' .
      'in which organelles or organs work together to carry out the various  ' .
      'processes of life. (American Heritage® Dictionary of the English ' .
      'Language, Fifth Edition. Copyright © 2011 by Houghton Mifflin ' .
      'Harcourt Publishing Company).',
    'cv_name' => 'local',
  ));

  // Add a term to be used for an inherent 'type_id' for the organism table.
  tripal_insert_cvterm(array(
    'id' => 'local:analysis',
    'name' => 'analysis',
    'definition' => 'A process as a method of studying the nature of something ' .
      'or of determining its essential features and their relations. ' .
      '(Random House Kernerman Webster\'s College Dictionary, © 2010 K ' .
      'Dictionaries Ltd).',
    'cv_name' => 'local',
  ));

  tripal_insert_cvterm(array(
    'id' => 'local:project',
    'name' => 'project',
    'definition' => 'A plan or proposal for accomplishing something. ' .
      '(American Heritage® Dictionary of the English Language, Fifth Edition. ' .
      'Copyright © 2011 by Houghton Mifflin Harcourt Publishing Company).',
    'cv_name' => 'local',
  ));

  // We want to provide a set of commonly used entity types by default. This
  // way when a user first installs Tripal there are some commonly used
  // formats.
  module_load_include('inc', 'tripal_entities', 'api/tripal_entities.api');
  module_load_include('inc', 'tripal_entities', 'includes/tripal_entities.admin');

  // Create the 'Organism' entity type. This uses the local:organism term.
  $error = '';
  $term = array('name' => 'organism', 'cv_id' => array('name' => 'local'));
  $cvterm = chado_generate_var('cvterm', $term);
  if (!tripal_create_entity_type($cvterm, $error)) {
    throw new Exception($error);
  }

  // Create the 'Analysis' entity type. This uses the local:analysis term.
  $error = '';
  $term = array('name' => 'analysis', 'cv_id' => array('name' => 'local'));
  $cvterm = chado_generate_var('cvterm', $term);
  if (!tripal_create_entity_type($cvterm, $error)) {
    throw new Exception($error);
  }

  // Create the 'Project' entity type. This uses the local:project term.
  $error = '';
  $term = array('name' => 'project', 'cv_id' => array('name' => 'local'));
  $cvterm = chado_generate_var('cvterm', $term);
  if (!tripal_create_entity_type($cvterm, $error)) {
    throw new Exception($error);
  }
}
>>>>>>> eaef9dac

/**
 * Implements hook_schema().
 */
function tripal_entities_schema() {

  // Adds a table for managing TripalEntity entities.
  $schema['tripal_vocab'] = tripal_entities_tripal_vocab_schema();
  $schema['tripal_term'] = tripal_entities_tripal_term_schema();
  $schema['tripal_entity'] = tripal_entities_tripal_entity_schema();
  $schema['tripal_bundle'] = tripal_entities_tripal_bundle_schema();

  return $schema;
}

/**
 * @section
 * Schema Definitions.
 */

/**
 * The base table for Biological Data Entities.
 *
 * This contains the actual data. For example, if you have a 5 genes and 10 mRNA then
 * this table will have 15 records and include both genes and mRNA's.
 */
function tripal_entities_tripal_entity_schema() {

  $schema = array(
    'description' => 'The base table for Tripal Vocabulary-based entities.',
    'fields' => array(
      'id' => array(
        'description' => 'The primary identifier for a vocabulary entity.',
        'type' => 'serial',
        'unsigned' => TRUE,
        'not null' => TRUE,
      ),
      'type' => array(
        'description' => 'The type of entity. This should be an official vocabulary ID (e.g. SO, RO, GO).',
        'type' => 'varchar',
        'length' => 64,
        'not null' => TRUE,
        'default' => '',
      ),
      'bundle' => array(
        'description' => 'The type of bundle. This should be an official vocabulary ID (e.g. SO, RO, GO) followed by an underscore and the term accession.',
        'type' => 'varchar',
        'length' => 1024,
        'not null' => TRUE,
        'default' => '',
      ),
      'term_id' => array(
        'description' => 'The term_id for the type of entity. This term_id corresponds to a TripalTerm record.',
        'type' => 'int',
        'not null' => TRUE,
      ),
      'title' => array(
        'description' => 'The title of this node, always treated as non-markup plain text.',
        'type' => 'text',
        'not null' => TRUE,
        'default' => '',
      ),
      'uid' => array(
        'description' => 'The {users}.uid that owns this node; initially, this is the user that created it.',
        'type' => 'int',
        'not null' => TRUE,
        'default' => 0,
      ),
      'status' => array(
        'description' => 'Boolean indicating whether the node is published (visible to non-administrators).',
        'type' => 'int',
        'not null' => TRUE,
        'default' => 1,
      ),
      'created' => array(
        'description' => 'The Unix timestamp when the node was created.',
        'type' => 'int',
        'not null' => TRUE,
        'default' => 0,
      ),
      'changed' => array(
        'description' => 'The Unix timestamp when the node was most recently saved.',
        'type' => 'int',
        'not null' => TRUE,
        'default' => 0,
      ),
    ),
    'indexes' => array(
      'term_id' => array('term_id'),
      'entity_changed' => array('changed'),
      'entity_created' => array('created'),
      'type' => array('type'),
      'uid' => array('uid'),
    ),
    'unique keys' => array(),
    'primary key' => array('id'),
  );
  return $schema;
}

/**
 * The base table for TripalVocab schema.
 *
 * This contains the actual data. For example, if you have a 5 genes and 10 mRNA then
 * this table will have 15 records and include both genes and mRNA's.
 */
function tripal_entities_tripal_vocab_schema() {

  // This schema only provides enough information to assign a unique ID
  // to the vocabulary. Any additonal information is added to the Entity object
  // by the selected database back-end.
  $schema = array(
    'description' => 'The base table for TripalVocab entities.',
    'fields' => array(
      'id' => array(
        'description' => 'The primary identifier for a vocab entity.',
        'type' => 'serial',
        'unsigned' => TRUE,
        'not null' => TRUE,
      ),
      'namespace' => array(
        'description' => 'The namespace for the vocabulary (e.g. SO, PATO, etc.).',
        'type' => 'varchar',
        'length' => 10,
        'not null' => TRUE,
      ),
      'created' => array(
        'description' => 'The Unix timestamp when the entity was created.',
        'type' => 'int',
        'not null' => TRUE,
        'default' => 0,
      ),
      'changed' => array(
        'description' => 'The Unix timestamp when the entity was most recently saved.',
        'type' => 'int',
        'not null' => TRUE,
        'default' => 0,
      ),
    ),
    'indexes' => array(
      'namespace' => array('namespace'),
      'entity_changed' => array('changed'),
      'entity_created' => array('created'),
    ),
    'unique keys' => array('namespace' => array('namespace')),
    'primary key' => array('id'),
  );
  return $schema;
}

/**
 * The base table for TripalTerm entities.
 *
 * This contains the actual data. For example, if you have a 5 genes and 10 mRNA then
 * this table will have 15 records and include both genes and mRNA's.
 */
function tripal_entities_tripal_term_schema() {

  // This schema only provides enough information to assign a unique ID
  // to the term and associate it to it's vocabulary. Any additonal information
  // is added to the Entity object by the selected database back-end.
  $schema = array(
    'description' => 'The base table for TripalTerm entities.',
    'fields' => array(
      'id' => array(
        'description' => 'The primary identifier for a term entity.',
        'type' => 'serial',
        'unsigned' => TRUE,
        'not null' => TRUE,
      ),
      'vocab_id' => array(
        'description' => 'The vocabulary_id of the TripalVocab entity to which this term belongs.',
        'type' => 'int',
        'not null' => TRUE,
      ),
      'term_id' => array(
        'description' => 'The id (or accession) of this term in the vocabulary.',
        'type' => 'varchar',
        'length' => 1024,
        'not null' => TRUE,
        'default' => '',
      ),
      'name' => array(
        'description' => 'The human readable name for this term.',
        'type' => 'varchar',
        'length' => 1024,
        'not null' => TRUE,
        'default' => '',
      ),
      'created' => array(
        'description' => 'The Unix timestamp when the entity was created.',
        'type' => 'int',
        'not null' => TRUE,
        'default' => 0,
      ),
      'changed' => array(
        'description' => 'The Unix timestamp when the entity was most recently saved.',
        'type' => 'int',
        'not null' => TRUE,
        'default' => 0,
      ),
    ),
    'indexes' => array(
      'vocab_id' => array('vocab_id'),
      'term_id' => array('term_id'),
      'entity_changed' => array('changed'),
      'entity_created' => array('created'),

    ),
    'foreign keys' => array(
      'tripal_vocab' => array(
        'table' => 'tripal_vocab',
        'columns' => array(
          'vocab_id' => 'vocab_id',
        ),
      ),
    ),
    'unique keys' => array('vocab_term' => array('vocab_id', 'term_id')),
    'primary key' => array('id'),
  );
  return $schema;
}

/**
 * The base table for TripalEntity entities.
 *
 * This table contains a list of Biological Data Types.
 * For the example above (5 genes and 10 mRNAs), there would only be two records in
 * this table one for "gene" and another for "mRNA".
 */
function tripal_entities_tripal_bundle_schema() {

  $schema = array(
    'description' => 'Stores information about defined tripal data types.',
    'fields' => array(
      'id' => array(
        'type' => 'serial',
        'not null' => TRUE,
        'description' => 'Primary Key: Unique numeric ID.',
      ),
      'type' => array(
        'description' => 'The type of entity. This should be an official vocabulary ID (e.g. SO, RO, GO).',
        'type' => 'varchar',
        'length' => 64,
        'not null' => TRUE,
        'default' => '',
      ),
      'bundle' => array(
        'description' => 'The type of bundle. This should be an official vocabulary ID (e.g. SO, RO, GO) followed by an underscore and the term accession.',
        'type' => 'varchar',
        'length' => 1024,
        'not null' => TRUE,
        'default' => '',
      ),
      'label' => array(
        'description' => 'The human-readable name of this bundle.',
        'type' => 'varchar',
        'length' => 255,
        'not null' => TRUE,
        'default' => '',
      ),
    ),
    'primary key' => array('id'),
    'unique keys' => array(
      'bundle' => array('bundle'),
    ),
  );
  return $schema;
}<|MERGE_RESOLUTION|>--- conflicted
+++ resolved
@@ -4,98 +4,6 @@
  * Install for a tripal data entity - creates the base table for our entity.
  */
 
-<<<<<<< HEAD
-=======
-/**
- * Implements hook_install().
- */
-function tripal_entities_install() {
-
-  // Tripal Entity Bundles/Types use Tripal Variables to store additional information.
-  // We need to add pertinent variables on install.
-  $vars = array(
-    'title_format' => 'A pattern including tokens that can be used to generate tripal entity titles.',
-    'url_format' => 'A pattern including tokens that can be used to generate tripal entity url aliases.',
-    'description' => 'The description of a Tripal Entity type/bundle.'
-  );
-  foreach ($vars as $name => $description) {
-    $record = array(
-      'name' => $name,
-      'description' => $description
-    );
-    drupal_write_record('tripal_variables', $record);
-  }
-  
-  // Unfortunately, some Chado base tables do not have a type_id, so we must
-  // take special action for those tables.  These include: organism and
-  // analysis. Until we can find an appropriate controlled vocabulary
-  // that is well supported by the community with types for these tables we
-  // will have to use in-house terms.
-
-  // Add a term to be used for an inherent 'type_id' for the organism table.
-  tripal_insert_cvterm(array(
-    'id' => 'local:organism',
-    'name' => 'organism',
-    'definition' => 'An individual form of life, such as a bacterium, protist, ' .
-      'fungus, plant, or animal, composed of a single cell or a complex of cells  ' .
-      'in which organelles or organs work together to carry out the various  ' .
-      'processes of life. (American Heritage® Dictionary of the English ' .
-      'Language, Fifth Edition. Copyright © 2011 by Houghton Mifflin ' .
-      'Harcourt Publishing Company).',
-    'cv_name' => 'local',
-  ));
-
-  // Add a term to be used for an inherent 'type_id' for the organism table.
-  tripal_insert_cvterm(array(
-    'id' => 'local:analysis',
-    'name' => 'analysis',
-    'definition' => 'A process as a method of studying the nature of something ' .
-      'or of determining its essential features and their relations. ' .
-      '(Random House Kernerman Webster\'s College Dictionary, © 2010 K ' .
-      'Dictionaries Ltd).',
-    'cv_name' => 'local',
-  ));
-
-  tripal_insert_cvterm(array(
-    'id' => 'local:project',
-    'name' => 'project',
-    'definition' => 'A plan or proposal for accomplishing something. ' .
-      '(American Heritage® Dictionary of the English Language, Fifth Edition. ' .
-      'Copyright © 2011 by Houghton Mifflin Harcourt Publishing Company).',
-    'cv_name' => 'local',
-  ));
-
-  // We want to provide a set of commonly used entity types by default. This
-  // way when a user first installs Tripal there are some commonly used
-  // formats.
-  module_load_include('inc', 'tripal_entities', 'api/tripal_entities.api');
-  module_load_include('inc', 'tripal_entities', 'includes/tripal_entities.admin');
-
-  // Create the 'Organism' entity type. This uses the local:organism term.
-  $error = '';
-  $term = array('name' => 'organism', 'cv_id' => array('name' => 'local'));
-  $cvterm = chado_generate_var('cvterm', $term);
-  if (!tripal_create_entity_type($cvterm, $error)) {
-    throw new Exception($error);
-  }
-
-  // Create the 'Analysis' entity type. This uses the local:analysis term.
-  $error = '';
-  $term = array('name' => 'analysis', 'cv_id' => array('name' => 'local'));
-  $cvterm = chado_generate_var('cvterm', $term);
-  if (!tripal_create_entity_type($cvterm, $error)) {
-    throw new Exception($error);
-  }
-
-  // Create the 'Project' entity type. This uses the local:project term.
-  $error = '';
-  $term = array('name' => 'project', 'cv_id' => array('name' => 'local'));
-  $cvterm = chado_generate_var('cvterm', $term);
-  if (!tripal_create_entity_type($cvterm, $error)) {
-    throw new Exception($error);
-  }
-}
->>>>>>> eaef9dac
 
 /**
  * Implements hook_schema().
@@ -107,6 +15,10 @@
   $schema['tripal_term'] = tripal_entities_tripal_term_schema();
   $schema['tripal_entity'] = tripal_entities_tripal_entity_schema();
   $schema['tripal_bundle'] = tripal_entities_tripal_bundle_schema();
+  
+  // Adds a table for additional information related to bundles.
+  $schema['tripal_bundle_variables'] = tripal_entities_tripal_bundle_variables_schema();
+
 
   return $schema;
 }
@@ -364,4 +276,66 @@
     ),
   );
   return $schema;
-}+}
+
+/**
+ * Additional Tripal Bundle Information.
+ *
+ * This table is used for storing any additonal information describing
+ * a tripal bundle. For example, this is a good place to store title/url formats.
+ */
+function tripal_entities_tripal_bundle_variables_schema() {
+
+  $schema = array(
+    'description' => 'This table is used for storing any additonal information describing
+      a tripal bundle. For example, this is a good place to store title/url formats.',
+    'fields' => array (
+      'bundle_variable_id' => array (
+        'type' => 'serial',
+        'not null' => TRUE,
+      ),
+      'bundle_id' => array (
+        'type' => 'int',
+        'not null' => TRUE,
+      ),
+      'variable_id' => array (
+        'type' => 'int',
+        'not null' => TRUE,
+      ),
+      'value' => array (
+        'type' => 'text',
+        'not null' => FALSE,
+      ),
+      'rank' => array (
+        'type' => 'int',
+        'not null' => TRUE,
+        'default' => 0,
+      ),
+    ),
+    'primary key' => array (
+      0 => 'bundle_variable_id',
+    ),
+    'unique keys' => array (
+      'tripal_bundle_variables_c1' => array (
+        0 => 'bundle_id',
+        1 => 'variable_id',
+        2 => 'rank',
+      ),
+    ),
+    'indexes' => array (
+      'tripal_bundle_variables_idx1' => array (
+        0 => 'variable_id',
+      ),
+    ),
+    'foreign keys' => array (
+      'tripal_variables' => array (
+        'table' => 'tripal_variables',
+        'columns' => array (
+          'variable_id' => 'variable_id',
+        ),
+      ),
+    ),
+  );
+  
+  return $schema;
+}
