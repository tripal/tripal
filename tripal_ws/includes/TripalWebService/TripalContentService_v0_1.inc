--- conflicted
+++ resolved
@@ -886,10 +886,6 @@
     // Perform the query just as a count first to get the number of records.
     $cquery = clone $query;
     $num_records = $cquery->count();
-<<<<<<< HEAD
-    //$num_records = $cquery->execute();
-=======
->>>>>>> 8776fa5a
 
     if (!$num_records) {
       $num_records = 0;
