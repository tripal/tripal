<?php

$library  = $variables['node']->library;

// get the library description. IT uses a tern name of 'Library Description'
$libprop = tripal_library_get_property($library->library_id, 'Library Description');
$description = $libprop->value; ?>

<div class="tripal_library-info-box-desc tripal-info-box-desc"></div> <?php 

<<<<<<< HEAD
// the $headers array is an array of fields to use as the colum headers. 
// additional documentation can be found here 
// https://api.drupal.org/api/drupal/includes%21theme.inc/function/theme_table/7
// This table for the library has a vertical header (down the first column)
// so we do not provide headers here, but specify them in the $rows array below.
$headers = array();
=======
?>
<div id="tripal_library-base-box" class="tripal_library-info-box tripal-info-box">
  <div class="tripal_library-info-box-title tripal-info-box-title">Library Details</div>
  <div class="tripal_library-info-box-desc tripal-info-box-desc"></div> <?php

  // the $headers array is an array of fields to use as the colum headers.
  // additional documentation can be found here
  // https://api.drupal.org/api/drupal/includes%21theme.inc/function/theme_table/7
  // This table for the library has a vertical header (down the first column)
  // so we do not provide headers here, but specify them in the $rows array below.
  $headers = array();

  // the $rows array contains an array of rows where each row is an array
  // of values for each column of the table in that row.  Additional documentation
  // can be found here:
  // https://api.drupal.org/api/drupal/includes%21theme.inc/function/theme_table/7
  $rows = array();
>>>>>>> 9594fe7b

// the $rows array contains an array of rows where each row is an array
// of values for each column of the table in that row.  Additional documentation
// can be found here:
// https://api.drupal.org/api/drupal/includes%21theme.inc/function/theme_table/7 
$rows = array();

// Name row
$rows[] = array(
  array(
    'data' => 'Library Name',
    'header' => TRUE
  ),
  $library->name
);

// Unique row
$rows[] = array(
  array(
    'data' => 'Unique Name',
    'header' => TRUE
  ),
  $library->uniquename
);

// Organism row
$organism = $library->organism_id->genus ." " . $library->organism_id->species ." (" .$library->organism_id->common_name .")";
if ($library->organism_id->nid) {
  $organism = l("<i>" . $library->organism_id->genus . " " . $library->organism_id->species . "</i> (" .$library->organism_id->common_name .")", "node/".$library->organism_id->nid, array('html' => TRUE));
} 
$rows[] = array(
  array(
    'data' => 'Organism',
    'header' => TRUE
  ),
  $organism
);

// Library Type row
$rows[] = array(
  array(
    'data' => 'Type',
    'header' => TRUE
  ),
  $library->type_id->name,
);

// allow site admins to see the library ID
if (user_access('access administration pages')) {
  // Library ID
  $rows[] = array(
    array(
      'data'   => 'Library ID',
      'header' => TRUE,
      'class'  => 'tripal-site-admin-only-table-row',
    ),
<<<<<<< HEAD
=======
    $library->uniquename
  );

  // Organism row
  $organism = $library->organism_id->genus ." " . $library->organism_id->species ." (" .$library->organism_id->common_name .")";
  if ($library->organism_id->nid) {
    $organism = l("<i>" . $library->organism_id->genus . " " . $library->organism_id->species . "</i> (" .$library->organism_id->common_name .")", "node/".$library->organism_id->nid, array('html' => TRUE));
  }
  $rows[] = array(
>>>>>>> 9594fe7b
    array(
      'data'  => $library->library_id,
      'class' => 'tripal-site-admin-only-table-row',
    ),
  );
}

<<<<<<< HEAD
// the $table array contains the headers and rows array as well as other
// options for controlling the display of the table.  Additional
// documentation can be found here:
// https://api.drupal.org/api/drupal/includes%21theme.inc/function/theme_table/7
$table = array(
  'header' => $headers,
  'rows' => $rows,
  'attributes' => array(
    'id' => 'tripal_library-table-base',
  ),
  'sticky' => FALSE,
  'caption' => '',
  'colgroups' => array(),
  'empty' => '',
);

// once we have our table array structure defined, we call Drupal's theme_table()
// function to generate the table.
print theme_table($table); 

// now add in the description below the table if one exists
if ($description) { ?>
  <div style="text-align: justify"><?php print $description; ?></div> <?php  
}
=======
  // Library Type row
  $rows[] = array(
    array(
      'data' => 'Type',
      'header' => TRUE
    ),
    $library->type_id->name,
  );

  // allow site admins to see the library ID
  if (user_access('access administration pages')) {
    // Library ID
    $rows[] = array(
      array(
        'data' => 'Library ID',
        'header' => TRUE,
        'class' => 'tripal-site-admin-only-table-row',
      ),
      array(
        'data' => $library->library_id,
        'class' => 'tripal-site-admin-only-table-row',
      ),
    );
  }

  // the $table array contains the headers and rows array as well as other
  // options for controlling the display of the table.  Additional
  // documentation can be found here:
  // https://api.drupal.org/api/drupal/includes%21theme.inc/function/theme_table/7
  $table = array(
    'header' => $headers,
    'rows' => $rows,
    'attributes' => array(
      'id' => 'tripal_library-table-base',
    ),
    'sticky' => FALSE,
    'caption' => '',
    'colgroups' => array(),
    'empty' => '',
  );

  // once we have our table array structure defined, we call Drupal's theme_table()
  // function to generate the table.
  print theme_table($table);

  // now add in the description below the table if one exists
  if ($description) { ?>
    <div style="text-align: justify"><?php print $description; ?></div> <?php
  }
  ?>
</div>
>>>>>>> 9594fe7b
<|MERGE_RESOLUTION|>--- conflicted
+++ resolved
@@ -8,32 +8,12 @@
 
 <div class="tripal_library-info-box-desc tripal-info-box-desc"></div> <?php 
 
-<<<<<<< HEAD
 // the $headers array is an array of fields to use as the colum headers. 
 // additional documentation can be found here 
 // https://api.drupal.org/api/drupal/includes%21theme.inc/function/theme_table/7
 // This table for the library has a vertical header (down the first column)
 // so we do not provide headers here, but specify them in the $rows array below.
 $headers = array();
-=======
-?>
-<div id="tripal_library-base-box" class="tripal_library-info-box tripal-info-box">
-  <div class="tripal_library-info-box-title tripal-info-box-title">Library Details</div>
-  <div class="tripal_library-info-box-desc tripal-info-box-desc"></div> <?php
-
-  // the $headers array is an array of fields to use as the colum headers.
-  // additional documentation can be found here
-  // https://api.drupal.org/api/drupal/includes%21theme.inc/function/theme_table/7
-  // This table for the library has a vertical header (down the first column)
-  // so we do not provide headers here, but specify them in the $rows array below.
-  $headers = array();
-
-  // the $rows array contains an array of rows where each row is an array
-  // of values for each column of the table in that row.  Additional documentation
-  // can be found here:
-  // https://api.drupal.org/api/drupal/includes%21theme.inc/function/theme_table/7
-  $rows = array();
->>>>>>> 9594fe7b
 
 // the $rows array contains an array of rows where each row is an array
 // of values for each column of the table in that row.  Additional documentation
@@ -90,26 +70,11 @@
       'header' => TRUE,
       'class'  => 'tripal-site-admin-only-table-row',
     ),
-<<<<<<< HEAD
-=======
-    $library->uniquename
-  );
-
-  // Organism row
-  $organism = $library->organism_id->genus ." " . $library->organism_id->species ." (" .$library->organism_id->common_name .")";
-  if ($library->organism_id->nid) {
-    $organism = l("<i>" . $library->organism_id->genus . " " . $library->organism_id->species . "</i> (" .$library->organism_id->common_name .")", "node/".$library->organism_id->nid, array('html' => TRUE));
-  }
-  $rows[] = array(
->>>>>>> 9594fe7b
-    array(
-      'data'  => $library->library_id,
-      'class' => 'tripal-site-admin-only-table-row',
-    ),
+    $library->uniquename,
   );
 }
 
-<<<<<<< HEAD
+
 // the $table array contains the headers and rows array as well as other
 // options for controlling the display of the table.  Additional
 // documentation can be found here:
@@ -134,56 +99,3 @@
 if ($description) { ?>
   <div style="text-align: justify"><?php print $description; ?></div> <?php  
 }
-=======
-  // Library Type row
-  $rows[] = array(
-    array(
-      'data' => 'Type',
-      'header' => TRUE
-    ),
-    $library->type_id->name,
-  );
-
-  // allow site admins to see the library ID
-  if (user_access('access administration pages')) {
-    // Library ID
-    $rows[] = array(
-      array(
-        'data' => 'Library ID',
-        'header' => TRUE,
-        'class' => 'tripal-site-admin-only-table-row',
-      ),
-      array(
-        'data' => $library->library_id,
-        'class' => 'tripal-site-admin-only-table-row',
-      ),
-    );
-  }
-
-  // the $table array contains the headers and rows array as well as other
-  // options for controlling the display of the table.  Additional
-  // documentation can be found here:
-  // https://api.drupal.org/api/drupal/includes%21theme.inc/function/theme_table/7
-  $table = array(
-    'header' => $headers,
-    'rows' => $rows,
-    'attributes' => array(
-      'id' => 'tripal_library-table-base',
-    ),
-    'sticky' => FALSE,
-    'caption' => '',
-    'colgroups' => array(),
-    'empty' => '',
-  );
-
-  // once we have our table array structure defined, we call Drupal's theme_table()
-  // function to generate the table.
-  print theme_table($table);
-
-  // now add in the description below the table if one exists
-  if ($description) { ?>
-    <div style="text-align: justify"><?php print $description; ?></div> <?php
-  }
-  ?>
-</div>
->>>>>>> 9594fe7b
