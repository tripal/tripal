<?php

/**
 *  @file
 *  This file contains the basic functions for views integration of
 *  chado/tripal_natural_diversity tables. Supplementary functions can be found in
 *  ./views/
 *
 *  Documentation on views integration can be found at
 *  http://views2.logrus.com/doc/html/index.html.
 */

/*************************************************************************
 * Implements hook_views_data()
 * Purpose: Describe chado/tripal tables & fields to views
 *
 * @return: a data array which follows the structure outlined in the
 *   views2 documentation for this hook. Essentially, it's an array of table
 *   definitions keyed by chado/tripal table name. Each table definition
 *   includes basic details about the table, fields in that table and
 *   relationships between that table and others (joins)
 */
function tripal_natural_diversity_views_data()  {
  $data = array();

<<<<<<< HEAD
  if (module_exists('tripal_views')) {
    $tables = array(
      'nd_experiment',
      'nd_geolocation',
      'nd_protocol',
      'nd_reagent'
    );
    foreach ($tables as $tablename) {
      if (!tripal_views_is_integrated($tablename, 10)) {
        $table_integration_array = tripal_views_get_integration_array_for_chado_table($tablename,TRUE);
        tripal_views_integration_add_entry($table_integration_array);
      }
    }

    $tables = array(
      'nd_experiment_contact',
      'nd_experiment_dbxref',
      'nd_experiment_genotype',
      'nd_experiment_phenotype',
      'nd_experiment_project',
      'nd_experiment_protocol',
      'nd_experiment_pub',
      'nd_experiment_stock',
      'nd_experiment_stock_dbxref',
      'nd_experiment_stockprop',
      'nd_experimentprop',
      'nd_geolocationprop',
      'nd_protocol_reagent',
      'nd_protocolprop',
      'nd_reagent_relationship',
      'nd_reagentprop'
    );
    foreach ($tables as $tablename) {
      if (!tripal_views_is_integrated($tablename, 10)) {
        $table_integration_array = tripal_views_get_integration_array_for_chado_table($tablename,FALSE);
        tripal_views_integration_add_entry($table_integration_array);
      }
    }
  }
=======
  //EXPERIMENT
  $data = array_merge($data, retrieve_nd_experiment_views_data());
  $data = array_merge($data, retrieve_nd_experimentprop_views_data());

  // GEOLOCATION
  $data = array_merge($data, retrieve_nd_geolocation_views_data());
  $data = array_merge($data, retrieve_nd_geolocationprop_views_data());

  // REAGENTS
  $data = array_merge($data, retrieve_nd_reagent_views_data());
  $data = array_merge($data, retrieve_nd_reagentprop_views_data());
>>>>>>> f85504db

  return $data;
}

/*************************************************************************
 * Implements hook_views_handlers()
 * Purpose: Register all custom handlers with views
 *   where a handler describes either "the type of field",
 *   "how a field should be filtered", "how a field should be sorted"
 *
 * @return: An array of handler definitions
 */
function tripal_natural_diversity_views_handlers() {
 return array(
   'info' => array(
     'path' => drupal_get_path('module', 'tripal_natural_diversity') . '/views/handlers',
   ),
   'handlers' => array(
  'views_handler_field_chado_relationship_all' => array(
       'parent' => 'views_handler_field_prerender_list',
     ),
  'views_handler_field_chado_relationship_by_type' => array(
       'parent' => 'views_handler_field_prerender_list',
     ),
   ),
 );
}<|MERGE_RESOLUTION|>--- conflicted
+++ resolved
@@ -23,7 +23,6 @@
 function tripal_natural_diversity_views_data()  {
   $data = array();
 
-<<<<<<< HEAD
   if (module_exists('tripal_views')) {
     $tables = array(
       'nd_experiment',
@@ -63,19 +62,6 @@
       }
     }
   }
-=======
-  //EXPERIMENT
-  $data = array_merge($data, retrieve_nd_experiment_views_data());
-  $data = array_merge($data, retrieve_nd_experimentprop_views_data());
-
-  // GEOLOCATION
-  $data = array_merge($data, retrieve_nd_geolocation_views_data());
-  $data = array_merge($data, retrieve_nd_geolocationprop_views_data());
-
-  // REAGENTS
-  $data = array_merge($data, retrieve_nd_reagent_views_data());
-  $data = array_merge($data, retrieve_nd_reagentprop_views_data());
->>>>>>> f85504db
 
   return $data;
 }
